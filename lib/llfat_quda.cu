#include <stdio.h>
<<<<<<< HEAD
#include <quda_backend.h>
#include <quda_backend.h>

=======
#include <quda_target.h>
#include <cstdio>
>>>>>>> a2543a25
#include <quda_internal.h>
#include <gauge_field.h>
#include <llfat_quda.h>
#include <index_helper.cuh>
#include <gauge_field_order.h>
#include <fast_intdiv.h>
#include <tune_quda.h>
#include <instantiate.h>

#define MIN_COEFF 1e-7

namespace quda {

  template <typename Float, int nColor, QudaReconstructType recon>
  struct LinkArg {
    typedef typename gauge_mapper<Float, QUDA_RECONSTRUCT_NO>::type Link;
    typedef typename gauge_mapper<Float, recon, 18, QUDA_STAGGERED_PHASE_MILC>::type Gauge;

    Link link;
    Gauge u;
    Float coeff;

    unsigned int threads;

    int_fastdiv X[4];
    int_fastdiv E[4];
    int border[4];

    /** This keeps track of any parity changes that result in using a
    radius of 1 for the extended border (the staple computations use
    such an extension, and if an odd number of dimensions are
    partitioned then we have to correct for this when computing the local index */
    int odd_bit;

    LinkArg(GaugeField &link, const GaugeField &u, Float coeff) :
      threads(link.VolumeCB()),
      link(link),
      u(u),
      coeff(coeff)
    {
      if (u.StaggeredPhase() != QUDA_STAGGERED_PHASE_MILC && u.Reconstruct() != QUDA_RECONSTRUCT_NO)
        errorQuda("Staggered phase type %d not supported", u.StaggeredPhase());
      for (int d=0; d<4; d++) {
        X[d] = link.X()[d];
        E[d] = u.X()[d];
        border[d] = (E[d] - X[d]) / 2;
      }
    }
  };

  template <typename Float, int dir, typename Arg>
  __device__ void longLinkDir(Arg &arg, int idx, int parity) {
    int x[4];
    int dx[4] = {0, 0, 0, 0};

    auto y = arg.u.coords;
    getCoords(x, idx, arg.X, parity);
    for (int d=0; d<4; d++) x[d] += arg.border[d];

    typedef Matrix<complex<Float>,3> Link;

    Link a = arg.u(dir, linkIndex(y, x, arg.E), parity);

    dx[dir]++;
    Link b = arg.u(dir, linkIndexShift(y, x, dx, arg.E), 1-parity);

    dx[dir]++;
    Link c = arg.u(dir, linkIndexShift(y, x, dx, arg.E), parity);
    dx[dir]-=2;

    arg.link(dir, idx, parity) = arg.coeff * a * b * c;
  }

  template <typename Float, typename Arg>
  __global__ void computeLongLink(Arg arg) {

    int idx = blockIdx.x*blockDim.x + threadIdx.x;
    int parity = blockIdx.y*blockDim.y + threadIdx.y;
    int dir = blockIdx.z*blockDim.z + threadIdx.z;
    if (idx >= arg.threads) return;
    if (dir >= 4) return;

    switch(dir) {
    case 0: longLinkDir<Float, 0>(arg, idx, parity); break;
    case 1: longLinkDir<Float, 1>(arg, idx, parity); break;
    case 2: longLinkDir<Float, 2>(arg, idx, parity); break;
    case 3: longLinkDir<Float, 3>(arg, idx, parity); break;
    }
    return;
  }

  template <typename Float, int nColor, QudaReconstructType recon>
  class LongLink : public TunableVectorYZ {
    LinkArg<Float, nColor, recon> arg;
    const GaugeField &meta;
    unsigned int minThreads() const { return arg.threads; }
    bool tuneGridDim() const { return false; }

  public:
    LongLink(const GaugeField &u, GaugeField &lng, double coeff) :
      TunableVectorYZ(2,4),
      arg(lng, u, coeff),
      meta(lng)
    {
      strcpy(aux, meta.AuxString());
      strcat(aux, comm_dim_partitioned_string());

      apply(0);
    }

    void apply(const qudaStream_t &stream) {
      TuneParam tp = tuneLaunch(*this, getTuning(), getVerbosity());
      computeLongLink<Float><<<tp.grid,tp.block,tp.shared_bytes>>>(arg);
    }

    TuneKey tuneKey() const { return TuneKey(meta.VolString(), typeid(*this).name(), aux); }

    long long flops() const { return 2*4*arg.threads*198; }
    long long bytes() const { return 2*4*arg.threads*(3*arg.u.Bytes()+arg.link.Bytes()); }
  };

  void computeLongLink(GaugeField &lng, const GaugeField &u, double coeff)
  {
    instantiate<LongLink, ReconstructNo12>(u, lng, coeff); // u first arg so we pick its recon
  }

  template <typename Float, typename Arg>
  __global__ void computeOneLink(Arg arg)
  {
    int idx = blockIdx.x*blockDim.x + threadIdx.x;
    int parity = blockIdx.y * blockDim.y + threadIdx.y;
    int dir =  blockIdx.z * blockDim.z + threadIdx.z;
    if (idx >= arg.threads) return;
    if (dir >= 4) return;

    auto x = arg.u.coords;
    getCoords(x, idx, arg.X, parity);
    for (int d=0; d<4; d++) x[d] += arg.border[d];

    typedef Matrix<complex<Float>,3> Link;

    Link a = arg.u(dir, linkIndex(x,arg.E), parity);

    arg.link(dir, idx, parity) = arg.coeff*a;

    return;
  }

  template <typename Float, int nColor, QudaReconstructType recon>
  class OneLink : public TunableVectorYZ {
    LinkArg<Float, nColor, recon> arg;
    const GaugeField &meta;
    unsigned int minThreads() const { return arg.threads; }
    bool tuneGridDim() const { return false; }

  public:
    OneLink(const GaugeField &u, GaugeField &fat, double coeff) :
      TunableVectorYZ(2,4),
      arg(fat, u, coeff),
      meta(fat)
    {
      strcpy(aux, meta.AuxString());
      strcat(aux, comm_dim_partitioned_string());

      apply(0);
    }

    void apply(const qudaStream_t &stream) {
      TuneParam tp = tuneLaunch(*this, getTuning(), getVerbosity());
      computeOneLink<Float><<<tp.grid,tp.block>>>(arg);
    }

    TuneKey tuneKey() const { return TuneKey(meta.VolString(), typeid(*this).name(), aux); }
    long long flops() const { return 2*4*arg.threads*18; }
    long long bytes() const { return 2*4*arg.threads*(arg.u.Bytes()+arg.link.Bytes()); }
  };

  void computeOneLink(GaugeField &fat, const GaugeField &u, double coeff)
  {
    if (u.StaggeredPhase() != QUDA_STAGGERED_PHASE_MILC && u.Reconstruct() != QUDA_RECONSTRUCT_NO)
      errorQuda("Staggered phase type %d not supported", u.StaggeredPhase());
    instantiate<OneLink, ReconstructNo12>(u, fat, coeff);
  }

  template <typename Float, typename Fat, typename Staple, typename Mulink, typename Gauge>
  struct StapleArg {
    unsigned int threads;

    int_fastdiv X[4];
    int_fastdiv E[4];
    int border[4];

    int_fastdiv inner_X[4];
    int inner_border[4];

    /** This keeps track of any parity changes that result in using a
    radius of 1 for the extended border (the staple computations use
    such an extension, and if an odd number of dimensions are
    partitioned then we have to correct for this when computing the local index */
    int odd_bit;

    Gauge u;
    Fat fat;
    Staple staple;
    Mulink mulink;
    Float coeff;

    int n_mu;
    int mu_map[4];

    StapleArg(Fat fat, Staple staple, Mulink mulink, Gauge u, Float coeff,
	      const GaugeField &fat_meta, const GaugeField &u_meta) :
      threads(1), fat(fat), staple(staple), mulink(mulink), u(u), coeff(coeff),
      odd_bit( (commDimPartitioned(0)+commDimPartitioned(1) +
                commDimPartitioned(2)+commDimPartitioned(3))%2 )
    {
      for (int d=0; d<4; d++) {
        X[d] = (fat_meta.X()[d] + u_meta.X()[d]) / 2;
        E[d] = u_meta.X()[d];
        border[d] = (E[d] - X[d]) / 2;
        threads *= X[d];

        inner_X[d] = fat_meta.X()[d];
        inner_border[d] = (E[d] - inner_X[d]) / 2;
      }
      threads /= 2; // account for parity in y dimension
    }
  };

  template<typename Float, int mu, int nu, typename Arg>
  __device__ inline void computeStaple(Matrix<complex<Float>,3> &staple, Arg &arg, int x[], int parity) {
    typedef Matrix<complex<Float>,3> Link;
    int *y = arg.u.coords, *y_mu = arg.mulink.coords, dx[4] = {0, 0, 0, 0};

    /* Computes the upper staple :
     *                 mu (B)
     *               +-------+
     *       nu	   |	   |
     *	     (A)   |	   |(C)
     *		   X	   X
     */
    {
      /* load matrix A*/
      Link a = arg.u(nu, linkIndex(y, x, arg.E), parity);

      /* load matrix B*/
      dx[nu]++;
      Link b = arg.mulink(mu, linkIndexShift(y_mu, x, dx, arg.E), 1-parity);
      dx[nu]--;

      /* load matrix C*/
      dx[mu]++;
      Link c = arg.u(nu, linkIndexShift(y, x, dx, arg.E), 1-parity);
      dx[mu]--;

      staple = a * b * conj(c);
    }

    /* Computes the lower staple :
     *                 X       X
     *           nu    |       |
     *	         (A)   |       | (C)
     *		       +-------+
     *                  mu (B)
     */
    {
      /* load matrix A*/
      dx[nu]--;
      Link a = arg.u(nu, linkIndexShift(y, x, dx, arg.E), 1-parity);

      /* load matrix B*/
      Link b = arg.mulink(mu, linkIndexShift(y_mu, x, dx, arg.E), 1-parity);

      /* load matrix C*/
      dx[mu]++;
      Link c = arg.u(nu, linkIndexShift(y, x, dx, arg.E), parity);
      dx[mu]--;
      dx[nu]++;

      staple = staple + conj(a)*b*c;
    }
  }

  template<typename Float, bool save_staple, typename Arg>
  __global__ void computeStaple(Arg arg, int nu)
  {
    int idx = blockIdx.x*blockDim.x + threadIdx.x;
    int parity = blockIdx.y*blockDim.y + threadIdx.y;
    if (idx >= arg.threads) return;

    int mu_idx = blockIdx.z*blockDim.z + threadIdx.z;
    if (mu_idx >= arg.n_mu) return;
    int mu;
    switch(mu_idx) {
    case 0: mu = arg.mu_map[0]; break;
    case 1: mu = arg.mu_map[1]; break;
    case 2: mu = arg.mu_map[2]; break;
    }

    int x[4];
    getCoords(x, idx, arg.X, (parity+arg.odd_bit)%2);
    for (int d=0; d<4; d++) x[d] += arg.border[d];

    typedef Matrix<complex<Float>,3> Link;
    Link staple;
    switch(mu) {
    case 0:
      switch(nu) {
      case 1: computeStaple<Float,0,1>(staple, arg, x, parity); break;
      case 2: computeStaple<Float,0,2>(staple, arg, x, parity); break;
      case 3: computeStaple<Float,0,3>(staple, arg, x, parity); break;
      } break;
    case 1:
      switch(nu) {
      case 0: computeStaple<Float,1,0>(staple, arg, x, parity); break;
      case 2: computeStaple<Float,1,2>(staple, arg, x, parity); break;
      case 3: computeStaple<Float,1,3>(staple, arg, x, parity); break;
      } break;
    case 2:
      switch(nu) {
      case 0: computeStaple<Float,2,0>(staple, arg, x, parity); break;
      case 1: computeStaple<Float,2,1>(staple, arg, x, parity); break;
      case 3: computeStaple<Float,2,3>(staple, arg, x, parity); break;
      } break;
    case 3:
      switch(nu) {
      case 0: computeStaple<Float,3,0>(staple, arg, x, parity); break;
      case 1: computeStaple<Float,3,1>(staple, arg, x, parity); break;
      case 2: computeStaple<Float,3,2>(staple, arg, x, parity); break;
      } break;
    }

    // exclude inner halo
    if ( !(x[0] < arg.inner_border[0] || x[0] >= arg.inner_X[0] + arg.inner_border[0] ||
	   x[1] < arg.inner_border[1] || x[1] >= arg.inner_X[1] + arg.inner_border[1] ||
	   x[2] < arg.inner_border[2] || x[2] >= arg.inner_X[2] + arg.inner_border[2] ||
	   x[3] < arg.inner_border[3] || x[3] >= arg.inner_X[3] + arg.inner_border[3]) ) {
      // convert to inner coords
      int inner_x[] = {x[0]-arg.inner_border[0], x[1]-arg.inner_border[1], x[2]-arg.inner_border[2], x[3]-arg.inner_border[3]};
      Link fat = arg.fat(mu, linkIndex(inner_x, arg.inner_X), parity);
      fat += arg.coeff * staple;
      arg.fat(mu, linkIndex(inner_x, arg.inner_X), parity) = fat;
    }

    if (save_staple) arg.staple(mu, linkIndex(x, arg.E), parity) = staple;
    return;
  }

  template <typename Float, typename Arg>
  class Staple : public TunableVectorYZ {
    Arg &arg;
    const GaugeField &meta;
    unsigned int minThreads() const { return arg.threads; }
    bool tuneGridDim() const { return false; }
    int nu;
    int dir1;
    int dir2;
    bool save_staple;

  public:
    Staple(Arg &arg, int nu, int dir1, int dir2, bool save_staple, const GaugeField &meta)
      : TunableVectorYZ(2,(3 - ( (dir1 > -1) ? 1 : 0 ) - ( (dir2 > -1) ? 1 : 0 ))),
	arg(arg), meta(meta), nu(nu), dir1(dir1), dir2(dir2), save_staple(save_staple)
	{
	  // compute the map for z thread index to mu index in the kernel
	  // mu != nu 3 -> n_mu = 3
	  // mu != nu != rho 2 -> n_mu = 2
	  // mu != nu != rho != sig 1 -> n_mu = 1
	  arg.n_mu = 3 - ( (dir1 > -1) ? 1 : 0 ) - ( (dir2 > -1) ? 1 : 0 );
	  int j=0;
	  for (int i=0; i<4; i++) {
	    if (i==nu || i==dir1 || i==dir2) continue; // skip these dimensions
	    arg.mu_map[j++] = i;
	  }
	  assert(j == arg.n_mu);
	}

    void apply(const qudaStream_t &stream) {
      TuneParam tp = tuneLaunch(*this, getTuning(), getVerbosity());
      if (save_staple)
	computeStaple<Float,true><<<tp.grid,tp.block>>>(arg, nu);
      else
	computeStaple<Float,false><<<tp.grid,tp.block>>>(arg, nu);
    }

    TuneKey tuneKey() const {
      std::stringstream aux;
      aux << meta.AuxString() << comm_dim_partitioned_string();
      aux << ",nu=" << nu << ",dir1=" << dir1 << ",dir2=" << dir2 << ",save=" << save_staple;
      return TuneKey(meta.VolString(), typeid(*this).name(), aux.str().c_str());
    }

    void preTune() { arg.fat.save(); arg.staple.save(); }
    void postTune() { arg.fat.load(); arg.staple.load(); }

    long long flops() const {
      return 2*arg.n_mu*arg.threads*( 4*198 + 18 + 36 );
    }
    long long bytes() const {
      return arg.n_mu*2*meta.VolumeCB()*arg.fat.Bytes()*2 // fat load/store is only done on interior
	+ arg.n_mu*2*arg.threads*(4*arg.u.Bytes() + 2*arg.mulink.Bytes() + (save_staple ? arg.staple.Bytes() : 0));
    }
  };

  template <typename Float, int nColor, QudaReconstructType recon>
  struct Staple_ {
    Staple_(const GaugeField &u, GaugeField &fat, GaugeField &staple, const GaugeField &mulink,
            int nu, int dir1, int dir2, double coeff, bool save_staple)
    { // FIXME - incorporate another level of reconstruct peel off in instantiate
      typedef typename gauge_mapper<Float,QUDA_RECONSTRUCT_NO>::type L;
      typedef typename gauge_mapper<Float,recon,18,QUDA_STAGGERED_PHASE_MILC>::type G;
      if (mulink.Reconstruct() == QUDA_RECONSTRUCT_NO) {
        StapleArg<Float,L,L,L,G> arg(L(fat), L(staple), L(mulink), G(u), coeff, fat, u);
        Staple<Float,decltype(arg)> stapler(arg, nu, dir1, dir2, save_staple, fat);
        stapler.apply(0);
      } else if (mulink.Reconstruct() == recon) {
        StapleArg<Float,L,L,G,G> arg(L(fat), L(staple), G(mulink), G(u), coeff, fat, u);
        Staple<Float,decltype(arg)> stapler(arg, nu, dir1, dir2, save_staple, fat);
        stapler.apply(0);
      } else {
        errorQuda("Reconstruct %d is not supported\n", u.Reconstruct());
      }
    }
  };

  // Compute the staple field for direction nu,excluding the directions dir1 and dir2.
  void computeStaple(GaugeField &fat, GaugeField &staple, const GaugeField &mulink, const GaugeField &u,
		     int nu, int dir1, int dir2, double coeff, bool save_staple)
  {
    instantiate<Staple_, ReconstructNo12>(u, fat, staple, mulink, nu, dir1, dir2, coeff, save_staple);
  }

  void fatLongKSLink(GaugeField *fat, GaugeField *lng, const GaugeField& u, const double *coeff)
  {
#ifdef GPU_FATLINK
    GaugeFieldParam gParam(u);
    gParam.reconstruct = QUDA_RECONSTRUCT_NO;
    gParam.setPrecision(gParam.Precision());
    gParam.create = QUDA_NULL_FIELD_CREATE;
    auto staple = GaugeField::Create(gParam);
    auto staple1 = GaugeField::Create(gParam);

    if ( ((fat->X()[0] % 2 != 0) || (fat->X()[1] % 2 != 0) || (fat->X()[2] % 2 != 0) || (fat->X()[3] % 2 != 0))
	&& (u.Reconstruct()  != QUDA_RECONSTRUCT_NO)){
      errorQuda("Reconstruct %d and odd dimensionsize is not supported by link fattening code (yet)\n",
		u.Reconstruct());
    }

    computeOneLink(*fat, u, coeff[0]-6.0*coeff[5]);

    // if this pointer is not NULL, compute the long link
    if (lng) computeLongLink(*lng, u, coeff[1]);

    // Check the coefficients. If all of the following are zero, return.
    if (fabs(coeff[2]) >= MIN_COEFF || fabs(coeff[3]) >= MIN_COEFF ||
	fabs(coeff[4]) >= MIN_COEFF || fabs(coeff[5]) >= MIN_COEFF) {

      for (int nu = 0; nu < 4; nu++) {
        computeStaple(*fat, *staple, u, u, nu, -1, -1, coeff[2], 1);

        if (coeff[5] != 0.0) computeStaple(*fat, *staple, *staple, u, nu, -1, -1, coeff[5], 0);

        for (int rho = 0; rho < 4; rho++) {
          if (rho != nu) {

            computeStaple(*fat, *staple1, *staple, u, rho, nu, -1, coeff[3], 1);

            if (fabs(coeff[4]) > MIN_COEFF) {
              for (int sig = 0; sig < 4; sig++) {
                if (sig != nu && sig != rho) {
                  computeStaple(*fat, *staple, *staple1, u, sig, nu, rho, coeff[4], 0);
                }
              } //sig
            } // MIN_COEFF
          }
        } //rho
      } //nu
    }

    qudaDeviceSynchronize();
    checkQudaError();

    delete staple;
    delete staple1;
#else
    errorQuda("Fat-link computation not enabled");
#endif
  }

#undef MIN_COEFF

} // namespace quda<|MERGE_RESOLUTION|>--- conflicted
+++ resolved
@@ -1,12 +1,6 @@
 #include <stdio.h>
-<<<<<<< HEAD
-#include <quda_backend.h>
-#include <quda_backend.h>
-
-=======
 #include <quda_target.h>
 #include <cstdio>
->>>>>>> a2543a25
 #include <quda_internal.h>
 #include <gauge_field.h>
 #include <llfat_quda.h>
@@ -487,7 +481,7 @@
     }
 
     qudaDeviceSynchronize();
-    checkQudaError();
+    checkCudaError();
 
     delete staple;
     delete staple1;
