// trove cannot deal with the large matrices that MG uses so we need
// to disable it (regardless we're using fine-grained access)
#define DISABLE_TROVE
#define FINE_GRAINED_ACCESS

#include <gauge_field_order.h>
#include <extract_gauge_ghost_helper.cuh>

namespace quda {

  using namespace gauge;

  /** This is the template driver for extractGhost */
  template <typename storeFloat, int Nc>
  void extractGhostMG(const GaugeField &u, storeFloat **Ghost, bool extract, int offset) {

    typedef typename mapper<storeFloat>::type Float;
    constexpr int length = 2*Nc*Nc;

    QudaFieldLocation location = 
      (typeid(u)==typeid(cudaGaugeField)) ? QUDA_CUDA_FIELD_LOCATION : QUDA_CPU_FIELD_LOCATION;

    if (u.isNative()) {
      if (u.Reconstruct() == QUDA_RECONSTRUCT_NO) {
#ifdef FINE_GRAINED_ACCESS
	typedef typename gauge::FieldOrder<Float,Nc,1,QUDA_FLOAT2_GAUGE_ORDER,false,storeFloat> G;
	extractGhost<Float,length>(G(const_cast<GaugeField&>(u), 0, (void**)Ghost), u, location, extract, offset);
#else
	typedef typename gauge_mapper<Float,QUDA_RECONSTRUCT_NO,length>::type G;
	extractGhost<Float,length>(G(u, 0, Ghost), u, location, extract, offset);
#endif
      }
    } else if (u.Order() == QUDA_QDP_GAUGE_ORDER) {
      
#ifdef BUILD_QDP_INTERFACE
#ifdef FINE_GRAINED_ACCESS
      typedef typename gauge::FieldOrder<Float,Nc,1,QUDA_QDP_GAUGE_ORDER,true,storeFloat> G;
      extractGhost<Float,length>(G(const_cast<GaugeField&>(u), 0, (void**)Ghost), u, location, extract, offset);
#else
      extractGhost<Float,length>(QDPOrder<Float,length>(u, 0, Ghost), u, location, extract, offset);
#endif
#else
      errorQuda("QDP interface has not been built\n");
#endif

    } else {
      errorQuda("Gauge field %d order not supported", u.Order());
    }
  }


  /** This is the template driver for extractGhost */
  template <typename Float>
  void extractGhostMG(const GaugeField &u, Float **Ghost, bool extract, int offset) {

    if (u.Reconstruct() != QUDA_RECONSTRUCT_NO) 
      errorQuda("Reconstruct %d not supported", u.Reconstruct());

    if (u.LinkType() != QUDA_COARSE_LINKS)
      errorQuda("Link type %d not supported", u.LinkType());

    if (u.Ncolor() == 4) {
<<<<<<< HEAD
      extractGhostMG<Float, 4>(u, Ghost, extract);
    } else if (u.Ncolor() == 8) {
      extractGhostMG<Float, 8>(u, Ghost, extract);
    } else if (u.Ncolor() == 16) {
      extractGhostMG<Float, 16>(u, Ghost, extract);
    } else if (u.Ncolor() == 24) {
      extractGhostMG<Float, 24>(u, Ghost, extract);
=======
      extractGhostMG<Float, 4>(u, Ghost, extract, offset);
>>>>>>> 0a0a316e
    } else if (u.Ncolor() == 32) {
      extractGhostMG<Float, 32>(u, Ghost, extract, offset);
    } else if (u.Ncolor() == 48) {
      extractGhostMG<Float, 48>(u, Ghost, extract, offset);
    } else if (u.Ncolor() == 64) {
<<<<<<< HEAD
      extractGhostMG<Float, 64>(u, Ghost, extract);
    } else if (u.Ncolor() == 96) {
      extractGhostMG<Float, 96>(u, Ghost, extract);
    } else if (u.Ncolor() == 192) {
      extractGhostMG<Float, 192>(u, Ghost, extract);
=======
      extractGhostMG<Float, 64>(u, Ghost, extract, offset);
    } else if (u.Ncolor() == 96) {
      extractGhostMG<Float, 96>(u, Ghost, extract, offset);
>>>>>>> 0a0a316e
    } else {
      errorQuda("Ncolor = %d not supported", u.Ncolor());
    }
  }

  void extractGaugeGhostMG(const GaugeField &u, void **ghost, bool extract, int offset) {

#ifndef FINE_GRAINED_ACCESS
    if (u.Precision() == QUDA_HALF_PRECISION) errorQuda("Precision format not supported");
#endif

    if (u.Precision() == QUDA_DOUBLE_PRECISION) {
#ifdef GPU_MULTIGRID_DOUBLE
      extractGhostMG(u, (double**)ghost, extract, offset);
#else
      errorQuda("Double precision multigrid has not been enabled");
#endif
    } else if (u.Precision() == QUDA_SINGLE_PRECISION) {
      extractGhostMG(u, (float**)ghost, extract, offset);
    } else if (u.Precision() == QUDA_HALF_PRECISION) {
      extractGhostMG(u, (short**)ghost, extract, offset);
    } else {
      errorQuda("Unknown precision type %d", u.Precision());
    }
  }

} // namespace quda<|MERGE_RESOLUTION|>--- conflicted
+++ resolved
@@ -60,33 +60,15 @@
       errorQuda("Link type %d not supported", u.LinkType());
 
     if (u.Ncolor() == 4) {
-<<<<<<< HEAD
-      extractGhostMG<Float, 4>(u, Ghost, extract);
-    } else if (u.Ncolor() == 8) {
-      extractGhostMG<Float, 8>(u, Ghost, extract);
-    } else if (u.Ncolor() == 16) {
-      extractGhostMG<Float, 16>(u, Ghost, extract);
-    } else if (u.Ncolor() == 24) {
-      extractGhostMG<Float, 24>(u, Ghost, extract);
-=======
       extractGhostMG<Float, 4>(u, Ghost, extract, offset);
->>>>>>> 0a0a316e
     } else if (u.Ncolor() == 32) {
       extractGhostMG<Float, 32>(u, Ghost, extract, offset);
     } else if (u.Ncolor() == 48) {
       extractGhostMG<Float, 48>(u, Ghost, extract, offset);
     } else if (u.Ncolor() == 64) {
-<<<<<<< HEAD
-      extractGhostMG<Float, 64>(u, Ghost, extract);
-    } else if (u.Ncolor() == 96) {
-      extractGhostMG<Float, 96>(u, Ghost, extract);
-    } else if (u.Ncolor() == 192) {
-      extractGhostMG<Float, 192>(u, Ghost, extract);
-=======
       extractGhostMG<Float, 64>(u, Ghost, extract, offset);
     } else if (u.Ncolor() == 96) {
       extractGhostMG<Float, 96>(u, Ghost, extract, offset);
->>>>>>> 0a0a316e
     } else {
       errorQuda("Ncolor = %d not supported", u.Ncolor());
     }
