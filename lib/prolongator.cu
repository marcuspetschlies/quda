#include <color_spinor_field.h>
#include <color_spinor_field_order.h>
#include <tune_quda.h>
#include <typeinfo>
#include <multigrid_helper.cuh>

namespace quda {

#ifdef GPU_MULTIGRID
  using namespace quda::colorspinor;
  
  /** 
      Kernel argument struct
  */
  template <typename Float, typename vFloat, int fineSpin, int fineColor, int coarseSpin, int coarseColor, QudaFieldOrder order>
  struct ProlongateArg {
    FieldOrderCB<Float,fineSpin,fineColor,1,order> out;
    const FieldOrderCB<Float,coarseSpin,coarseColor,1,order> in;
    const FieldOrderCB<Float,fineSpin,fineColor,coarseColor,order,vFloat> V;
    const int *geo_map;  // need to make a device copy of this
    const spin_mapper<fineSpin,coarseSpin> spin_map;
    const int parity; // the parity of the output field (if single parity)
    const int nParity; // number of parities of input fine field

    ProlongateArg(ColorSpinorField &out, const ColorSpinorField &in, const ColorSpinorField &V,
                  const int *geo_map,  const int parity)
      : out(out), in(in), V(V), geo_map(geo_map), spin_map(), parity(parity), nParity(out.SiteSubset()) { }

    ProlongateArg(const ProlongateArg<Float,vFloat,fineSpin,fineColor,coarseSpin,coarseColor,order> &arg)
      : out(arg.out), in(arg.in), V(arg.V), geo_map(arg.geo_map), spin_map(),
        parity(arg.parity), nParity(arg.nParity) { }
  };

  /**
     Applies the grid prolongation operator (coarse to fine)
  */
  template <typename Float, int fineSpin, int coarseColor, class Coarse, typename S>
  __device__ __host__ inline void prolongate(complex<Float> out[fineSpin*coarseColor], const Coarse &in, 
                                             int parity, int x_cb, const int *geo_map, const S& spin_map, int fineVolumeCB) {
    int x = parity*fineVolumeCB + x_cb;
    int x_coarse = geo_map[x];
    int parity_coarse = (x_coarse >= in.VolumeCB()) ? 1 : 0;
    int x_coarse_cb = x_coarse - parity_coarse*in.VolumeCB();

#pragma unroll
    for (int s=0; s<fineSpin; s++) {
#pragma unroll
      for (int c=0; c<coarseColor; c++) {
        out[s*coarseColor+c] = in(parity_coarse, x_coarse_cb, spin_map(s,parity), c);
      }
    }
  }

  /**
     Rotates from the coarse-color basis into the fine-color basis.  This
     is the second step of applying the prolongator.
  */
  template <typename Float, int fineSpin, int fineColor, int coarseColor, int fine_colors_per_thread,
            class FineColor, class Rotator>
  __device__ __host__ inline void rotateFineColor(FineColor &out, const complex<Float> in[fineSpin*coarseColor],
                                                  const Rotator &V, int parity, int nParity, int x_cb, int fine_color_block) {
    const int spinor_parity = (nParity == 2) ? parity : 0;
    const int v_parity = (V.Nparity() == 2) ? parity : 0;

    constexpr int color_unroll = 2;

#pragma unroll
    for (int s=0; s<fineSpin; s++)
#pragma unroll
      for (int fine_color_local=0; fine_color_local<fine_colors_per_thread; fine_color_local++)
        out(spinor_parity, x_cb, s, fine_color_block+fine_color_local) = 0.0; // global fine color index
    
#pragma unroll
    for (int s=0; s<fineSpin; s++) {
#pragma unroll
      for (int fine_color_local=0; fine_color_local<fine_colors_per_thread; fine_color_local++) {
        int i = fine_color_block + fine_color_local; // global fine color index

        complex<Float> partial[color_unroll];
#pragma unroll
        for (int k=0; k<color_unroll; k++) partial[k] = 0.0;

#pragma unroll
        for (int j=0; j<coarseColor; j+=color_unroll) {
          // V is a ColorMatrixField with internal dimensions Ns * Nc * Nvec
#pragma unroll
          for (int k=0; k<color_unroll; k++)
            partial[k] += V(v_parity, x_cb, s, i, j+k) * in[s*coarseColor + j + k];
        }

#pragma unroll
        for (int k=0; k<color_unroll; k++) out(spinor_parity, x_cb, s, i) += partial[k];
      }
    }

  }

  template <typename Float, int fineSpin, int fineColor, int coarseSpin, int coarseColor, int fine_colors_per_thread, typename Arg>
  void Prolongate(Arg &arg) {
    for (int parity=0; parity<arg.nParity; parity++) {
      parity = (arg.nParity == 2) ? parity : arg.parity;

      for (int x_cb=0; x_cb<arg.out.VolumeCB(); x_cb++) {
        complex<Float> tmp[fineSpin*coarseColor];
        prolongate<Float,fineSpin,coarseColor>(tmp, arg.in, parity, x_cb, arg.geo_map, arg.spin_map, arg.out.VolumeCB());
        for (int fine_color_block=0; fine_color_block<fineColor; fine_color_block+=fine_colors_per_thread) {
          rotateFineColor<Float,fineSpin,fineColor,coarseColor,fine_colors_per_thread>
            (arg.out, tmp, arg.V, parity, arg.nParity, x_cb, fine_color_block);
        }
      }
    }
  }

  template <typename Float, int fineSpin, int fineColor, int coarseSpin, int coarseColor, int fine_colors_per_thread, typename Arg>
  __global__ void ProlongateKernel(Arg arg) {
    int x_cb = blockIdx.x*blockDim.x + threadIdx.x;
    int parity = arg.nParity == 2 ? blockDim.y*blockIdx.y + threadIdx.y : arg.parity;
    if (x_cb >= arg.out.VolumeCB()) return;

    int fine_color_block = (blockDim.z*blockIdx.z + threadIdx.z) * fine_colors_per_thread;
    if (fine_color_block >= fineColor) return;

    complex<Float> tmp[fineSpin*coarseColor];
    prolongate<Float,fineSpin,coarseColor>(tmp, arg.in, parity, x_cb, arg.geo_map, arg.spin_map, arg.out.VolumeCB());
    rotateFineColor<Float,fineSpin,fineColor,coarseColor,fine_colors_per_thread>
      (arg.out, tmp, arg.V, parity, arg.nParity, x_cb, fine_color_block);
  }
  
  template <typename Float, typename vFloat, int fineSpin, int fineColor, int coarseSpin, int coarseColor, int fine_colors_per_thread>
  class ProlongateLaunch : public TunableVectorYZ {

  protected:
    ColorSpinorField &out;
    const ColorSpinorField &in;
    const ColorSpinorField &V;
    const int *fine_to_coarse;
    int parity;
    QudaFieldLocation location;
    char vol[TuneKey::volume_n];

    bool tuneGridDim() const { return false; } // Don't tune the grid dimensions.
    unsigned int minThreads() const { return out.VolumeCB(); } // fine parity is the block y dimension

  public:
    ProlongateLaunch(ColorSpinorField &out, const ColorSpinorField &in, const ColorSpinorField &V,
                     const int *fine_to_coarse, int parity)
      : TunableVectorYZ(out.SiteSubset(), fineColor/fine_colors_per_thread), out(out), in(in), V(V),
        fine_to_coarse(fine_to_coarse), parity(parity), location(checkLocation(out, in, V))
    {
      strcpy(vol, out.VolString());
      strcat(vol, ",");
      strcat(vol, in.VolString());

      strcpy(aux, out.AuxString());
      strcat(aux, ",");
      strcat(aux, in.AuxString());
    }

    virtual ~ProlongateLaunch() { }

    void apply(const cudaStream_t &stream) {
      if (location == QUDA_CPU_FIELD_LOCATION) {
        if (out.FieldOrder() == QUDA_SPACE_SPIN_COLOR_FIELD_ORDER) {
          ProlongateArg<Float,vFloat,fineSpin,fineColor,coarseSpin,coarseColor,QUDA_SPACE_SPIN_COLOR_FIELD_ORDER>
            arg(out, in, V, fine_to_coarse, parity);
          Prolongate<Float,fineSpin,fineColor,coarseSpin,coarseColor,fine_colors_per_thread>(arg);
        } else {
          errorQuda("Unsupported field order %d", out.FieldOrder());
        }
      } else {
        if (out.FieldOrder() == QUDA_FLOAT2_FIELD_ORDER) {
          TuneParam tp = tuneLaunch(*this, getTuning(), getVerbosity());
          ProlongateArg<Float,vFloat,fineSpin,fineColor,coarseSpin,coarseColor,QUDA_FLOAT2_FIELD_ORDER>
            arg(out, in, V, fine_to_coarse, parity);
          ProlongateKernel<Float,fineSpin,fineColor,coarseSpin,coarseColor,fine_colors_per_thread>
            <<<tp.grid, tp.block, tp.shared_bytes, stream>>>(arg);
        } else {
          errorQuda("Unsupported field order %d", out.FieldOrder());
        }
      }
    }

    TuneKey tuneKey() const { return TuneKey(vol, typeid(*this).name(), aux); }

    long long flops() const { return 8 * fineSpin * fineColor * coarseColor * out.SiteSubset()*(long long)out.VolumeCB(); }

    long long bytes() const {
      size_t v_bytes = V.Bytes() / (V.SiteSubset() == out.SiteSubset() ? 1 : 2);
      return in.Bytes() + out.Bytes() + v_bytes + out.SiteSubset()*out.VolumeCB()*sizeof(int);
    }

  };

  template <typename Float, int fineSpin, int fineColor, int coarseSpin, int coarseColor>
  void Prolongate(ColorSpinorField &out, const ColorSpinorField &in, const ColorSpinorField &v,
                  const int *fine_to_coarse, int parity) {

    // for all grids use 1 color per thread
    constexpr int fine_colors_per_thread = 1;

    if (v.Precision() == QUDA_HALF_PRECISION) {
#if QUDA_PRECISION & 2
      ProlongateLaunch<Float, short, fineSpin, fineColor, coarseSpin, coarseColor, fine_colors_per_thread>
      prolongator(out, in, v, fine_to_coarse, parity);
      prolongator.apply(0);
#else
      errorQuda("QUDA_PRECISION=%d does not enable half precision", QUDA_PRECISION);
#endif
    } else if (v.Precision() == in.Precision()) {
      ProlongateLaunch<Float, Float, fineSpin, fineColor, coarseSpin, coarseColor, fine_colors_per_thread>
      prolongator(out, in, v, fine_to_coarse, parity);
      prolongator.apply(0);
    } else {
      errorQuda("Unsupported V precision %d", v.Precision());
    }

    if (checkLocation(out, in, v) == QUDA_CUDA_FIELD_LOCATION) checkCudaError();
  }


  template <typename Float, int fineSpin>
  void Prolongate(ColorSpinorField &out, const ColorSpinorField &in, const ColorSpinorField &v,
                  int nVec, const int *fine_to_coarse, const int * const * spin_map, int parity) {

    if (in.Nspin() != 2) errorQuda("Coarse spin %d is not supported", in.Nspin());
    const int coarseSpin = 2;

    // first check that the spin_map matches the spin_mapper
    spin_mapper<fineSpin,coarseSpin> mapper;
    for (int s=0; s<fineSpin; s++) 
      for (int p=0; p<2; p++)
        if (mapper(s,p) != spin_map[s][p]) errorQuda("Spin map does not match spin_mapper");

    if (out.Ncolor() == 3) {
      const int fineColor = 3;
      if (nVec == 4) {
        Prolongate<Float,fineSpin,fineColor,coarseSpin,4>(out, in, v, fine_to_coarse, parity);
      } else if (nVec == 6) { // Free field Wilson
        Prolongate<Float,fineSpin,fineColor,coarseSpin,6>(out, in, v, fine_to_coarse, parity);
      } else if (nVec == 24) {
        Prolongate<Float,fineSpin,fineColor,coarseSpin,24>(out, in, v, fine_to_coarse, parity);
#ifdef GPU_WILSON_DIRAC
      } else if (nVec == 32) {
        Prolongate<Float,fineSpin,fineColor,coarseSpin,32>(out, in, v, fine_to_coarse, parity);
#endif // GPU_WILSON_DIRAC
      } else {
        errorQuda("Unsupported nVec %d", nVec);
      }
    } else if (out.Ncolor() == 6) { // for coarsening coarsened Wilson free field.
      const int fineColor = 6;
      if (nVec == 6) { // these are probably only for debugging only
        Prolongate<Float,fineSpin,fineColor,coarseSpin,6>(out, in, v, fine_to_coarse, parity);
      } else {
        errorQuda("Unsupported nVec %d", nVec);
      }
    } else if (out.Ncolor() == 24) {
      const int fineColor = 24;
      if (nVec == 24) { // to keep compilation under control coarse grids have same or more colors
        Prolongate<Float,fineSpin,fineColor,coarseSpin,24>(out, in, v, fine_to_coarse, parity);
#ifdef GPU_WILSON_DIRAC
      } else if (nVec == 32) {
        Prolongate<Float,fineSpin,fineColor,coarseSpin,32>(out, in, v, fine_to_coarse, parity);
#endif // GPU_WILSON_DIRAC
  #ifdef GPU_STAGGERED_DIRAC
      } else if (nVec == 64) { 
        Prolongate<Float,fineSpin,fineColor,coarseSpin,64>(out, in, v, fine_to_coarse, parity);
      } else if (nVec == 96) {
        Prolongate<Float,fineSpin,fineColor,coarseSpin,96>(out, in, v, fine_to_coarse, parity);
  #endif // GPU_STAGGERED_DIRAC
      } else {
        errorQuda("Unsupported nVec %d", nVec);
      }
#ifdef GPU_WILSON_DIRAC
    } else if (out.Ncolor() == 32) {
      const int fineColor = 32;
      if (nVec == 32) {
        Prolongate<Float,fineSpin,fineColor,coarseSpin,32>(out, in, v, fine_to_coarse, parity);
      } else {
        errorQuda("Unsupported nVec %d", nVec);
      }
#endif // GPU_WILSON_DIRAC
#ifdef GPU_STAGGERED_DIRAC
    } else if (out.Ncolor() == 64) {
      const int fineColor = 64;
      if (nVec == 64) {
        Prolongate<Float,fineSpin,fineColor,coarseSpin,64>(out, in, v, fine_to_coarse, parity);
      } else if (nVec == 96) {
        Prolongate<Float,fineSpin,fineColor,coarseSpin,96>(out, in, v, fine_to_coarse, parity);
      } else {
        errorQuda("Unsupported nVec %d", nVec);
      }
    } else if (out.Ncolor() == 96) {
      const int fineColor = 96;
      if (nVec == 96) {
        Prolongate<Float,fineSpin,fineColor,coarseSpin,96>(out, in, v, fine_to_coarse, parity);
      } else {
        errorQuda("Unsupported nVec %d", nVec);
      }
#endif // GPU_STAGGERED_DIRAC
    } else {
      errorQuda("Unsupported nColor %d", out.Ncolor());
    }
  }

  template <typename Float>
  void Prolongate(ColorSpinorField &out, const ColorSpinorField &in, const ColorSpinorField &v,
                  int Nvec, const int *fine_to_coarse, const int * const * spin_map, int parity) {

    if (out.Nspin() == 2) {
      Prolongate<Float,2>(out, in, v, Nvec, fine_to_coarse, spin_map, parity);
#ifdef NSPIN4
    } else if (out.Nspin() == 4) {
      Prolongate<Float,4>(out, in, v, Nvec, fine_to_coarse, spin_map, parity);
#endif
<<<<<<< HEAD
#if 0 // Not needed (until we enable Laplace MG)
=======
#ifdef NSPIN1
>>>>>>> bcc8216b
    } else if (out.Nspin() == 1) {
      Prolongate<Float,1>(out, in, v, Nvec, fine_to_coarse, spin_map, parity);
#endif
    } else {
      errorQuda("Unsupported nSpin %d", out.Nspin());
    }
  }

#endif // GPU_MULTIGRID

  void Prolongate(ColorSpinorField &out, const ColorSpinorField &in, const ColorSpinorField &v,
                  int Nvec, const int *fine_to_coarse, const int * const * spin_map, int parity) {
#ifdef GPU_MULTIGRID
    if (out.FieldOrder() != in.FieldOrder() || out.FieldOrder() != v.FieldOrder())
      errorQuda("Field orders do not match (out=%d, in=%d, v=%d)", 
                out.FieldOrder(), in.FieldOrder(), v.FieldOrder());

    QudaPrecision precision = checkPrecision(out, in);

    if (precision == QUDA_DOUBLE_PRECISION) {
#ifdef GPU_MULTIGRID_DOUBLE
      Prolongate<double>(out, in, v, Nvec, fine_to_coarse, spin_map, parity);
#else
      errorQuda("Double precision multigrid has not been enabled");
#endif
    } else if (precision == QUDA_SINGLE_PRECISION) {
      Prolongate<float>(out, in, v, Nvec, fine_to_coarse, spin_map, parity);
    } else {
      errorQuda("Unsupported precision %d", out.Precision());
    }

    if (checkLocation(out, in, v) == QUDA_CUDA_FIELD_LOCATION) checkCudaError();
#else
    errorQuda("Multigrid has not been built");
#endif
  }

} // end namespace quda<|MERGE_RESOLUTION|>--- conflicted
+++ resolved
@@ -312,11 +312,8 @@
     } else if (out.Nspin() == 4) {
       Prolongate<Float,4>(out, in, v, Nvec, fine_to_coarse, spin_map, parity);
 #endif
-<<<<<<< HEAD
-#if 0 // Not needed (until we enable Laplace MG)
-=======
-#ifdef NSPIN1
->>>>>>> bcc8216b
+#if 0 // Not needed until we have Laplace MG or staggered MG Lanczos
+//#ifdef NSPIN1
     } else if (out.Nspin() == 1) {
       Prolongate<Float,1>(out, in, v, Nvec, fine_to_coarse, spin_map, parity);
 #endif
