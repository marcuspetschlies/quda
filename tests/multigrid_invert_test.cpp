--- conflicted
+++ resolved
@@ -64,15 +64,11 @@
 extern QudaVerbosity mg_verbosity[QUDA_MAX_MG_LEVEL];
 
 extern QudaInverterType setup_inv[QUDA_MAX_MG_LEVEL];
-<<<<<<< HEAD
 extern int num_setup_iter[QUDA_MAX_MG_LEVEL];
 extern double setup_tol;
 extern QudaSetupType setup_type;
 extern bool pre_orthonormalize;
 extern bool post_orthonormalize;
-=======
-extern double setup_tol;
->>>>>>> 310fcd9c
 extern double omega;
 extern QudaInverterType smoother_type;
 extern QudaInverterType coarsest_solver;
@@ -230,10 +226,7 @@
     }
     mg_param.verbosity[i] = mg_verbosity[i];
     mg_param.setup_inv_type[i] = setup_inv[i];
-<<<<<<< HEAD
     mg_param.num_setup_iter[i] = num_setup_iter[i];
-=======
->>>>>>> 310fcd9c
     mg_param.setup_tol[i] = setup_tol;
     mg_param.spin_block_size[i] = 1;
     mg_param.n_vec[i] = nvec[i] == 0 ? 24 : nvec[i]; // default to 24 vectors if not set
@@ -394,10 +387,7 @@
   for(int i =0; i<QUDA_MAX_MG_LEVEL; i++) {
     mg_verbosity[i] = QUDA_SILENT;
     setup_inv[i] = QUDA_BICGSTAB_INVERTER;
-<<<<<<< HEAD
     num_setup_iter[i] = 1;
-=======
->>>>>>> 310fcd9c
     mu_factor[i] = 1.;
   }
 
