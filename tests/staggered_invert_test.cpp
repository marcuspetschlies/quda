#include <stdlib.h>
#include <stdio.h>
#include <time.h>
#include <math.h>

#include <test_util.h>
#include <dslash_util.h>
#include <blas_reference.h>
#include <staggered_dslash_reference.h>
#include <quda.h>
#include <string.h>
#include <face_quda.h>
#include "misc.h"
#include <gauge_field.h>
#include <blas_quda.h>

#if defined(QMP_COMMS)
#include <qmp.h>
#elif defined(MPI_COMMS)
#include <mpi.h>
#endif

#ifdef MULTI_GPU
#include <face_quda.h>
#endif

#define MAX(a,b) ((a)>(b)?(a):(b))
#define mySpinorSiteSize 6

extern void usage(char** argv);
void *qdp_fatlink[4];
void *qdp_longlink[4];  

void *fatlink;
void *longlink;

#ifdef MULTI_GPU
void** ghost_fatlink, **ghost_longlink;
#endif

extern int device;
extern bool tune;

extern QudaReconstructType link_recon;
extern QudaPrecision prec;
QudaPrecision cpu_prec = QUDA_DOUBLE_PRECISION;

extern QudaReconstructType link_recon_sloppy;
extern QudaPrecision  prec_sloppy;
cpuColorSpinorField* in;
cpuColorSpinorField* out;
cpuColorSpinorField* ref;
cpuColorSpinorField* tmp;

cpuGaugeField *cpuFat = NULL;
cpuGaugeField *cpuLong = NULL;

static double tol = 1e-7;

extern int test_type;
extern int xdim;
extern int ydim;
extern int zdim;
extern int tdim;
extern int gridsize_from_cmdline[];

// Dirac operator type
extern QudaDslashType dslash_type;

extern QudaInverterType inv_type;

static void end();

template<typename Float>
void constructSpinorField(Float *res) {
  for(int i = 0; i < Vh; i++) {
    for (int s = 0; s < 1; s++) {
      for (int m = 0; m < 3; m++) {
        res[i*(1*3*2) + s*(3*2) + m*(2) + 0] = rand() / (Float)RAND_MAX;
        res[i*(1*3*2) + s*(3*2) + m*(2) + 1] = rand() / (Float)RAND_MAX;
      }
    }
  }
}


static void
set_params(QudaGaugeParam* gaugeParam, QudaInvertParam* inv_param,
    int X1, int  X2, int X3, int X4,
    QudaPrecision cpu_prec, QudaPrecision prec, QudaPrecision prec_sloppy,
    QudaReconstructType link_recon, QudaReconstructType link_recon_sloppy,
    double mass, double tol, int maxiter, double reliable_delta,
    double tadpole_coeff
    )
{
  gaugeParam->X[0] = X1;
  gaugeParam->X[1] = X2;
  gaugeParam->X[2] = X3;
  gaugeParam->X[3] = X4;

  gaugeParam->cpu_prec = cpu_prec;    
  gaugeParam->cuda_prec = prec;
  gaugeParam->reconstruct = link_recon;  
  gaugeParam->cuda_prec_sloppy = prec_sloppy;
  gaugeParam->reconstruct_sloppy = link_recon_sloppy;
  gaugeParam->gauge_fix = QUDA_GAUGE_FIXED_NO;
  gaugeParam->anisotropy = 1.0;
  gaugeParam->tadpole_coeff = tadpole_coeff;
  gaugeParam->scale = -1.0/(24.0*tadpole_coeff*tadpole_coeff);

  gaugeParam->t_boundary = QUDA_ANTI_PERIODIC_T;
  gaugeParam->gauge_order = QUDA_MILC_GAUGE_ORDER;
  gaugeParam->ga_pad = X1*X2*X3/2;

  inv_param->verbosity = QUDA_VERBOSE;
  inv_param->mass = mass;

  // outer solver parameters
  inv_param->inv_type = inv_type;
  inv_param->tol = tol;
  inv_param->maxiter = 500000;
  inv_param->reliable_delta = 1e-1;
  inv_param->use_sloppy_partial_accumulator = false;
  inv_param->pipeline = false;

#if __COMPUTE_CAPABILITY__ >= 200
  // require both L2 relative and heavy quark residual to determine convergence
  inv_param->residual_type = static_cast<QudaResidualType>(QUDA_L2_RELATIVE_RESIDUAL | QUDA_HEAVY_QUARK_RESIDUAL);
  inv_param->tol_hq = 1e-3; // specify a tolerance for the residual for heavy quark residual
#else
  // Pre Fermi architecture only supports L2 relative residual norm
  inv_param->residual_type = QUDA_L2_RELATIVE_RESIDUAL;
#endif
  inv_param->residual_type = QUDA_L2_RELATIVE_RESIDUAL;

  //inv_param->inv_type = QUDA_GCR_INVERTER;
  //inv_param->gcrNkrylov = 10;

  // domain decomposition preconditioner parameters
  //inv_param->inv_type_precondition = QUDA_MR_INVERTER;
  //inv_param->tol_precondition = 1e-1;
  //inv_param->maxiter_precondition = 100;
  //inv_param->verbosity_precondition = QUDA_SILENT;
  //inv_param->prec_precondition = prec_sloppy;

  inv_param->solution_type = QUDA_MATPCDAG_MATPC_SOLUTION;
  inv_param->solve_type = QUDA_NORMOP_PC_SOLVE;
  inv_param->matpc_type = QUDA_MATPC_EVEN_EVEN;
  inv_param->dagger = QUDA_DAG_NO;
  inv_param->mass_normalization = QUDA_MASS_NORMALIZATION;

  inv_param->cpu_prec = cpu_prec;
  inv_param->cuda_prec = prec; 
  inv_param->cuda_prec_sloppy = prec_sloppy;
  inv_param->preserve_source = QUDA_PRESERVE_SOURCE_YES;
  inv_param->gamma_basis = QUDA_DEGRAND_ROSSI_GAMMA_BASIS; // this is meaningless, but must be thus set
  inv_param->dirac_order = QUDA_DIRAC_ORDER;

  if (dslash_type != QUDA_ASQTAD_DSLASH && dslash_type != QUDA_STAGGERED_DSLASH)
    dslash_type = QUDA_STAGGERED_DSLASH;
  inv_param->dslash_type = dslash_type;

  inv_param->tune = tune ? QUDA_TUNE_YES : QUDA_TUNE_NO;
  inv_param->sp_pad = X1*X2*X3/2;
  inv_param->use_init_guess = QUDA_USE_INIT_GUESS_YES;

  inv_param->input_location = QUDA_CPU_FIELD_LOCATION;
  inv_param->output_location = QUDA_CPU_FIELD_LOCATION;
}


  int
invert_test(void)
{
  QudaGaugeParam gaugeParam = newQudaGaugeParam();
  QudaInvertParam inv_param = newQudaInvertParam();

  double mass = 0.5;

  set_params(&gaugeParam, &inv_param,
      xdim, ydim, zdim, tdim,
      cpu_prec, prec, prec_sloppy,
      link_recon, link_recon_sloppy, mass, tol, 500, 1e-3,
      0.8);

  // declare the dimensions of the communication grid
  initCommsGridQuda(4, gridsize_from_cmdline, NULL, NULL);

  // this must be before the FaceBuffer is created (this is because it allocates pinned memory - FIXME)
  initQuda(device);

  setDims(gaugeParam.X);
  setSpinorSiteSize(6);

  size_t gSize = (gaugeParam.cpu_prec == QUDA_DOUBLE_PRECISION) ? sizeof(double) : sizeof(float);
  for (int dir = 0; dir < 4; dir++) {
    qdp_fatlink[dir] = malloc(V*gaugeSiteSize*gSize);
    qdp_longlink[dir] = malloc(V*gaugeSiteSize*gSize);
  }
  fatlink = malloc(4*V*gaugeSiteSize*gSize);
  longlink = malloc(4*V*gaugeSiteSize*gSize);

  construct_fat_long_gauge_field(qdp_fatlink, qdp_longlink, 1, gaugeParam.cpu_prec, 
				 &gaugeParam, dslash_type);

  const double cos_pi_3 = 0.5; // Cos(pi/3)
  const double sin_pi_3 = sqrt(0.75); // Sin(pi/3)

  for(int dir=0; dir<4; ++dir){
    for(int i=0; i<V; ++i){
      for(int j=0; j<gaugeSiteSize; ++j){
        if(gaugeParam.cpu_prec == QUDA_DOUBLE_PRECISION){
          ((double*)qdp_fatlink[dir])[i*gaugeSiteSize + j] = 0.5*rand()/RAND_MAX;
          if(link_recon != QUDA_RECONSTRUCT_8 && link_recon != QUDA_RECONSTRUCT_12){ // incorporate non-trivial phase into long links
            if(j%2 == 0){
              const double real = ((double*)qdp_longlink[dir])[i*gaugeSiteSize + j];
              const double imag = ((double*)qdp_longlink[dir])[i*gaugeSiteSize + j + 1];
              ((double*)qdp_longlink[dir])[i*gaugeSiteSize + j]     = real*cos_pi_3 - imag*sin_pi_3;
              ((double*)qdp_longlink[dir])[i*gaugeSiteSize + j + 1] = real*sin_pi_3 + imag*cos_pi_3;
            }
          }
          ((double*)fatlink)[(i*4 + dir)*gaugeSiteSize + j] = ((double*)qdp_fatlink[dir])[i*gaugeSiteSize + j];
          ((double*)longlink)[(i*4 + dir)*gaugeSiteSize + j] = ((double*)qdp_longlink[dir])[i*gaugeSiteSize + j];
        }else{
          ((float*)qdp_fatlink[dir])[i] = 0.5*rand()/RAND_MAX;
          if(link_recon != QUDA_RECONSTRUCT_8 && link_recon != QUDA_RECONSTRUCT_12){ // incorporate non-trivial phase into long links
            if(j%2 == 0){
              const float real = ((float*)qdp_longlink[dir])[i*gaugeSiteSize + j];
              const float imag = ((float*)qdp_longlink[dir])[i*gaugeSiteSize + j + 1];
              ((float*)qdp_longlink[dir])[i*gaugeSiteSize + j]     = real*cos_pi_3 - imag*sin_pi_3;
              ((float*)qdp_longlink[dir])[i*gaugeSiteSize + j + 1] = real*sin_pi_3 + imag*cos_pi_3;
            }
          }
          ((double*)fatlink)[(i*4 + dir)*gaugeSiteSize + j] = ((double*)qdp_fatlink[dir])[i*gaugeSiteSize + j];
          ((float*)fatlink)[(i*4 + dir)*gaugeSiteSize + j] = ((float*)qdp_fatlink[dir])[i*gaugeSiteSize + j];
          ((float*)longlink)[(i*4 + dir)*gaugeSiteSize + j] = ((float*)qdp_longlink[dir])[i*gaugeSiteSize + j];
        }
      }
    }
  }


  ColorSpinorParam csParam;
  csParam.nColor=3;
  csParam.nSpin=1;
  csParam.nDim=4;
  for(int d = 0; d < 4; d++) {
    csParam.x[d] = gaugeParam.X[d];
  }
  csParam.x[0] /= 2;

  csParam.precision = inv_param.cpu_prec;
  csParam.pad = 0;
  csParam.siteSubset = QUDA_PARITY_SITE_SUBSET;
  csParam.siteOrder = QUDA_EVEN_ODD_SITE_ORDER;
  csParam.fieldOrder  = QUDA_SPACE_SPIN_COLOR_FIELD_ORDER;
  csParam.gammaBasis = inv_param.gamma_basis;
  csParam.create = QUDA_ZERO_FIELD_CREATE;  
  in = new cpuColorSpinorField(csParam);  
  out = new cpuColorSpinorField(csParam);  
  ref = new cpuColorSpinorField(csParam);  
  tmp = new cpuColorSpinorField(csParam);  

  if (inv_param.cpu_prec == QUDA_SINGLE_PRECISION){
    constructSpinorField((float*)in->V());    
  }else{
    constructSpinorField((double*)in->V());
  }

#ifdef MULTI_GPU
  int tmp_value = MAX(ydim*zdim*tdim/2, xdim*zdim*tdim/2);
  tmp_value = MAX(tmp_value, xdim*ydim*tdim/2);
  tmp_value = MAX(tmp_value, xdim*ydim*zdim/2);

  int fat_pad = tmp_value;
  int link_pad =  3*tmp_value;

  // FIXME: currently assume staggered is SU(3)
  gaugeParam.type = dslash_type == QUDA_STAGGERED_DSLASH ? 
    QUDA_SU3_LINKS : QUDA_ASQTAD_FAT_LINKS;
  gaugeParam.reconstruct = QUDA_RECONSTRUCT_NO;
  GaugeFieldParam cpuFatParam(fatlink, gaugeParam);
  cpuFat = new cpuGaugeField(cpuFatParam);
  ghost_fatlink = (void**)cpuFat->Ghost();

  gaugeParam.type = QUDA_ASQTAD_LONG_LINKS;
  GaugeFieldParam cpuLongParam(longlink, gaugeParam);
  cpuLong = new cpuGaugeField(cpuLongParam);
  ghost_longlink = (void**)cpuLong->Ghost();

  gaugeParam.type = dslash_type == QUDA_STAGGERED_DSLASH ? 
    QUDA_SU3_LINKS : QUDA_ASQTAD_FAT_LINKS;
  gaugeParam.ga_pad = fat_pad;
  gaugeParam.reconstruct= gaugeParam.reconstruct_sloppy = QUDA_RECONSTRUCT_NO;
  loadGaugeQuda(fatlink, &gaugeParam);

  if (dslash_type == QUDA_ASQTAD_DSLASH) {
    gaugeParam.type = QUDA_ASQTAD_LONG_LINKS;
    gaugeParam.ga_pad = link_pad;
    gaugeParam.reconstruct= link_recon;
    gaugeParam.reconstruct_sloppy = link_recon_sloppy;
    loadGaugeQuda(longlink, &gaugeParam);
  }
#else
  gaugeParam.type = QUDA_ASQTAD_FAT_LINKS;
  gaugeParam.reconstruct = gaugeParam.reconstruct_sloppy = QUDA_RECONSTRUCT_NO;
  loadGaugeQuda(fatlink, &gaugeParam);

  if (dslash_type == QUDA_ASQTAD_DSLASH) {
    gaugeParam.type = QUDA_ASQTAD_LONG_LINKS;
    gaugeParam.reconstruct = link_recon;
    gaugeParam.reconstruct_sloppy = link_recon_sloppy;
    loadGaugeQuda(longlink, &gaugeParam);
  }
#endif

  double time0 = -((double)clock()); // Start the timer

  double nrm2=0;
  double src2=0;
  int ret = 0;

  switch(test_type){
    case 0: //even
      inv_param.matpc_type = QUDA_MATPC_EVEN_EVEN;

      invertQuda(out->V(), in->V(), &inv_param);

      time0 += clock(); 
      time0 /= CLOCKS_PER_SEC;



#ifdef MULTI_GPU    
      matdagmat_mg4dir(ref, qdp_fatlink, qdp_longlink, ghost_fatlink, ghost_longlink, 
          out, mass, 0, inv_param.cpu_prec, gaugeParam.cpu_prec, tmp, QUDA_EVEN_PARITY);
#else
      matdagmat(ref->V(), qdp_fatlink, qdp_longlink, out->V(), mass, 0, inv_param.cpu_prec, gaugeParam.cpu_prec, tmp->V(), QUDA_EVEN_PARITY);
#endif

      mxpy(in->V(), ref->V(), Vh*mySpinorSiteSize, inv_param.cpu_prec);
      nrm2 = norm_2(ref->V(), Vh*mySpinorSiteSize, inv_param.cpu_prec);
      src2 = norm_2(in->V(), Vh*mySpinorSiteSize, inv_param.cpu_prec);

      break;

    case 1: //odd

      inv_param.matpc_type = QUDA_MATPC_ODD_ODD;
      invertQuda(out->V(), in->V(), &inv_param);	
      time0 += clock(); // stop the timer
      time0 /= CLOCKS_PER_SEC;

#ifdef MULTI_GPU
      matdagmat_mg4dir(ref, qdp_fatlink, qdp_longlink, ghost_fatlink, ghost_longlink, 
          out, mass, 0, inv_param.cpu_prec, gaugeParam.cpu_prec, tmp, QUDA_ODD_PARITY);
#else
      matdagmat(ref->V(), qdp_fatlink, qdp_longlink, out->V(), mass, 0, inv_param.cpu_prec, gaugeParam.cpu_prec, tmp->V(), QUDA_ODD_PARITY);	
#endif
      mxpy(in->V(), ref->V(), Vh*mySpinorSiteSize, inv_param.cpu_prec);
      nrm2 = norm_2(ref->V(), Vh*mySpinorSiteSize, inv_param.cpu_prec);
      src2 = norm_2(in->V(), Vh*mySpinorSiteSize, inv_param.cpu_prec);

      break;

    case 2: //full spinor

      errorQuda("full spinor not supported\n");
      break;

    case 3: //multi mass CG, even
    case 4:

#define NUM_OFFSETS 12

      {    
        double masses[NUM_OFFSETS] ={0.002, 0.0021, 0.0064, 0.070, 0.077, 0.081, 0.1, 0.11, 0.12, 0.13, 0.14, 0.205};
        inv_param.num_offset = NUM_OFFSETS;
        // these can be set independently
        for (int i=0; i<inv_param.num_offset; i++) {
          inv_param.tol_offset[i] = inv_param.tol;
          inv_param.tol_hq_offset[i] = inv_param.tol_hq;
        }
        void* outArray[NUM_OFFSETS];
        int len;

        cpuColorSpinorField* spinorOutArray[NUM_OFFSETS];
        spinorOutArray[0] = out;    
        for(int i=1;i < inv_param.num_offset; i++){
          spinorOutArray[i] = new cpuColorSpinorField(csParam);       
        }

        for(int i=0;i < inv_param.num_offset; i++){
          outArray[i] = spinorOutArray[i]->V();
          inv_param.offset[i] = 4*masses[i]*masses[i];
        }

        len=Vh;

        if (test_type == 3) {
          inv_param.matpc_type = QUDA_MATPC_EVEN_EVEN;      
        } else {
          inv_param.matpc_type = QUDA_MATPC_ODD_ODD;      
        }

        invertMultiShiftQuda(outArray, in->V(), &inv_param);	

        cudaDeviceSynchronize();
        time0 += clock(); // stop the timer
        time0 /= CLOCKS_PER_SEC;

        printfQuda("done: total time = %g secs, compute time = %g, %i iter / %g secs = %g gflops\n", 
            time0, inv_param.secs, inv_param.iter, inv_param.secs,
            inv_param.gflops/inv_param.secs);


        printfQuda("checking the solution\n");
        QudaParity parity = QUDA_INVALID_PARITY;
        if (inv_param.solve_type == QUDA_NORMOP_SOLVE){
          //parity = QUDA_EVENODD_PARITY;
          errorQuda("full parity not supported\n");
        }else if (inv_param.matpc_type == QUDA_MATPC_EVEN_EVEN){
          parity = QUDA_EVEN_PARITY;
        }else if (inv_param.matpc_type == QUDA_MATPC_ODD_ODD){
          parity = QUDA_ODD_PARITY;
        }else{
          errorQuda("ERROR: invalid spinor parity \n");
          exit(1);
        }
        for(int i=0;i < inv_param.num_offset;i++){
          printfQuda("%dth solution: mass=%f, ", i, masses[i]);
#ifdef MULTI_GPU
          matdagmat_mg4dir(ref, qdp_fatlink, qdp_longlink, ghost_fatlink, ghost_longlink, 
              spinorOutArray[i], masses[i], 0, inv_param.cpu_prec, 
              gaugeParam.cpu_prec, tmp, parity);
#else
          matdagmat(ref->V(), qdp_fatlink, qdp_longlink, outArray[i], masses[i], 0, inv_param.cpu_prec, gaugeParam.cpu_prec, tmp->V(), parity);
#endif
<<<<<<< HEAD
	mxpy(in->V(), ref->V(), len*mySpinorSiteSize, inv_param.cpu_prec);
	double nrm2 = norm_2(ref->V(), len*mySpinorSiteSize, inv_param.cpu_prec);
	double src2 = norm_2(in->V(), len*mySpinorSiteSize, inv_param.cpu_prec);
	double hqr = sqrt(blas::HeavyQuarkResidualNorm(*spinorOutArray[i], *ref).z);
	double l2r = sqrt(nrm2/src2);

	printfQuda("Shift %d residuals: (L2 relative) tol %g, QUDA = %g, host = %g; (heavy-quark) tol %g, QUDA = %g, host = %g\n",
		   i, inv_param.tol_offset[i], inv_param.true_res_offset[i], l2r, 
		   inv_param.tol_hq_offset[i], inv_param.true_res_hq_offset[i], hqr);

	//emperical, if the cpu residue is more than 1 order the target accuracy, the it fails to converge
	if (sqrt(nrm2/src2) > 10*inv_param.tol_offset[i]){
	  ret |=1;
	}
      }
=======
          mxpy(in->V(), ref->V(), len*mySpinorSiteSize, inv_param.cpu_prec);
          double nrm2 = norm_2(ref->V(), len*mySpinorSiteSize, inv_param.cpu_prec);
          double src2 = norm_2(in->V(), len*mySpinorSiteSize, inv_param.cpu_prec);
          double hqr = sqrt(HeavyQuarkResidualNormCpu(*spinorOutArray[i], *ref).z);
          double l2r = sqrt(nrm2/src2);

          printfQuda("Shift %d residuals: (L2 relative) tol %g, QUDA = %g, host = %g; (heavy-quark) tol %g, QUDA = %g, host = %g\n",
              i, inv_param.tol_offset[i], inv_param.true_res_offset[i], l2r, 
              inv_param.tol_hq_offset[i], inv_param.true_res_hq_offset[i], hqr);

          //emperical, if the cpu residue is more than 1 order the target accuracy, the it fails to converge
          if (sqrt(nrm2/src2) > 10*inv_param.tol_offset[i]){
            ret |=1;
          }
        }
>>>>>>> 136a4ca8

        for(int i=1; i < inv_param.num_offset;i++) delete spinorOutArray[i];
      }
      break;

    default:
      errorQuda("Unsupported test type");

  }//switch

  if (test_type <=2){

    double hqr = sqrt(blas::HeavyQuarkResidualNorm(*out, *ref).z);
    double l2r = sqrt(nrm2/src2);

    printfQuda("Residuals: (L2 relative) tol %g, QUDA = %g, host = %g; (heavy-quark) tol %g, QUDA = %g, host = %g\n",
        inv_param.tol, inv_param.true_res, l2r, inv_param.tol_hq, inv_param.true_res_hq, hqr);

    printfQuda("done: total time = %g secs, compute time = %g secs, %i iter / %g secs = %g gflops, \n", 
        time0, inv_param.secs, inv_param.iter, inv_param.secs,
        inv_param.gflops/inv_param.secs);
  }

  end();
  return ret;
}



  static void
end(void) 
{
  for(int i=0;i < 4;i++){
    free(qdp_fatlink[i]);
    free(qdp_longlink[i]);
  }

  free(fatlink);
  free(longlink);

  delete in;
  delete out;
  delete ref;
  delete tmp;

  if (cpuFat) delete cpuFat;
  if (cpuLong) delete cpuLong;

  endQuda();
}


  void
display_test_info()
{
  printfQuda("running the following test:\n");

  printfQuda("prec    sloppy_prec    link_recon  sloppy_link_recon test_type  S_dimension T_dimension\n");
  printfQuda("%s   %s             %s            %s            %s         %d/%d/%d          %d \n",
      get_prec_str(prec),get_prec_str(prec_sloppy),
      get_recon_str(link_recon), 
      get_recon_str(link_recon_sloppy), get_test_type(test_type), xdim, ydim, zdim, tdim);     

  printfQuda("Grid partition info:     X  Y  Z  T\n"); 
  printfQuda("                         %d  %d  %d  %d\n", 
      dimPartitioned(0),
      dimPartitioned(1),
      dimPartitioned(2),
      dimPartitioned(3)); 

  return ;

}

  void
usage_extra(char** argv )
{
  printfQuda("Extra options:\n");
  printfQuda("    --tol  <resid_tol>                       # Set residual tolerance\n");
  printfQuda("    --test <0/1>                             # Test method\n");
  printfQuda("                                                0: Even even spinor CG inverter\n");
  printfQuda("                                                1: Odd odd spinor CG inverter\n");
  printfQuda("                                                3: Even even spinor multishift CG inverter\n");
  printfQuda("                                                4: Odd odd spinor multishift CG inverter\n");
  printfQuda("    --cpu_prec <double/single/half>          # Set CPU precision\n");

  return ;
}
int main(int argc, char** argv)
{
  for (int i = 1; i < argc; i++) {

    if(process_command_line_option(argc, argv, &i) == 0){
      continue;
    }   

    if( strcmp(argv[i], "--tol") == 0){
      float tmpf;
      if (i+1 >= argc){
        usage(argv);
      }
      sscanf(argv[i+1], "%f", &tmpf);
      if (tmpf <= 0){
        printf("ERROR: invalid tol(%f)\n", tmpf);
        usage(argv);
      }
      tol = tmpf;
      i++;
      continue;
    }

    if( strcmp(argv[i], "--cpu_prec") == 0){
      if (i+1 >= argc){
        usage(argv);
      }
      cpu_prec= get_prec(argv[i+1]);
      i++;
      continue;
    }

    printf("ERROR: Invalid option:%s\n", argv[i]);
    usage(argv);
  }

  if (prec_sloppy == QUDA_INVALID_PRECISION){
    prec_sloppy = prec;
  }
  if (link_recon_sloppy == QUDA_RECONSTRUCT_INVALID){
    link_recon_sloppy = link_recon;
  }


  // initialize QMP or MPI
#if defined(QMP_COMMS)
  QMP_thread_level_t tl;
  QMP_init_msg_passing(&argc, &argv, QMP_THREAD_SINGLE, &tl);
#elif defined(MPI_COMMS)
  MPI_Init(&argc, &argv);
#endif

  // call srand() with a rank-dependent seed
  initRand();

  display_test_info();

  int ret = invert_test();

  // finalize the communications layer
#if defined(QMP_COMMS)
  QMP_finalize_msg_passing();
#elif defined(MPI_COMMS)
  MPI_Finalize();
#endif

  return ret;
}<|MERGE_RESOLUTION|>--- conflicted
+++ resolved
@@ -436,39 +436,22 @@
 #else
           matdagmat(ref->V(), qdp_fatlink, qdp_longlink, outArray[i], masses[i], 0, inv_param.cpu_prec, gaugeParam.cpu_prec, tmp->V(), parity);
 #endif
-<<<<<<< HEAD
-	mxpy(in->V(), ref->V(), len*mySpinorSiteSize, inv_param.cpu_prec);
-	double nrm2 = norm_2(ref->V(), len*mySpinorSiteSize, inv_param.cpu_prec);
-	double src2 = norm_2(in->V(), len*mySpinorSiteSize, inv_param.cpu_prec);
-	double hqr = sqrt(blas::HeavyQuarkResidualNorm(*spinorOutArray[i], *ref).z);
-	double l2r = sqrt(nrm2/src2);
-
-	printfQuda("Shift %d residuals: (L2 relative) tol %g, QUDA = %g, host = %g; (heavy-quark) tol %g, QUDA = %g, host = %g\n",
+
+	  mxpy(in->V(), ref->V(), len*mySpinorSiteSize, inv_param.cpu_prec);
+	  double nrm2 = norm_2(ref->V(), len*mySpinorSiteSize, inv_param.cpu_prec);
+	  double src2 = norm_2(in->V(), len*mySpinorSiteSize, inv_param.cpu_prec);
+	  double hqr = sqrt(blas::HeavyQuarkResidualNorm(*spinorOutArray[i], *ref).z);
+	  double l2r = sqrt(nrm2/src2);
+	
+	  printfQuda("Shift %d residuals: (L2 relative) tol %g, QUDA = %g, host = %g; (heavy-quark) tol %g, QUDA = %g, host = %g\n",
 		   i, inv_param.tol_offset[i], inv_param.true_res_offset[i], l2r, 
 		   inv_param.tol_hq_offset[i], inv_param.true_res_hq_offset[i], hqr);
 
-	//emperical, if the cpu residue is more than 1 order the target accuracy, the it fails to converge
-	if (sqrt(nrm2/src2) > 10*inv_param.tol_offset[i]){
-	  ret |=1;
+	  //emperical, if the cpu residue is more than 1 order the target accuracy, the it fails to converge
+	  if (sqrt(nrm2/src2) > 10*inv_param.tol_offset[i]){
+	    ret |=1;
+	  }
 	}
-      }
-=======
-          mxpy(in->V(), ref->V(), len*mySpinorSiteSize, inv_param.cpu_prec);
-          double nrm2 = norm_2(ref->V(), len*mySpinorSiteSize, inv_param.cpu_prec);
-          double src2 = norm_2(in->V(), len*mySpinorSiteSize, inv_param.cpu_prec);
-          double hqr = sqrt(HeavyQuarkResidualNormCpu(*spinorOutArray[i], *ref).z);
-          double l2r = sqrt(nrm2/src2);
-
-          printfQuda("Shift %d residuals: (L2 relative) tol %g, QUDA = %g, host = %g; (heavy-quark) tol %g, QUDA = %g, host = %g\n",
-              i, inv_param.tol_offset[i], inv_param.true_res_offset[i], l2r, 
-              inv_param.tol_hq_offset[i], inv_param.true_res_hq_offset[i], hqr);
-
-          //emperical, if the cpu residue is more than 1 order the target accuracy, the it fails to converge
-          if (sqrt(nrm2/src2) > 10*inv_param.tol_offset[i]){
-            ret |=1;
-          }
-        }
->>>>>>> 136a4ca8
 
         for(int i=1; i < inv_param.num_offset;i++) delete spinorOutArray[i];
       }
