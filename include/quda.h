--- conflicted
+++ resolved
@@ -728,12 +728,9 @@
     int a_offset;                /**< position of the A array from which begin read/write. */
     int b_offset;                /**< position of the B array from which begin read/write. */
     int c_offset;                /**< position of the C array from which begin read/write. */
-<<<<<<< HEAD
-=======
     int strideA;                 /**< stride of the A array in strided(batched) mode */
     int strideB;                 /**< stride of the B array in strided(batched) mode */
     int strideC;                 /**< stride of the C array in strided(batched) mode */
->>>>>>> cbc2ccbc
 
     double_complex alpha; /**< scalar used for multiplication. */
     double_complex beta;  /**< scalar used for multiplication. If beta==0, C does not have to be a valid input.*/
