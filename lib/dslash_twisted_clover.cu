--- conflicted
+++ resolved
@@ -220,45 +220,7 @@
 #ifdef GPU_TWISTED_CLOVER_DIRAC
     const_cast<cudaColorSpinorField*>(in)->createComms(1);
 
-<<<<<<< HEAD
-    for(int i=0;i<4;i++){
-      dslashParam.ghostOffset[i][0] = in->GhostOffset(i,0)/in->FieldOrder();
-      dslashParam.ghostOffset[i][1] = in->GhostOffset(i,1)/in->FieldOrder();
-
-      dslashParam.ghostNormOffset[i][0] = in->GhostNormOffset(i,0);
-      dslashParam.ghostNormOffset[i][1] = in->GhostNormOffset(i,1);
-      dslashParam.commDim[i] = (!commOverride[i]) ? 0 : comm_dim_partitioned(i); // switch off comms if override = 0
-      ghost_threads[i] = (in->TwistFlavor() == QUDA_TWIST_SINGLET) ? in->GhostFace()[i] : in->GhostFace()[i] / 2;
-    }
-
-#ifdef MULTI_GPU
-    dslashParam.twist_a	= 0.;
-    dslashParam.twist_b	= 0.;
-#endif
-
-    void *gauge0, *gauge1;
-    bindGaugeTex(gauge, parity, &gauge0, &gauge1);
-
-    void *cloverP=0, *cloverNormP=0, *cloverInvP=0, *cloverInvNormP=0;
-    QudaPrecision clover_prec = bindTwistedCloverTex(*clover, *cloverInv, parity, &cloverP, &cloverNormP, &cloverInvP, &cloverInvNormP);
-
-    if (in->Precision() != gauge.Precision())
-      errorQuda("Mixing gauge precision (%d) and spinor precision (%d) not supported", gauge.Precision(), in->Precision());
-
-    if (in->Precision() != clover_prec)
-      errorQuda("Mixing clover precision (%d) and spinor precision (%d) not supported", clover_prec, in->Precision());
-
-#ifndef DYNAMIC_CLOVER
-    if (clover->stride != cloverInv->stride) 
-      errorQuda("clover and cloverInv must have matching strides (%d != %d)", clover->stride, cloverInv->stride);
-#endif
-
-    DslashCuda *dslash = 0;
-    size_t regSize = sizeof(float);
-	
-=======
     DslashCuda *dslash = nullptr;
->>>>>>> 6232c879
     if (in->Precision() == QUDA_DOUBLE_PRECISION) {
         dslash = new TwistedCloverDslashCuda<double2,double2,double2>
           (out, gauge, *clover, *cloverInv, in, x, type, kappa, mu, epsilon, k, parity, dagger, commOverride);
