#pragma once
#include <cstdint>

#ifdef __cplusplus
extern "C" {
#endif

  typedef struct MsgHandle_s MsgHandle;
  typedef struct Topology_s Topology;

  /* defined in quda.h; redefining here to avoid circular references */ 
  typedef int (*QudaCommsMap)(const int *coords, void *fdata);

  /* implemented in comm_common.cpp */

  char *comm_hostname(void);
  double comm_drand(void);
  Topology *comm_create_topology(int ndim, const int *dims, QudaCommsMap rank_from_coords, void *map_data);
  void comm_destroy_topology(Topology *topo);
  int comm_ndim(const Topology *topo);
  const int *comm_dims(const Topology *topo);
  const int *comm_coords(const Topology *topo);
  const int *comm_coords_from_rank(const Topology *topo, int rank);
  int comm_rank_from_coords(const Topology *topo, const int *coords);
  int comm_rank_displaced(const Topology *topo, const int displacement[]);
  void comm_set_default_topology(Topology *topo);
  Topology *comm_default_topology(void);

  // routines related to direct peer-2-peer access
  void comm_set_neighbor_ranks(Topology *topo=NULL);
  int comm_neighbor_rank(int dir, int dim);

  /**
     Return the number of processes in the dimension dim
     @param dim Dimension which we are querying
     @return Length of process dimensions
   */
  int comm_dim(int dim);

  /**
     Return the coording of this process in the dimension dim
     @param dim Dimension which we are querying
     @return Coordinate of this process
   */
  int comm_coord(int dim);

  /**
     Create a persistent message handler for a relative send.  This
     should not be called directly, and instead the helper macro
     (without the trailing underscore) should be called instead.
     @param buffer Buffer from which message will be sent
     @param dim Dimension in which message will be sent
     @param dir Direction in which messaged with be sent (0 - backwards, 1 forwards)
     @param nbytes Size of message in bytes
  */
  MsgHandle *comm_declare_send_relative_(const char *func, const char *file, int line,
					 void *buffer, int dim, int dir, size_t nbytes);

#define comm_declare_send_relative(buffer, dim, dir, nbytes)		\
  comm_declare_send_relative_(__func__, __FILE__, __LINE__, buffer, dim, dir, nbytes)

  /**
     Create a persistent message handler for a relative send.  This
     should not be called directly, and instead the helper macro
     (without the trailing underscore) should be called instead.
     @param buffer Buffer into which message will be received
     @param dim Dimension from message will be received
     @param dir Direction from messaged with be recived (0 - backwards, 1 forwards)
     @param nbytes Size of message in bytes
  */
  MsgHandle *comm_declare_receive_relative_(const char *func, const char *file, int line,
					    void *buffer, int dim, int dir, size_t nbytes);

#define comm_declare_receive_relative(buffer, dim, dir, nbytes)		\
  comm_declare_receive_relative_(__func__, __FILE__, __LINE__, buffer, dim, dir, nbytes)

  /**
     Create a persistent strided message handler for a relative send.
     This should not be called directly, and instead the helper macro
     (without the trailing underscore) should be called instead.
     @param buffer Buffer from which message will be sent
     @param dim Dimension in which message will be sent
     @param dir Direction in which messaged with be sent (0 - backwards, 1 forwards)
     @param blksize Size of block in bytes
     @param nblocks Number of blocks
     @param stride Stride between blocks in bytes
  */
  MsgHandle *comm_declare_strided_send_relative_(const char *func, const char *file, int line,
						 void *buffer, int dim, int dir,
						 size_t blksize, int nblocks, size_t stride);

#define comm_declare_strided_send_relative(buffer, dim, dir, blksize, nblocks, stride) \
  comm_declare_strided_send_relative_(__func__, __FILE__, __LINE__, buffer, dim, dir, blksize, nblocks, stride)

  /**
     Create a persistent strided message handler for a relative receive
     This should not be called directly, and instead the helper macro
     (without the trailing underscore) should be called instead.
     @param buffer Buffer into which message will be received
     @param dim Dimension from message will be received
     @param dir Direction from messaged with be recived (0 - backwards, 1 forwards)
     @param blksize Size of block in bytes
     @param nblocks Number of blocks
     @param stride Stride between blocks in bytes
  */
  MsgHandle *comm_declare_strided_receive_relative_(const char *func, const char *file, int line,
						    void *buffer, int dim, int dir,
						    size_t blksize, int nblocks, size_t stride);

#define comm_declare_strided_receive_relative(buffer, dim, dir, blksize, nblocks, stride) \
  comm_declare_strided_receive_relative_(__func__, __FILE__, __LINE__, buffer, dim, dir, blksize, nblocks, stride)

  void comm_finalize(void);
  void comm_dim_partitioned_set(int dim);
  int comm_dim_partitioned(int dim);

  /**
     @brief Loop over comm_dim_partitioned(dim) for all comms dimensions
     @return Whether any communications dimensions are partitioned
   */
  int comm_partitioned();

  /**
     @brief Return a string that defines the comm partitioning (used as a tuneKey)
     @return String specifying comm partitioning
  */
  const char* comm_dim_partitioned_string();

  /**
     @brief Return a string that defines the comm topology (for use as a tuneKey)
     @return String specifying comm topology
  */
  const char* comm_dim_topology_string();

  /* implemented in comm_single.cpp, comm_qmp.cpp, and comm_mpi.cpp */

  void comm_init(int ndim, const int *dims, QudaCommsMap rank_from_coords, void *map_data);
  int comm_rank(void);
  int comm_size(void);
  int comm_gpuid(void);

  /**
     @brief Gather all hostnames
     @param[out] hostname_recv_buf char array of length
     128*comm_size() that will be filled in GPU ids for all processes.
     Each hostname is in rank order, with 128 bytes for each.
   */
  void comm_gather_hostname(char *hostname_recv_buf);

  /**
     @brief Gather all GPU ids
     @param[out] gpuid_recv_buf int array of length comm_size() that
     will be filled in GPU ids for all processes (in rank order).
   */
  void comm_gather_gpuid(int *gpuid_recv_buf);

  /**
     Enabled peer-to-peer communication.
     @param hostname_buf Array that holds all process hostnames
   */
  void comm_peer2peer_init(const char *hostname_recv_buf);

  /**
     Query if peer-to-peer communication is enabled globally
     @return Whether peer-to-peer is enabled globally
  */
  bool comm_peer2peer_enabled_global();

  /**
     Query if peer-to-peer communication is enabled
     @param dir Direction (0 - backwards, 1 forwards)
     @param dim Dimension (0-3)
     @return Whether peer-to-peer is enabled
  */
  bool comm_peer2peer_enabled(int dir, int dim);

  /**
     Query if GPU Direct RDMA communication is enabled
  */
  bool comm_gdr_enabled();

  /**
     Create a persistent message handler for a relative send
     @param buffer Buffer from which message will be sent
     @param dim Dimension in which message will be sent
     @param dir Direction in which messaged with be sent (0 - backwards, 1 forwards)
     @param nbytes Size of message in bytes
  */
  MsgHandle *comm_declare_send_displaced(void *buffer, const int displacement[], size_t nbytes);

  /**
     Create a persistent message handler for a relative receive
     @param buffer Buffer into which message will be received
     @param dim Dimension from message will be received
     @param dir Direction from messaged with be recived (0 - backwards, 1 forwards)
     @param nbytes Size of message in bytes
  */
  MsgHandle *comm_declare_receive_displaced(void *buffer, const int displacement[], size_t nbytes);

  /**
     Create a persistent strided message handler for a displaced send
     @param buffer Buffer from which message will be sent
     @param displacement Array of offsets specifying the relative node to which we are sending 
     @param blksize Size of block in bytes
     @param nblocks Number of blocks
     @param stride Stride between blocks in bytes
  */
  MsgHandle *comm_declare_strided_send_displaced(void *buffer, const int displacement[], 
						 size_t blksize, int nblocks, size_t stride);

  /**
     Create a persistent strided message handler for a displaced receive
     @param buffer Buffer into which message will be received
     @param displacement Array of offsets specifying the relative node from which we are receiving
     @param blksize Size of block in bytes
     @param nblocks Number of blocks
     @param stride Stride between blocks in bytes
  */
  MsgHandle *comm_declare_strided_receive_displaced(void *buffer, const int displacement[],
						    size_t blksize, int nblocks, size_t stride);

  void comm_free(MsgHandle *mh);
  void comm_start(MsgHandle *mh);
  void comm_wait(MsgHandle *mh);
  int comm_query(MsgHandle *mh);
  void comm_allreduce(double* data);
  void comm_allreduce_max(double* data);
  void comm_allreduce_array(double* data, size_t size);
  void comm_allreduce_int(int* data);
  void comm_allreduce_xor(uint64_t *data);
  void comm_broadcast(void *data, size_t nbytes);
  void comm_barrier(void);
  void comm_abort(int status);

<<<<<<< HEAD
  /*just allocates handle*/
  MsgHandle *comm_handle(void);
  /*async allreduce*/
  void comm_allreduce_array_async(double *recvfbuff, double* data, size_t size, MsgHandle *mh);
=======
  void reduceMaxDouble(double &);
  void reduceDouble(double &);
  void reduceDoubleArray(double *, const int len);
  int commDim(int);
  int commCoords(int);
  int commDimPartitioned(int dir);
  void commDimPartitionedSet(int dir);
  bool commGlobalReduction();
  void commGlobalReductionSet(bool global_reduce);

  bool commAsyncReduction();
  void commAsyncReductionSet(bool global_reduce);
>>>>>>> 9e2bd882

#ifdef __cplusplus
}
#endif<|MERGE_RESOLUTION|>--- conflicted
+++ resolved
@@ -231,13 +231,10 @@
   void comm_broadcast(void *data, size_t nbytes);
   void comm_barrier(void);
   void comm_abort(int status);
-
-<<<<<<< HEAD
   /*just allocates handle*/
   MsgHandle *comm_handle(void);
   /*async allreduce*/
   void comm_allreduce_array_async(double *recvfbuff, double* data, size_t size, MsgHandle *mh);
-=======
   void reduceMaxDouble(double &);
   void reduceDouble(double &);
   void reduceDoubleArray(double *, const int len);
@@ -250,7 +247,6 @@
 
   bool commAsyncReduction();
   void commAsyncReductionSet(bool global_reduce);
->>>>>>> 9e2bd882
 
 #ifdef __cplusplus
 }
