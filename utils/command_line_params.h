#pragma once

#include <array>
#include <externals/CLI11.hpp>
#include <quda.h>

// for compatibility while porting - remove later
extern void usage(char **);

namespace quda
{
  template <typename T> using mgarray = std::array<T, QUDA_MAX_MG_LEVEL>;
}

class QUDAApp : public CLI::App
{

public:
  QUDAApp(std::string app_description = "", std::string app_name = "") : CLI::App(app_description, app_name) {};

  virtual ~QUDAApp() {};

  template <typename T>
  CLI::Option *add_mgoption(std::string option_name, std::array<T, QUDA_MAX_MG_LEVEL> &variable, CLI::Validator trans,
                            std::string option_description = "", bool defaulted = false)
  {

    CLI::callback_t f = [&variable, &option_name, trans](CLI::results_t vals) {
      size_t l;
      T j; // results_t is just a vector of strings
      bool worked = true;

      CLI::Range validlevel(0, QUDA_MAX_MG_LEVEL);
      for (size_t i {0}; i < vals.size() / 2; ++i) { // will always be a multiple of 2
        auto levelok = validlevel(vals.at(2 * i));
        auto transformok = trans(vals.at(2 * i + 1));
        if (!levelok.empty()) throw CLI::ValidationError(option_name, levelok);
        if (!transformok.empty()) throw CLI::ValidationError(option_name, transformok);
        worked = worked and CLI::detail::lexical_cast(vals.at(2 * i), l);
        worked = worked and CLI::detail::lexical_cast(vals.at(2 * i + 1), j);

        if (worked) variable[l] = j;
      }
      return worked;
    };
    CLI::Option *opt = add_option(option_name, f, option_description);
    auto valuename = std::string("LEVEL ") + std::string(CLI::detail::type_name<T>());
    opt->type_name(valuename)->type_size(-2);
    opt->expected(-1);
    opt->check(CLI::Validator(trans.get_description()));
    // opt->transform(trans);
    // opt->default_str("");

    return opt;
  }

  template <typename T>
  CLI::Option *add_mgoption(CLI::Option_group *group, std::string option_name, std::array<T, QUDA_MAX_MG_LEVEL> &variable,
                            CLI::Validator trans, std::string option_description = "", bool defaulted = false)
  {

    CLI::callback_t f = [&variable, &option_name, trans](CLI::results_t vals) {
      size_t l;
      // T j; // results_t is just a vector of strings
      bool worked = true;

      CLI::Range validlevel(0, QUDA_MAX_MG_LEVEL);
      for (size_t i {0}; i < vals.size() / 2; ++i) { // will always be a multiple of 2
        auto levelok = validlevel(vals.at(2 * i));
        auto transformok = trans(vals.at(2 * i + 1));
        if (!levelok.empty()) throw CLI::ValidationError(option_name, levelok);
        if (!transformok.empty()) throw CLI::ValidationError(option_name, transformok);
        worked = worked and CLI::detail::lexical_cast(vals.at(2 * i), l);
        auto &j = variable[l];
        worked = worked and CLI::detail::lexical_cast(vals.at(2 * i + 1), j);

        // if (worked) variable[l] = j;
      }
      return worked;
    };
    CLI::Option *opt = add_option(option_name, f, option_description);
    auto valuename = std::string("LEVEL ") + std::string(CLI::detail::type_name<T>());
    opt->type_name(valuename)->type_size(-2);
    opt->expected(-1);
    opt->check(CLI::Validator(trans.get_description()));
    // opt->transform(trans);
    // opt->default_str("");
    group->add_option(opt);
    return opt;
  }

  template <typename T>
  CLI::Option *add_mgoption(CLI::Option_group *group, std::string option_name, std::array<std::array<T, 4>, QUDA_MAX_MG_LEVEL> &variable,
                            CLI::Validator trans, std::string option_description = "", bool defaulted = false)
  {

    CLI::callback_t f = [&variable, &option_name, trans](CLI::results_t vals) {
      size_t l;
      T j; // results_t is just a vector of strings
      bool worked = true;

      CLI::Range validlevel(0, QUDA_MAX_MG_LEVEL);
      for (size_t i {0}; i < vals.size() / (4 + 1); ++i) {
        auto levelok = validlevel(vals.at((4 + 1) * i));

        if (!levelok.empty()) throw CLI::ValidationError(option_name, levelok);
        worked = worked and CLI::detail::lexical_cast(vals.at((4 + 1) * i), l);

        for (int k = 0; k < 4; k++) {
          auto transformok = trans(vals.at((4 + 1) * i + k + 1));
          if (!transformok.empty()) throw CLI::ValidationError(option_name, transformok);
          worked = worked and CLI::detail::lexical_cast(vals.at((4 + 1) * i + k + 1), j);
          if (worked) variable[l][k] = j;
        }
      }
      return worked;
    };
    CLI::Option *opt = add_option(option_name, f, option_description);
    auto valuename = std::string("LEVEL ") + std::string(CLI::detail::type_name<T>());
    opt->type_name(valuename)->type_size(-4 - 1);
    opt->expected(-1);
    opt->check(CLI::Validator(trans.get_description()));
    // opt->transform(trans);
    // opt->default_str("");
    group->add_option(opt);
    return opt;
  }
};

std::shared_ptr<QUDAApp> make_app(std::string app_description = "QUDA internal test", std::string app_name = "");
void add_eigen_option_group(std::shared_ptr<QUDAApp> quda_app);
void add_deflation_option_group(std::shared_ptr<QUDAApp> quda_app);
void add_multigrid_option_group(std::shared_ptr<QUDAApp> quda_app);
void add_eofa_option_group(std::shared_ptr<QUDAApp> quda_app);
void add_su3_option_group(std::shared_ptr<QUDAApp> quda_app);

template <typename T> std::string inline get_string(CLI::TransformPairs<T> &map, T val)
{
  auto it
    = std::find_if(map.begin(), map.end(), [&val](const decltype(map.back()) &p) -> bool { return p.second == val; });
  return it->first;
}

// template<typename T>
// const char* inline get_cstring(CLI::TransformPairs<T> &map, T val){
//   return get_string(map,val).c_str();
// }
// parameters

extern int device;
extern int rank_order;
extern std::array<int, 4> gridsize_from_cmdline;
extern std::array<int, 4> dim_partitioned;
extern QudaReconstructType link_recon;
extern QudaReconstructType link_recon_sloppy;
extern QudaReconstructType link_recon_precondition;
extern QudaPrecision prec;
extern QudaPrecision prec_sloppy;
extern QudaPrecision prec_refinement_sloppy;
extern QudaPrecision prec_precondition;
extern QudaPrecision prec_null;
extern QudaPrecision prec_ritz;
extern QudaVerbosity verbosity;
extern std::array<int, 4> dim;
extern int &xdim;
extern int &ydim;
extern int &zdim;
extern int &tdim;
extern int Lsdim;
extern bool dagger;
extern QudaDslashType dslash_type;
extern int laplace3D;
extern char latfile[256];
extern bool unit_gauge;
extern double gaussian_sigma;
extern char gauge_outfile[256];
extern int Nsrc;
extern int Msrc;
extern int niter;
extern int maxiter_precondition;
extern int gcrNkrylov;
extern QudaCABasis ca_basis;
extern double ca_lambda_min;
extern double ca_lambda_max;
extern int pipeline;
extern int solution_accumulator_pipeline;
extern int test_type;
extern quda::mgarray<int> nvec;
extern quda::mgarray<char[256]> mg_vec_infile;
extern quda::mgarray<char[256]> mg_vec_outfile;
extern QudaInverterType inv_type;
extern bool inv_deflate;
extern bool inv_multigrid;
extern QudaInverterType precon_type;
extern QudaSchwarzType precon_schwarz_type;
extern int precon_schwarz_cycle;
extern int multishift;
extern bool verify_results;
extern bool low_mode_check;
extern bool oblique_proj_check;
extern double mass;
extern double kappa;
extern double mu;
extern double epsilon;
extern double m5;
extern double b5;
extern double c5;
extern double anisotropy;
extern double tadpole_factor;
extern double eps_naik;
extern int n_naiks;
extern double clover_coeff;
extern bool compute_clover;
extern bool compute_fatlong;
extern double tol;
extern double tol_precondition;
extern double tol_hq;
extern double reliable_delta;
extern bool alternative_reliable;
extern QudaTwistFlavorType twist_flavor;
extern QudaMassNormalization normalization;
extern QudaMatPCType matpc_type;
extern QudaSolveType solve_type;
extern QudaSolutionType solution_type;
extern QudaTboundary fermion_t_boundary;

extern int mg_levels;

extern quda::mgarray<QudaFieldLocation> solver_location;
extern quda::mgarray<QudaFieldLocation> setup_location;

extern quda::mgarray<int> nu_pre;
extern quda::mgarray<int> nu_post;
extern quda::mgarray<int> n_block_ortho;
extern quda::mgarray<double> mu_factor;
extern quda::mgarray<QudaVerbosity> mg_verbosity;
extern quda::mgarray<QudaInverterType> setup_inv;
extern quda::mgarray<QudaSolveType> coarse_solve_type;
extern quda::mgarray<QudaSolveType> smoother_solve_type;
extern quda::mgarray<int> num_setup_iter;
extern quda::mgarray<double> setup_tol;
extern quda::mgarray<int> setup_maxiter;
extern quda::mgarray<int> setup_maxiter_refresh;
extern quda::mgarray<QudaCABasis> setup_ca_basis;
extern quda::mgarray<int> setup_ca_basis_size;
extern quda::mgarray<double> setup_ca_lambda_min;
extern quda::mgarray<double> setup_ca_lambda_max;
extern QudaSetupType setup_type;
extern bool pre_orthonormalize;
extern bool post_orthonormalize;
extern double omega;
extern quda::mgarray<QudaInverterType> coarse_solver;
extern quda::mgarray<double> coarse_solver_tol;
extern quda::mgarray<QudaInverterType> smoother_type;
extern QudaPrecision smoother_halo_prec;
extern quda::mgarray<double> smoother_tol;
extern quda::mgarray<int> coarse_solver_maxiter;
extern quda::mgarray<QudaCABasis> coarse_solver_ca_basis;
extern quda::mgarray<int> coarse_solver_ca_basis_size;
extern quda::mgarray<double> coarse_solver_ca_lambda_min;
extern quda::mgarray<double> coarse_solver_ca_lambda_max;
extern bool generate_nullspace;
extern bool generate_all_levels;
extern quda::mgarray<QudaSchwarzType> mg_schwarz_type;
extern quda::mgarray<int> mg_schwarz_cycle;

extern quda::mgarray<std::array<int, 4>> geo_block_size;
extern int n_ev;
extern int max_search_dim;
extern int deflation_grid;
extern double tol_restart;

extern int eigcg_max_restarts;
extern int max_restart_num;
extern double inc_tol;
extern double eigenval_tol;

extern QudaExtLibType solver_ext_lib;
extern QudaExtLibType deflation_ext_lib;
extern QudaFieldLocation location_ritz;
extern QudaMemoryType mem_type_ritz;

// Parameters for the stand alone eigensolver
extern int eig_block_size;
extern int eig_n_ev;
extern int eig_n_kr;
extern int eig_n_conv;         // If unchanged, will be set to n_ev
extern int eig_n_ev_deflate;   // If unchanged, will be set to n_conv
extern int eig_batched_rotate; // If unchanged, will be set to maximum
extern bool eig_require_convergence;
extern int eig_check_interval;
extern int eig_max_restarts;
extern double eig_tol;
extern bool eig_use_poly_acc;
extern int eig_poly_deg;
extern double eig_amin;
extern double eig_amax;
extern bool eig_use_normop;
extern bool eig_use_dagger;
extern bool eig_compute_svd;
extern QudaEigSpectrumType eig_spectrum;
extern QudaEigType eig_type;
extern bool eig_arpack_check;
extern char eig_arpack_logfile[256];
extern char eig_QUDA_logfile[256];
extern char eig_vec_infile[256];
extern char eig_vec_outfile[256];
<<<<<<< HEAD
=======
extern bool eig_io_parity_inflate;
extern QudaPrecision eig_save_prec;
>>>>>>> 41d52f3e

// Parameters for the MG eigensolver.
// The coarsest grid params are for deflation,
// all others are for PR vectors.
extern quda::mgarray<bool> mg_eig;
extern quda::mgarray<int> mg_eig_block_size;
extern quda::mgarray<int> mg_eig_n_ev_deflate;
extern quda::mgarray<int> mg_eig_n_ev;
extern quda::mgarray<int> mg_eig_n_kr;
extern quda::mgarray<int> mg_eig_batched_rotate;
extern quda::mgarray<bool> mg_eig_require_convergence;
extern quda::mgarray<int> mg_eig_check_interval;
extern quda::mgarray<int> mg_eig_max_restarts;
extern quda::mgarray<double> mg_eig_tol;
extern quda::mgarray<bool> mg_eig_use_poly_acc;
extern quda::mgarray<int> mg_eig_poly_deg;
extern quda::mgarray<double> mg_eig_amin;
extern quda::mgarray<double> mg_eig_amax;
extern quda::mgarray<bool> mg_eig_use_normop;
extern quda::mgarray<bool> mg_eig_use_dagger;
extern quda::mgarray<QudaEigSpectrumType> mg_eig_spectrum;
extern quda::mgarray<QudaEigType> mg_eig_type;
extern quda::mgarray<QudaPrecision> mg_eig_save_prec;

extern bool mg_eig_coarse_guess;
extern bool mg_eig_preserve_deflation;

extern double heatbath_beta_value;
extern int heatbath_warmup_steps;
extern int heatbath_num_steps;
extern int heatbath_num_heatbath_per_step;
extern int heatbath_num_overrelax_per_step;
extern bool heatbath_coldstart;

extern int eofa_pm;
extern double eofa_shift;
extern double eofa_mq1;
extern double eofa_mq2;
extern double eofa_mq3;

extern double stout_smear_rho;
extern double stout_smear_epsilon;
extern double ape_smear_rho;
extern int smear_steps;
extern double wflow_epsilon;
extern int wflow_steps;
extern QudaWFlowType wflow_type;
extern int measurement_interval;

extern QudaContractType contract_type;

extern QudaCublasOperation cublas_trans_a;
extern QudaCublasOperation cublas_trans_b;
extern QudaCublasDataType cublas_data_type;
extern QudaCublasDataOrder cublas_data_order;

extern std::array<int, 3> cublas_mnk;
extern std::array<int, 3> cublas_leading_dims;
extern std::array<int, 3> cublas_offsets;
extern std::array<double, 2> cublas_alpha_re_im;
extern std::array<double, 2> cublas_beta_re_im;
extern int cublas_batch;<|MERGE_RESOLUTION|>--- conflicted
+++ resolved
@@ -305,11 +305,8 @@
 extern char eig_QUDA_logfile[256];
 extern char eig_vec_infile[256];
 extern char eig_vec_outfile[256];
-<<<<<<< HEAD
-=======
 extern bool eig_io_parity_inflate;
 extern QudaPrecision eig_save_prec;
->>>>>>> 41d52f3e
 
 // Parameters for the MG eigensolver.
 // The coarsest grid params are for deflation,
