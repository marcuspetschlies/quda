--- conflicted
+++ resolved
@@ -289,20 +289,12 @@
     if (mom.Order() == QUDA_FLOAT2_GAUGE_ORDER) {
       if (mom.Reconstruct() == QUDA_RECONSTRUCT_10) {
 	// FIX ME - 11 is a misnomer to avoid confusion in template instantiation
-<<<<<<< HEAD
-	updateGaugeField<Float>(out, in, gauge::FloatNOrder<Float,18,2,11>(mom), dt, mom.X(), conj_mom, exact, location);
-=======
-	updateGaugeField<Float>(out, in, FloatNOrder<Float,18,2,11>(mom), dt, mom, conj_mom, exact, location);
->>>>>>> 794e10a3
+	updateGaugeField<Float>(out, in, gauge::FloatNOrder<Float,18,2,11>(mom), dt, mom, conj_mom, exact, location);
       } else {
 	errorQuda("Reconstruction type not supported");
       }
     } else if (mom.Order() == QUDA_MILC_GAUGE_ORDER) {
-<<<<<<< HEAD
-      updateGaugeField<Float>(out, in, gauge::MILCOrder<Float,10>(mom), dt, mom.X(), conj_mom, exact, location);
-=======
-      updateGaugeField<Float>(out, in, MILCOrder<Float,10>(mom), dt, mom, conj_mom, exact, location);
->>>>>>> 794e10a3
+      updateGaugeField<Float>(out, in, gauge::MILCOrder<Float,10>(mom), dt, mom, conj_mom, exact, location);
     } else {
       errorQuda("Gauge Field order %d not supported", mom.Order());
     }
