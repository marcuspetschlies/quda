--- conflicted
+++ resolved
@@ -1052,13 +1052,8 @@
       blas::copy(rPre, r);
       commGlobalReductionPush(false);
       (*K)(pPre, rPre);
-<<<<<<< HEAD
-      commGlobalReductionSet(true);
-      blas::copy(z, pPre);
-=======
       commGlobalReductionPop();
       blas::copy(*z, pPre);
->>>>>>> 88fae6a3
     }
 
     p = z;
@@ -1110,19 +1105,10 @@
         ColorSpinorField &pPre = *p_pre;
 
         blas::copy(rPre, r);
-<<<<<<< HEAD
-
-        commGlobalReductionSet(false);
-        (*K)(pPre, rPre);
-        commGlobalReductionSet(true);
-
-        blas::copy(z, pPre);
-=======
         commGlobalReductionPush(false);
         (*K)(pPre, rPre);
         commGlobalReductionPop();
         blas::copy(*z, pPre);
->>>>>>> 88fae6a3
       }
       //
 
