--- conflicted
+++ resolved
@@ -850,8 +850,7 @@
 void setDeflationParam(QudaPrecision ritz_prec, QudaFieldLocation location_ritz, QudaMemoryType mem_type_ritz,
                        QudaExtLibType deflation_ext_lib, char vec_infile[], char vec_outfile[], QudaEigParam *df_param)
 {
-<<<<<<< HEAD
-=======
+#if 0	
   df_param->import_vectors = strcmp(vec_infile,"") ? QUDA_BOOLEAN_TRUE : QUDA_BOOLEAN_FALSE;
 
   df_param->cuda_prec_ritz = ritz_prec;
@@ -864,11 +863,10 @@
   df_param->np = df_param->invert_param->n_ev * df_param->invert_param->deflation_grid;
 
   df_param->extlib_type = deflation_ext_lib;
-
+#endif
   // set file i/o parameters
   strcpy(df_param->vec_infile, vec_infile);
   strcpy(df_param->vec_outfile, vec_outfile);
->>>>>>> 8b14691a
   df_param->io_parity_inflate = QUDA_BOOLEAN_TRUE;
 }
 
