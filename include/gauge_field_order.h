--- conflicted
+++ resolved
@@ -10,11 +10,8 @@
 #include <tune_quda.h>
 #include <assert.h>
 #include <register_traits.h>
-<<<<<<< HEAD
 #include <complex_quda.h>
-=======
 #include <generics/ldg.h>
->>>>>>> 9cfad35c
 
 namespace quda {
   
@@ -338,34 +335,10 @@
 
       };
 
-<<<<<<< HEAD
       // FIX ME - 11 is a misnomer to avoid confusion in template instantiation
       template <typename Float>
       struct Reconstruct<11,Float> {
 	typedef typename mapper<Float>::type RegType;
-=======
-    __device__ __host__ inline void Unpack(RegType out[18], const RegType in[12], int idx, int dir, const RegType phase) const {
-      for(int i=0; i<12; ++i) out[i] = in[i];
-      for(int i=12; i<18; ++i) out[i] = 0.0;
-
-      const RegType coeff = 1./scale;
-
-      accumulateConjugateProduct(&out[12], &out[2], &out[10], +coeff);
-      accumulateConjugateProduct(&out[12], &out[4], &out[8], -coeff);
-      accumulateConjugateProduct(&out[14], &out[4], &out[6], +coeff);
-      accumulateConjugateProduct(&out[14], &out[0], &out[10], -coeff);
-      accumulateConjugateProduct(&out[16], &out[0], &out[8], +coeff);
-      accumulateConjugateProduct(&out[16], &out[2], &out[6], -coeff);
-
-      // Multiply the third row by exp(I*3*phase)
-      RegType cos_sin[2];
-      Trig<isHalf<RegType>::value,RegType>::SinCos(static_cast<RegType>(3.*phase), &cos_sin[1], &cos_sin[0]);
-      RegType tmp[2];
-      complexProduct(tmp, cos_sin, &out[12]); out[12] = tmp[0]; out[13] = tmp[1];
-      complexProduct(tmp, cos_sin, &out[14]); out[14] = tmp[0]; out[15] = tmp[1];
-      complexProduct(tmp, cos_sin, &out[16]); out[16] = tmp[0]; out[17] = tmp[1];
-    }
->>>>>>> 9cfad35c
 
 	Reconstruct(const GaugeField &u) { ; }
 
@@ -401,13 +374,7 @@
 	__device__ __host__ inline void getPhase(RegType* phase, const RegType in[18])
 	{ *phase=0; return; }
 
-<<<<<<< HEAD
       };
-=======
-      *phase = Trig<isHalf<RegType>::value,RegType>::Atan2(expI3Phase[1], expI3Phase[0])/3.;
-      return;
-    }
->>>>>>> 9cfad35c
 
       template <typename Float>
       struct Reconstruct<13,Float> {
@@ -436,7 +403,7 @@
 
 	// Multiply the third row by exp(I*3*phase)
 	RegType cos_sin[2];
-	Trig<isHalf<RegType>::value>::SinCos(static_cast<RegType>(3.*phase), &cos_sin[1], &cos_sin[0]);     
+	Trig<isHalf<RegType>::value,RegType>::SinCos(static_cast<RegType>(3.*phase), &cos_sin[1], &cos_sin[0]);     
 	RegType tmp[2];
 	complexProduct(tmp, cos_sin, &out[12]); out[12] = tmp[0]; out[13] = tmp[1];
 	complexProduct(tmp, cos_sin, &out[14]); out[14] = tmp[0]; out[15] = tmp[1];
@@ -456,7 +423,7 @@
 	// numerator = U[2][2]
 	complexQuotient(expI3Phase, in+16, denom);
 
-	*phase = Trig<isHalf<RegType>::value>::Atan2(expI3Phase[1], expI3Phase[0])/3.;
+	*phase = Trig<isHalf<RegType>::value,RegType>::Atan2(expI3Phase[1], expI3Phase[0])/3.;
 	return;
       }
 
@@ -579,14 +546,8 @@
 	// numerator = U[2][2]
 	complexQuotient(expI3Phase, in+16, denom);
 
-<<<<<<< HEAD
-	*phase = Trig<isHalf<RegType>::value>::Atan2(expI3Phase[1], expI3Phase[0])/3.;
-      }
-=======
-      *phase = Trig<isHalf<RegType>::value,RegType>::Atan2(expI3Phase[1], expI3Phase[0])/3.;
-    }
->>>>>>> 9cfad35c
-
+	*phase = Trig<isHalf<RegType>::value,RegType>::Atan2(expI3Phase[1], expI3Phase[0])/3.;
+      }
 
       __device__ __host__ inline void Pack(RegType out[8], const RegType in[18], int idx) const {
 
@@ -606,15 +567,14 @@
 	reconstruct_8.Pack(out, su3, idx); 
       }
 
-<<<<<<< HEAD
       __device__ __host__ inline void Unpack(RegType out[18], const RegType in[8], int idx, int dir, const RegType phase) const {
 	reconstruct_8.Unpack(out, in, idx, dir, phase);
 	RegType cos_sin[2];
-	Trig<isHalf<RegType>::value>::SinCos(phase, &cos_sin[1], &cos_sin[0]);     
+	Trig<isHalf<RegType>::value,RegType>::SinCos(phase, &cos_sin[1], &cos_sin[0]);
 	RegType tmp[2];
 	cos_sin[0] *= scale;
 	cos_sin[1] *= scale;
-
+	
 	// rescale the matrix by exp(I*phase)*scale
 	complexProduct(tmp, cos_sin, &out[0]);  out[0] = tmp[0]; out[1] = tmp[1];
 	complexProduct(tmp, cos_sin, &out[2]);  out[2] = tmp[0]; out[3] = tmp[1];
@@ -626,46 +586,8 @@
 	complexProduct(tmp, cos_sin, &out[14]); out[14] = tmp[0]; out[15] = tmp[1];
 	complexProduct(tmp, cos_sin, &out[16]); out[16] = tmp[0]; out[17] = tmp[1];
       }
-=======
-    __device__ __host__ inline void Unpack(RegType out[18], const RegType in[8], int idx, int dir, const RegType phase) const {
-      reconstruct_8.Unpack(out, in, idx, dir, phase);
-      RegType cos_sin[2];
-      Trig<isHalf<RegType>::value,RegType>::SinCos(phase, &cos_sin[1], &cos_sin[0]);
-      RegType tmp[2];
-      cos_sin[0] *= scale;
-      cos_sin[1] *= scale;
-
-      // rescale the matrix by exp(I*phase)*scale
-      complexProduct(tmp, cos_sin, &out[0]);  out[0] = tmp[0]; out[1] = tmp[1];
-      complexProduct(tmp, cos_sin, &out[2]);  out[2] = tmp[0]; out[3] = tmp[1];
-      complexProduct(tmp, cos_sin, &out[4]);  out[4] = tmp[0]; out[5] = tmp[1];
-      complexProduct(tmp, cos_sin, &out[6]);  out[6] = tmp[0]; out[7] = tmp[1];
-      complexProduct(tmp, cos_sin, &out[8]);  out[8] = tmp[0]; out[9] = tmp[1];
-      complexProduct(tmp, cos_sin, &out[10]); out[10] = tmp[0]; out[11] = tmp[1];
-      complexProduct(tmp, cos_sin, &out[12]); out[12] = tmp[0]; out[13] = tmp[1];
-      complexProduct(tmp, cos_sin, &out[14]); out[14] = tmp[0]; out[15] = tmp[1];
-      complexProduct(tmp, cos_sin, &out[16]); out[16] = tmp[0]; out[17] = tmp[1];
-    }
->>>>>>> 9cfad35c
 
     };
-
-
-<<<<<<< HEAD
-    template <typename Float, int length, int N, int reconLen>
-      struct FloatNOrder {
-	typedef typename mapper<Float>::type RegType;
-	Reconstruct<reconLen,Float> reconstruct;
-	Float *gauge[2];
-	Float *ghost[4];
-	int faceVolumeCB[4];
-	const int volumeCB;
-	const int stride;
-	const int geometry;
-#if __COMPUTE_CAPABILITY__ >= 200
-	const int hasPhase; 
-	const size_t phaseOffset;
-=======
 
 
 template <typename Float, int number> struct VectorType;
@@ -711,67 +633,24 @@
       const size_t phaseOffset;
       void *backup_h; //! host memory for backing up the field when tuning
       size_t bytes;
->>>>>>> 9cfad35c
 #endif
 
       FloatNOrder(const GaugeField &u, Float *gauge_=0, Float **ghost_=0) : 
 	reconstruct(u), volumeCB(u.VolumeCB()), stride(u.Stride()), geometry(u.Geometry())
 #if __COMPUTE_CAPABILITY__ >= 200
-<<<<<<< HEAD
-	  , hasPhase((u.Reconstruct() == QUDA_RECONSTRUCT_9 || u.Reconstruct() == QUDA_RECONSTRUCT_13) ? 1 : 0), 
-	  phaseOffset(u.PhaseOffset())
-#endif
-	{
-	  if (gauge_) { gauge[0] = gauge_; gauge[1] = (Float*)((char*)gauge_ + u.Bytes()/2);
-	  } else { gauge[0] = (Float*)u.Gauge_p(); gauge[1] = (Float*)((char*)u.Gauge_p() + u.Bytes()/2);	}
-=======
 	, hasPhase((u.Reconstruct() == QUDA_RECONSTRUCT_9 || u.Reconstruct() == QUDA_RECONSTRUCT_13) ? 1 : 0), 
 	phaseOffset(u.PhaseOffset()), backup_h(0), bytes(u.Bytes())
 #endif
       {
 	if (gauge_) { gauge = gauge_; offset = u.Bytes()/(2*sizeof(Float));
 	} else { gauge = (Float*)u.Gauge_p(); offset = u.Bytes()/(2*sizeof(Float)); }
->>>>>>> 9cfad35c
-
-	  for (int i=0; i<4; i++) {
-	    ghost[i] = ghost_ ? ghost_[i] : 0; 
-	    faceVolumeCB[i] = u.SurfaceCB(i)*u.Nface(); // face volume equals surface * depth	  
-	  }
-	}
-
-<<<<<<< HEAD
-
-      FloatNOrder(const FloatNOrder &order) 
-      : reconstruct(order.reconstruct), volumeCB(order.volumeCB), stride(order.stride), 
-	  geometry(order.geometry) 
-#if __COMPUTE_CAPABILITY__ >= 200
-	  , hasPhase(order.hasPhase), phaseOffset(order.phaseOffset) 
-#endif
-	{
-	  gauge[0] = order.gauge[0];
-	  gauge[1] = order.gauge[1];
-	  for (int i=0; i<4; i++) {
-	    ghost[i] = order.ghost[i];
-	    faceVolumeCB[i] = order.faceVolumeCB[i];
-	  }
-	}
-	virtual ~FloatNOrder() { ; } 
-
-	__device__ __host__ inline void load(RegType v[length], int x, int dir, int parity) const {
-	  const int M = reconLen / N;
-	  RegType tmp[reconLen];
-	  for (int i=0; i<M; i++) {
-	    for (int j=0; j<N; j++) {
-	      int intIdx = i*N + j; // internal dof index
-	      int padIdx = intIdx / N;
-	      copy(tmp[i*N+j], gauge[parity][dir*stride*M*N + (padIdx*stride + x)*N + intIdx%N]);
-	    }
-	  }
-	  RegType phase = 0.;
-#if __COMPUTE_CAPABILITY__ >= 200
-	  if(hasPhase) copy(phase, gauge[parity][phaseOffset/sizeof(Float) + stride*dir + x]);
-	  // The phases come after the ghost matrices
-=======
+	
+	for (int i=0; i<4; i++) {
+	  ghost[i] = ghost_ ? ghost_[i] : 0; 
+	  faceVolumeCB[i] = u.SurfaceCB(i)*u.Nface(); // face volume equals surface * depth	  
+	}
+      }
+
     FloatNOrder(const FloatNOrder &order) 
     : reconstruct(order.reconstruct), volumeCB(order.volumeCB), stride(order.stride), 
 	geometry(order.geometry) 
@@ -806,30 +685,10 @@
 #if __COMPUTE_CAPABILITY__ >= 200
         if(hasPhase) copy(phase, (gauge+parity*offset)[phaseOffset/sizeof(Float) + stride*dir + x]);
         // The phases come after the ghost matrices
->>>>>>> 9cfad35c
 #endif
 	  reconstruct.Unpack(v, tmp, x, dir, 2.*M_PI*phase);
 	}
 
-<<<<<<< HEAD
-	__device__ __host__ inline void save(const RegType v[length], int x, int dir, int parity) {
-	  const int M = reconLen / N;
-	  RegType tmp[reconLen];
-	  reconstruct.Pack(tmp, v, x);
-	  for (int i=0; i<M; i++) {
-	    for (int j=0; j<N; j++) {
-	      int intIdx = i*N + j;
-	      int padIdx = intIdx / N;
-	      copy(gauge[parity][dir*stride*M*N + (padIdx*stride + x)*N + intIdx%N], tmp[i*N+j]);
-	    }
-	  }
-#if __COMPUTE_CAPABILITY__ >= 200
-	  if(hasPhase){
-	    RegType phase;
-	    reconstruct.getPhase(&phase,v);
-	    copy(gauge[parity][phaseOffset/sizeof(Float) + dir*stride + x], static_cast<RegType>(phase/(2.*M_PI))); 
-	  }        
-=======
       __device__ __host__ inline void save(const RegType v[length], int x, int dir, int parity) {
         const int M = reconLen / N;
         RegType tmp[reconLen];
@@ -851,30 +710,9 @@
           reconstruct.getPhase(&phase,v);
           copy((gauge+parity*offset)[phaseOffset/sizeof(Float) + dir*stride + x], static_cast<RegType>(phase/(2.*M_PI))); 
         }        
->>>>>>> 9cfad35c
-#endif
-	}
-
-<<<<<<< HEAD
-	__device__ __host__ inline void loadGhost(RegType v[length], int x, int dir, int parity) const {
-	  if (!ghost[dir]) { // load from main field not separate array
-	    load(v, volumeCB+x, dir, parity); // an offset of size volumeCB puts us at the padded region
-	    // This also works perfectly when phases are stored. No need to change this.
-	  } else {
-	    const int M = reconLen / N;
-	    RegType tmp[reconLen];
-	    for (int i=0; i<M; i++) {
-	      for (int j=0; j<N; j++) {
-		int intIdx = i*N + j; // internal dof index
-		int padIdx = intIdx / N;
-#if __COMPUTE_CAPABILITY__ < 200
-		const int hasPhase = 0;
-#endif
-		copy(tmp[i*N+j], ghost[dir][parity*faceVolumeCB[dir]*(M*N + hasPhase) + (padIdx*faceVolumeCB[dir]+x)*N + intIdx%N]);
-	      }
-	    }
-	    RegType phase=0.; 
-=======
+#endif
+      }
+
       __device__ __host__ inline void loadGhost(RegType v[length], int x, int dir, int parity) const {
         if (!ghost[dir]) { // load from main field not separate array
           load(v, volumeCB+x, dir, parity); // an offset of size volumeCB puts us at the padded region
@@ -897,33 +735,9 @@
 	    copy(reinterpret_cast< RegVector* >(tmp)[i], vecTmp);
           }
           RegType phase=0.; 
->>>>>>> 9cfad35c
 #if __COMPUTE_CAPABILITY__ >= 200
 	    if(hasPhase) copy(phase, ghost[dir][parity*faceVolumeCB[dir]*(M*N + 1) + faceVolumeCB[dir]*M*N + x]); 
 #endif
-<<<<<<< HEAD
-	    reconstruct.Unpack(v, tmp, x, dir, 2.*M_PI*phase);	 
-	  }
-	}
-
-	__device__ __host__ inline void saveGhost(const RegType v[length], int x, int dir, int parity) {
-	  if (!ghost[dir]) { // store in main field not separate array
-	    save(v, volumeCB+x, dir, parity); // an offset of size volumeCB puts us at the padded region
-	  } else {
-	    const int M = reconLen / N;
-	    RegType tmp[reconLen];
-	    reconstruct.Pack(tmp, v, x);
-	    for (int i=0; i<M; i++) {
-	      for (int j=0; j<N; j++) {
-		int intIdx = i*N + j;
-		int padIdx = intIdx / N;
-#if __COMPUTE_CAPABILITY__ < 200
-		const int hasPhase = 0;
-#endif
-		copy(ghost[dir][parity*faceVolumeCB[dir]*(M*N + hasPhase) + (padIdx*faceVolumeCB[dir]+x)*N + intIdx%N], tmp[i*N+j]);
-	      }
-	    }
-=======
           reconstruct.Unpack(v, tmp, x, dir, 2.*M_PI*phase);	 
         }
       }
@@ -950,7 +764,6 @@
 	    reinterpret_cast< Vector*>
 	      (ghost[dir]+parity*faceVolumeCB[dir]*(M*N + hasPhase))[i*faceVolumeCB[dir]+x] = vecTmp;
           }
->>>>>>> 9cfad35c
 
 #if __COMPUTE_CAPABILITY__ >= 200
 	    if(hasPhase){
@@ -968,60 +781,48 @@
 #if __COMPUTE_CAPABILITY__ < 200
 	  const int hasPhase = 0;
 #endif
-<<<<<<< HEAD
 	  const int M = reconLen / N;
 	  RegType tmp[reconLen];
+	  typedef typename VectorType<Float,N>::type Vector;
+	  typedef typename VectorType<RegType,N>::type RegVector;
+	  
+#pragma unroll
 	  for (int i=0; i<M; i++) {
-	    for (int j=0; j<N; j++) {
-	      int intIdx = i*N + j; // internal dof index
-	      int padIdx = intIdx / N;
-	      copy(tmp[i*N+j], ghost[dim][((dir*2+parity)*geometry+g)*R[dim]*faceVolumeCB[dim]*(M*N + hasPhase) 
-					  + (padIdx*R[dim]*faceVolumeCB[dim]+buff_idx)*N + intIdx%N]);
-	    }
+	    // first do vectorized copy from memory
+	    Vector vecTmp = vector_load<Vector>(ghost[dim] + ((dir*2+parity)*geometry+g)*R[dim]*faceVolumeCB[dim]*(M*N + hasPhase),
+						+i*R[dim]*faceVolumeCB[dim]+buff_idx);
+	    // second do vectorized copy converting into register type
+	    copy(reinterpret_cast< RegVector* >(tmp)[i], vecTmp);
 	  }
 	  RegType phase=0.; 
-	  if(hasPhase) copy(phase, ghost[dim][((dir*2+parity)*geometry+g)*R[dim]*faceVolumeCB[dim]*(M*N + 1) 
+	  if(hasPhase) copy(phase, ghost[dim][((dir*2+parity)*geometry+g)*R[dim]*faceVolumeCB[dim]*(M*N + 1)
 					      + R[dim]*faceVolumeCB[dim]*M*N + buff_idx]); 
-=======
-	const int M = reconLen / N;
-	RegType tmp[reconLen];
-	typedef typename VectorType<Float,N>::type Vector;
-	typedef typename VectorType<RegType,N>::type RegVector;
-
-#pragma unroll
-	for (int i=0; i<M; i++) {
-	  // first do vectorized copy from memory
-	  Vector vecTmp = vector_load<Vector>(ghost[dim] + ((dir*2+parity)*geometry+g)*R[dim]*faceVolumeCB[dim]*(M*N + hasPhase),
-					      +i*R[dim]*faceVolumeCB[dim]+buff_idx);
-	  // second do vectorized copy converting into register type
-	  copy(reinterpret_cast< RegVector* >(tmp)[i], vecTmp);
-	}
-	RegType phase=0.; 
-	if(hasPhase) copy(phase, ghost[dim][((dir*2+parity)*geometry+g)*R[dim]*faceVolumeCB[dim]*(M*N + 1)
-					    + R[dim]*faceVolumeCB[dim]*M*N + buff_idx]); 
->>>>>>> 9cfad35c
-
+	  
 	  // use the extended_idx to determine the boundary condition
 	  reconstruct.Unpack(v, tmp, extended_idx, g, 2.*M_PI*phase); 
 	}
-
+	
 	__device__ __host__ inline void saveGhostEx(const RegType v[length], int buff_idx, int extended_idx, 
 						    int dir, int dim, int g, int parity, const int R[]) {
 #if __COMPUTE_CAPABILITY__ < 200
 	  const int hasPhase = 0;
 #endif
-<<<<<<< HEAD
 	  const int M = reconLen / N;
 	  RegType tmp[reconLen];
 	  // use the extended_idx to determine the boundary condition
 	  reconstruct.Pack(tmp, v, extended_idx);
+	  typedef typename VectorType<Float,N>::type Vector;
+	  typedef typename VectorType<RegType,N>::type RegVector;
+	  
+#pragma unroll
 	  for (int i=0; i<M; i++) {
-	    for (int j=0; j<N; j++) {
-	      int intIdx = i*N + j;
-	      int padIdx = intIdx / N;
-	      copy(ghost[dim][((dir*2+parity)*geometry+g)*R[dim]*faceVolumeCB[dim]*(M*N + hasPhase) 
-			      + (padIdx*R[dim]*faceVolumeCB[dim]+buff_idx)*N + intIdx%N], tmp[i*N+j]);
-	    }
+	    Vector vecTmp;
+	    // first do vectorized copy converting into storage type
+	    copy(vecTmp, reinterpret_cast< RegVector* >(tmp)[i]);
+	    // second do vectorized copy to memory
+	    reinterpret_cast< Vector* >
+	      (ghost[dim] + ((dir*2+parity)*geometry+g)*R[dim]*faceVolumeCB[dim]*(M*N + hasPhase))
+	      [i*R[dim]*faceVolumeCB[dim]+buff_idx] = vecTmp;
 	  }
 	  if(hasPhase){
 	    RegType phase=0.;
@@ -1030,48 +831,6 @@
 		 static_cast<RegType>(phase/(2.*M_PI)));
 	  }
 	}
-
-	size_t Bytes() const { return reconLen * sizeof(Float); }
-      };
-
-    /** 
-	The LegacyOrder defines the ghost zone storage and ordering for
-	all cpuGaugeFields, which use the same ghost zone storage.
-    */
-    template <typename Float, int length> 
-      struct LegacyOrder {
-	typedef typename mapper<Float>::type RegType;
-	Float *ghost[QUDA_MAX_DIM];
-	int faceVolumeCB[QUDA_MAX_DIM];
-	const int volumeCB;
-	const int stride;
-	const int geometry;
-	const int hasPhase;
-=======
-	const int M = reconLen / N;
-	RegType tmp[reconLen];
-	// use the extended_idx to determine the boundary condition
-	reconstruct.Pack(tmp, v, extended_idx);
-	typedef typename VectorType<Float,N>::type Vector;
-	typedef typename VectorType<RegType,N>::type RegVector;
-
-#pragma unroll
-	for (int i=0; i<M; i++) {
-	  Vector vecTmp;
-	  // first do vectorized copy converting into storage type
-	  copy(vecTmp, reinterpret_cast< RegVector* >(tmp)[i]);
-	  // second do vectorized copy to memory
-	  reinterpret_cast< Vector* >
-	    (ghost[dim] + ((dir*2+parity)*geometry+g)*R[dim]*faceVolumeCB[dim]*(M*N + hasPhase))
-	    [i*R[dim]*faceVolumeCB[dim]+buff_idx] = vecTmp;
-	}
-	if(hasPhase){
-	  RegType phase=0.;
-	  reconstruct.getPhase(&phase, v); 
-	  copy(ghost[dim][((dir*2+parity)*geometry+g)*R[dim]*faceVolumeCB[dim]*(M*N + 1) + R[dim]*faceVolumeCB[dim]*M*N + buff_idx], 
-	       static_cast<RegType>(phase/(2.*M_PI)));
-	}
-      }
 
       /**
 	 used to backup the field to the host when tuning
@@ -1114,7 +873,6 @@
       const int stride;
       const int geometry;
       const int hasPhase;
->>>>>>> 9cfad35c
 
       LegacyOrder(const GaugeField &u, Float **ghost_) 
       : volumeCB(u.VolumeCB()), stride(u.Stride()), geometry(u.Geometry()), hasPhase(0) {
@@ -1138,25 +896,17 @@
 	  for (int i=0; i<length; i++) v[i] = ghost[dir][(parity*faceVolumeCB[dir] + x)*length + i];
 	}
 
-<<<<<<< HEAD
 	__device__ __host__ inline void saveGhost(const RegType v[length], int x, int dir, int parity) {
 	  for (int i=0; i<length; i++) ghost[dir][(parity*faceVolumeCB[dir] + x)*length + i] = v[i];
-=======
+	}
+
       __device__ __host__ inline void loadGhostEx(RegType v[length], int x, int dummy, int dir, 
 						  int dim, int g, int parity, const int R[]) const {
 	for (int i=0; i<length; i++) {
 	  v[i] = ghost[dim]
 	    [(((dir*2+parity)*R[dim]*faceVolumeCB[dim] + x)*geometry+g)*length + i];
->>>>>>> 9cfad35c
-	}
-
-	__device__ __host__ inline void loadGhostEx(RegType v[length], int x, int dummy,
-						    int dir, int dim, int g, int parity, const int R[]) const {
-	  for (int i=0; i<length; i++) {
-	    v[i] = ghost[dim]
-	      [(((dir*2+parity)*R[dim]*faceVolumeCB[dim] + x)*geometry+g)*length + i];
-	  }
-	}
+	}
+      }
 
 	__device__ __host__ inline void saveGhostEx(const RegType v[length], int x, int dummy,
 						    int dir, int dim, int g, int parity, const int R[]) {
@@ -1407,37 +1157,33 @@
 
       size_t Bytes() const { return Nc * Nc * 2 * sizeof(Float); }
     };
-  
+    
   } // namespace gauge
+
+  // Use traits to reduce the template explosion
+  template<typename T,QudaReconstructType,int N=18> struct gauge_mapper { };
+
+  // double precision
+  template<int N> struct gauge_mapper<double,QUDA_RECONSTRUCT_NO,N> { typedef gauge::FloatNOrder<double, N, 2, N> type; };
+  template<int N> struct gauge_mapper<double,QUDA_RECONSTRUCT_13,N> { typedef gauge::FloatNOrder<double, N, 2, 13> type; };
+  template<int N> struct gauge_mapper<double,QUDA_RECONSTRUCT_12,N> { typedef gauge::FloatNOrder<double, N, 2, 12> type; };
+  template<int N> struct gauge_mapper<double,QUDA_RECONSTRUCT_9,N> { typedef gauge::FloatNOrder<double, N, 2, 9> type; };
+  template<int N> struct gauge_mapper<double,QUDA_RECONSTRUCT_8,N> { typedef gauge::FloatNOrder<double, N, 2, 8> type; };
+
+  // single precision
+  template<int N> struct gauge_mapper<float,QUDA_RECONSTRUCT_NO,N> { typedef gauge::FloatNOrder<float, N, 2, N> type; };
+  template<int N> struct gauge_mapper<float,QUDA_RECONSTRUCT_13,N> { typedef gauge::FloatNOrder<float, N, 4, 13> type; };
+  template<int N> struct gauge_mapper<float,QUDA_RECONSTRUCT_12,N> { typedef gauge::FloatNOrder<float, N, 4, 12> type; };
+  template<int N> struct gauge_mapper<float,QUDA_RECONSTRUCT_9,N> { typedef gauge::FloatNOrder<float, N, 4, 9> type; };
+  template<int N> struct gauge_mapper<float,QUDA_RECONSTRUCT_8,N> { typedef gauge::FloatNOrder<float, N, 4, 8> type; };
+
+  // half precision
+  template<int N> struct gauge_mapper<short,QUDA_RECONSTRUCT_NO,N> { typedef gauge::FloatNOrder<short, N, 2, N> type; };
+  template<int N> struct gauge_mapper<short,QUDA_RECONSTRUCT_13,N> { typedef gauge::FloatNOrder<short, N, 4, 13> type; };
+  template<int N> struct gauge_mapper<short,QUDA_RECONSTRUCT_12,N> { typedef gauge::FloatNOrder<short, N, 4, 12> type; };
+  template<int N> struct gauge_mapper<short,QUDA_RECONSTRUCT_9,N> { typedef gauge::FloatNOrder<short, N, 4, 9> type; };
+  template<int N> struct gauge_mapper<short,QUDA_RECONSTRUCT_8,N> { typedef gauge::FloatNOrder<short, N, 4, 8> type; };
+
 } // namespace quda
 
-<<<<<<< HEAD
-#endif // _GAUGE_ORDER_H
-=======
-  
-  // Use traits to reduce the template explosion
-  template<typename ,QudaReconstructType,int N=18> struct gauge_mapper { };
-
-  // double precision
-  template<int N> struct gauge_mapper<double,QUDA_RECONSTRUCT_NO,N> { typedef FloatNOrder<double, N, 2, N> type; };
-  template<int N> struct gauge_mapper<double,QUDA_RECONSTRUCT_13,N> { typedef FloatNOrder<double, N, 2, 13> type; };
-  template<int N> struct gauge_mapper<double,QUDA_RECONSTRUCT_12,N> { typedef FloatNOrder<double, N, 2, 12> type; };
-  template<int N> struct gauge_mapper<double,QUDA_RECONSTRUCT_9,N> { typedef FloatNOrder<double, N, 2, 9> type; };
-  template<int N> struct gauge_mapper<double,QUDA_RECONSTRUCT_8,N> { typedef FloatNOrder<double, N, 2, 8> type; };
-
-  // single precision
-  template<int N> struct gauge_mapper<float,QUDA_RECONSTRUCT_NO,N> { typedef FloatNOrder<float, N, 2, N> type; };
-  template<int N> struct gauge_mapper<float,QUDA_RECONSTRUCT_13,N> { typedef FloatNOrder<float, N, 4, 13> type; };
-  template<int N> struct gauge_mapper<float,QUDA_RECONSTRUCT_12,N> { typedef FloatNOrder<float, N, 4, 12> type; };
-  template<int N> struct gauge_mapper<float,QUDA_RECONSTRUCT_9,N> { typedef FloatNOrder<float, N, 4, 9> type; };
-  template<int N> struct gauge_mapper<float,QUDA_RECONSTRUCT_8,N> { typedef FloatNOrder<float, N, 4, 8> type; };
-
-  // half precision
-  template<int N> struct gauge_mapper<short,QUDA_RECONSTRUCT_NO,N> { typedef FloatNOrder<short, N, 2, N> type; };
-  template<int N> struct gauge_mapper<short,QUDA_RECONSTRUCT_13,N> { typedef FloatNOrder<short, N, 4, 13> type; };
-  template<int N> struct gauge_mapper<short,QUDA_RECONSTRUCT_12,N> { typedef FloatNOrder<short, N, 4, 12> type; };
-  template<int N> struct gauge_mapper<short,QUDA_RECONSTRUCT_9,N> { typedef FloatNOrder<short, N, 4, 9> type; };
-  template<int N> struct gauge_mapper<short,QUDA_RECONSTRUCT_8,N> { typedef FloatNOrder<short, N, 4, 8> type; };
-
-} // namespace quda
->>>>>>> 9cfad35c
+#endif // _GAUGE_ORDER_H