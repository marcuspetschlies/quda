#pragma once

#include <float.h>
#include <math_helper.cuh>

#define DEVICEHOST __device__ __host__
#define SVDPREC 1e-11
#define LOG2 0.69314718055994530942
#define INVALID_DOUBLE (-DBL_MAX)

namespace quda
{

  // FIXME replace this with hypot
  template <class Cmplx> inline DEVICEHOST typename std::remove_reference<decltype(Cmplx::x)>::type cabs(const Cmplx &z)
  {
<<<<<<< HEAD
    typedef typename Cmplx::value_type  real;
=======
    using real = typename Cmplx::value_type;
>>>>>>> fe31ca4d
    real max, ratio, square;
    if (fabs(z.x) > fabs(z.y)) {
      max = z.x;
      ratio = z.y / max;
    } else {
      max = z.y;
      ratio = z.x / max;
    }
    square = (max != 0.0) ? max * max * (1.0 + ratio * ratio) : 0.0;
    return sqrt(square);
  }

  template <class T, class U> inline DEVICEHOST typename PromoteTypeId<T, U>::type quadSum(const T &a, const U &b)
  {
    typename PromoteTypeId<T, U>::type ratio, square, max;
    if (fabs(a) > fabs(b)) {
      max = a;
      ratio = b / a;
    } else {
      max = b;
      ratio = a / b;
    }
    square = (max != 0.0) ? max * max * (1.0 + ratio * ratio) : 0.0;
    return sqrt(square);
  }

  // In future iterations of the code, I would like to use templates to compute the norm
  DEVICEHOST inline float getNorm(const Array<complex<float>, 3> &a)
  {
    float temp1, temp2, temp3;
    temp1 = cabs(a[0]);
    temp2 = cabs(a[1]);
    temp3 = quadSum(temp1, temp2);
    temp1 = cabs(a[2]);
    return quadSum(temp1, temp3);
  }

  DEVICEHOST inline double getNorm(const Array<complex<double>, 3> &a)
  {
    double temp1, temp2, temp3;
    temp1 = cabs(a[0]);
    temp2 = cabs(a[1]);
    temp3 = quadSum(temp1, temp2);
    temp1 = cabs(a[2]);
    return quadSum(temp1, temp3);
  }

  template <class T, class V> inline DEVICEHOST auto constructHHMat(const T &tau, const V &v)
  {
    Matrix<T, 3> hh, temp1, temp2;

    ColorSpinor<decltype(tau.real()), 3, 1> v_;
    for (int i = 0; i < 3; i++) v_(0, i) = v[i];
    temp1 = outerProduct(v_, v_);

    temp2 = conj(tau) * temp1;

    setIdentity(&temp1);

    hh = temp1 - temp2;
    return hh;
  }

  template <class Real> inline DEVICEHOST void getLambdaMax(const Matrix<Real, 3> &b, Real &lambda_max)
  {
    Real m11 = b(1, 1) * b(1, 1) + b(0, 1) * b(0, 1);
    Real m22 = b(2, 2) * b(2, 2) + b(1, 2) * b(1, 2);
    Real m12 = b(1, 1) * b(1, 2);
    Real dm = (m11 - m22) * 0.5;

    Real norm1 = quadSum(dm, m12);
    if (dm >= 0.0) {
      lambda_max = m22 - (m12 * m12) / (norm1 + dm);
    } else {
      lambda_max = m22 + (m12 * m12) / (norm1 - dm);
    }
  }

  template <class Real> inline DEVICEHOST void getGivensRotation(const Real &alpha, const Real &beta, Real &c, Real &s)
  {
    Real ratio;
    if (beta == 0.0) {
      c = 1.0;
      s = 0.0;
    } else if (fabs(beta) > fabs(alpha)) {
      ratio = -alpha / beta;
      s = quda::rsqrt(1.0 + ratio * ratio);
      c = ratio * s;
    } else {
      ratio = -beta / alpha;
      c = quda::rsqrt(1.0 + ratio * ratio);
      s = ratio * c;
    }
  }

  template <class Real>
  inline DEVICEHOST void accumGivensRotation(int index, const Real &c, const Real &s, Matrix<Real, 3> &m)
  {
    int index_p1 = index + 1;
    Real alpha, beta;
    for (int i = 0; i < 3; ++i) {
      alpha = m(i, index);
      beta = m(i, index_p1);
      m(i, index) = alpha * c - beta * s;
      m(i, index_p1) = alpha * s + beta * c;
    }
  }

  template <class Real> inline DEVICEHOST void assignGivensRotation(const Real &c, const Real &s, Matrix<Real, 2> &m)
  {
    m(0, 0) = c;
    m(0, 1) = s;
    m(1, 0) = -s;
    m(1, 1) = c;
  }

  template <class Real> inline DEVICEHOST void swap(Real &a, Real &b)
  {
    Real temp = a;
    a = b;
    b = temp;
  }

  template <class Real> inline DEVICEHOST void smallSVD(Matrix<Real, 2> &u, Matrix<Real, 2> &v, Matrix<Real, 2> &m)
  {
    // set u and v to the 2x2 identity matrix
    setIdentity(&u);
    setIdentity(&v);

    Real c, s;

    if (m(0, 0) == 0.0) {

      getGivensRotation(m(0, 1), m(1, 1), c, s);

      m(0, 0) = m(0, 1) * c - m(1, 1) * s;
      m(0, 1) = 0.0;
      m(1, 1) = 0.0;

      // exchange columns in v
      v(0, 0) = 0.0;
      v(0, 1) = 1.0;
      v(1, 0) = 1.0;
      v(1, 1) = 0.0;

      // u is a Givens rotation
      assignGivensRotation(c, s, u);

    } else if (m(1, 1) == 0.0) {

      getGivensRotation(m(0, 0), m(0, 1), c, s);

      m(0, 0) = m(0, 0) * c - m(0, 1) * s;
      m(0, 1) = 0.0;
      m(1, 1) = 0.0;

      assignGivensRotation(c, s, v);

    } else if (m(0, 1) != 0.0) {

      // need to calculate (m(1,1)**2 + m(0,1)**2 - m(0,0)**2)/(2*m(0,0)*m(0,1))
      Real abs01 = fabs(m(0, 1));
      Real abs11 = fabs(m(1, 1));
      Real min, max;
      if (abs01 > abs11) {
        min = abs11;
        max = abs01;
      } else {
        min = abs01;
        max = abs11;
      }

      Real ratio = min / max;
      Real alpha = 2.0 * log(max) + log(1.0 + ratio * ratio);

      Real abs00 = fabs(m(0, 0));
      Real beta = 2.0 * log(abs00);

      int sign;
      Real temp;

      if (alpha > beta) {
        sign = 1;
        temp = alpha + log(1.0 - exp(beta - alpha));
      } else {
        sign = -1;
        temp = beta + log(1.0 - exp(alpha - beta));
      }
      temp -= LOG2 + log(abs00) + log(abs01);
      temp = sign * exp(temp);

      if (m(0, 0) < 0.0) { temp *= -1.0; }
      if (m(0, 1) < 0.0) { temp *= -1.0; }

      beta = (temp >= 0.0) ? quadSum(1.0, temp) : -quadSum(1.0, temp);
      temp = 1.0 / (temp + beta);

      // Calculate beta = sqrt(1 + temp**2)
      beta = quadSum(1.0, temp);

      c = 1.0 / beta;
      s = temp * c;

      Matrix<Real, 2> p;

      p(0, 0) = c * m(0, 0) - s * m(0, 1);
      p(1, 0) = -s * m(1, 1);
      p(0, 1) = s * m(0, 0) + c * m(0, 1);
      p(1, 1) = c * m(1, 1);

      assignGivensRotation(c, s, v);

      // Make the column with the largest norm the first column
      alpha = quadSum(p(0, 0), p(1, 0));
      beta = quadSum(p(0, 1), p(1, 1));

      if (alpha < beta) {
        swap(p(0, 0), p(0, 1));
        swap(p(1, 0), p(1, 1));

        swap(v(0, 0), v(0, 1));
        swap(v(1, 0), v(1, 1));
      }

      getGivensRotation(p(0, 0), p(1, 0), c, s);

      m(0, 0) = p(0, 0) * c - s * p(1, 0);
      m(1, 1) = p(0, 1) * s + c * p(1, 1);
      m(0, 1) = 0.0;

      assignGivensRotation(c, s, u);
    }
  }

  // Change this so that the bidiagonal terms are not returned
  // as a complex matrix
  template <class Float>
  DEVICEHOST void getRealBidiagMatrix(const Matrix<complex<Float>, 3> &mat, Matrix<complex<Float>, 3> &u,
                                      Matrix<complex<Float>, 3> &v)
  {
    typedef complex<Float> Complex;

    Matrix<Complex, 3> p, temp;
    Array<Complex, 3> vec;

    const Complex COMPLEX_UNITY(1.0, 0.0);
    const Complex COMPLEX_ZERO = 0.0;
    // Step 1: build the first left reflector v,
    //	      calculate the first left rotation
    //	      apply to the original matrix
    Float x = cabs(mat(1, 0));
    Float y = cabs(mat(2, 0));
    Float norm1 = quadSum(x, y);
    Float beta;
    Complex w, tau, z;

    // Set them to values that would never be set.  If at the end of the
    // below algorithmic flow, these values have been preserved then we
    // know that the input matrix was the unit matrix
    u(0, 0).x = INVALID_DOUBLE;
    v(0, 0).x = INVALID_DOUBLE;

    if (norm1 == 0 && mat(0, 0).y == 0) {
      p = mat;
    } else {
      Array<Complex, 3> temp_vec;
      copyColumn(mat, 0, &temp_vec);

      beta = (mat(0, 0).x > 0.0) ? -getNorm(temp_vec) : getNorm(temp_vec);

      w.x = mat(0, 0).x - beta; // work around for LLVM
      w.y = mat(0, 0).y;
      Float norm1_inv = 1.0 / cabs(w);
      w = conj(w) * norm1_inv;

      // Assign the vector elements
      vec[0] = COMPLEX_UNITY;
      vec[1] = mat(1, 0) * w * norm1_inv;
      vec[2] = mat(2, 0) * w * norm1_inv;

      // Now compute tau
      tau.x = (beta - mat(0, 0).x) / beta;
      tau.y = mat(0, 0).y / beta;
      // construct the Householder matrix
      temp = constructHHMat(tau, vec);
      p = conj(temp) * mat;
      u = temp;
    }

    // Step 2: build the first right reflector
    Float norm2 = cabs(p(0, 2));
    if (norm2 != 0.0 || p(0, 1).y != 0.0) {
      norm1 = cabs(p(0, 1));
      beta = (p(0, 1).x > 0.0) ? -quadSum(norm1, norm2) : quadSum(norm1, norm2);
      vec[0] = COMPLEX_ZERO;
      vec[1] = COMPLEX_UNITY;

      w.x = p(0, 1).x - beta; // work around for LLVM
      w.y = p(0, 1).y;
      Float norm1_inv = 1.0 / cabs(w);
      w = conj(w) * norm1_inv;
      z = conj(p(0, 2)) * norm1_inv;
      vec[2] = z * conj(w);

      tau.x = (beta - p(0, 1).x) / beta; // work around for LLVM
      tau.y = (-p(0, 1).y) / beta;
      // construct the Householder matrix
      temp = constructHHMat(tau, vec);
      p = p * temp;
      v = temp;
    }

    // Step 3: build the second left reflector
    norm2 = cabs(p(2, 1));
    if (norm2 != 0.0 || p(1, 1).y != 0.0) {
      norm1 = cabs(p(1, 1));
      beta = (p(1, 1).x > 0) ? -quadSum(norm1, norm2) : quadSum(norm1, norm2);

      // Set the first two elements of the vector
      vec[0] = COMPLEX_ZERO;
      vec[1] = COMPLEX_UNITY;

      w.x = p(1, 1).x - beta; // work around for LLVM
      w.y = p(1, 1).y;
      Float norm1_inv = 1.0 / cabs(w);
      w = conj(w) * norm1_inv;
      z = p(2, 1) * norm1_inv;
      vec[2] = z * w;

      tau.x = (beta - p(1, 1).x) / beta;
      tau.y = p(1, 1).y / beta;
      // I could very easily change the definition of tau
      // so that we wouldn't need to call conj(temp) below.
      // I would have to be careful to make sure this change
      // is consistent with the other parts of the code.
      temp = constructHHMat(tau, vec);
      p = conj(temp) * p;
      u = u * temp;
    }

    // Step 4: build the second right reflector
    setIdentity(&temp);
    if (p(1, 2).y != 0.0) {
      beta = p(1, 2).x > 0.0 ? -cabs(p(1, 2)) : cabs(p(1, 2));
      temp(2, 2) = conj(p(1, 2)) / beta;
      p(2, 2) = p(2, 2) * temp(2, 2); // This is the only element of p needed below
      v = v * temp;
    }

    // Step 5: build the third left reflector
    if (p(2, 2).y != 0.0) {
      beta = p(2, 2).x > 0.0 ? -cabs(p(2, 2)) : cabs(p(2, 2));
      temp(2, 2) = p(2, 2) / beta;
      u = u * temp;
    }

    // unit matrix
    if (u(0, 0).x == INVALID_DOUBLE && v(0, 0).x == INVALID_DOUBLE) {
      u = mat;
      v = mat;
    }
  }

  template <class Real> DEVICEHOST void bdSVD(Matrix<Real, 3> &u, Matrix<Real, 3> &v, Matrix<Real, 3> &b, int max_it)
  {
    Real c, s;

    // set u and v matrices equal to the identity
    setIdentity(&u);
    setIdentity(&v);

    Real alpha, beta;

    int it = 0;
    do {
      if (fabs(b(0, 1)) < SVDPREC * (fabs(b(0, 0)) + fabs(b(1, 1)))) { b(0, 1) = 0.0; }
      if (fabs(b(1, 2)) < SVDPREC * (fabs(b(0, 0)) + fabs(b(2, 2)))) { b(1, 2) = 0.0; }

      if (b(0, 1) != 0.0 && b(1, 2) != 0.0) {
        if (b(0, 0) == 0.0) {

          getGivensRotation(-b(0, 1), b(1, 1), s, c);

          for (int i = 0; i < 3; ++i) {
            alpha = u(i, 0);
            beta = u(i, 1);
            u(i, 0) = alpha * c - beta * s;
            u(i, 1) = alpha * s + beta * c;
          }

          b(1, 1) = b(0, 1) * s + b(1, 1) * c;
          b(0, 1) = 0.0;

          b(0, 2) = -b(1, 2) * s;
          b(1, 2) *= c;

          getGivensRotation(-b(0, 2), b(2, 2), s, c);

          for (int i = 0; i < 3; ++i) {
            alpha = u(i, 0);
            beta = u(i, 2);
            u(i, 0) = alpha * c - beta * s;
            u(i, 2) = alpha * s + beta * c;
          }
          b(2, 2) = b(0, 2) * s + b(2, 2) * c;
          b(0, 2) = 0.0;

        } else if (b(1, 1) == 0.0) {
          // same block
          getGivensRotation(-b(1, 2), b(2, 2), s, c);
          for (int i = 0; i < 3; ++i) {
            alpha = u(i, 1);
            beta = u(i, 2);
            u(i, 1) = alpha * c - beta * s;
            u(i, 2) = alpha * s + beta * c;
          }
          b(2, 2) = b(1, 2) * s + b(2, 2) * c;
          b(1, 2) = 0.0;
          // end block
        } else if (b(2, 2) == 0.0) {

          getGivensRotation(b(1, 1), -b(1, 2), c, s);
          for (int i = 0; i < 3; ++i) {
            alpha = v(i, 1);
            beta = v(i, 2);
            v(i, 1) = alpha * c + beta * s;
            v(i, 2) = -alpha * s + beta * c;
          }
          b(1, 1) = b(1, 1) * c + b(1, 2) * s;
          b(1, 2) = 0.0;

          b(0, 2) = -b(0, 1) * s;
          b(0, 1) *= c;

          // apply second rotation, to remove b02
          getGivensRotation(b(0, 0), -b(0, 2), c, s);
          for (int i = 0; i < 3; ++i) {
            alpha = v(i, 0);
            beta = v(i, 2);
            v(i, 0) = alpha * c + beta * s;
            v(i, 2) = -alpha * s + beta * c;
          }
          b(0, 0) = b(0, 0) * c + b(0, 2) * s;
          b(0, 2) = 0.0;

        } else { // Else entering normal QR iteration

          Real lambda_max;
          getLambdaMax(b, lambda_max); // defined above

          alpha = b(0, 0) * b(0, 0) - lambda_max;
          beta = b(0, 0) * b(0, 1);

          // c*beta + s*alpha = 0
          getGivensRotation(alpha, beta, c, s);
          // Multiply right v matrix
          accumGivensRotation(0, c, s, v);
          // apply to bidiagonal matrix, this generates b(1,0)
          alpha = b(0, 0);
          beta = b(0, 1);

          b(0, 0) = alpha * c - beta * s;
          b(0, 1) = alpha * s + beta * c;
          b(1, 0) = -b(1, 1) * s;
          b(1, 1) = b(1, 1) * c;

          // Calculate the second Givens rotation (this time on the left)
          getGivensRotation(b(0, 0), b(1, 0), c, s);

          // Multiply left u matrix
          accumGivensRotation(0, c, s, u);

          b(0, 0) = b(0, 0) * c - b(1, 0) * s;
          alpha = b(0, 1);
          beta = b(1, 1);
          b(0, 1) = alpha * c - beta * s;
          b(1, 1) = alpha * s + beta * c;
          b(0, 2) = -b(1, 2) * s;
          b(1, 2) = b(1, 2) * c;
          // Following from the definition of the Givens rotation, b(1,0) should be equal to zero.
          b(1, 0) = 0.0;

          // Calculate the third Givens rotation (on the right)
          getGivensRotation(b(0, 1), b(0, 2), c, s);

          // Multiply the right v matrix
          accumGivensRotation(1, c, s, v);

          b(0, 1) = b(0, 1) * c - b(0, 2) * s;
          alpha = b(1, 1);
          beta = b(1, 2);

          b(1, 1) = alpha * c - beta * s;
          b(1, 2) = alpha * s + beta * c;
          b(2, 1) = -b(2, 2) * s;
          b(2, 2) *= c;
          b(0, 2) = 0.0;

          // Calculate the fourth Givens rotation (on the left)
          getGivensRotation(b(1, 1), b(2, 1), c, s);
          // Multiply left u matrix
          accumGivensRotation(1, c, s, u);
          // Eliminate b(2,1)
          b(1, 1) = b(1, 1) * c - b(2, 1) * s;
          alpha = b(1, 2);
          beta = b(2, 2);
          b(1, 2) = alpha * c - beta * s;
          b(2, 2) = alpha * s + beta * c;
          b(2, 1) = 0.0;
        } // end of normal QR iteration

      } else if (b(0, 1) == 0.0) {
        Matrix<Real, 2> m_small, u_small, v_small;

        m_small(0, 0) = b(1, 1);
        m_small(0, 1) = b(1, 2);
        m_small(1, 0) = b(2, 1);
        m_small(1, 1) = b(2, 2);

        smallSVD(u_small, v_small, m_small);

        b(1, 1) = m_small(0, 0);
        b(1, 2) = m_small(0, 1);
        b(2, 1) = m_small(1, 0);
        b(2, 2) = m_small(1, 1);

        for (int i = 0; i < 3; ++i) {
          alpha = u(i, 1);
          beta = u(i, 2);
          u(i, 1) = alpha * u_small(0, 0) + beta * u_small(1, 0);
          u(i, 2) = alpha * u_small(0, 1) + beta * u_small(1, 1);

          alpha = v(i, 1);
          beta = v(i, 2);
          v(i, 1) = alpha * v_small(0, 0) + beta * v_small(1, 0);
          v(i, 2) = alpha * v_small(0, 1) + beta * v_small(1, 1);
        }

      } else if (b(1, 2) == 0.0) {
        Matrix<Real, 2> m_small, u_small, v_small;

        m_small(0, 0) = b(0, 0);
        m_small(0, 1) = b(0, 1);
        m_small(1, 0) = b(1, 0);
        m_small(1, 1) = b(1, 1);

        smallSVD(u_small, v_small, m_small);

        b(0, 0) = m_small(0, 0);
        b(0, 1) = m_small(0, 1);
        b(1, 0) = m_small(1, 0);
        b(1, 1) = m_small(1, 1);

        for (int i = 0; i < 3; ++i) {
          alpha = u(i, 0);
          beta = u(i, 1);
          u(i, 0) = alpha * u_small(0, 0) + beta * u_small(1, 0);
          u(i, 1) = alpha * u_small(0, 1) + beta * u_small(1, 1);

          alpha = v(i, 0);
          beta = v(i, 1);
          v(i, 0) = alpha * v_small(0, 0) + beta * v_small(1, 0);
          v(i, 1) = alpha * v_small(0, 1) + beta * v_small(1, 1);
        }

      } // end if b(1,2) == 0
      it++;
    } while ((b(0, 1) != 0.0 || b(1, 2) != 0.0) && it < max_it);

    for (int i = 0; i < 3; ++i) {
      if (b(i, i) < 0.0) {
        b(i, i) *= -1;
        for (int j = 0; j < 3; ++j) { v(j, i) *= -1; }
      }
    }
  }

  template <class Float>
  DEVICEHOST void computeSVD(const Matrix<complex<Float>, 3> &m, Matrix<complex<Float>, 3> &u,
                             Matrix<complex<Float>, 3> &v, Float singular_values[3])
  {
    getRealBidiagMatrix<Float>(m, u, v);

    Matrix<Float, 3> bd, u_real, v_real;
    // Make real
    for (int i = 0; i < 3; ++i) {
      for (int j = 0; j < 3; ++j) { bd(i, j) = (conj(u) * m * (v))(i, j).real(); }
    }

    bdSVD(u_real, v_real, bd, 500);
    for (int i = 0; i < 3; ++i) { singular_values[i] = bd(i, i); }

    u = u * u_real;
    v = v * v_real;
  }

} // end namespace quda

#undef INVALID_DOUBLE<|MERGE_RESOLUTION|>--- conflicted
+++ resolved
@@ -14,11 +14,7 @@
   // FIXME replace this with hypot
   template <class Cmplx> inline DEVICEHOST typename std::remove_reference<decltype(Cmplx::x)>::type cabs(const Cmplx &z)
   {
-<<<<<<< HEAD
-    typedef typename Cmplx::value_type  real;
-=======
     using real = typename Cmplx::value_type;
->>>>>>> fe31ca4d
     real max, ratio, square;
     if (fabs(z.x) > fabs(z.y)) {
       max = z.x;
