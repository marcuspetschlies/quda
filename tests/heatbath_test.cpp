--- conflicted
+++ resolved
@@ -232,10 +232,7 @@
 	saveGaugeField(step, gaugeEx, gauge);
       }      
     }
-<<<<<<< HEAD
-        
-=======
->>>>>>> 5c994d2e
+
     delete gauge;
     delete gaugeEx;   //Release all temporary memory used for data exchange between GPUs in multi-GPU mode
     PGaugeExchangeFree();
