#include <clover_field.h>
#include <instantiate.h>
#include <tunable_reduction.h>
#include <kernels/clover_invert.cuh>

namespace quda {

  template <typename store_t>
  class CloverInvert : TunableReduction2D<> {
    CloverField &clover;
    bool compute_tr_log;

  public:
    CloverInvert(CloverField &clover, bool compute_tr_log) :
      TunableReduction2D(clover),
      clover(clover),
      compute_tr_log(compute_tr_log)
    {
<<<<<<< HEAD
      writeAuxString("trlog=%s,twist=%s",
                     compute_tr_log ? "true" : "false",
                     (clover.TwistFlavor() == QUDA_TWIST_SINGLET || 
                      clover.TwistFlavor() == QUDA_TWIST_NONDEG_DOUBLET) ? "true" : "false");

=======
      strcat(aux, compute_tr_log ? ",trlog=true" : "trlog=false");
      strcat(aux, clover.Twisted() ? ",twist=true" : ",twisted=false");
>>>>>>> 1704c009
      apply(device::get_default_stream());

      if (compute_tr_log && (std::isnan(clover.TrLog()[0]) || std::isnan(clover.TrLog()[1]))) {
	printfQuda("clover.TrLog()[0]=%e, clover.TrLog()[1]=%e\n", clover.TrLog()[0], clover.TrLog()[1]);
	errorQuda("Clover trlog has returned -nan, likey due to the clover matrix being singular.");
      }
    }

    void apply(const qudaStream_t &stream)
    {
      TuneParam tp = tuneLaunch(*this, getTuning(), getVerbosity());
      if (clover.TwistFlavor() == QUDA_TWIST_SINGLET ||
          clover.TwistFlavor() == QUDA_TWIST_NONDEG_DOUBLET) {
        CloverInvertArg<store_t, true> arg(clover, compute_tr_log);
        launch<InvertClover>(clover.TrLog(), tp, stream, arg);
      } else {
        CloverInvertArg<store_t, false> arg(clover, compute_tr_log);
        launch<InvertClover>(clover.TrLog(), tp, stream, arg);
      }
    }
    
    long long flops() const { return 0; }
    long long bytes() const { return 2 * clover.Bytes(); }
    void preTune() { if (clover::dynamic_inverse()) clover.backup(); }
    void postTune() { if (clover::dynamic_inverse()) clover.restore(); }
  };

#ifdef GPU_CLOVER_DIRAC
  void cloverInvert(CloverField &clover, bool computeTraceLog)
  {
    if (clover.Reconstruct()) errorQuda("Cannot store the inverse with a reconstruct field");
    if (clover.Precision() < QUDA_SINGLE_PRECISION) errorQuda("Cannot use fixed-point precision here");
    instantiate<CloverInvert>(clover, computeTraceLog);
  }
#else
  void cloverInvert(CloverField &, bool)
  {
    errorQuda("Clover has not been built");
  }
#endif

} // namespace quda<|MERGE_RESOLUTION|>--- conflicted
+++ resolved
@@ -16,16 +16,9 @@
       clover(clover),
       compute_tr_log(compute_tr_log)
     {
-<<<<<<< HEAD
-      writeAuxString("trlog=%s,twist=%s",
-                     compute_tr_log ? "true" : "false",
-                     (clover.TwistFlavor() == QUDA_TWIST_SINGLET || 
-                      clover.TwistFlavor() == QUDA_TWIST_NONDEG_DOUBLET) ? "true" : "false");
-
-=======
       strcat(aux, compute_tr_log ? ",trlog=true" : "trlog=false");
-      strcat(aux, clover.Twisted() ? ",twist=true" : ",twisted=false");
->>>>>>> 1704c009
+      strcat(aux, clover.TwistFlavor() == QUDA_TWIST_SINGLET || clover.TwistFlavor() == QUDA_TWIST_NONDEG_DOUBLET ?
+             ",twist=true" : ",twisted=false");
       apply(device::get_default_stream());
 
       if (compute_tr_log && (std::isnan(clover.TrLog()[0]) || std::isnan(clover.TrLog()[1]))) {
