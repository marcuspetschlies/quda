--- conflicted
+++ resolved
@@ -522,7 +522,7 @@
 	if (fieldOrder == QUDA_FLOAT4_FIELD_ORDER) return true;
       } else if (nSpin == 2) {
 	if (fieldOrder == QUDA_FLOAT2_FIELD_ORDER) return true;
-      } else if ( nSpin == 1 && nColor == 3 ) {//temporary fix for MG
+      } else if (nSpin == 1) {
 	if (fieldOrder == QUDA_FLOAT2_FIELD_ORDER) return true;
       }
     }
@@ -724,12 +724,8 @@
 						   QudaFieldLocation new_location) {
     ColorSpinorParam coarseParam(*this);
     for (int d=0; d<nDim; d++) coarseParam.x[d] = x[d]/geoBlockSize[d];
-<<<<<<< HEAD
-    coarseParam.nSpin = (nSpin != 1) ? nSpin / spinBlockSize : 2; //for staggered coarseParam.nSpin = 2  
-=======
     //coarseParam.nSpin = nSpin / spinBlockSize; //for staggered coarseParam.nSpin = nSpin
     coarseParam.nSpin = (nSpin != 1) ? nSpin / spinBlockSize : 2; 
->>>>>>> 0a0a316e
 
     coarseParam.nColor = Nvec;
     coarseParam.siteSubset = QUDA_FULL_SITE_SUBSET; // coarse grid is always full
