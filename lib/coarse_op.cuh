#pragma once
#include <quda_define.h>
#include <tune_quda.h>

#if defined(QUDA_TARGET_CUDA)
#include <jitify_helper.cuh>
#else
using CUresult=bool;
#endif

#include <kernels/coarse_op_kernel.cuh>
#include <uint_to_char.h>

#if defined(QUDA_TARGET_CUDA)
#include <coarse_op_mma_launch.h>
#endif

namespace quda {

  // For coarsening un-preconditioned operators we use uni-directional
  // coarsening to reduce the set up code.  For debugging we can force
  // bi-directional coarsening.
  static bool bidirectional_debug = false;

  enum ComputeType {
    COMPUTE_UV,
    COMPUTE_AV,
    COMPUTE_TMAV,
    COMPUTE_TMCAV,
    COMPUTE_CLOVER_INV_MAX,
    COMPUTE_TWISTED_CLOVER_INV_MAX,
    COMPUTE_VUV,
    COMPUTE_COARSE_CLOVER,
    COMPUTE_REVERSE_Y,
    COMPUTE_DIAGONAL,
    COMPUTE_STAGGEREDMASS,
    COMPUTE_TMDIAGONAL,
    COMPUTE_CONVERT,
    COMPUTE_RESCALE,
    COMPUTE_INVALID
  };

  /**
     @brief Launcher for CPU instantiations of coarse-link construction
   */
  template <QudaFieldLocation location, typename Arg> struct Launch {
    static constexpr bool from_coarse = Arg::from_coarse;
    Launch(Arg &arg, qudaError_t &, TuneParam &, ComputeType type, bool use_mma, const qudaStream_t &)
    {
      if (use_mma) { errorQuda("MMA intructions are not supported on the host."); }

      if (type == COMPUTE_UV) {
        if (arg.dir == QUDA_BACKWARDS) {
          if      (arg.dim==0) ComputeUVCPU<0,QUDA_BACKWARDS>(arg);
          else if (arg.dim==1) ComputeUVCPU<1,QUDA_BACKWARDS>(arg);
          else if (arg.dim==2) ComputeUVCPU<2,QUDA_BACKWARDS>(arg);
          else if (arg.dim==3) ComputeUVCPU<3,QUDA_BACKWARDS>(arg);
        } else if (arg.dir == QUDA_FORWARDS) {
          if      (arg.dim==0) ComputeUVCPU<0,QUDA_FORWARDS>(arg);
          else if (arg.dim==1) ComputeUVCPU<1,QUDA_FORWARDS>(arg);
          else if (arg.dim==2) ComputeUVCPU<2,QUDA_FORWARDS>(arg);
          else if (arg.dim==3) ComputeUVCPU<3,QUDA_FORWARDS>(arg);
        } else if (arg.dir == QUDA_IN_PLACE) {
          ComputeUVCPU<0,QUDA_IN_PLACE>(arg);
        } else {
          errorQuda("Undefined direction %d", arg.dir);
        }
      } else if (type == COMPUTE_AV) {
        if (from_coarse) errorQuda("ComputeAV should only be called from the fine grid");

#if defined(GPU_CLOVER_DIRAC) && defined(WILSONCOARSE)
        ComputeAVCPU(arg);
#else
        errorQuda("Clover dslash has not been built");
#endif

      } else if (type == COMPUTE_TMAV) {
        if (from_coarse) errorQuda("ComputeTMAV should only be called from the fine grid");

#if defined(GPU_TWISTED_MASS_DIRAC) && defined(WILSONCOARSE)
        ComputeTMAVCPU(arg);
#else
        errorQuda("Twisted mass dslash has not been built");
#endif

      } else if (type == COMPUTE_TMCAV) {
        if (from_coarse) errorQuda("ComputeTMCAV should only be called from the fine grid");

#if defined(GPU_TWISTED_CLOVER_DIRAC) && defined(WILSONCOARSE)
        ComputeTMCAVCPU(arg);
#else
        errorQuda("Twisted clover dslash has not been built");
#endif

      } else if (type == COMPUTE_CLOVER_INV_MAX) {
        if (from_coarse) errorQuda("ComputeInvCloverMax should only be called from the fine grid");

#if defined(DYNAMIC_CLOVER) && defined(WILSONCOARSE)
        ComputeCloverInvMaxCPU<false>(arg);
        double max = arg.max_h;
        comm_allreduce_max(&max);
        arg.max_h = max;
#else
        errorQuda("ComputeInvCloverMax only enabled with dynamic clover");
#endif

      } else if (type == COMPUTE_TWISTED_CLOVER_INV_MAX) {
        if (from_coarse) errorQuda("ComputeInvCloverMax should only be called from the fine grid");

#if defined(DYNAMIC_CLOVER) && defined(WILSONCOARSE)
        ComputeCloverInvMaxCPU<true>(arg);
        double max = arg.max_h;
        comm_allreduce_max(&max);
        arg.max_h = max;
#else
        errorQuda("ComputeInvCloverMax only enabled with dynamic clover");
#endif

      } else if (type == COMPUTE_VUV) {
        if (arg.dir == QUDA_BACKWARDS) {
          if      (arg.dim==0) ComputeVUVCPU<0,QUDA_BACKWARDS>(arg);
          else if (arg.dim==1) ComputeVUVCPU<1,QUDA_BACKWARDS>(arg);
          else if (arg.dim==2) ComputeVUVCPU<2,QUDA_BACKWARDS>(arg);
          else if (arg.dim==3) ComputeVUVCPU<3,QUDA_BACKWARDS>(arg);
        } else if (arg.dir == QUDA_FORWARDS) {
          if      (arg.dim==0) ComputeVUVCPU<0,QUDA_FORWARDS>(arg);
          else if (arg.dim==1) ComputeVUVCPU<1,QUDA_FORWARDS>(arg);
          else if (arg.dim==2) ComputeVUVCPU<2,QUDA_FORWARDS>(arg);
          else if (arg.dim==3) ComputeVUVCPU<3,QUDA_FORWARDS>(arg);
        } else if (arg.dir == QUDA_IN_PLACE) {
          ComputeVUVCPU<0,QUDA_IN_PLACE>(arg);
        } else {
          errorQuda("Undefined direction %d", arg.dir);
        }
      } else if (type == COMPUTE_COARSE_CLOVER) {
#if defined(WILSONCOARSE)
        ComputeCoarseCloverCPU(arg);
#else
        errorQuda("ComputeCoarseClover not enabled for non-Wilson coarsenings");
#endif
      } else if (type == COMPUTE_REVERSE_Y) {
        ComputeYReverseCPU(arg);
      } else if (type == COMPUTE_DIAGONAL) {
        AddCoarseDiagonalCPU(arg);
      } else if (type == COMPUTE_STAGGEREDMASS) {
#if defined(STAGGEREDCOARSE)
        AddCoarseStaggeredMassCPU(arg);
#else
        errorQuda("AddCoarseStaggeredMass not enabled for non-staggered coarsenings");
#endif
      } else if (type == COMPUTE_TMDIAGONAL) {
        AddCoarseTmDiagonalCPU(arg);
      } else if (type == COMPUTE_CONVERT) {
        ConvertCPU(arg);
      } else if (type == COMPUTE_RESCALE) {
        RescaleYCPU(arg);
      } else {
        errorQuda("Undefined compute type %d", type);
      }
    }
  };

  /**
     @brief Launcher for GPU instantiations of coarse-link construction
  */
  template <typename Arg>
  struct Launch<QUDA_CUDA_FIELD_LOCATION, Arg> {
    using Float = typename Arg::Float;
    static constexpr bool from_coarse = Arg::from_coarse;

    Launch(Arg &arg, qudaError_t &qerror, TuneParam &tp, ComputeType type, bool use_mma, const qudaStream_t &stream)
    {
#ifdef JITIFY
      using namespace jitify::reflection;
#endif
      CUresult error = CUDA_SUCCESS;
      if (type == COMPUTE_UV) {
<<<<<<< HEAD
=======
        if (use_mma && arg.dir != QUDA_IN_PLACE) {
>>>>>>> 74107e92

        if (use_mma) {
#if defined(QUDA_TARGET_CUDA)
          mma::launch_compute_uv_kernel<from_coarse>(tp, arg, arg.fineVolumeCB, stream);
#else
	  errorQuda("Cannot use MMA unless compiling for CUDA Target");
#endif
        } else {

          if (arg.dir != QUDA_BACKWARDS && arg.dir != QUDA_FORWARDS && arg.dir != QUDA_IN_PLACE) errorQuda("Undefined direction %d", arg.dir);
#ifdef JITIFY
        error = program->kernel("quda::ComputeUVGPU")
          .instantiate(arg.dim,arg.dir,Type<Arg>())
          .configure(tp.grid,tp.block,tp.shared_bytes,device::get_cuda_stream(stream)).launch(arg);
#else
        if (arg.dir == QUDA_BACKWARDS) {
          if      (arg.dim==0) qudaLaunchKernel(ComputeUVGPU<0,QUDA_BACKWARDS,Arg>, tp, stream, arg);
          else if (arg.dim==1) qudaLaunchKernel(ComputeUVGPU<1,QUDA_BACKWARDS,Arg>, tp, stream, arg);
          else if (arg.dim==2) qudaLaunchKernel(ComputeUVGPU<2,QUDA_BACKWARDS,Arg>, tp, stream, arg);
          else if (arg.dim==3) qudaLaunchKernel(ComputeUVGPU<3,QUDA_BACKWARDS,Arg>, tp, stream, arg);
        } else if (arg.dir == QUDA_FORWARDS) {
          if      (arg.dim==0) qudaLaunchKernel(ComputeUVGPU<0,QUDA_FORWARDS,Arg>, tp, stream, arg);
          else if (arg.dim==1) qudaLaunchKernel(ComputeUVGPU<1,QUDA_FORWARDS,Arg>, tp, stream, arg);
          else if (arg.dim==2) qudaLaunchKernel(ComputeUVGPU<2,QUDA_FORWARDS,Arg>, tp, stream, arg);
          else if (arg.dim==3) qudaLaunchKernel(ComputeUVGPU<3,QUDA_FORWARDS,Arg>, tp, stream, arg);
        } else if (arg.dir == QUDA_IN_PLACE) {
          qudaLaunchKernel(ComputeUVGPU<0,QUDA_IN_PLACE,Arg>, tp, stream, arg);
        }
#endif
        }
      } else if (type == COMPUTE_AV) {

        if (from_coarse) errorQuda("ComputeAV should only be called from the fine grid");
#ifdef JITIFY
        error = program->kernel("quda::ComputeAVGPU")
          .instantiate(Type<Arg>())
          .configure(tp.grid,tp.block,tp.shared_bytes,device::get_cuda_stream(stream)).launch(arg);
#else
#if defined(GPU_CLOVER_DIRAC) && defined(WILSONCOARSE)
        qudaLaunchKernel(ComputeAVGPU<Arg>, tp, stream, arg);
#else
          errorQuda("Clover dslash has not been built");
#endif
#endif

      } else if (type == COMPUTE_TMAV) {

        if (from_coarse) errorQuda("ComputeTMAV should only be called from the fine grid");
#ifdef JITIFY
        error = program->kernel("quda::ComputeTMAVGPU")
          .instantiate(Type<Arg>())
          .configure(tp.grid,tp.block,tp.shared_bytes,device::get_cuda_stream(stream)).launch(arg);
#else
#if defined(GPU_TWISTED_MASS_DIRAC) && defined(WILSONCOARSE)
        qudaLaunchKernel(ComputeTMAVGPU<Arg>, tp, stream, arg);
#else
        errorQuda("Twisted mass dslash has not been built");
#endif
#endif

      } else if (type == COMPUTE_TMCAV) {

        if (from_coarse) errorQuda("ComputeTMCAV should only be called from the fine grid");
#ifdef JITIFY
        error = program->kernel("quda::ComputeTMCAVGPU")
          .instantiate(Type<Arg>())
          .configure(tp.grid,tp.block,tp.shared_bytes,device::get_cuda_stream(stream)).launch(arg);
#else
#if defined(GPU_TWISTED_CLOVER_DIRAC) && defined(WILSONCOARSE)
        qudaLaunchKernel(ComputeTMCAVGPU<Arg>, tp, stream, arg);
#else
        errorQuda("Twisted clover dslash has not been built");
#endif
#endif

      } else if (type == COMPUTE_CLOVER_INV_MAX) {

        if (from_coarse) errorQuda("ComputeCloverInvMax should only be called from the fine grid");
        arg.max_d = static_cast<Float*>(pool_device_malloc(2 * arg.fineVolumeCB *sizeof(Float)));

#ifdef JITIFY
        error = program->kernel("quda::ComputeCloverInvMaxGPU")
          .instantiate(false, Type<Arg>())
          .configure(tp.grid, tp.block, tp.shared_bytes, device::get_cuda_stream(stream))
          .launch(arg);
#else
#if defined(DYNAMIC_CLOVER) && defined(WILSONCOARSE)
        qudaLaunchKernel(ComputeCloverInvMaxGPU<false, Arg>, tp, stream, arg);
#else
        errorQuda("ComputeCloverInvMax only enabled with dynamic clover");
#endif
#endif

        if (!activeTuning()) { // only do reduction once tuning is done else we have nested tuning
          double max = reduce(QUDA_CUDA_FIELD_LOCATION, arg.max_d, 2 * arg.fineVolumeCB,
                             static_cast<Float>(0.0), maximum<Float>());
          comm_allreduce_max(&max);
          arg.max_h = max;
        }
        pool_device_free(arg.max_d);

      } else if (type == COMPUTE_TWISTED_CLOVER_INV_MAX) {

        if (from_coarse) errorQuda("ComputeCloverInvMax should only be called from the fine grid");
        arg.max_d = static_cast<Float *>(pool_device_malloc(2 * arg.fineVolumeCB * sizeof(Float)));

#ifdef JITIFY
        error = program->kernel("quda::ComputeCloverInvMaxGPU")
          .instantiate(true, Type<Arg>())
          .configure(tp.grid, tp.block, tp.shared_bytes, device::get_cuda_stream(stream))
          .launch(arg);
#else
#if defined(DYNAMIC_CLOVER) && defined(WILSONCOARSE)
        qudaLaunchKernel(ComputeCloverInvMaxGPU<true, Arg>, tp, stream, arg);
#else
        errorQuda("ComputeCloverInvMax only enabled with dynamic clover");
#endif
#endif

        if (!activeTuning()) { // only do reduction once tuning is done else we have nested tuning
          double max = reduce(QUDA_CUDA_FIELD_LOCATION, arg.max_d, 2 * arg.fineVolumeCB,
                              static_cast<Float>(0.0), maximum<Float>());
          comm_allreduce_max(&max);
          arg.max_h = max;
        }
        pool_device_free(arg.max_d);

      } else if (type == COMPUTE_VUV) {

<<<<<<< HEAD
#ifdef CUDA_TARGET_CUDA
        if (use_mma) {
=======
        if (use_mma && arg.dir != QUDA_IN_PLACE) {
>>>>>>> 74107e92

          mma::launch_compute_vuv_kernel<from_coarse>(tp, arg, arg.fineVolumeCB, stream);

        } else {
#endif
          // need to resize the grid since we don't tune over the entire coarseColor dimension
          // factor of two comes from parity onto different blocks (e.g. in the grid)
          tp.grid.y = (2 * arg.vuvTile.M_tiles + tp.block.y - 1) / tp.block.y;
          tp.grid.z = (arg.vuvTile.N_tiles + tp.block.z - 1) / tp.block.z;

          arg.shared_atomic = tp.aux.y;
          arg.parity_flip = tp.aux.z;

          if (arg.shared_atomic) {
            // check we have a valid problem size for shared atomics
            // constraint is due to how shared memory initialization and global store are done
            int block_size = arg.fineVolumeCB / arg.coarseVolumeCB;
            if (block_size / 2 < Arg::coarseSpin * Arg::coarseSpin)
              errorQuda("Block size %d not supported in shared-memory atomic coarsening", block_size);

            arg.aggregates_per_block = tp.aux.x;
            tp.block.x *= tp.aux.x;
            tp.grid.x /= tp.aux.x;
          }

          if (arg.coarse_color_wave) {
            // swap x and y grids
            std::swap(tp.grid.y, tp.grid.x);
            // augment x grid with coarseColor row grid (z grid)
            arg.grid_z = tp.grid.z;
            arg.coarse_color_grid_z = arg.vuvTile.M_tiles * tp.grid.z;
            tp.grid.x *= tp.grid.z;
            tp.grid.z = 1;
          }

          if (arg.dir != QUDA_BACKWARDS && arg.dir != QUDA_FORWARDS && arg.dir != QUDA_IN_PLACE) errorQuda("Undefined direction %d", arg.dir);
#ifdef JITIFY
        error = program->kernel("quda::ComputeVUVGPU")
          .instantiate(arg.shared_atomic,arg.parity_flip,arg.dim,arg.dir,Type<Arg>())
          .configure(tp.grid,tp.block,tp.shared_bytes,device::get_cuda_stream(stream)).launch(arg);
#else
        if (arg.shared_atomic) {
          if (arg.parity_flip != true) errorQuda("parity_flip = %d not instantiated", arg.parity_flip);
          constexpr bool parity_flip = true;

          if (arg.dir == QUDA_BACKWARDS) {
            if      (arg.dim==0) qudaLaunchKernel(ComputeVUVGPU<true,parity_flip,0,QUDA_BACKWARDS,Arg>, tp, stream, arg);
            else if (arg.dim==1) qudaLaunchKernel(ComputeVUVGPU<true,parity_flip,1,QUDA_BACKWARDS,Arg>, tp, stream, arg);
            else if (arg.dim==2) qudaLaunchKernel(ComputeVUVGPU<true,parity_flip,2,QUDA_BACKWARDS,Arg>, tp, stream, arg);
            else if (arg.dim==3) qudaLaunchKernel(ComputeVUVGPU<true,parity_flip,3,QUDA_BACKWARDS,Arg>, tp, stream, arg);
          } else if (arg.dir == QUDA_FORWARDS) {
            if      (arg.dim==0) qudaLaunchKernel(ComputeVUVGPU<true,parity_flip,0,QUDA_FORWARDS,Arg>, tp, stream, arg);
            else if (arg.dim==1) qudaLaunchKernel(ComputeVUVGPU<true,parity_flip,1,QUDA_FORWARDS,Arg>, tp, stream, arg);
            else if (arg.dim==2) qudaLaunchKernel(ComputeVUVGPU<true,parity_flip,2,QUDA_FORWARDS,Arg>, tp, stream, arg);
            else if (arg.dim==3) qudaLaunchKernel(ComputeVUVGPU<true,parity_flip,3,QUDA_FORWARDS,Arg>, tp, stream, arg);
          } else if (arg.dir == QUDA_IN_PLACE) {
            qudaLaunchKernel(ComputeVUVGPU<true,parity_flip,0,QUDA_IN_PLACE,Arg>, tp, stream, arg);
          } else {
            errorQuda("Undefined direction %d", arg.dir);
          }
        } else {
          if (arg.parity_flip != false) errorQuda("parity_flip = %d not instantiated", arg.parity_flip);
          constexpr bool parity_flip = false;

          if (arg.dir == QUDA_BACKWARDS) {
            if      (arg.dim==0) qudaLaunchKernel(ComputeVUVGPU<false,parity_flip,0,QUDA_BACKWARDS,Arg>, tp, stream, arg);
            else if (arg.dim==1) qudaLaunchKernel(ComputeVUVGPU<false,parity_flip,1,QUDA_BACKWARDS,Arg>, tp, stream, arg);
            else if (arg.dim==2) qudaLaunchKernel(ComputeVUVGPU<false,parity_flip,2,QUDA_BACKWARDS,Arg>, tp, stream, arg);
            else if (arg.dim==3) qudaLaunchKernel(ComputeVUVGPU<false,parity_flip,3,QUDA_BACKWARDS,Arg>, tp, stream, arg);
          } else if (arg.dir == QUDA_FORWARDS) {
            if      (arg.dim==0) qudaLaunchKernel(ComputeVUVGPU<false,parity_flip,0,QUDA_FORWARDS,Arg>, tp, stream, arg);
            else if (arg.dim==1) qudaLaunchKernel(ComputeVUVGPU<false,parity_flip,1,QUDA_FORWARDS,Arg>, tp, stream, arg);
            else if (arg.dim==2) qudaLaunchKernel(ComputeVUVGPU<false,parity_flip,2,QUDA_FORWARDS,Arg>, tp, stream, arg);
            else if (arg.dim==3) qudaLaunchKernel(ComputeVUVGPU<false,parity_flip,3,QUDA_FORWARDS,Arg>, tp, stream, arg);
          } else if (arg.dir == QUDA_IN_PLACE) {
            qudaLaunchKernel(ComputeVUVGPU<false,parity_flip,0,QUDA_IN_PLACE,Arg>, tp, stream, arg);
          } else {
            errorQuda("Undefined direction %d", arg.dir);
          }
        }
#endif

        if (arg.coarse_color_wave) {
          // revert the grids
          tp.grid.z = arg.grid_z;
          tp.grid.x /= tp.grid.z;
          std::swap(tp.grid.x,tp.grid.y);
        }

        if (arg.shared_atomic) {
          tp.block.x /= tp.aux.x;
          tp.grid.x *= tp.aux.x;
        }

#ifdef CUDA_TARGET_CUDA
        } // if use_mma
#endif

      } else if (type == COMPUTE_COARSE_CLOVER) {

#ifdef JITIFY
        error = program->kernel("quda::ComputeCoarseCloverGPU")
          .instantiate(Type<Arg>())
          .configure(tp.grid,tp.block,tp.shared_bytes,device::get_cuda_stream(stream)).launch(arg);
#else
#if defined(WILSONCOARSE)
        qudaLaunchKernel(ComputeCoarseCloverGPU<Arg>, tp, stream, arg);
#else
        errorQuda("ComputeCoarseClover not enabled for staggered coarsenings");
#endif
        
#endif
      } else if (type == COMPUTE_REVERSE_Y) {

#ifdef JITIFY
        error = program->kernel("quda::ComputeYReverseGPU")
          .instantiate(Type<Arg>())
          .configure(tp.grid,tp.block,tp.shared_bytes,device::get_cuda_stream(stream)).launch(arg);
#else
        qudaLaunchKernel(ComputeYReverseGPU<Arg>, tp, stream, arg);
#endif
      } else if (type == COMPUTE_DIAGONAL) {

#ifdef JITIFY
        error = program->kernel("quda::AddCoarseDiagonalGPU")
          .instantiate(Type<Arg>())
          .configure(tp.grid,tp.block,tp.shared_bytes,device::get_cuda_stream(stream)).launch(arg);
#else
        qudaLaunchKernel(AddCoarseDiagonalGPU<Arg>, tp, stream, arg);
#endif
      } else if (type == COMPUTE_STAGGEREDMASS) {

#ifdef JITIFY
        error = program->kernel("quda::AddCoarseStaggeredMassGPU")
          .instantiate(Type<Arg>())
          .configure(tp.grid,tp.block,tp.shared_bytes,device::get_cuda_stream(stream)).launch(arg);
#else
#if defined(STAGGEREDCOARSE)
        qudaLaunchKernel(AddCoarseStaggeredMassGPU<Arg>, tp, stream, arg);
#else
        errorQuda("AddCoarseStaggeredMass not enabled for non-staggered coarsenings");
#endif

#endif
      } else if (type == COMPUTE_TMDIAGONAL) {

#ifdef JITIFY
        error = program->kernel("quda::AddCoarseTmDiagonalGPU")
          .instantiate(Type<Arg>())
          .configure(tp.grid,tp.block,tp.shared_bytes,device::get_cuda_stream(stream)).launch(arg);
#else
        qudaLaunchKernel(AddCoarseTmDiagonalGPU<Arg>, tp, stream, arg);
#endif
      } else if (type == COMPUTE_CONVERT) {

#ifdef JITIFY
        error = program->kernel("quda::ConvertGPU")
          .instantiate(Type<Arg>())
          .configure(tp.grid,tp.block,tp.shared_bytes,device::get_cuda_stream(stream)).launch(arg);
#else
        qudaLaunchKernel(ConvertGPU<Arg>, tp, stream, arg);
#endif
      } else if (type == COMPUTE_RESCALE) {

#ifdef JITIFY
        error = program->kernel("quda::RescaleYGPU")
          .instantiate(Type<Arg>())
          .configure(tp.grid,tp.block,tp.shared_bytes,device::get_cuda_stream(stream)).launch(arg);
#else
        qudaLaunchKernel(RescaleYGPU<Arg>, tp, stream, arg);
#endif

      } else {
        errorQuda("Undefined compute type %d", type);
      }

      // convert Jitify return error into QUDA error
      qerror = error == CUDA_SUCCESS ? QUDA_SUCCESS : QUDA_ERROR;
    }

  };

  template <QudaFieldLocation location, typename Arg>
  class CalculateY : public TunableVectorYZ {
  public:

    static constexpr bool from_coarse = Arg::from_coarse;

    using Float = typename Arg::Float;

    static constexpr int fineSpin = Arg::fineSpin;
    static constexpr int coarseSpin = Arg::coarseSpin;
    static constexpr int fineColor = Arg::fineColor;
    static constexpr int coarseColor = Arg::coarseColor;


  protected:
    Arg &arg;
    const ColorSpinorField &meta;
    GaugeField &Y;
    GaugeField &X;
    GaugeField &Y_atomic;
    GaugeField &X_atomic;

    int dim;
    QudaDirection dir;
    ComputeType type;

    bool use_mma;

    long long flops() const
    {
      long long flops_ = 0;
      switch (type) {
      case COMPUTE_UV:
      // when fine operator is coarse take into account that the link matrix has spin dependence
      flops_ = 2l * arg.fineVolumeCB * 8 * fineSpin * coarseColor * fineColor * fineColor * (!from_coarse ? 1 : fineSpin);
	break;
      case COMPUTE_AV:
      case COMPUTE_TMAV:
	// # chiral blocks * size of chiral block * number of null space vectors
	flops_ = 2l * arg.fineVolumeCB * 8 * (fineSpin/2) * (fineSpin/2) * (fineSpin/2) * fineColor * fineColor * coarseColor;
	break;
      case COMPUTE_TMCAV:
	// # Twice chiral blocks * size of chiral block * number of null space vectors
	flops_ = 4l * arg.fineVolumeCB * 8 * (fineSpin/2) * (fineSpin/2) * (fineSpin/2) * fineColor * fineColor * coarseColor;
	break;
      case COMPUTE_VUV:
      // when the fine operator is truly fine the VUV multiplication is block sparse which halves the number of operations
      flops_ = 2l * arg.fineVolumeCB * 8 * fineSpin * fineSpin * coarseColor * coarseColor * fineColor / (!from_coarse ? coarseSpin : 1);
	break;
      case COMPUTE_COARSE_CLOVER:
	// when the fine operator is truly fine the clover multiplication is block sparse which halves the number of operations
	flops_ = 2l * arg.fineVolumeCB * 8 * fineSpin * fineSpin * coarseColor * coarseColor * fineColor * fineColor / (!from_coarse ? coarseSpin : 1);
	break;
      case COMPUTE_REVERSE_Y:
      case COMPUTE_CONVERT:
      case COMPUTE_RESCALE:
      case COMPUTE_CLOVER_INV_MAX: // FIXME
      case COMPUTE_TWISTED_CLOVER_INV_MAX: // FIXME
        // no floating point operations
        flops_ = 0;
	break;
      case COMPUTE_DIAGONAL:
      case COMPUTE_STAGGEREDMASS:
      case COMPUTE_TMDIAGONAL:
	// read addition on the diagonal
	flops_ = 2l * arg.coarseVolumeCB*coarseSpin*coarseColor;
	break;
      default:
	errorQuda("Undefined compute type %d", type);
      }
      // 2 from parity, 8 from complex
      return flops_;
    }
    long long bytes() const
    {
      long long bytes_ = 0;
      switch (type) {
      case COMPUTE_UV:
	bytes_ = arg.UV.Bytes() + arg.V.Bytes() + 2*arg.U.Bytes()*coarseColor;
	break;
      case COMPUTE_AV:
	bytes_ = arg.AV.Bytes() + arg.V.Bytes() + 2*arg.C.Bytes()*coarseColor;
	break;
      case COMPUTE_TMAV:
	bytes_ = arg.AV.Bytes() + arg.V.Bytes();
	break;
      case COMPUTE_TMCAV:
#ifdef DYNAMIC_CLOVER
	bytes_ = arg.AV.Bytes() + arg.V.Bytes() + 2*arg.C.Bytes()*coarseColor; // A single clover field
#else
	bytes_ = arg.AV.Bytes() + arg.V.Bytes() + 4*arg.C.Bytes()*coarseColor; // Both clover and its inverse
#endif
	break;
      case COMPUTE_CLOVER_INV_MAX:
      case COMPUTE_TWISTED_CLOVER_INV_MAX:
        bytes_ = 2*arg.C.Bytes(); // read both parities of the clover field
	break;
      case COMPUTE_VUV:
        {
          // formula for shared-atomic variant assuming parity_flip = true
          int writes = 4;
          // we use a (coarseColor * coarseColor) matrix of threads so each load is input element is loaded coarseColor times
          // we ignore the multiple loads of spin since these are per thread (and should be cached?)
          bytes_ = 2*writes*arg.Y.Bytes() + (arg.bidirectional ? 1 : 2) * 2*writes*arg.X.Bytes() + coarseColor*(arg.UV.Bytes() + arg.V.Bytes());
          break;
        }
      case COMPUTE_COARSE_CLOVER:
	bytes_ = 2*arg.X.Bytes() + 2*arg.C.Bytes() + arg.V.Bytes(); // 2 from parity
	break;
      case COMPUTE_REVERSE_Y:
	bytes_ = 4*2*2*arg.Y.Bytes(); // 4 from direction, 2 from i/o, 2 from parity
	bytes_ = 2*2*arg.X.Bytes(); // 2 from i/o, 2 from parity
	break;
      case COMPUTE_DIAGONAL:
      case COMPUTE_STAGGEREDMASS:
      case COMPUTE_TMDIAGONAL:
	bytes_ = 2*2*arg.X.Bytes()/(coarseSpin*coarseColor); // 2 from i/o, 2 from parity, division because of diagonal
	break;
      case COMPUTE_CONVERT:
	bytes_ = dim == 4 ? 2*(arg.X.Bytes() + arg.X_atomic.Bytes()) : 2*(arg.Y.Bytes() + arg.Y_atomic.Bytes());
	break;
      case COMPUTE_RESCALE:
	bytes_ = 2*2*arg.Y.Bytes(); // 2 from i/o, 2 from parity
	break;
      default:
	errorQuda("Undefined compute type %d", type);
      }
      return bytes_;
    }

    unsigned int minThreads() const {
      unsigned int threads = 0;
      switch (type) {
      case COMPUTE_UV:
      case COMPUTE_AV:
      case COMPUTE_TMAV:
      case COMPUTE_TMCAV:
      case COMPUTE_CLOVER_INV_MAX:
      case COMPUTE_TWISTED_CLOVER_INV_MAX:
      case COMPUTE_VUV:
      case COMPUTE_COARSE_CLOVER:
	threads = arg.fineVolumeCB;
	break;
      case COMPUTE_REVERSE_Y:
      case COMPUTE_DIAGONAL:
      case COMPUTE_STAGGEREDMASS:
      case COMPUTE_TMDIAGONAL:
      case COMPUTE_CONVERT:
      case COMPUTE_RESCALE:
	threads = arg.coarseVolumeCB;
	break;
      default:
	errorQuda("Undefined compute type %d", type);
      }
      return threads;
    }

    bool tuneGridDim() const { return false; } // don't tune the grid dimension
    bool tuneAuxDim() const { return type != COMPUTE_VUV ? false : true; }

    unsigned int sharedBytesPerBlock(const TuneParam &param) const {
      if (arg.shared_atomic && type == COMPUTE_VUV)
        return 4*sizeof(storeType)*arg.max_color_height_per_block*arg.max_color_width_per_block*4*coarseSpin*coarseSpin;
      return TunableVectorYZ::sharedBytesPerBlock(param);
    }

    unsigned int sharedBytesPerThread() const {
      return TunableVectorYZ::sharedBytesPerThread();
    }

  public:
    CalculateY(Arg &arg, const ColorSpinorField &meta, GaugeField &Y, GaugeField &X, GaugeField &Y_atomic,
               GaugeField &X_atomic, bool use_mma) :
      TunableVectorYZ(2, 1),
      arg(arg),
      meta(meta),
      Y(Y),
      X(X),
      Y_atomic(Y_atomic),
      X_atomic(X_atomic),
      dim(0),
      dir(QUDA_BACKWARDS),
      type(COMPUTE_INVALID),
      use_mma(use_mma)
    {
      if (meta.Location() == QUDA_CUDA_FIELD_LOCATION) {
#ifdef JITIFY
        create_jitify_program("kernels/coarse_op_kernel.cuh");
#endif
      }
      strcpy(aux, compile_type_str(meta));
      strcat(aux, meta.AuxString());
      strcat(aux, comm_dim_partitioned_string());
      if (meta.Location() == QUDA_CPU_FIELD_LOCATION) strcat(aux, getOmpThreadStr());
    }

    void apply(const qudaStream_t &stream)
    {
      TuneParam tp = tuneLaunch(*this, getTuning(), getVerbosity());
      arg.dim = dim;
      arg.dir = dir;
      if (type == COMPUTE_VUV || type == COMPUTE_CONVERT || type == COMPUTE_RESCALE) arg.dim_index = 4*(dir==QUDA_BACKWARDS ? 0 : 1) + dim;

      if (type == COMPUTE_VUV) tp.shared_bytes -= sharedBytesPerBlock(tp); // shared memory is static so don't include it in launch
<<<<<<< HEAD
      Launch<location, Arg>(arg, jitify_error, tp, type, use_mma, stream);
=======
      Launch<location, Arg>(arg, launch_error, tp, type, use_mma, stream);
>>>>>>> 74107e92
      if (type == COMPUTE_VUV) tp.shared_bytes += sharedBytesPerBlock(tp); // restore shared memory
    };

    /**
       Set which dimension we are working on (where applicable)
    */
    void setDimension(int dim_) { dim = dim_; }

    /**
       Set which direction we are working on (where applicable)
    */
    void setDirection(QudaDirection dir_) { dir = dir_; }

    /**
       Set which computation we are doing
     */
    void setComputeType(ComputeType type_) {
      type = type_;
      switch(type) {
      case COMPUTE_VUV:
        arg.shared_atomic = false;
        arg.parity_flip = false;
        if (arg.shared_atomic) {
          // if not parity flip then we need to force parity within the block (hence factor of 2)
          resizeVector((arg.parity_flip ? 1 : 2) * arg.max_height_tiles_per_block, arg.max_width_tiles_per_block);
        } else {
          resizeVector(2 * arg.max_height_tiles_per_block, arg.max_width_tiles_per_block);
        }
	break;
      case COMPUTE_COARSE_CLOVER: // no shared atomic version so keep separate from above
      case COMPUTE_REVERSE_Y:
      case COMPUTE_CONVERT:
      case COMPUTE_RESCALE:
	resizeVector(2*coarseColor,coarseColor);
        break;
      case COMPUTE_UV: resizeVector(2 * arg.uvTile.M_tiles, arg.uvTile.N_tiles); break;
      case COMPUTE_TMAV: resizeVector(2, coarseColor); break;
      case COMPUTE_AV:
      case COMPUTE_TMCAV: resizeVector(4, coarseColor); break; // y dimension is chirality and parity
      default: resizeVector(2, 1); break;
      }

      resizeStep(1,1);
      if (arg.shared_atomic && type == COMPUTE_VUV && !arg.parity_flip) resizeStep(2,1);

      // do not tune spatial block size for VUV or COARSE_CLOVER
      tune_block_x = (type == COMPUTE_VUV || type == COMPUTE_COARSE_CLOVER) ? false : true;
    }

    bool advanceAux(TuneParam &param) const
    {
      if (type != COMPUTE_VUV) return false;

      // exhausted the global-atomic search space so switch to
      // shared-atomic space
      if (param.aux.y == 0) {

        // pre-Maxwell does not support shared-memory atomics natively so no point in trying
        if (!device::shared_memory_atomic_supported()) return false;

        // before advancing, check we can use shared-memory atomics
        int block_size = arg.fineVolumeCB/arg.coarseVolumeCB;
        if (block_size/2 < coarseSpin*coarseSpin) return false;

        arg.shared_atomic = true;
        arg.parity_flip = true; // this is usually optimal for shared atomics

        resizeVector( (arg.parity_flip ? 1 : 2) * arg.max_height_tiles_per_block, arg.max_width_tiles_per_block);
        if (!arg.parity_flip) resizeStep(2,1);

        // need to reset since we're switching to shared-memory atomics
        initTuneParam(param);

        return true;
      } else {
        // already doing shared-memory atomics but can tune number of
        // coarse grid points per block

        if (param.aux.x < 4) {
          param.aux.x *= 2;
          return true;
        } else {
          param.aux.x = 1;

          // completed all shared-memory tuning so reset to global atomics
          arg.shared_atomic = false;
          arg.parity_flip = false; // this is usually optimal for global atomics

          initTuneParam(param);

          return false;
        }

      }

    }

    bool advanceSharedBytes(TuneParam &param) const {
      return ( (!arg.shared_atomic && !from_coarse && type == COMPUTE_VUV) || type == COMPUTE_COARSE_CLOVER) ? false : Tunable::advanceSharedBytes(param);
    }

    bool advanceTuneParam(TuneParam &param) const {
<<<<<<< HEAD
#ifdef CUDA_TARGET_CUDA
      if (use_mma && (type == COMPUTE_UV || type == COMPUTE_VUV)) {
=======

      if (use_mma && (type == COMPUTE_UV || type == COMPUTE_VUV) && dir != QUDA_IN_PLACE) {
>>>>>>> 74107e92
        constexpr bool query_max = true;
        int max;
        if (type == COMPUTE_UV) {
          max = mma::launch_compute_uv_kernel<from_coarse, query_max>(param, arg, 1, device::get_default_stream());
        } else if (type == COMPUTE_VUV) {
          max = mma::launch_compute_vuv_kernel<from_coarse, query_max>(param, arg, 1, device::get_default_stream());
        }

        if (param.aux.x < max) {
          param.aux.x++;
          return true;
        } else {
          return false;
        }
      }
#endif
      // only do autotuning if we have device fields
      if (meta.Location() == QUDA_CUDA_FIELD_LOCATION && Y.MemType() == QUDA_MEMORY_DEVICE) return Tunable::advanceTuneParam(param);
      else return false;
    }

    void initTuneParam(TuneParam &param) const
    {
      TunableVectorYZ::initTuneParam(param);
      param.aux.x = ((type == COMPUTE_VUV || type == COMPUTE_UV) && use_mma && dir != QUDA_IN_PLACE) ? 0 : 1; // aggregates per block
      param.aux.y = arg.shared_atomic;
      param.aux.z = arg.parity_flip; // not actually tuned over at present

      // with shared-atomic VUV, each block.x matches exactly to a c/b aggregate
      if (arg.shared_atomic && type == COMPUTE_VUV) {
	param.block.x = arg.fineVolumeCB/(2*arg.coarseVolumeCB); // checker-boarded block size
	param.grid.x = 2*arg.coarseVolumeCB;
      }
    }

    /** sets default values for when tuning is disabled */
    void defaultTuneParam(TuneParam &param) const
    {
      TunableVectorYZ::defaultTuneParam(param);
      param.aux.x = ((type == COMPUTE_VUV || type == COMPUTE_UV) && use_mma && dir != QUDA_IN_PLACE) ? 0 : 1; // aggregates per block
      // param.aux.x = 1; // aggregates per block
      param.aux.y = arg.shared_atomic;
      param.aux.z = arg.parity_flip; // not actually tuned over at present

      // with shared-atomic VUV, each block.x matches exactly to a c/b aggregate
      if (arg.shared_atomic && type == COMPUTE_VUV) {
	param.block.x = arg.fineVolumeCB/(2*arg.coarseVolumeCB); // checker-boarded block size
	param.grid.x = 2*arg.coarseVolumeCB;
      }
    }

    TuneKey tuneKey() const {
      char Aux[TuneKey::aux_n];
      strcpy(Aux,aux);

      if (type == COMPUTE_UV) {
        strcat(Aux, ",computeUV");
        if (use_mma && dir != QUDA_IN_PLACE) strcat(Aux, ",MMA");
      } else if (type == COMPUTE_AV)
        strcat(Aux, ",computeAV");
      else if (type == COMPUTE_TMAV)               strcat(Aux,",computeTmAV");
      else if (type == COMPUTE_TMCAV)              strcat(Aux,",computeTmcAV");
      else if (type == COMPUTE_CLOVER_INV_MAX)
        strcat(Aux, ",computeCloverInverseMax");
      else if (type == COMPUTE_TWISTED_CLOVER_INV_MAX)
        strcat(Aux, ",computeTwistedCloverInverseMax");
      else if (type == COMPUTE_VUV) {
        strcat(Aux, ",computeVUV");
        if (use_mma && dir != QUDA_IN_PLACE) strcat(Aux, ",MMA");
      } else if (type == COMPUTE_COARSE_CLOVER)
        strcat(Aux, ",computeCoarseClover");
      else if (type == COMPUTE_REVERSE_Y)          strcat(Aux,",computeYreverse");
      else if (type == COMPUTE_DIAGONAL)           strcat(Aux,",computeCoarseDiagonal");
      else if (type == COMPUTE_STAGGEREDMASS)      strcat(Aux,",computeCoarseStaggeredMass");
      else if (type == COMPUTE_TMDIAGONAL)         strcat(Aux,",computeCoarseTmDiagonal");
      else if (type == COMPUTE_CONVERT)            strcat(Aux,",computeConvert");
      else if (type == COMPUTE_RESCALE)            strcat(Aux,",computeRescale");
      else errorQuda("Unknown type=%d\n", type);

#ifdef DYNAMIC_CLOVER
      if (type == COMPUTE_AV || type == COMPUTE_CLOVER_INV_MAX || // ensure separate tuning for dynamic
          type == COMPUTE_TMCAV || type == COMPUTE_TWISTED_CLOVER_INV_MAX)
        strcat(Aux, ",Dynamic");
#endif
      if (type == COMPUTE_UV || type == COMPUTE_VUV) {
        strcat(Aux, ",tile_size=");
        char tile[16];
        u32toa(tile, type == COMPUTE_UV ? arg.uvTile.M : arg.vuvTile.M);
        strcat(Aux, tile);
        strcat(Aux,"x");
        u32toa(tile, type == COMPUTE_UV ? arg.uvTile.N : arg.vuvTile.N);
        strcat(Aux, tile);
        strcat(Aux,"x");
        u32toa(tile, type == COMPUTE_UV ? arg.uvTile.K : arg.vuvTile.K);
        strcat(Aux, tile);
      }

      if (type == COMPUTE_UV || type == COMPUTE_VUV) {
        if      (dim == 0) strcat(Aux, ",dim=0");
        else if (dim == 1) strcat(Aux, ",dim=1");
        else if (dim == 2) strcat(Aux, ",dim=2");
        else if (dim == 3) strcat(Aux, ",dim=3");

	if (dir == QUDA_BACKWARDS) strcat(Aux,",dir=back");
	else if (dir == QUDA_FORWARDS) strcat(Aux,",dir=fwd");
        else if (dir == QUDA_IN_PLACE) strcat(Aux,",dir=clover");

        if (arg.bidirectional && type == COMPUTE_VUV) strcat(Aux,",bidirectional");
      }

      const char *vol_str = (type == COMPUTE_REVERSE_Y || type == COMPUTE_DIAGONAL || type == COMPUTE_STAGGEREDMASS || type == COMPUTE_TMDIAGONAL ||
                             type == COMPUTE_CONVERT || type == COMPUTE_RESCALE) ? X.VolString () : meta.VolString();

      if (type == COMPUTE_VUV || type == COMPUTE_COARSE_CLOVER) {
	strcat(Aux, (meta.Location()==QUDA_CUDA_FIELD_LOCATION && Y.MemType() == QUDA_MEMORY_MAPPED) ? ",GPU-mapped," :
               meta.Location()==QUDA_CUDA_FIELD_LOCATION ? ",GPU-device," : ",CPU,");
	strcat(Aux,"coarse_vol=");
	strcat(Aux,X.VolString());
      } else {
	strcat(Aux, (meta.Location()==QUDA_CUDA_FIELD_LOCATION && Y.MemType() == QUDA_MEMORY_MAPPED) ? ",GPU-mapped" :
               meta.Location()==QUDA_CUDA_FIELD_LOCATION ? ",GPU-device" : ",CPU");
      }

      return TuneKey(vol_str, typeid(*this).name(), Aux);
    }

    void preTune() {
      switch (type) {
      case COMPUTE_VUV:
        Y_atomic.backup();
	X_atomic.backup();
        break;
      case COMPUTE_DIAGONAL:
      case COMPUTE_STAGGEREDMASS:
      case COMPUTE_TMDIAGONAL:
      case COMPUTE_COARSE_CLOVER:
	X_atomic.backup();
        break;
      case COMPUTE_CONVERT:
	if (Y_atomic.Gauge_p() == Y.Gauge_p()) Y.backup();
	if (X_atomic.Gauge_p() == X.Gauge_p()) X.backup();
        break;
      case COMPUTE_RESCALE:
        Y.backup();
        break;
      case COMPUTE_UV:
      case COMPUTE_AV:
      case COMPUTE_TMAV:
      case COMPUTE_TMCAV:
      case COMPUTE_CLOVER_INV_MAX:
      case COMPUTE_TWISTED_CLOVER_INV_MAX:
      case COMPUTE_REVERSE_Y:
	break;
      default:
	errorQuda("Undefined compute type %d", type);
      }
    }

    void postTune() {
      switch (type) {
      case COMPUTE_VUV:
	Y_atomic.restore();
	X_atomic.restore();
        break;
      case COMPUTE_DIAGONAL:
      case COMPUTE_STAGGEREDMASS:
      case COMPUTE_TMDIAGONAL:
      case COMPUTE_COARSE_CLOVER:
	X_atomic.restore();
        break;
      case COMPUTE_CONVERT:
	if (Y_atomic.Gauge_p() == Y.Gauge_p()) Y.restore();
	if (X_atomic.Gauge_p() == X.Gauge_p()) X.restore();
        break;
      case COMPUTE_RESCALE:
        Y.restore();
        break;
      case COMPUTE_UV:
      case COMPUTE_AV:
      case COMPUTE_TMAV:
      case COMPUTE_TMCAV:
      case COMPUTE_CLOVER_INV_MAX:
      case COMPUTE_TWISTED_CLOVER_INV_MAX:
      case COMPUTE_REVERSE_Y:
	break;
      default:
	errorQuda("Undefined compute type %d", type);
      }
    }
  };

  /**
     @brief Calculate the coarse-link field, including the coarse clover field.

     @param Y[out] Coarse link field accessor
     @param X[out] Coarse clover field accessor
     @param UV[out] Temporary accessor used to store fine link field * null space vectors
     @param AV[out] Temporary accessor use to store fine clover inverse * null
     space vectors (only applicable when fine-grid operator is the
     preconditioned clover operator else in general this just aliases V
     @param V[in] Packed null-space vector accessor
     @param G[in] Fine grid link / gauge field accessor
     @param C[in] Fine grid clover field accessor, or Xinv accessor for the KD operator
     @param Cinv[in] Fine grid clover inverse field accessor, or Xinv accessor for the KD operator
     @param Y_[out] Coarse link field
     @param X_[out] Coarse clover field
     @param X_[out] Coarse clover inverese field (used as temporary here)
     @param v[in] Packed null-space vectors
     @param kappa[in] Kappa parameter
     @param mass[in] mass parameter
     @param mu[in] Twisted-mass parameter
     @param matpc[in] The type of preconditioning of the source fine-grid operator
     @param need_bidirectional[in] If we need to force bi-directional build or not. Required
     if some previous level was preconditioned, even if this one isn't
   */
  template <QudaFieldLocation location, bool from_coarse, typename Float, int fineSpin, int fineColor, int coarseSpin,
            int coarseColor, typename F, typename Ftmp, typename Vt, typename coarseGauge, typename coarseGaugeAtomic,
            typename fineGauge, typename fineClover>
  void calculateY(coarseGauge &Y, coarseGauge &X, coarseGaugeAtomic &Y_atomic, coarseGaugeAtomic &X_atomic, Ftmp &UV,
                  F &AV, Vt &V, fineGauge &G, fineClover &C, fineClover &Cinv, GaugeField &Y_, GaugeField &X_,
                  GaugeField &Y_atomic_, GaugeField &X_atomic_, ColorSpinorField &uv, ColorSpinorField &av,
                  const ColorSpinorField &v, const GaugeField &G_, const CloverField &C_, double kappa, double mass, double mu,
                  double mu_factor, QudaDiracType dirac, QudaMatPCType matpc, bool need_bidirectional,
                  const int *fine_to_coarse, const int *coarse_to_fine, bool use_mma = false)
  {

    // sanity checks
    if (matpc == QUDA_MATPC_EVEN_EVEN_ASYMMETRIC || matpc == QUDA_MATPC_ODD_ODD_ASYMMETRIC)
      errorQuda("Unsupported coarsening of matpc = %d", matpc);

    bool is_dirac_coarse = (dirac == QUDA_COARSE_DIRAC || dirac == QUDA_COARSEPC_DIRAC) ? true : false;
    bool is_dirac_staggered = (dirac == QUDA_STAGGERED_DIRAC || dirac == QUDA_STAGGEREDPC_DIRAC || 
                               dirac == QUDA_ASQTAD_DIRAC || dirac == QUDA_ASQTADPC_DIRAC || dirac == QUDA_STAGGEREDKD_DIRAC || dirac == QUDA_ASQTADKD_DIRAC);

    bool is_dirac_wilson = !is_dirac_coarse && !is_dirac_staggered;
    if (is_dirac_coarse && fineSpin != 2)
      errorQuda("Input Dirac operator %d should have nSpin=2, not nSpin=%d\n", dirac, fineSpin);
    if (is_dirac_wilson && fineSpin != 4)
      errorQuda("Input Dirac operator %d should have nSpin=4, not nSpin=%d\n", dirac, fineSpin);
    if (is_dirac_staggered && fineSpin != 1)
      errorQuda("Input Dirac operator %d should have nSpin=1, not nSpin=%d\n", dirac, fineSpin);
    if (!is_dirac_coarse && fineColor != 3)
      errorQuda("Input Dirac operator %d should have nColor=3, not nColor=%d\n", dirac, fineColor);

    if (G.Ndim() != 4) errorQuda("Number of dimensions not supported");
    const int nDim = 4;

    int x_size[QUDA_MAX_DIM] = { };
    for (int i=0; i<4; i++) x_size[i] = v.X(i);
    x_size[4] = 1;

    int xc_size[QUDA_MAX_DIM] = { };
    for (int i=0; i<4; i++) xc_size[i] = X_.X()[i];
    xc_size[4] = 1;

    int geo_bs[QUDA_MAX_DIM] = { };
    for(int d = 0; d < nDim; d++) geo_bs[d] = x_size[d]/xc_size[d];
    int spin_bs = V.Nspin()/Y.NspinCoarse();

    // If doing a preconditioned operator with a clover term then we
    // have bi-directional links, though we can do the bidirectional setup for all operators for debugging
    bool bidirectional_links = (dirac == QUDA_CLOVERPC_DIRAC || dirac == QUDA_COARSEPC_DIRAC || bidirectional_debug ||
				dirac == QUDA_TWISTED_MASSPC_DIRAC || dirac == QUDA_TWISTED_CLOVERPC_DIRAC || dirac == QUDA_STAGGEREDKD_DIRAC || dirac == QUDA_ASQTADKD_DIRAC || need_bidirectional);

    if (getVerbosity() >= QUDA_VERBOSE) {
      if (bidirectional_links) printfQuda("Doing bi-directional link coarsening\n");
      else printfQuda("Doing uni-directional link coarsening\n");
    }

    //Calculate UV and then VUV for each dimension, accumulating directly into the coarse gauge field Y

    using Arg = CalculateYArg<from_coarse, Float,fineSpin,coarseSpin,fineColor,coarseColor,coarseGauge,coarseGaugeAtomic,fineGauge,F,Ftmp,Vt,fineClover>;
    Arg arg(Y, X, Y_atomic, X_atomic, UV, AV, G, V, C, Cinv, kappa, mass,
	    mu, mu_factor, x_size, xc_size, geo_bs, spin_bs, fine_to_coarse, coarse_to_fine, bidirectional_links);
    CalculateY<location, Arg> y(arg, v, Y_, X_, Y_atomic_, X_atomic_, use_mma);

    QudaFieldLocation location_ = checkLocation(Y_, X_, av, v);
    if (getVerbosity() >= QUDA_VERBOSE) printfQuda("Running link coarsening on the %s\n", location_ == QUDA_CUDA_FIELD_LOCATION ? "GPU" : "CPU");

    // do exchange of null-space vectors
    const int nFace = 1;
    v.exchangeGhost(QUDA_INVALID_PARITY, nFace, 0);
    arg.V.resetGhost(v.Ghost());  // point the accessor to the correct ghost buffer
    if (&v == &av) arg.AV.resetGhost(av.Ghost());
    LatticeField::bufferIndex = (1 - LatticeField::bufferIndex); // update ghost bufferIndex for next exchange

    if (getVerbosity() >= QUDA_VERBOSE) printfQuda("V2 = %e\n", arg.V.norm2());

    // If doing preconditioned clover then we first multiply the
    // null-space vectors by the clover inverse matrix, since this is
    // needed for the coarse link computation
    if ( dirac == QUDA_CLOVERPC_DIRAC && (matpc == QUDA_MATPC_EVEN_EVEN || matpc == QUDA_MATPC_ODD_ODD) ) {
      if (getVerbosity() >= QUDA_VERBOSE) printfQuda("Computing AV\n");

      if (av.Precision() == QUDA_HALF_PRECISION) {
#ifdef DYNAMIC_CLOVER
        y.setComputeType(COMPUTE_CLOVER_INV_MAX);
        y.apply(device::get_default_stream());
        double max = 6 * arg.max_h;
#else
        double max = 6*C_.abs_max(true);
#endif
        if (getVerbosity() >= QUDA_DEBUG_VERBOSE) printfQuda("clover max %e\n", max);
	av.Scale(max);
	arg.AV.resetScale(max);
      }

      y.setComputeType(COMPUTE_AV);
      y.apply(device::get_default_stream());

      if (getVerbosity() >= QUDA_VERBOSE) printfQuda("AV2 = %e\n", arg.AV.norm2());
    }

    // If doing preconditioned twisted-mass then we first multiply the
    // null-space vectors by the inverse twist, since this is
    // needed for the coarse link computation
    if ( dirac == QUDA_TWISTED_MASSPC_DIRAC && (matpc == QUDA_MATPC_EVEN_EVEN || matpc == QUDA_MATPC_ODD_ODD) ) {
      if (getVerbosity() >= QUDA_VERBOSE) printfQuda("Computing TMAV\n");

      if (av.Precision() == QUDA_HALF_PRECISION) {
	// this is just a trivial rescaling kernel, find the maximum
	complex<Float> fp(1./(1.+arg.mu*arg.mu),-arg.mu/(1.+arg.mu*arg.mu));
	complex<Float> fm(1./(1.+arg.mu*arg.mu),+arg.mu/(1.+arg.mu*arg.mu));
	double max = std::max(abs(fp), abs(fm));
	if (getVerbosity() >= QUDA_DEBUG_VERBOSE) printfQuda("tm max %e\n", max);
	av.Scale(max);
	arg.AV.resetScale(max);
      }

      y.setComputeType(COMPUTE_TMAV);
      y.apply(device::get_default_stream());

      if (getVerbosity() >= QUDA_VERBOSE) printfQuda("AV2 = %e\n", arg.AV.norm2());
    }

    // If doing preconditioned twisted-clover then we first multiply the
    // null-space vectors by the inverse of the squared clover matrix plus
    // mu^2, and then we multiply the result by the clover matrix. This is
    // needed for the coarse link computation
    if ( dirac == QUDA_TWISTED_CLOVERPC_DIRAC && (matpc == QUDA_MATPC_EVEN_EVEN || matpc == QUDA_MATPC_ODD_ODD) ) {
      if (getVerbosity() >= QUDA_VERBOSE) printfQuda("Computing TMCAV\n");

      if (av.Precision() == QUDA_HALF_PRECISION) {
#ifdef DYNAMIC_CLOVER
        y.setComputeType(COMPUTE_TWISTED_CLOVER_INV_MAX);
        y.apply(device::get_default_stream());
	double max = 6*sqrt(arg.max_h);
#else
	double max = 6*sqrt(C_.abs_max(true));
#endif
	if (getVerbosity() >= QUDA_DEBUG_VERBOSE) printfQuda("tmc max %e\n", max);
	av.Scale(max);
	arg.AV.resetScale(max);
      }

      y.setComputeType(COMPUTE_TMCAV);
      y.apply(device::get_default_stream());

      if (getVerbosity() >= QUDA_VERBOSE) printfQuda("AV2 = %e\n", arg.AV.norm2());
    }

    // work out what to set the scales to
    if (coarseGaugeAtomic::fixedPoint()) {
      double max = 500.0; // Should be more than sufficient
      Y_atomic_.Scale(max);
      arg.Y_atomic.resetScale(max);
      X_atomic_.Scale(max);
      arg.X_atomic.resetScale(max);
    }

    // zero the atomic fields before we start summing to them
    Y_atomic_.zero();
    X_atomic_.zero();

    bool set_scale = false; // records where the scale has been set already or not

    // First compute the coarse forward links if needed
    if (bidirectional_links) {
      for (int d = 0; d < nDim; d++) {
        y.setDimension(d);
      	y.setDirection(QUDA_FORWARDS);
      	if (getVerbosity() >= QUDA_VERBOSE) printfQuda("Computing forward %d UV and VUV\n", d);

        if (uv.Precision() == QUDA_HALF_PRECISION) {
          double U_max = 3.0*G_.abs_max(from_coarse ? d+4 : d);
          double uv_max = U_max * v.Scale();
          uv.Scale(uv_max);
          arg.UV.resetScale(uv_max);

          if (getVerbosity() >= QUDA_VERBOSE) printfQuda("%d U_max = %e v_max = %e uv_max = %e\n", from_coarse ? d+4 : d, U_max, v.Scale(), uv_max);
        }

	y.setComputeType(COMPUTE_UV);  // compute U*V product
	y.apply(device::get_default_stream());
	if (getVerbosity() >= QUDA_VERBOSE) printfQuda("UV2[%d] = %e\n", d, arg.UV.norm2());

        // if we are writing to a temporary, we need to zero it before each computation
        if (Y_atomic.Geometry() == 1) Y_atomic_.zero();

        y.setComputeType(COMPUTE_VUV); // compute Y += VUV
        y.apply(device::get_default_stream());
        if (getVerbosity() >= QUDA_VERBOSE)
          printfQuda("Y2[%d] (atomic) = %e\n", 4+d, Y_atomic_.norm2((4+d) % arg.Y_atomic.geometry, coarseGaugeAtomic::fixedPoint()));

        // now convert from atomic to application computation format if necessary for Y[d]
        if (coarseGaugeAtomic::fixedPoint() || coarseGauge::fixedPoint()) {

          if (coarseGauge::fixedPoint()) {
            double y_max = Y_atomic_.abs_max((4+d) % arg.Y_atomic.geometry, coarseGaugeAtomic::fixedPoint());

            if (getVerbosity() >= QUDA_DEBUG_VERBOSE) printfQuda("Y[%d] (atomic) max = %e Y[%d] scale = %e\n", 4+d, y_max, 4+d, Y_.Scale());
            if (!set_scale) {
              Y_.Scale(1.1*y_max); // slightly oversize to avoid unnecessary rescaling
              arg.Y.resetScale(Y_.Scale());
              set_scale = true;
            } else if (y_max > Y_.Scale()) {
              // we have exceeded the maximum used before so we need to reset the maximum and rescale the elements
              arg.rescale = Y_.Scale() / y_max; // how much we need to shrink the elements by
              y.setComputeType(COMPUTE_RESCALE);

              for (int d_=0; d_<d; d_++) {
                y.setDimension(d_);
                y.apply(device::get_default_stream());
              }

              y.setDimension(d);
              Y_.Scale(y_max);
              arg.Y.resetScale(Y_.Scale());
            }
          }

          y.setComputeType(COMPUTE_CONVERT);
          y.apply(device::get_default_stream());

          if (getVerbosity() >= QUDA_VERBOSE) printfQuda("Y2[%d] = %e\n", 4+d, Y_.norm2( 4+d ));
        }

      }
    }

    if ( ((dirac == QUDA_CLOVERPC_DIRAC || dirac == QUDA_TWISTED_MASSPC_DIRAC || dirac == QUDA_TWISTED_CLOVERPC_DIRAC) &&
	 (matpc == QUDA_MATPC_EVEN_EVEN || matpc == QUDA_MATPC_ODD_ODD)) || (dirac == QUDA_STAGGEREDKD_DIRAC || dirac == QUDA_ASQTADKD_DIRAC) ) {
      av.exchangeGhost(QUDA_INVALID_PARITY, nFace, 0);
      arg.AV.resetGhost(av.Ghost());  // make sure we point to the correct pointer in the accessor
      LatticeField::bufferIndex = (1 - LatticeField::bufferIndex); // update ghost bufferIndex for next exchange
    }

    // Now compute the backward links
    for (int d = 0; d < nDim; d++) {
      y.setDimension(d);
      y.setDirection(QUDA_BACKWARDS);
      if (getVerbosity() >= QUDA_VERBOSE) printfQuda("Computing backward %d UV and VUV\n", d);

      if (uv.Precision() == QUDA_HALF_PRECISION) {
        double U_max = 3.0*G_.abs_max(d);
        double uv_max = U_max * av.Scale();
        uv.Scale(uv_max);
        arg.UV.resetScale(uv_max);

        if (getVerbosity() >= QUDA_VERBOSE) printfQuda("%d U_max = %e av_max = %e uv_max = %e\n", d, U_max, av.Scale(), uv_max);
      }

      y.setComputeType(COMPUTE_UV);  // compute U*A*V product
      y.apply(device::get_default_stream());
      if (getVerbosity() >= QUDA_VERBOSE) printfQuda("UAV2[%d] = %e\n", d, arg.UV.norm2());

      // if we are writing to a temporary, we need to zero it before each computation
      if (Y_atomic.Geometry() == 1) Y_atomic_.zero();

      y.setComputeType(COMPUTE_VUV); // compute Y += VUV
      y.apply(device::get_default_stream());
      if (getVerbosity() >= QUDA_VERBOSE)
        printfQuda("Y2[%d] (atomic) = %e\n", d, Y_atomic_.norm2(d%arg.Y_atomic.geometry, coarseGaugeAtomic::fixedPoint()));

      // now convert from atomic to application computation format if necessary for Y[d]
      if (coarseGaugeAtomic::fixedPoint() || coarseGauge::fixedPoint() ) {

        if (coarseGauge::fixedPoint()) {
          double y_max = Y_atomic_.abs_max(d % arg.Y_atomic.geometry, coarseGaugeAtomic::fixedPoint());
          if (getVerbosity() >= QUDA_DEBUG_VERBOSE) printfQuda("Y[%d] (atomic) max = %e Y[%d] scale = %e\n", d, y_max, d, Y_.Scale());

          if (!set_scale) {
            Y_.Scale(1.1*y_max); // slightly oversize to avoid unnecessary rescaling
            arg.Y.resetScale(Y_.Scale());
            set_scale = true;
          } else if (y_max > Y_.Scale()) {
            // we have exceeded the maximum used before so we need to reset the maximum and rescale the elements
            arg.rescale = Y_.Scale() / y_max; // how much we need to shrink the elements by
            y.setComputeType(COMPUTE_RESCALE);

            // update all prior compute Y links
            if (bidirectional_links) {
              y.setDirection(QUDA_FORWARDS);
              for (int d_=0; d_<4; d_++) {
                y.setDimension(d_);
                y.apply(device::get_default_stream());
              }
            }

            y.setDirection(QUDA_BACKWARDS);
            for (int d_=0; d_<d; d_++) {
              y.setDimension(d_);
              y.apply(device::get_default_stream());
            }

            y.setDimension(d);
            Y_.Scale(y_max);
            arg.Y.resetScale(Y_.Scale());
          }
        }

        y.setComputeType(COMPUTE_CONVERT);
        y.apply(device::get_default_stream());

        if (getVerbosity() >= QUDA_VERBOSE) printfQuda("Y2[%d] = %e\n", d, Y_.norm2( d ));
      }

    }

    if (getVerbosity() >= QUDA_VERBOSE) printfQuda("X2 = %e\n", X_atomic_.norm2(0, coarseGaugeAtomic::fixedPoint()));

    // if not doing a preconditioned operator then we can trivially
    // construct the forward links from the backward links
    if ( !bidirectional_links ) {
      if (getVerbosity() >= QUDA_VERBOSE) printfQuda("Reversing links\n");
      y.setComputeType(COMPUTE_REVERSE_Y);  // reverse the links for the forwards direction
      y.apply(device::get_default_stream());
    }

    // Check if we have a fine or coarse clover term that needs to be coarsened
    if (dirac == QUDA_CLOVER_DIRAC || dirac == QUDA_TWISTED_CLOVER_DIRAC) {
      if (getVerbosity() >= QUDA_VERBOSE) printfQuda("Computing fine->coarse clover term\n");
      y.setComputeType(COMPUTE_COARSE_CLOVER);
      y.apply(device::get_default_stream());
    } else if (dirac == QUDA_COARSE_DIRAC) {

      // We can write coarsening the coarse clover as a UV, VUV sequence where `U` is replaced with `C`
      y.setDimension(-1);
      y.setDirection(QUDA_IN_PLACE);

      if (getVerbosity() >= QUDA_VERBOSE) printfQuda("Computing coarse CV and VCV via UV and VUV\n");

      if (uv.Precision() == QUDA_HALF_PRECISION) {
        // use G as a proxy for the coarse clover because `C_` is a dummy object on the coarse level
        double U_max = 3.0*G_.abs_max(0);
        double uv_max = U_max * v.Scale();
        uv.Scale(uv_max);
        arg.UV.resetScale(uv_max);

        if (getVerbosity() >= QUDA_VERBOSE) printfQuda("C_max (U[0] as proxy) = %e v_max = %e cv_max = %e\n", U_max, v.Scale(), uv_max);
      }

      y.setComputeType(COMPUTE_UV);  // compute C*V product
      y.apply(device::get_default_stream());

      if (getVerbosity() >= QUDA_VERBOSE) printfQuda("CV2 = %e\n", arg.UV.norm2());

      y.setComputeType(COMPUTE_VUV); // compute X += VCV
      y.apply(device::get_default_stream());
      if (getVerbosity() >= QUDA_VERBOSE)
        printfQuda("X2 (atomic) = %e\n", X_atomic_.norm2(0, coarseGaugeAtomic::fixedPoint()));

    } else if (dirac == QUDA_STAGGERED_DIRAC || dirac == QUDA_STAGGEREDPC_DIRAC || dirac == QUDA_ASQTAD_DIRAC || dirac == QUDA_ASQTADPC_DIRAC) { 
      if (getVerbosity() >= QUDA_VERBOSE) printfQuda("Summing staggered mass contribution to coarse clover\n");
      y.setComputeType(COMPUTE_STAGGEREDMASS);
      y.apply(device::get_default_stream());
    } else {  //Otherwise, we just have to add the identity matrix
      if (getVerbosity() >= QUDA_VERBOSE) printfQuda("Summing diagonal contribution to coarse clover\n");
      y.setComputeType(COMPUTE_DIAGONAL);
      y.apply(device::get_default_stream());
    }

    if (arg.mu*arg.mu_factor!=0 || dirac == QUDA_TWISTED_MASS_DIRAC || dirac == QUDA_TWISTED_CLOVER_DIRAC) {
      if (dirac == QUDA_TWISTED_MASS_DIRAC || dirac == QUDA_TWISTED_CLOVER_DIRAC)
	arg.mu_factor += 1.;
      if (getVerbosity() >= QUDA_VERBOSE) printfQuda("Adding mu = %e\n",arg.mu*arg.mu_factor);
      y.setComputeType(COMPUTE_TMDIAGONAL);
      y.apply(device::get_default_stream());
    }

    // now convert from atomic to application computation format if necessary for X field
    if (coarseGaugeAtomic::fixedPoint() || coarseGauge::fixedPoint() ) {
      // dim=4 corresponds to X field
      y.setDimension(8);
      y.setDirection(QUDA_BACKWARDS);

      if (coarseGauge::fixedPoint()) {
        double x_max = X_atomic_.abs_max(0, coarseGaugeAtomic::fixedPoint());
        X_.Scale(x_max);
        arg.X.resetScale(x_max);
      }

      y.setComputeType(COMPUTE_CONVERT);
      y.apply(device::get_default_stream());
    }

    if (getVerbosity() >= QUDA_VERBOSE) printfQuda("X2 = %e\n", X_.norm2(0));
  }

} // namespace quda<|MERGE_RESOLUTION|>--- conflicted
+++ resolved
@@ -1,19 +1,11 @@
 #pragma once
-#include <quda_define.h>
+
 #include <tune_quda.h>
-
-#if defined(QUDA_TARGET_CUDA)
 #include <jitify_helper.cuh>
-#else
-using CUresult=bool;
-#endif
-
 #include <kernels/coarse_op_kernel.cuh>
 #include <uint_to_char.h>
 
-#if defined(QUDA_TARGET_CUDA)
 #include <coarse_op_mma_launch.h>
-#endif
 
 namespace quda {
 
@@ -175,17 +167,10 @@
 #endif
       CUresult error = CUDA_SUCCESS;
       if (type == COMPUTE_UV) {
-<<<<<<< HEAD
-=======
         if (use_mma && arg.dir != QUDA_IN_PLACE) {
->>>>>>> 74107e92
-
-        if (use_mma) {
-#if defined(QUDA_TARGET_CUDA)
+
           mma::launch_compute_uv_kernel<from_coarse>(tp, arg, arg.fineVolumeCB, stream);
-#else
-	  errorQuda("Cannot use MMA unless compiling for CUDA Target");
-#endif
+
         } else {
 
           if (arg.dir != QUDA_BACKWARDS && arg.dir != QUDA_FORWARDS && arg.dir != QUDA_IN_PLACE) errorQuda("Undefined direction %d", arg.dir);
@@ -308,17 +293,12 @@
 
       } else if (type == COMPUTE_VUV) {
 
-<<<<<<< HEAD
-#ifdef CUDA_TARGET_CUDA
-        if (use_mma) {
-=======
         if (use_mma && arg.dir != QUDA_IN_PLACE) {
->>>>>>> 74107e92
 
           mma::launch_compute_vuv_kernel<from_coarse>(tp, arg, arg.fineVolumeCB, stream);
 
         } else {
-#endif
+
           // need to resize the grid since we don't tune over the entire coarseColor dimension
           // factor of two comes from parity onto different blocks (e.g. in the grid)
           tp.grid.y = (2 * arg.vuvTile.M_tiles + tp.block.y - 1) / tp.block.y;
@@ -408,9 +388,7 @@
           tp.grid.x *= tp.aux.x;
         }
 
-#ifdef CUDA_TARGET_CUDA
         } // if use_mma
-#endif
 
       } else if (type == COMPUTE_COARSE_CLOVER) {
 
@@ -493,7 +471,6 @@
       // convert Jitify return error into QUDA error
       qerror = error == CUDA_SUCCESS ? QUDA_SUCCESS : QUDA_ERROR;
     }
-
   };
 
   template <QudaFieldLocation location, typename Arg>
@@ -700,11 +677,7 @@
       if (type == COMPUTE_VUV || type == COMPUTE_CONVERT || type == COMPUTE_RESCALE) arg.dim_index = 4*(dir==QUDA_BACKWARDS ? 0 : 1) + dim;
 
       if (type == COMPUTE_VUV) tp.shared_bytes -= sharedBytesPerBlock(tp); // shared memory is static so don't include it in launch
-<<<<<<< HEAD
-      Launch<location, Arg>(arg, jitify_error, tp, type, use_mma, stream);
-=======
       Launch<location, Arg>(arg, launch_error, tp, type, use_mma, stream);
->>>>>>> 74107e92
       if (type == COMPUTE_VUV) tp.shared_bytes += sharedBytesPerBlock(tp); // restore shared memory
     };
 
@@ -807,13 +780,8 @@
     }
 
     bool advanceTuneParam(TuneParam &param) const {
-<<<<<<< HEAD
-#ifdef CUDA_TARGET_CUDA
-      if (use_mma && (type == COMPUTE_UV || type == COMPUTE_VUV)) {
-=======
 
       if (use_mma && (type == COMPUTE_UV || type == COMPUTE_VUV) && dir != QUDA_IN_PLACE) {
->>>>>>> 74107e92
         constexpr bool query_max = true;
         int max;
         if (type == COMPUTE_UV) {
@@ -829,7 +797,7 @@
           return false;
         }
       }
-#endif
+
       // only do autotuning if we have device fields
       if (meta.Location() == QUDA_CUDA_FIELD_LOCATION && Y.MemType() == QUDA_MEMORY_DEVICE) return Tunable::advanceTuneParam(param);
       else return false;
