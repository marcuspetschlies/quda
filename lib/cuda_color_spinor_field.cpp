--- conflicted
+++ resolved
@@ -503,21 +503,12 @@
   }
 
   // pack the ghost zone into a contiguous buffer for communications
-<<<<<<< HEAD
   void cudaColorSpinorField::packGhost(const int nFace, const QudaParity parity, const int dagger,
                                        qudaStream_t stream, MemoryLocation location[2 * QUDA_MAX_DIM],
-                                       MemoryLocation location_label, bool spin_project, double a, double b, double c)
-  {
-    void *packBuffer[2 * QUDA_MAX_DIM] = {};
-=======
-  void cudaColorSpinorField::packGhost(const int nFace, const QudaParity parity, const int dim, const QudaDirection dir,
-                                       const int dagger, qudaStream_t *stream,
-                                       MemoryLocation location[2 * QUDA_MAX_DIM], MemoryLocation location_label,
-                                       bool spin_project, double a, double b, double c, int shmem)
-  {
-#ifdef MULTI_GPU
+                                       MemoryLocation location_label, bool spin_project,
+                                       double a, double b, double c, int shmem)
+  {
     void *packBuffer[4 * QUDA_MAX_DIM] = {};
->>>>>>> f9c80ba6
 
     for (int dim=0; dim<4; dim++) {
       for (int dir=0; dir<2; dir++) {
@@ -549,15 +540,8 @@
         }
       }
     }
-<<<<<<< HEAD
-
-    PackGhost(packBuffer, *this, location_label, nFace, dagger, parity, spin_project, a, b, c, stream);
-=======
-    PackGhost(packBuffer, *this, location_label, nFace, dagger, parity, spin_project, a, b, c, shmem, *stream);
-#else
-    errorQuda("packGhost not built on single-GPU build");
-#endif
->>>>>>> f9c80ba6
+
+    PackGhost(packBuffer, *this, location_label, nFace, dagger, parity, spin_project, a, b, c, shmem, stream);
   }
  
   // send the ghost zone to the host
@@ -675,14 +659,7 @@
   {
     createComms(nFace, spin_project); // must call this first
 
-<<<<<<< HEAD
-    packGhost(nFace, (QudaParity)parity, dagger, stream, location, location_label, spin_project, a, b, c);
-=======
-    const int dim=-1; // pack all partitioned dimensions
-
-    packGhost(nFace, (QudaParity)parity, dim, QUDA_BOTH_DIRS, dagger, &stream[stream_idx], location, location_label,
-              spin_project, a, b, c, shmem);
->>>>>>> f9c80ba6
+    packGhost(nFace, (QudaParity)parity, dagger, stream, location, location_label, spin_project, a, b, c, shmem);
   }
 
   void cudaColorSpinorField::gather(int nFace, int dagger, int dir, const qudaStream_t &stream)
@@ -1250,14 +1227,15 @@
 
   void cudaColorSpinorField::PrintVector(unsigned int i) const { genericCudaPrintVector(*this, i); }
 
-<<<<<<< HEAD
   const void* cudaColorSpinorField::Ghost2() const
   {
     if (bufferIndex < 2) {
       return ghost_recv_buffer_d[bufferIndex];
     } else {
       return ghost_pinned_recv_buffer_hd[bufferIndex%2];
-=======
+    }
+  }
+
   void cudaColorSpinorField::copy_to_buffer(void *buffer) const
   {
     qudaMemcpy(buffer, v, bytes, cudaMemcpyDeviceToHost);
@@ -1271,7 +1249,6 @@
     qudaMemcpy(v, buffer, bytes, cudaMemcpyHostToDevice);
     if (precision < QUDA_SINGLE_PRECISION) {
       qudaMemcpy(norm, static_cast<char *>(buffer) + bytes, norm_bytes, cudaMemcpyHostToDevice);
->>>>>>> f9c80ba6
     }
   }
 
