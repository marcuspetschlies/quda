--- conflicted
+++ resolved
@@ -30,7 +30,13 @@
   set(DEFBUILD "DEVEL")
 endif()
 
-set(VALID_BUILD_TYPES DEVEL RELEASE STRICT DEBUG HOSTDEBUG SANITIZE)
+set(VALID_BUILD_TYPES
+    DEVEL
+    RELEASE
+    STRICT
+    DEBUG
+    HOSTDEBUG
+    SANITIZE)
 set(CMAKE_BUILD_TYPE
     "${DEFBUILD}"
     CACHE STRING "Choose the type of build, options are: ${VALID_BUILD_TYPES}")
@@ -84,7 +90,7 @@
       OUTPUT_VARIABLE GITCOUNT
       OUTPUT_STRIP_TRAILING_WHITESPACE)
     execute_process(
-      COMMAND ${GIT_EXECUTABLE} describe --match 1 --always --long --dirty
+      COMMAND ${GIT_EXECUTABLE} describe --match 1 --always  --long --dirty
       WORKING_DIRECTORY ${CMAKE_SOURCE_DIR}
       OUTPUT_VARIABLE GITVERSION
       OUTPUT_STRIP_TRAILING_WHITESPACE)
@@ -364,7 +370,7 @@
       "3.4.0"
       CACHE STRING "Eigen use for QUDA_DOWNLOAD_EIGEN")
   mark_as_advanced(QUDA_EIGEN_VERSION)
-  cpmaddpackage(
+  CPMAddPackage(
     NAME
     Eigen
     VERSION
@@ -422,7 +428,7 @@
 endif()
 
 # ######################################################################################################################
-# USQCD
+# USQCD 
 # ######################################################################################################################
 # We might only want to do that if using QUDA_DOWNLOAD_USQCD, but this does not work if not set on the initial run
 if(CMAKE_INSTALL_PREFIX_INITIALIZED_TO_DEFAULT)
@@ -439,8 +445,8 @@
     set(QUDA_QMP_TAG
         "3010fef"
         CACHE STRING "Git tag to use for QMP when using QUDA_DOWNLOAD_USQCD")
-    mark_as_advanced(QUDA_QMP_TAG)
-    cpmaddpackage(
+    mark_as_advanced(QUDA_QMP_TAG)  
+    CPMAddPackage(
       NAME
       QMP
       GITHUB_REPOSITORY
@@ -452,7 +458,7 @@
       "QMP_TESTING OFF"
       "QMP_BUILD_DOCS OFF")
   else()
-    find_package(QMP REQUIRED)
+    find_package(QMP REQUIRED) 
   endif()
 endif()
 
@@ -468,49 +474,26 @@
         "a5c3ae580b846130c06dc060ab822f17d6fe2171"
         CACHE STRING "Git tag to use for QIO when using QUDA_DOWNLOAD_USQCD")
     mark_as_advanced(QUDA_QIO_TAG)
-    cpmaddpackage(
+    CPMAddPackage(
       NAME
       QIO
       GITHUB_REPOSITORY
       usqcd-software/qio
       GIT_TAG
       ${QUDA_QIO_TAG}
-      OPTIONS
-      "QIO_ENABLE_PARALLEL_BUILD ON"
-      "QIO_ENABLE_QMP_ROUTE OFF"
-      "QIO_ENABLE_OUTPUT_BUFFERING ON"
+      OPTIONS 
+        "QIO_ENABLE_PARALLEL_BUILD ON"
+        "QIO_ENABLE_QMP_ROUTE OFF" 
+        "QIO_ENABLE_OUTPUT_BUFFERING ON" 
       "QIO_DML_BUF_BYTES 33554432")
   else()
     find_package(QIO REQUIRED)
   endif()
 endif()
 
-<<<<<<< HEAD
-# ######################################################################################################################
-# USQCD QDPJIT
-# ######################################################################################################################
-if(QUDA_QDPJIT)
-  if(NOT QUDA_QMP)
-    message(WARNING "Specifying QUDA_QDPJIT requires use of QUDA_QMP.")
-  endif()
-  execute_process(
-    COMMAND ${QUDA_QDPJITHOME}/bin/qdp \+\+-config --ldflags
-    OUTPUT_VARIABLE QDP_LDFLAGS
-    OUTPUT_STRIP_TRAILING_WHITESPACE)
-  execute_process(
-    COMMAND ${QUDA_QDPJITHOME}/bin/qdp \+\+-config --libs
-    OUTPUT_VARIABLE QDP_LIBS
-    OUTPUT_STRIP_TRAILING_WHITESPACE)
-  find_library(QDP_LIB qdp PATH ${QUDA_QDPJITHOME}/lib)
-  find_library(QIO_LIB qio ${QUDA_QDPJITHOME}/lib/)
-  find_library(LIME_LIB lime ${QUDA_QDPJITHOME}/lib/)
-endif()
-
-# ######################################################################################################################
-=======
-####################################
+# ######################################################################################################################
  # USQCD QDPJIT
- ####################################
+# ######################################################################################################################
  if(QUDA_QDPJIT)
    if(NOT QUDA_QMP)
      message(SEND_ERROR "Specifying QUDA_QDPJIT requires use of QUDA_QMP. Please set QUDA_QMP=ON and set QUDA_QMPHOME.")
@@ -521,35 +504,8 @@
    endif()
    set(QUDA_INTERFACE_QDPJIT ON)
  endif()
+
 ####################################
-# MAGMA
-####################################
-if(QUDA_MAGMA)
-  add_library(MAGMA::MAGMA INTERFACE IMPORTED)
-  target_compile_definitions(MAGMA::MAGMA INTERFACE MAGMA_LIB ADD_ MAGMA_SETAFFINITY GPUSHMEM=300 HAVE_CUBLAS)
-  if("${QUDA_MAGMAHOME}" STREQUAL "")
-    find_package(PkgConfig REQUIRED)
-    pkg_check_modules(MAGMA magma)
-    target_include_directories(MAGMA::MAGMA SYSTEM INTERFACE ${MAGMA_INCLUDEDIR})
-    message("${MAGMA_INCLUDEDIR}")
-    find_library(MAGMA ${MAGMA_LIBRARIES} PATH ${MAGMA_LIBRARY_DIRS})
-  else()
-    # prefer static library
-    find_library(MAGMA libmagma.a magma ${QUDA_MAGMAHOME}/lib/)
-    # append additional libraries required by magma
-    target_link_libraries(MAGMA::MAGMA INTERFACE ${CUDA_cublas_LIBRARY})
-    target_link_libraries(MAGMA::MAGMA INTERFACE ${CUDA_cusparse_LIBRARY})
-    target_link_libraries(MAGMA::MAGMA INTERFACE ${QUDA_MAGMA_LIBS})
-    # and any additional OpenMP linker flags
-    target_include_directories(MAGMA::MAGMA SYSTEM INTERFACE ${QUDA_MAGMAHOME}/include)
-  endif()
-  target_link_libraries(MAGMA::MAGMA INTERFACE ${MAGMA})
-  find_package(OpenMP)
-  target_link_libraries(MAGMA::MAGMA INTERFACE OpenMP::OpenMP_CXX)
-endif(QUDA_MAGMA)
-
-####################################
->>>>>>> 8cf77c3c
 # ARPACK
 # ######################################################################################################################
 if(QUDA_ARPACK)
@@ -562,7 +518,7 @@
   endif()
 
   if(QUDA_DOWNLOAD_ARPACK)
-    # TODO: switch to CPM
+  #TODO: switch to CPM
     include(GNUInstallDirs)
     ExternalProject_Add(
       ARPACK-NG
@@ -618,7 +574,7 @@
   enable_language(Fortran)
 
   if(QUDA_DOWNLOAD_OPENBLAS)
-    # TODO: switch to CPM
+  #TODO: switch to CPM
     include(GNUInstallDirs)
     ExternalProject_Add(
       OPENBLAS
@@ -626,7 +582,7 @@
       GIT_TAG v0.3.10
       GIT_SHALLOW YES
       PREFIX openblas
-      CMAKE_ARGS -DCMAKE_INSTALL_PREFIX=<INSTALL_DIR>
+      CMAKE_ARGS -DCMAKE_INSTALL_PREFIX=<INSTALL_DIR> 
       CMAKE_GENERATOR "Unix Makefiles")
     ExternalProject_Get_Property(OPENBLAS INSTALL_DIR)
     set(QUDA_OPENBLAS_HOME ${INSTALL_DIR})
@@ -634,7 +590,7 @@
     add_dependencies(openblas OPENBLAS)
     set_target_properties(openblas PROPERTIES IMPORTED_LINK_INTERFACE_LANGUAGES Fortran)
     set_target_properties(openblas PROPERTIES IMPORTED_LOCATION
-                                              ${QUDA_OPENBLAS_HOME}/${CMAKE_INSTALL_LIBDIR}/libopenblas.a)
+                                               ${QUDA_OPENBLAS_HOME}/${CMAKE_INSTALL_LIBDIR}/libopenblas.a)
   else(QUDA_DOWNLOAD_OPENBLAS)
     find_package(PkgConfig REQUIRED)
     pkg_check_modules(OPENBLAS QUIET openblas)
@@ -642,7 +598,7 @@
       find_library(OPENBLAS openblas PATH ${QUDA_OPENBLAS_HOME})
     else()
       find_library(OPENBLAS ${OPENBLAS_LIBRARIES} PATH ${OPENBLAS_LIBRARY_DIRS})
-    endif()
+    endif()    
   endif(QUDA_DOWNLOAD_OPENBLAS)
 endif(QUDA_OPENBLAS)
 
@@ -664,7 +620,7 @@
 endif()
 
 # ######################################################################################################################
-# ADVANCED setup
+# ADVANCED setup 
 # ######################################################################################################################
 
 # this allows simplified running of clang-tidy
@@ -703,9 +659,9 @@
 configure_package_config_file(QUDAConfig.cmake.in QUDAConfig.cmake INSTALL_DESTINATION lib/cmake/QUDA)
 
 write_basic_package_version_file(
-  QUDAVersion.cmake
-  VERSION ${PACKAGE_VERSION}
-  COMPATIBILITY AnyNewerVersion)
+	QUDAVersion.cmake
+	VERSION ${PACKAGE_VERSION}
+	COMPATIBILITY AnyNewerVersion)
 
 install(FILES ${CMAKE_CURRENT_BINARY_DIR}/QUDAVersion.cmake ${CMAKE_CURRENT_BINARY_DIR}/QUDAConfig.cmake
-        DESTINATION lib/cmake/QUDA)+	DESTINATION lib/cmake/QUDA)