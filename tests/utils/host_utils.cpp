#include <complex>
#include <stdlib.h>
#include <stdio.h>
#include <string.h>
#include <short.h>

#include <comm_quda.h>

// This contains the appropriate ifdef guards already
#include <mpi_comm_handle.h>

// QUDA headers
#include <color_spinor_field.h>
#include <unitarization_links.h>

// External headers
#include <llfat_utils.h>
#include <staggered_gauge_utils.h>
#include <host_utils.h>
#include <command_line_params.h>

#include <misc.h>
#include <qio_field.h>

template <typename T> using complex = std::complex<T>;

#define XUP 0
#define YUP 1
#define ZUP 2
#define TUP 3

int Z[4];
int V;
int Vh;
int Vs_x, Vs_y, Vs_z, Vs_t;
int Vsh_x, Vsh_y, Vsh_z, Vsh_t;
int faceVolume[4];

// extended volume, +4
int E1, E1h, E2, E3, E4;
int E[4];
int V_ex, Vh_ex;

int Ls;
int V5;
int V5h;
double kappa5;

extern float fat_link_max;

// Set some local QUDA precision variables
QudaPrecision local_prec = QUDA_DOUBLE_PRECISION;
QudaPrecision &cpu_prec = local_prec;
QudaPrecision &cuda_prec = prec;
QudaPrecision &cuda_prec_sloppy = prec_sloppy;
QudaPrecision &cuda_prec_refinement_sloppy = prec_refinement_sloppy;
QudaPrecision &cuda_prec_precondition = prec_precondition;
QudaPrecision &cuda_prec_eigensolver = prec_eigensolver;
QudaPrecision &cuda_prec_ritz = prec_ritz;

size_t host_gauge_data_type_size = (cpu_prec == QUDA_DOUBLE_PRECISION) ? sizeof(double) : sizeof(float);
size_t host_spinor_data_type_size = (cpu_prec == QUDA_DOUBLE_PRECISION) ? sizeof(double) : sizeof(float);
size_t host_clover_data_type_size = (cpu_prec == QUDA_DOUBLE_PRECISION) ? sizeof(double) : sizeof(float);

void setQudaPrecisions()
{
  if (prec_sloppy == QUDA_INVALID_PRECISION) prec_sloppy = prec;
  if (prec_eigensolver == QUDA_INVALID_PRECISION) prec_eigensolver = prec_sloppy;
  if (prec_precondition == QUDA_INVALID_PRECISION) prec_precondition = prec_sloppy;
  if (prec_null == QUDA_INVALID_PRECISION) prec_null = prec_precondition;
  if (smoother_halo_prec == QUDA_INVALID_PRECISION) smoother_halo_prec = prec_null;
  if (link_recon_sloppy == QUDA_RECONSTRUCT_INVALID) link_recon_sloppy = link_recon;
  if (link_recon_precondition == QUDA_RECONSTRUCT_INVALID) link_recon_precondition = link_recon_sloppy;
  if (link_recon_eigensolver == QUDA_RECONSTRUCT_INVALID) link_recon_eigensolver = link_recon_sloppy;
}

void setQudaMgSolveTypes()
{
  for (int i = 0; i < QUDA_MAX_MG_LEVEL; i++) {
    if (coarse_solve_type[i] == QUDA_INVALID_SOLVE) coarse_solve_type[i] = solve_type;
    if (smoother_solve_type[i] == QUDA_INVALID_SOLVE) smoother_solve_type[i] = QUDA_DIRECT_PC_SOLVE;
  }
}

void setQudaDefaultMgTestParams()
{
  // We give here some default values
  for (int i = 0; i < QUDA_MAX_MG_LEVEL; i++) {
    mg_verbosity[i] = QUDA_SUMMARIZE;
    setup_inv[i] = QUDA_BICGSTAB_INVERTER;
    num_setup_iter[i] = 1;
    setup_tol[i] = 5e-6;
    setup_maxiter[i] = 500;
    setup_maxiter_refresh[i] = 20;
    mu_factor[i] = 1.;
    coarse_solve_type[i] = QUDA_INVALID_SOLVE;
    smoother_solve_type[i] = QUDA_INVALID_SOLVE;
    mg_schwarz_type[i] = QUDA_INVALID_SCHWARZ;
    mg_schwarz_cycle[i] = 1;
    smoother_type[i] = QUDA_GCR_INVERTER;
    smoother_tol[i] = 0.25;
    coarse_solver[i] = QUDA_GCR_INVERTER;
    coarse_solver_tol[i] = 0.25;
    coarse_solver_maxiter[i] = 100;
    solver_location[i] = QUDA_CUDA_FIELD_LOCATION;
    setup_location[i] = QUDA_CUDA_FIELD_LOCATION;
    nu_pre[i] = 2;
    nu_post[i] = 2;
    n_block_ortho[i] = 1;

    // Default eigensolver params
    mg_eig[i] = false;
    mg_eig_tol[i] = 1e-3;
    mg_eig_n_ev[i] = nvec[i];
    mg_eig_n_kr[i] = 3 * nvec[i];
    mg_eig_require_convergence[i] = QUDA_BOOLEAN_TRUE;
    mg_eig_type[i] = QUDA_EIG_TR_LANCZOS;
    mg_eig_spectrum[i] = QUDA_SPECTRUM_SR_EIG;
    mg_eig_check_interval[i] = 5;
    mg_eig_max_restarts[i] = 100;
    mg_eig_use_normop[i] = QUDA_BOOLEAN_FALSE;
    mg_eig_use_dagger[i] = QUDA_BOOLEAN_FALSE;
    mg_eig_use_poly_acc[i] = QUDA_BOOLEAN_TRUE;
    mg_eig_poly_deg[i] = 100;
    mg_eig_amin[i] = 1.0;
    mg_eig_amax[i] = -1.0; // use power iterations
    mg_eig_save_prec[i] = QUDA_DOUBLE_PRECISION;

    setup_ca_basis[i] = QUDA_POWER_BASIS;
    setup_ca_basis_size[i] = 4;
    setup_ca_lambda_min[i] = 0.0;
    setup_ca_lambda_max[i] = -1.0; // use power iterations

    coarse_solver_ca_basis[i] = QUDA_POWER_BASIS;
    coarse_solver_ca_basis_size[i] = 4;
    coarse_solver_ca_lambda_min[i] = 0.0;
    coarse_solver_ca_lambda_max[i] = -1.0;

    strcpy(mg_vec_infile[i], "");
    strcpy(mg_vec_outfile[i], "");
  }
}

void constructQudaGaugeField(void **gauge, int type, QudaPrecision precision, QudaGaugeParam *param)
{
  if (type == 0) {
    if (precision == QUDA_DOUBLE_PRECISION)
      constructUnitGaugeField((double **)gauge, param);
    else
      constructUnitGaugeField((float **)gauge, param);
  } else if (type == 1) {
    if (precision == QUDA_DOUBLE_PRECISION)
      constructRandomGaugeField((double **)gauge, param);
    else
      constructRandomGaugeField((float **)gauge, param);
  } else {
    if (precision == QUDA_DOUBLE_PRECISION)
      applyGaugeFieldScaling((double **)gauge, Vh, param);
    else
      applyGaugeFieldScaling((float **)gauge, Vh, param);
  }
}

void constructHostGaugeField(void **gauge, QudaGaugeParam &gauge_param, int argc, char **argv)
{
  // 0 = unit gauge
  // 1 = random SU(3)
  // 2 = supplied field
  int construct_type = 0;
  if (strcmp(latfile, "")) {
    // load in the command line supplied gauge field using QIO and LIME
    if (getVerbosity() >= QUDA_VERBOSE) printfQuda("Loading the gauge field in %s\n", latfile);
    read_gauge_field(latfile, gauge, gauge_param.cpu_prec, gauge_param.X, argc, argv);
    construct_type = 2;
  } else {
    if (unit_gauge)
      construct_type = 0;
    else
      construct_type = 1;
  }
  constructQudaGaugeField(gauge, construct_type, gauge_param.cpu_prec, &gauge_param);
}

void saveHostGaugeField(void **gauge, QudaGaugeParam &gauge_param, QudaLinkType link_type)
{
  if (strcmp(gauge_outfile, "")) {
    // save gauge field using QIO and LIME
    if (getVerbosity() >= QUDA_VERBOSE) printfQuda("Saving the gauge field in %s\n", gauge_outfile);
    QudaLinkType temp = gauge_param.type;
    gauge_param.type = link_type;
    saveGaugeQuda(gauge, &gauge_param);
    write_gauge_field(gauge_outfile, gauge, gauge_param.cpu_prec, gauge_param.X, 0, (char**)0);
    gauge_param.type = temp;
  } else {
    printfQuda("No output file specified.\n");
  }
}

void saveDeviceGaugeField(cudaGaugeField *gaugeEx, cudaGaugeField *gauge)
{  
  QudaGaugeParam gauge_param = newQudaGaugeParam();
  setWilsonGaugeParam(gauge_param);

  void *cpu_gauge[4];
  for (int dir = 0; dir < 4; dir++) { cpu_gauge[dir] = malloc(V * gauge_site_size * gauge_param.cpu_prec); }

  // copy into regular field
  copyExtendedGauge(*gauge, *gaugeEx, QUDA_CUDA_FIELD_LOCATION);
  saveGaugeFieldQuda((void*)cpu_gauge, (void*)gauge, &gauge_param);
  write_gauge_field(gauge_outfile, cpu_gauge, gauge_param.cpu_prec, gauge_param.X, 0, (char**)0);
  for (int dir = 0; dir<4; dir++) free(cpu_gauge[dir]);
}


void constructHostCloverField(void *clover, void *, QudaInvertParam &inv_param)
{
  double norm = 0.01; // clover components are random numbers in the range (-norm, norm)
  double diag = 1.0;  // constant added to the diagonal

  if (!compute_clover) constructQudaCloverField(clover, norm, diag, inv_param.clover_cpu_prec);

  inv_param.compute_clover = compute_clover;
  if (compute_clover) inv_param.return_clover = 1;
  inv_param.compute_clover_inverse = 1;
  inv_param.return_clover_inverse = 1;
}

void constructQudaCloverField(void *clover, double norm, double diag, QudaPrecision precision)
{
  if (precision == QUDA_DOUBLE_PRECISION)
    constructCloverField((double *)clover, norm, diag);
  else
    constructCloverField((float *)clover, norm, diag);
}

void constructWilsonSpinorParam(quda::ColorSpinorParam *cs_param, const QudaInvertParam *inv_param,
                                const QudaGaugeParam *gauge_param)
{
  // Lattice vector spacetime/colour/spin/parity properties
  cs_param->nColor = 3;
  cs_param->nSpin = 4;
  if (inv_param->dslash_type == QUDA_DOMAIN_WALL_DSLASH || inv_param->dslash_type == QUDA_DOMAIN_WALL_4D_DSLASH
      || inv_param->dslash_type == QUDA_MOBIUS_DWF_DSLASH || inv_param->dslash_type == QUDA_MOBIUS_DWF_EOFA_DSLASH) {
    cs_param->nDim = 5;
    cs_param->x[4] = inv_param->Ls;
  } else if ((inv_param->dslash_type == QUDA_TWISTED_MASS_DSLASH || inv_param->dslash_type == QUDA_TWISTED_CLOVER_DSLASH) &&
             (inv_param->twist_flavor == QUDA_TWIST_NONDEG_DOUBLET || inv_param->twist_flavor == QUDA_TWIST_DEG_DOUBLET)) {
    cs_param->nDim = 5;
    cs_param->x[4] = 2;
  } else {
    cs_param->nDim = 4;
  }
  cs_param->pc_type = inv_param->dslash_type == QUDA_DOMAIN_WALL_DSLASH ? QUDA_5D_PC : QUDA_4D_PC;
  for (int d = 0; d < 4; d++) cs_param->x[d] = gauge_param->X[d];
  bool pc = isPCSolution(inv_param->solution_type);
  if (pc) cs_param->x[0] /= 2;
  cs_param->siteSubset = pc ? QUDA_PARITY_SITE_SUBSET : QUDA_FULL_SITE_SUBSET;

  // Lattice vector data properties
  cs_param->setPrecision(inv_param->cpu_prec);
  cs_param->pad = 0;
  cs_param->siteOrder = QUDA_EVEN_ODD_SITE_ORDER;
  cs_param->fieldOrder = QUDA_SPACE_SPIN_COLOR_FIELD_ORDER;
  cs_param->gammaBasis = inv_param->gamma_basis;
  cs_param->create = QUDA_ZERO_FIELD_CREATE;
  cs_param->location = QUDA_CPU_FIELD_LOCATION;
}

void constructRandomSpinorSource(void *v, int nSpin, int nColor, QudaPrecision precision, QudaSolutionType sol_type,
                                 const int *const x, quda::RNG &rng)
{
  quda::ColorSpinorParam param;
  param.v = v;
  param.nColor = nColor;
  param.nSpin = nSpin;
  param.setPrecision(precision);
  param.create = QUDA_REFERENCE_FIELD_CREATE;
  param.fieldOrder = QUDA_SPACE_SPIN_COLOR_FIELD_ORDER;
  param.nDim = 4;
  param.pc_type = QUDA_4D_PC;
  param.siteSubset = isPCSolution(sol_type) ? QUDA_PARITY_SITE_SUBSET : QUDA_FULL_SITE_SUBSET;
  param.siteOrder = QUDA_EVEN_ODD_SITE_ORDER;
  param.location = QUDA_CPU_FIELD_LOCATION; // DMH FIXME so one can construct device noise
  for (int d = 0; d < 4; d++) param.x[d] = x[d];
  if (isPCSolution(sol_type)) param.x[0] /= 2;
  quda::cpuColorSpinorField spinor_in(param);
  quda::spinorNoise(spinor_in, rng, QUDA_NOISE_UNIFORM);
}

void constructPointSpinorSource(void *v, QudaPrecision precision, const int *const x,
                                const int dil, const int *const source_position)
{
  int my_spinor_site_size = nSpin * nColor * 2;
  int X[4] = {x[0], x[1], x[2], x[3]};
  // Get local index
  int src_local[4];
  for (int d = 0; d < 4; d++) src_local[d] = source_position[d] - comm_coord(d) * X[d];
  // Get linear index
  int local_idx = ((X[2] * src_local[3] + src_local[2]) * X[1] + src_local[1]) * X[0] + src_local[0];
  int local_idx_cb = local_idx / 2;
  int parity = local_idx % 2;

  size_t bytes = (size_t)V;
  bytes *= (size_t)spinor_site_size;
  bytes *= (size_t)host_spinor_data_type_size;
  memset(v, 0, bytes);

  // Deduce where to place the point source. If the following is satisfied,
  // we have isolated the MPI rank that contains the point source posistion.
  if ((comm_coord(0) * X[0] <= source_position[0] && source_position[0] < (comm_coord(0) + 1) * X[0])
      && (comm_coord(1) * X[1] <= source_position[1] && source_position[1] < (comm_coord(1) + 1) * X[1])
      && (comm_coord(2) * X[2] <= source_position[2] && source_position[2] < (comm_coord(2) + 1) * X[2])
      && (comm_coord(3) * X[3] <= source_position[3] && source_position[3] < (comm_coord(3) + 1) * X[3])) {

    if (precision == QUDA_DOUBLE_PRECISION) {
      ((double *)v)[spinor_site_size * (parity * Vh + local_idx_cb) + 2 * dil] = 1.0;
    } else {
      ((float *)v)[spinor_site_size * (parity * Vh + local_idx_cb) + 2 * dil] = 1.0;
    }
  }
}

void constructWallSpinorSource(void *v, int nSpin, int nColor, QudaPrecision precision, const int dil)
{
<<<<<<< HEAD
  int my_spinor_site_size = nSpin * nColor * 2;
  size_t bytes = V * my_spinor_site_size * host_spinor_data_type_size;
=======
  size_t bytes = V * spinor_site_size * host_spinor_data_type_size;
>>>>>>> f1624af0
  memset(v, bytes, 0.0);

  for (int i = 0; i < V; i++) {
    if (precision == QUDA_DOUBLE_PRECISION) {
      ((double *)v)[spinor_site_size * i + 2 * dil] = 1.0;
    } else {
      ((float *)v)[spinor_site_size * i + 2 * dil] = 1.0;
    }
  }
}

void initComms(int argc, char **argv, std::array<int, 4> &commDims) { initComms(argc, argv, commDims.data()); }

#if defined(QMP_COMMS) || defined(MPI_COMMS)
void initComms(int argc, char **argv, int *const commDims)
#else
void initComms(int, char **, int *const commDims)
#endif
{
  if (getenv("QUDA_TEST_GRID_SIZE")) { get_size_from_env(commDims, "QUDA_TEST_GRID_SIZE"); }
  if (getenv("QUDA_TEST_GRID_PARTITION")) { get_size_from_env(grid_partition.data(), "QUDA_TEST_GRID_PARTITION"); }

#if defined(QMP_COMMS)
  QMP_thread_level_t tl;
  QMP_init_msg_passing(&argc, &argv, QMP_THREAD_SINGLE, &tl);

  // make sure the QMP logical ordering matches QUDA's
  if (rank_order == 0) {
    int map[] = {3, 2, 1, 0};
    QMP_declare_logical_topology_map(commDims, 4, map, 4);
  } else {
    int map[] = {0, 1, 2, 3};
    QMP_declare_logical_topology_map(commDims, 4, map, 4);
  }
#elif defined(MPI_COMMS)
  MPI_Init(&argc, &argv);
#endif

  QudaCommsMap func = rank_order == 0 ? lex_rank_from_coords_t : lex_rank_from_coords_x;

  initCommsGridQuda(4, commDims, func, NULL);

  for (int d = 0; d < 4; d++) {
    if (dim_partitioned[d]) { commDimPartitionedSet(d); }
  }

  initRand();

  printfQuda("Rank order is %s major (%s running fastest)\n", rank_order == 0 ? "column" : "row",
             rank_order == 0 ? "t" : "x");
}

void finalizeComms()
{
  comm_finalize();
#if defined(QMP_COMMS)
  QMP_finalize_msg_passing();
#elif defined(MPI_COMMS)
  MPI_Finalize();
#endif
}

void initRand()
{
  int rank = 0;

#if defined(QMP_COMMS)
  rank = QMP_get_node_number();
#elif defined(MPI_COMMS)
  MPI_Comm_rank(MPI_COMM_WORLD, &rank);
#endif

  srand(17 * rank + 137);
}

void setDims(int *X)
{
  V = 1;
  for (int d = 0; d < 4; d++) {
    V *= X[d];
    Z[d] = X[d];

    faceVolume[d] = 1;
    for (int i = 0; i < 4; i++) {
      if (i == d) continue;
      faceVolume[d] *= X[i];
    }
  }
  Vh = V / 2;

  Vs_x = X[1] * X[2] * X[3];
  Vs_y = X[0] * X[2] * X[3];
  Vs_z = X[0] * X[1] * X[3];
  Vs_t = X[0] * X[1] * X[2];

  Vsh_x = Vs_x / 2;
  Vsh_y = Vs_y / 2;
  Vsh_z = Vs_z / 2;
  Vsh_t = Vs_t / 2;

  E1 = X[0] + 4;
  E2 = X[1] + 4;
  E3 = X[2] + 4;
  E4 = X[3] + 4;
  E1h = E1 / 2;
  E[0] = E1;
  E[1] = E2;
  E[2] = E3;
  E[3] = E4;
  V_ex = E1 * E2 * E3 * E4;
  Vh_ex = V_ex / 2;
}

void dw_setDims(int *X, const int L5)
{
  V = 1;
  for (int d = 0; d < 4; d++) {
    V *= X[d];
    Z[d] = X[d];

    faceVolume[d] = 1;
    for (int i = 0; i < 4; i++) {
      if (i == d) continue;
      faceVolume[d] *= X[i];
    }
  }
  Vh = V / 2;

  Ls = L5;
  V5 = V * Ls;
  V5h = Vh * Ls;

  Vs_t = Z[0] * Z[1] * Z[2] * Ls; //?
  Vsh_t = Vs_t / 2;               //?
}

int dimPartitioned(int dim) { return ((gridsize_from_cmdline[dim] > 1) || dim_partitioned[dim]); }

bool last_node_in_t()
{
  // only apply T-boundary at edge nodes
#ifdef MULTI_GPU
  return commCoords(3) == commDim(3) - 1;
#else
  return true;
#endif
}

int index_4d_cb_from_coordinate_4d(const int coordinate[4], const int dim[4])
{
  return (((coordinate[3] * dim[2] + coordinate[2]) * dim[1] + coordinate[1]) * dim[0] + coordinate[0]) >> 1;
}

void coordinate_from_shrinked_index(int coordinate[4], int shrinked_index, const int shrinked_dim[4],
                                    const int shift[4], int parity)
{
  int aux[4];
  aux[0] = shrinked_index * 2;

  for (int i = 0; i < 3; i++) { aux[i + 1] = aux[i] / shrinked_dim[i]; }

  coordinate[0] = aux[0] - aux[1] * shrinked_dim[0];
  coordinate[1] = aux[1] - aux[2] * shrinked_dim[1];
  coordinate[2] = aux[2] - aux[3] * shrinked_dim[2];
  coordinate[3] = aux[3];

  // Find the full coordinate in the shrinked volume.
  coordinate[0] += (parity + coordinate[3] + coordinate[2] + coordinate[1]) & 1;

  // if(shrinked_index == 3691) printfQuda("coordinate[0] = %d\n", coordinate[0]);
  for (int d = 0; d < 4; d++) { coordinate[d] += shift[d]; }
}

// i represents a "half index" into an even or odd "half lattice".
// when oddBit={0,1} the half lattice is {even,odd}.
//
// the displacements, such as dx, refer to the full lattice coordinates.
//
// neighborIndex() takes a "half index", displaces it, and returns the
// new "half index", which can be an index into either the even or odd lattices.
// displacements of magnitude one always interchange odd and even lattices.
//

int neighborIndex(int i, int oddBit, int dx4, int dx3, int dx2, int dx1)
{
  int Y = fullLatticeIndex(i, oddBit);
  int x4 = Y / (Z[2] * Z[1] * Z[0]);
  int x3 = (Y / (Z[1] * Z[0])) % Z[2];
  int x2 = (Y / Z[0]) % Z[1];
  int x1 = Y % Z[0];

  // assert (oddBit == (x+y+z+t)%2);

  x4 = (x4 + dx4 + Z[3]) % Z[3];
  x3 = (x3 + dx3 + Z[2]) % Z[2];
  x2 = (x2 + dx2 + Z[1]) % Z[1];
  x1 = (x1 + dx1 + Z[0]) % Z[0];

  return (x4 * (Z[2] * Z[1] * Z[0]) + x3 * (Z[1] * Z[0]) + x2 * (Z[0]) + x1) / 2;
}

int neighborIndex(int dim[4], int index, int oddBit, int dx[4])
{

  const int fullIndex = fullLatticeIndex(dim, index, oddBit);

  int x[4];
  x[3] = fullIndex / (dim[2] * dim[1] * dim[0]);
  x[2] = (fullIndex / (dim[1] * dim[0])) % dim[2];
  x[1] = (fullIndex / dim[0]) % dim[1];
  x[0] = fullIndex % dim[0];

  for (int dir = 0; dir < 4; ++dir) x[dir] = (x[dir] + dx[dir] + dim[dir]) % dim[dir];

  return (((x[3] * dim[2] + x[2]) * dim[1] + x[1]) * dim[0] + x[0]) / 2;
}

int neighborIndex_mg(int i, int oddBit, int dx4, int dx3, int dx2, int dx1)
{
  int ret;

  int Y = fullLatticeIndex(i, oddBit);
  int x4 = Y / (Z[2] * Z[1] * Z[0]);
  int x3 = (Y / (Z[1] * Z[0])) % Z[2];
  int x2 = (Y / Z[0]) % Z[1];
  int x1 = Y % Z[0];

  int ghost_x4 = x4 + dx4;

  // assert (oddBit == (x+y+z+t)%2);

  x4 = (x4 + dx4 + Z[3]) % Z[3];
  x3 = (x3 + dx3 + Z[2]) % Z[2];
  x2 = (x2 + dx2 + Z[1]) % Z[1];
  x1 = (x1 + dx1 + Z[0]) % Z[0];

  if ((ghost_x4 >= 0 && ghost_x4 < Z[3]) || !comm_dim_partitioned(3)) {
    ret = (x4 * (Z[2] * Z[1] * Z[0]) + x3 * (Z[1] * Z[0]) + x2 * (Z[0]) + x1) / 2;
  } else {
    ret = (x3 * (Z[1] * Z[0]) + x2 * (Z[0]) + x1) / 2;
  }

  return ret;
}

/*
 * This is a computation of neighbor using the full index and the displacement in each direction
 *
 */

int neighborIndexFullLattice(int i, int dx4, int dx3, int dx2, int dx1)
{
  int oddBit = 0;
  int half_idx = i;
  if (i >= Vh) {
    oddBit = 1;
    half_idx = i - Vh;
  }

  int nbr_half_idx = neighborIndex(half_idx, oddBit, dx4, dx3, dx2, dx1);
  int oddBitChanged = (dx4 + dx3 + dx2 + dx1) % 2;
  if (oddBitChanged) { oddBit = 1 - oddBit; }
  int ret = nbr_half_idx;
  if (oddBit) { ret = Vh + nbr_half_idx; }

  return ret;
}

int neighborIndexFullLattice(int dim[4], int index, int dx[4])
{
  const int volume = dim[0] * dim[1] * dim[2] * dim[3];
  const int halfVolume = volume / 2;
  int oddBit = 0;
  int halfIndex = index;

  if (index >= halfVolume) {
    oddBit = 1;
    halfIndex = index - halfVolume;
  }

  int neighborHalfIndex = neighborIndex(dim, halfIndex, oddBit, dx);

  int oddBitChanged = (dx[0] + dx[1] + dx[2] + dx[3]) % 2;
  if (oddBitChanged) { oddBit = 1 - oddBit; }

  return neighborHalfIndex + oddBit * halfVolume;
}

int neighborIndexFullLattice_mg(int i, int dx4, int dx3, int dx2, int dx1)
{
  int ret;
  int oddBit = 0;
  int half_idx = i;
  if (i >= Vh) {
    oddBit = 1;
    half_idx = i - Vh;
  }

  int Y = fullLatticeIndex(half_idx, oddBit);
  int x4 = Y / (Z[2] * Z[1] * Z[0]);
  int x3 = (Y / (Z[1] * Z[0])) % Z[2];
  int x2 = (Y / Z[0]) % Z[1];
  int x1 = Y % Z[0];
  int ghost_x4 = x4 + dx4;

  x4 = (x4 + dx4 + Z[3]) % Z[3];
  x3 = (x3 + dx3 + Z[2]) % Z[2];
  x2 = (x2 + dx2 + Z[1]) % Z[1];
  x1 = (x1 + dx1 + Z[0]) % Z[0];

  if (ghost_x4 >= 0 && ghost_x4 < Z[3]) {
    ret = (x4 * (Z[2] * Z[1] * Z[0]) + x3 * (Z[1] * Z[0]) + x2 * (Z[0]) + x1) / 2;
  } else {
    ret = (x3 * (Z[1] * Z[0]) + x2 * (Z[0]) + x1) / 2;
    return ret;
  }

  int oddBitChanged = (dx4 + dx3 + dx2 + dx1) % 2;
  if (oddBitChanged) { oddBit = 1 - oddBit; }

  if (oddBit) { ret += Vh; }

  return ret;
}

// X indexes the lattice site
void printSpinorElement(void *spinor, int X, QudaPrecision precision)
{
  if (precision == QUDA_DOUBLE_PRECISION)
    for (int s = 0; s < 4; s++) printVector((double *)spinor + X * 24 + s * 6);
  else
    for (int s = 0; s < 4; s++) printVector((float *)spinor + X * 24 + s * 6);
}

// X indexes the full lattice
void printGaugeElement(void *gauge, int X, QudaPrecision precision)
{
  if (getOddBit(X) == 0) {
    if (precision == QUDA_DOUBLE_PRECISION)
      for (int m = 0; m < 3; m++) printVector((double *)gauge + (X / 2) * gauge_site_size + m * 3 * 2);
    else
      for (int m = 0; m < 3; m++) printVector((float *)gauge + (X / 2) * gauge_site_size + m * 3 * 2);

  } else {
    if (precision == QUDA_DOUBLE_PRECISION)
      for (int m = 0; m < 3; m++) printVector((double *)gauge + (X / 2 + Vh) * gauge_site_size + m * 3 * 2);
    else
      for (int m = 0; m < 3; m++) printVector((float *)gauge + (X / 2 + Vh) * gauge_site_size + m * 3 * 2);
  }
}

int fullLatticeIndex(int dim[4], int index, int oddBit)
{

  int za = index / (dim[0] >> 1);
  int zb = za / dim[1];
  int x2 = za - zb * dim[1];
  int x4 = zb / dim[2];
  int x3 = zb - x4 * dim[2];

  return 2 * index + ((x2 + x3 + x4 + oddBit) & 1);
}

// given a "half index" i into either an even or odd half lattice (corresponding
// to oddBit = {0, 1}), returns the corresponding full lattice index.
int fullLatticeIndex(int i, int oddBit)
{
  /*
    int boundaryCrossings = i/(Z[0]/2) + i/(Z[1]*Z[0]/2) + i/(Z[2]*Z[1]*Z[0]/2);
    return 2*i + (boundaryCrossings + oddBit) % 2;
  */

  int X1 = Z[0];
  int X2 = Z[1];
  int X3 = Z[2];
  // int X4 = Z[3];
  int X1h = X1 / 2;

  int sid = i;
  int za = sid / X1h;
  // int x1h = sid - za*X1h;
  int zb = za / X2;
  int x2 = za - zb * X2;
  int x4 = zb / X3;
  int x3 = zb - x4 * X3;
  int x1odd = (x2 + x3 + x4 + oddBit) & 1;
  // int x1 = 2*x1h + x1odd;
  int X = 2 * sid + x1odd;

  return X;
}

extern "C" {
/**
   @brief Set the default ASAN options.  This ensures that QUDA just
   works when SANITIZE is enabled without requiring ASAN_OPTIONS to be
   set.  We default disable leak checking, otherwise this will cause
   ctest to fail with MPI library leaks.
 */
const char *__asan_default_options() { return "detect_leaks=0,protect_shadow_gap=0"; }
}

/**
 * For MPI, the default node mapping is lexicographical with t varying fastest.
 */

void get_size_from_env(int *const dims, const char env[])
{
  char *grid_size_env = getenv(env);
  if (grid_size_env) {
    std::stringstream grid_list(grid_size_env);

    int dim;
    int i = 0;
    while (grid_list >> dim) {
      if (i >= 4) errorQuda("Unexpected grid size array length");
      dims[i] = dim;
      if (grid_list.peek() == ',') grid_list.ignore();
      i++;
    }
  }
}

int lex_rank_from_coords_t(const int *coords, void *)
{
  int rank = coords[0];
  for (int i = 1; i < 4; i++) { rank = gridsize_from_cmdline[i] * rank + coords[i]; }
  return rank;
}

int lex_rank_from_coords_x(const int *coords, void *)
{
  int rank = coords[3];
  for (int i = 2; i >= 0; i--) { rank = gridsize_from_cmdline[i] * rank + coords[i]; }
  return rank;
}

template <typename Float> void printVector(Float *v)
{
  printfQuda("{(%f %f) (%f %f) (%f %f)}\n", v[0], v[1], v[2], v[3], v[4], v[5]);
}

// returns 0 or 1 if the full lattice index X is even or odd
int getOddBit(int Y)
{
  int x4 = Y / (Z[2] * Z[1] * Z[0]);
  int x3 = (Y / (Z[1] * Z[0])) % Z[2];
  int x2 = (Y / Z[0]) % Z[1];
  int x1 = Y % Z[0];
  return (x4 + x3 + x2 + x1) % 2;
}

// a+=b
template <typename Float> inline void complexAddTo(Float *a, Float *b)
{
  a[0] += b[0];
  a[1] += b[1];
}

// a = b*c
template <typename Float> inline void complexProduct(Float *a, Float *b, Float *c)
{
  a[0] = b[0] * c[0] - b[1] * c[1];
  a[1] = b[0] * c[1] + b[1] * c[0];
}

// a = conj(b)*conj(c)
template <typename Float> inline void complexConjugateProduct(Float *a, Float *b, Float *c)
{
  a[0] = b[0] * c[0] - b[1] * c[1];
  a[1] = -b[0] * c[1] - b[1] * c[0];
}

// a = conj(b)*c
template <typename Float> inline void complexDotProduct(Float *a, Float *b, Float *c)
{
  a[0] = b[0] * c[0] + b[1] * c[1];
  a[1] = b[0] * c[1] - b[1] * c[0];
}

// a += b*c
template <typename Float> inline void accumulateComplexProduct(Float *a, Float *b, Float *c, Float sign)
{
  a[0] += sign * (b[0] * c[0] - b[1] * c[1]);
  a[1] += sign * (b[0] * c[1] + b[1] * c[0]);
}

// a += conj(b)*c)
template <typename Float> inline void accumulateComplexDotProduct(Float *a, Float *b, Float *c)
{
  a[0] += b[0] * c[0] + b[1] * c[1];
  a[1] += b[0] * c[1] - b[1] * c[0];
}

template <typename Float> inline void accumulateConjugateProduct(Float *a, Float *b, Float *c, int sign)
{
  a[0] += sign * (b[0] * c[0] - b[1] * c[1]);
  a[1] -= sign * (b[0] * c[1] + b[1] * c[0]);
}

template <typename Float> inline void su3Construct12(Float *mat)
{
  Float *w = mat + 12;
  w[0] = 0.0;
  w[1] = 0.0;
  w[2] = 0.0;
  w[3] = 0.0;
  w[4] = 0.0;
  w[5] = 0.0;
}

// Stabilized Bunk and Sommer
template <typename Float> inline void su3Construct8(Float *mat)
{
  mat[0] = atan2(mat[1], mat[0]);
  mat[1] = atan2(mat[13], mat[12]);
  for (int i = 8; i < 18; i++) mat[i] = 0.0;
}

void su3_construct(void *mat, QudaReconstructType reconstruct, QudaPrecision precision)
{
  if (reconstruct == QUDA_RECONSTRUCT_12) {
    if (precision == QUDA_DOUBLE_PRECISION)
      su3Construct12((double *)mat);
    else
      su3Construct12((float *)mat);
  } else {
    if (precision == QUDA_DOUBLE_PRECISION)
      su3Construct8((double *)mat);
    else
      su3Construct8((float *)mat);
  }
}

// given first two rows (u,v) of SU(3) matrix mat, reconstruct the third row
// as the cross product of the conjugate vectors: w = u* x v*
//
// 48 flops
template <typename Float> static void su3Reconstruct12(Float *mat, int dir, int ga_idx, QudaGaugeParam *param)
{
  Float *u = &mat[0 * (3 * 2)];
  Float *v = &mat[1 * (3 * 2)];
  Float *w = &mat[2 * (3 * 2)];
  w[0] = 0.0;
  w[1] = 0.0;
  w[2] = 0.0;
  w[3] = 0.0;
  w[4] = 0.0;
  w[5] = 0.0;
  accumulateConjugateProduct(w + 0 * (2), u + 1 * (2), v + 2 * (2), +1);
  accumulateConjugateProduct(w + 0 * (2), u + 2 * (2), v + 1 * (2), -1);
  accumulateConjugateProduct(w + 1 * (2), u + 2 * (2), v + 0 * (2), +1);
  accumulateConjugateProduct(w + 1 * (2), u + 0 * (2), v + 2 * (2), -1);
  accumulateConjugateProduct(w + 2 * (2), u + 0 * (2), v + 1 * (2), +1);
  accumulateConjugateProduct(w + 2 * (2), u + 1 * (2), v + 0 * (2), -1);
  Float u0 = (dir < 3 ? param->anisotropy : (ga_idx >= (Z[3] - 1) * Z[0] * Z[1] * Z[2] / 2 ? param->t_boundary : 1));
  w[0] *= u0;
  w[1] *= u0;
  w[2] *= u0;
  w[3] *= u0;
  w[4] *= u0;
  w[5] *= u0;
}

template <typename Float> static void su3Reconstruct8(Float *mat, int dir, int ga_idx, QudaGaugeParam *param)
{
  // First reconstruct first row
  Float row_sum = 0.0;
  row_sum += mat[2] * mat[2];
  row_sum += mat[3] * mat[3];
  row_sum += mat[4] * mat[4];
  row_sum += mat[5] * mat[5];
  Float u0 = (dir < 3 ? param->anisotropy : (ga_idx >= (Z[3] - 1) * Z[0] * Z[1] * Z[2] / 2 ? param->t_boundary : 1));
  Float U00_mag = sqrt(1.f / (u0 * u0) - row_sum);

  mat[14] = mat[0];
  mat[15] = mat[1];

  mat[0] = U00_mag * cos(mat[14]);
  mat[1] = U00_mag * sin(mat[14]);

  Float column_sum = 0.0;
  for (int i = 0; i < 2; i++) column_sum += mat[i] * mat[i];
  for (int i = 6; i < 8; i++) column_sum += mat[i] * mat[i];
  Float U20_mag = sqrt(1.f / (u0 * u0) - column_sum);

  mat[12] = U20_mag * cos(mat[15]);
  mat[13] = U20_mag * sin(mat[15]);

  // First column now restored

  // finally reconstruct last elements from SU(2) rotation
  Float r_inv2 = 1.0 / (u0 * row_sum);

  // U11
  Float A[2];
  complexDotProduct(A, mat + 0, mat + 6);
  complexConjugateProduct(mat + 8, mat + 12, mat + 4);
  accumulateComplexProduct(mat + 8, A, mat + 2, u0);
  mat[8] *= -r_inv2;
  mat[9] *= -r_inv2;

  // U12
  complexConjugateProduct(mat + 10, mat + 12, mat + 2);
  accumulateComplexProduct(mat + 10, A, mat + 4, -u0);
  mat[10] *= r_inv2;
  mat[11] *= r_inv2;

  // U21
  complexDotProduct(A, mat + 0, mat + 12);
  complexConjugateProduct(mat + 14, mat + 6, mat + 4);
  accumulateComplexProduct(mat + 14, A, mat + 2, -u0);
  mat[14] *= r_inv2;
  mat[15] *= r_inv2;

  // U12
  complexConjugateProduct(mat + 16, mat + 6, mat + 2);
  accumulateComplexProduct(mat + 16, A, mat + 4, u0);
  mat[16] *= -r_inv2;
  mat[17] *= -r_inv2;
}

void su3_reconstruct(void *mat, int dir, int ga_idx, QudaReconstructType reconstruct, QudaPrecision precision,
                     QudaGaugeParam *param)
{
  if (reconstruct == QUDA_RECONSTRUCT_12) {
    if (precision == QUDA_DOUBLE_PRECISION)
      su3Reconstruct12((double *)mat, dir, ga_idx, param);
    else
      su3Reconstruct12((float *)mat, dir, ga_idx, param);
  } else {
    if (precision == QUDA_DOUBLE_PRECISION)
      su3Reconstruct8((double *)mat, dir, ga_idx, param);
    else
      su3Reconstruct8((float *)mat, dir, ga_idx, param);
  }
}

template <typename Float> static int compareFloats(Float *a, Float *b, int len, double epsilon)
{
  for (int i = 0; i < len; i++) {
    double diff = fabs(a[i] - b[i]);
    if (diff > epsilon || std::isnan(diff)) {
      printfQuda("ERROR: i=%d, a[%d]=%f, b[%d]=%f\n", i, i, a[i], i, b[i]);
      return 0;
    }
  }
  return 1;
}

int compare_floats(void *a, void *b, int len, double epsilon, QudaPrecision precision)
{
  if (precision == QUDA_DOUBLE_PRECISION)
    return compareFloats((double *)a, (double *)b, len, epsilon);
  else
    return compareFloats((float *)a, (float *)b, len, epsilon);
}

// 4d checkerboard.
// given a "half index" i into either an even or odd half lattice (corresponding
// to oddBit = {0, 1}), returns the corresponding full lattice index.
// Cf. GPGPU code in dslash_core_ante.h.
// There, i is the thread index.
int fullLatticeIndex_4d(int i, int oddBit)
{
  if (i >= Vh || i < 0) {
    printf("i out of range in fullLatticeIndex_4d");
    exit(-1);
  }
  /*
    int boundaryCrossings = i/(Z[0]/2) + i/(Z[1]*Z[0]/2) + i/(Z[2]*Z[1]*Z[0]/2);
    return 2*i + (boundaryCrossings + oddBit) % 2;
  */

  int X1 = Z[0];
  int X2 = Z[1];
  int X3 = Z[2];
  // int X4 = Z[3];
  int X1h = X1 / 2;

  int sid = i;
  int za = sid / X1h;
  // int x1h = sid - za*X1h;
  int zb = za / X2;
  int x2 = za - zb * X2;
  int x4 = zb / X3;
  int x3 = zb - x4 * X3;
  int x1odd = (x2 + x3 + x4 + oddBit) & 1;
  // int x1 = 2*x1h + x1odd;
  int X = 2 * sid + x1odd;

  return X;
}

// 5d checkerboard.
// given a "half index" i into either an even or odd half lattice (corresponding
// to oddBit = {0, 1}), returns the corresponding full lattice index.
// Cf. GPGPU code in dslash_core_ante.h.
// There, i is the thread index sid.
// This function is used by neighborIndex_5d in dslash_reference.cpp.
// ok
int fullLatticeIndex_5d(int i, int oddBit)
{
  int boundaryCrossings
    = i / (Z[0] / 2) + i / (Z[1] * Z[0] / 2) + i / (Z[2] * Z[1] * Z[0] / 2) + i / (Z[3] * Z[2] * Z[1] * Z[0] / 2);
  return 2 * i + (boundaryCrossings + oddBit) % 2;
}

int fullLatticeIndex_5d_4dpc(int i, int oddBit)
{
  int boundaryCrossings = i / (Z[0] / 2) + i / (Z[1] * Z[0] / 2) + i / (Z[2] * Z[1] * Z[0] / 2);
  return 2 * i + (boundaryCrossings + oddBit) % 2;
}

int x4_from_full_index(int i)
{
  int oddBit = 0;
  int half_idx = i;
  if (i >= Vh) {
    oddBit = 1;
    half_idx = i - Vh;
  }

  int Y = fullLatticeIndex(half_idx, oddBit);
  int x4 = Y / (Z[2] * Z[1] * Z[0]);

  return x4;
}

template <typename Float> void applyGaugeFieldScaling(Float **gauge, int Vh, QudaGaugeParam *param)
{
  // Apply spatial scaling factor (u0) to spatial links
  for (int d = 0; d < 3; d++) {
    for (int i = 0; i < gauge_site_size * Vh * 2; i++) { gauge[d][i] /= param->anisotropy; }
  }

  // Apply boundary conditions to temporal links
  if (param->t_boundary == QUDA_ANTI_PERIODIC_T && last_node_in_t()) {
    for (int j = (Z[0] / 2) * Z[1] * Z[2] * (Z[3] - 1); j < Vh; j++) {
      for (int i = 0; i < gauge_site_size; i++) {
        gauge[3][j * gauge_site_size + i] *= -1.0;
        gauge[3][(Vh + j) * gauge_site_size + i] *= -1.0;
      }
    }
  }

  if (param->gauge_fix) {
    // set all gauge links (except for the last Z[0]*Z[1]*Z[2]/2) to the identity,
    // to simulate fixing to the temporal gauge.
    int iMax = (last_node_in_t() ? (Z[0] / 2) * Z[1] * Z[2] * (Z[3] - 1) : Vh);
    int dir = 3; // time direction only
    Float *even = gauge[dir];
    Float *odd = gauge[dir] + Vh * gauge_site_size;
    for (int i = 0; i < iMax; i++) {
      for (int m = 0; m < 3; m++) {
        for (int n = 0; n < 3; n++) {
          even[i * (3 * 3 * 2) + m * (3 * 2) + n * (2) + 0] = (m == n) ? 1 : 0;
          even[i * (3 * 3 * 2) + m * (3 * 2) + n * (2) + 1] = 0.0;
          odd[i * (3 * 3 * 2) + m * (3 * 2) + n * (2) + 0] = (m == n) ? 1 : 0;
          odd[i * (3 * 3 * 2) + m * (3 * 2) + n * (2) + 1] = 0.0;
        }
      }
    }
  }
}

// static void constructUnitGaugeField(Float **res, QudaGaugeParam *param) {
template <typename Float> void constructUnitGaugeField(Float **res, QudaGaugeParam *param)
{
  Float *resOdd[4], *resEven[4];
  for (int dir = 0; dir < 4; dir++) {
    resEven[dir] = res[dir];
    resOdd[dir] = res[dir] + Vh * gauge_site_size;
  }

  for (int dir = 0; dir < 4; dir++) {
    for (int i = 0; i < Vh; i++) {
      for (int m = 0; m < 3; m++) {
        for (int n = 0; n < 3; n++) {
          resEven[dir][i * (3 * 3 * 2) + m * (3 * 2) + n * (2) + 0] = (m == n) ? 1 : 0;
          resEven[dir][i * (3 * 3 * 2) + m * (3 * 2) + n * (2) + 1] = 0.0;
          resOdd[dir][i * (3 * 3 * 2) + m * (3 * 2) + n * (2) + 0] = (m == n) ? 1 : 0;
          resOdd[dir][i * (3 * 3 * 2) + m * (3 * 2) + n * (2) + 1] = 0.0;
        }
      }
    }
  }

  applyGaugeFieldScaling(res, Vh, param);
}

template void constructUnitGaugeField(float **res, QudaGaugeParam *param);
template void constructUnitGaugeField(double **res, QudaGaugeParam *param);

// normalize the vector a
template <typename Float> static void normalize(complex<Float> *a, int len)
{
  double sum = 0.0;
  for (int i = 0; i < len; i++) sum += norm(a[i]);
  for (int i = 0; i < len; i++) a[i] /= sqrt(sum);
}

// orthogonalize vector b to vector a
template <typename Float> static void orthogonalize(complex<Float> *a, complex<Float> *b, int len)
{
  complex<double> dot = 0.0;
  for (int i = 0; i < len; i++) dot += conj(a[i]) * b[i];
  for (int i = 0; i < len; i++) b[i] -= (complex<Float>)dot * a[i];
}

template <typename Float> void constructRandomGaugeField(Float **res, QudaGaugeParam *param, QudaDslashType dslash_type)
{
  Float *resOdd[4], *resEven[4];
  for (int dir = 0; dir < 4; dir++) {
    resEven[dir] = res[dir];
    resOdd[dir] = res[dir] + Vh * gauge_site_size;
  }

  for (int dir = 0; dir < 4; dir++) {
    for (int i = 0; i < Vh; i++) {
      for (int m = 1; m < 3; m++) {   // last 2 rows
        for (int n = 0; n < 3; n++) { // 3 columns
          resEven[dir][i * (3 * 3 * 2) + m * (3 * 2) + n * (2) + 0] = rand() / (Float)RAND_MAX;
          resEven[dir][i * (3 * 3 * 2) + m * (3 * 2) + n * (2) + 1] = rand() / (Float)RAND_MAX;
          resOdd[dir][i * (3 * 3 * 2) + m * (3 * 2) + n * (2) + 0] = rand() / (Float)RAND_MAX;
          resOdd[dir][i * (3 * 3 * 2) + m * (3 * 2) + n * (2) + 1] = rand() / (Float)RAND_MAX;
        }
      }
      normalize((complex<Float> *)(resEven[dir] + (i * 3 + 1) * 3 * 2), 3);
      orthogonalize((complex<Float> *)(resEven[dir] + (i * 3 + 1) * 3 * 2),
                    (complex<Float> *)(resEven[dir] + (i * 3 + 2) * 3 * 2), 3);
      normalize((complex<Float> *)(resEven[dir] + (i * 3 + 2) * 3 * 2), 3);

      normalize((complex<Float> *)(resOdd[dir] + (i * 3 + 1) * 3 * 2), 3);
      orthogonalize((complex<Float> *)(resOdd[dir] + (i * 3 + 1) * 3 * 2),
                    (complex<Float> *)(resOdd[dir] + (i * 3 + 2) * 3 * 2), 3);
      normalize((complex<Float> *)(resOdd[dir] + (i * 3 + 2) * 3 * 2), 3);

      {
        Float *w = resEven[dir] + (i * 3 + 0) * 3 * 2;
        Float *u = resEven[dir] + (i * 3 + 1) * 3 * 2;
        Float *v = resEven[dir] + (i * 3 + 2) * 3 * 2;

        for (int n = 0; n < 6; n++) w[n] = 0.0;
        accumulateConjugateProduct(w + 0 * (2), u + 1 * (2), v + 2 * (2), +1);
        accumulateConjugateProduct(w + 0 * (2), u + 2 * (2), v + 1 * (2), -1);
        accumulateConjugateProduct(w + 1 * (2), u + 2 * (2), v + 0 * (2), +1);
        accumulateConjugateProduct(w + 1 * (2), u + 0 * (2), v + 2 * (2), -1);
        accumulateConjugateProduct(w + 2 * (2), u + 0 * (2), v + 1 * (2), +1);
        accumulateConjugateProduct(w + 2 * (2), u + 1 * (2), v + 0 * (2), -1);
      }

      {
        Float *w = resOdd[dir] + (i * 3 + 0) * 3 * 2;
        Float *u = resOdd[dir] + (i * 3 + 1) * 3 * 2;
        Float *v = resOdd[dir] + (i * 3 + 2) * 3 * 2;

        for (int n = 0; n < 6; n++) w[n] = 0.0;
        accumulateConjugateProduct(w + 0 * (2), u + 1 * (2), v + 2 * (2), +1);
        accumulateConjugateProduct(w + 0 * (2), u + 2 * (2), v + 1 * (2), -1);
        accumulateConjugateProduct(w + 1 * (2), u + 2 * (2), v + 0 * (2), +1);
        accumulateConjugateProduct(w + 1 * (2), u + 0 * (2), v + 2 * (2), -1);
        accumulateConjugateProduct(w + 2 * (2), u + 0 * (2), v + 1 * (2), +1);
        accumulateConjugateProduct(w + 2 * (2), u + 1 * (2), v + 0 * (2), -1);
      }
    }
  }

  if (param->type == QUDA_WILSON_LINKS) {
    applyGaugeFieldScaling(res, Vh, param);
  } else if (param->type == QUDA_ASQTAD_LONG_LINKS) {
    applyGaugeFieldScaling_long(res, Vh, param, dslash_type);
  } else if (param->type == QUDA_ASQTAD_FAT_LINKS) {
    for (int dir = 0; dir < 4; dir++) {
      for (int i = 0; i < Vh; i++) {
        for (int m = 0; m < 3; m++) {   // last 2 rows
          for (int n = 0; n < 3; n++) { // 3 columns
            resEven[dir][i * (3 * 3 * 2) + m * (3 * 2) + n * (2) + 0] = 1.0 * rand() / (Float)RAND_MAX;
            resEven[dir][i * (3 * 3 * 2) + m * (3 * 2) + n * (2) + 1] = 2.0 * rand() / (Float)RAND_MAX;
            resOdd[dir][i * (3 * 3 * 2) + m * (3 * 2) + n * (2) + 0] = 3.0 * rand() / (Float)RAND_MAX;
            resOdd[dir][i * (3 * 3 * 2) + m * (3 * 2) + n * (2) + 1] = 4.0 * rand() / (Float)RAND_MAX;
          }
        }
      }
    }
  }
}

template void constructRandomGaugeField(float **res, QudaGaugeParam *param, QudaDslashType dslash_type);
template void constructRandomGaugeField(double **res, QudaGaugeParam *param, QudaDslashType dslash_type);

template <typename Float> void constructUnitaryGaugeField(Float **res)
{
  Float *resOdd[4], *resEven[4];
  for (int dir = 0; dir < 4; dir++) {
    resEven[dir] = res[dir];
    resOdd[dir] = res[dir] + Vh * gauge_site_size;
  }

  for (int dir = 0; dir < 4; dir++) {
    for (int i = 0; i < Vh; i++) {
      for (int m = 1; m < 3; m++) {   // last 2 rows
        for (int n = 0; n < 3; n++) { // 3 columns
          resEven[dir][i * (3 * 3 * 2) + m * (3 * 2) + n * (2) + 0] = rand() / (Float)RAND_MAX;
          resEven[dir][i * (3 * 3 * 2) + m * (3 * 2) + n * (2) + 1] = rand() / (Float)RAND_MAX;
          resOdd[dir][i * (3 * 3 * 2) + m * (3 * 2) + n * (2) + 0] = rand() / (Float)RAND_MAX;
          resOdd[dir][i * (3 * 3 * 2) + m * (3 * 2) + n * (2) + 1] = rand() / (Float)RAND_MAX;
        }
      }
      normalize((complex<Float> *)(resEven[dir] + (i * 3 + 1) * 3 * 2), 3);
      orthogonalize((complex<Float> *)(resEven[dir] + (i * 3 + 1) * 3 * 2),
                    (complex<Float> *)(resEven[dir] + (i * 3 + 2) * 3 * 2), 3);
      normalize((complex<Float> *)(resEven[dir] + (i * 3 + 2) * 3 * 2), 3);

      normalize((complex<Float> *)(resOdd[dir] + (i * 3 + 1) * 3 * 2), 3);
      orthogonalize((complex<Float> *)(resOdd[dir] + (i * 3 + 1) * 3 * 2),
                    (complex<Float> *)(resOdd[dir] + (i * 3 + 2) * 3 * 2), 3);
      normalize((complex<Float> *)(resOdd[dir] + (i * 3 + 2) * 3 * 2), 3);

      {
        Float *w = resEven[dir] + (i * 3 + 0) * 3 * 2;
        Float *u = resEven[dir] + (i * 3 + 1) * 3 * 2;
        Float *v = resEven[dir] + (i * 3 + 2) * 3 * 2;

        for (int n = 0; n < 6; n++) w[n] = 0.0;
        accumulateConjugateProduct(w + 0 * (2), u + 1 * (2), v + 2 * (2), +1);
        accumulateConjugateProduct(w + 0 * (2), u + 2 * (2), v + 1 * (2), -1);
        accumulateConjugateProduct(w + 1 * (2), u + 2 * (2), v + 0 * (2), +1);
        accumulateConjugateProduct(w + 1 * (2), u + 0 * (2), v + 2 * (2), -1);
        accumulateConjugateProduct(w + 2 * (2), u + 0 * (2), v + 1 * (2), +1);
        accumulateConjugateProduct(w + 2 * (2), u + 1 * (2), v + 0 * (2), -1);
      }

      {
        Float *w = resOdd[dir] + (i * 3 + 0) * 3 * 2;
        Float *u = resOdd[dir] + (i * 3 + 1) * 3 * 2;
        Float *v = resOdd[dir] + (i * 3 + 2) * 3 * 2;

        for (int n = 0; n < 6; n++) w[n] = 0.0;
        accumulateConjugateProduct(w + 0 * (2), u + 1 * (2), v + 2 * (2), +1);
        accumulateConjugateProduct(w + 0 * (2), u + 2 * (2), v + 1 * (2), -1);
        accumulateConjugateProduct(w + 1 * (2), u + 2 * (2), v + 0 * (2), +1);
        accumulateConjugateProduct(w + 1 * (2), u + 0 * (2), v + 2 * (2), -1);
        accumulateConjugateProduct(w + 2 * (2), u + 0 * (2), v + 1 * (2), +1);
        accumulateConjugateProduct(w + 2 * (2), u + 1 * (2), v + 0 * (2), -1);
      }
    }
  }
}

template <typename Float> void constructCloverField(Float *res, double norm, double diag)
{

  Float c = 2.0 * norm / RAND_MAX;

  for (int i = 0; i < V; i++) {
    for (int j = 0; j < 72; j++) { res[i * 72 + j] = c * rand() - norm; }

    // impose clover symmetry on each chiral block
    for (int ch = 0; ch < 2; ch++) {
      res[i * 72 + 3 + 36 * ch] = -res[i * 72 + 0 + 36 * ch];
      res[i * 72 + 4 + 36 * ch] = -res[i * 72 + 1 + 36 * ch];
      res[i * 72 + 5 + 36 * ch] = -res[i * 72 + 2 + 36 * ch];
      res[i * 72 + 30 + 36 * ch] = -res[i * 72 + 6 + 36 * ch];
      res[i * 72 + 31 + 36 * ch] = -res[i * 72 + 7 + 36 * ch];
      res[i * 72 + 32 + 36 * ch] = -res[i * 72 + 8 + 36 * ch];
      res[i * 72 + 33 + 36 * ch] = -res[i * 72 + 9 + 36 * ch];
      res[i * 72 + 34 + 36 * ch] = -res[i * 72 + 16 + 36 * ch];
      res[i * 72 + 35 + 36 * ch] = -res[i * 72 + 17 + 36 * ch];
    }

    for (int j = 0; j < 6; j++) {
      res[i * 72 + j] += diag;
      res[i * 72 + j + 36] += diag;
    }
  }
}

template <typename Float> static void checkGauge(Float **oldG, Float **newG, double epsilon)
{

  const int fail_check = 17;
  int fail[4][fail_check];
  int iter[4][18];
  for (int d = 0; d < 4; d++)
    for (int i = 0; i < fail_check; i++) fail[d][i] = 0;
  for (int d = 0; d < 4; d++)
    for (int i = 0; i < 18; i++) iter[d][i] = 0;

  for (int d = 0; d < 4; d++) {
    for (int eo = 0; eo < 2; eo++) {
      for (int i = 0; i < Vh; i++) {
        int ga_idx = (eo * Vh + i);
        for (int j = 0; j < 18; j++) {
          double diff = fabs(newG[d][ga_idx * 18 + j] - oldG[d][ga_idx * 18 + j]); /// fabs(oldG[d][ga_idx*18+j]);

          for (int f = 0; f < fail_check; f++)
            if (diff > pow(10.0, -(f + 1)) || std::isnan(diff)) fail[d][f]++;
          if (diff > epsilon || std::isnan(diff)) iter[d][j]++;
        }
      }
    }
  }

  printf("Component fails (X, Y, Z, T)\n");
  for (int i = 0; i < 18; i++)
    printf("%d fails = (%8d, %8d, %8d, %8d)\n", i, iter[0][i], iter[1][i], iter[2][i], iter[3][i]);

  printf("\nDeviation Failures = (X, Y, Z, T)\n");
  for (int f = 0; f < fail_check; f++) {
    printf("%e Failures = (%9d, %9d, %9d, %9d) = (%6.5f, %6.5f, %6.5f, %6.5f)\n", pow(10.0, -(f + 1)), fail[0][f],
           fail[1][f], fail[2][f], fail[3][f], fail[0][f] / (double)(V * 18), fail[1][f] / (double)(V * 18),
           fail[2][f] / (double)(V * 18), fail[3][f] / (double)(V * 18));
  }
}

void check_gauge(void **oldG, void **newG, double epsilon, QudaPrecision precision)
{
  if (precision == QUDA_DOUBLE_PRECISION)
    checkGauge((double **)oldG, (double **)newG, epsilon);
  else
    checkGauge((float **)oldG, (float **)newG, epsilon);
}

void createSiteLinkCPU(void **link, QudaPrecision precision, int phase)
{
  if (precision == QUDA_DOUBLE_PRECISION) {
    constructUnitaryGaugeField((double **)link);
  } else {
    constructUnitaryGaugeField((float **)link);
  }

  if (phase) {

    for (int i = 0; i < V; i++) {
      for (int dir = XUP; dir <= TUP; dir++) {
        int idx = i;
        int oddBit = 0;
        if (i >= Vh) {
          idx = i - Vh;
          oddBit = 1;
        }

        int X1 = Z[0];
        int X2 = Z[1];
        int X3 = Z[2];
        int X4 = Z[3];

        int full_idx = fullLatticeIndex(idx, oddBit);
        int i4 = full_idx / (X3 * X2 * X1);
        int i3 = (full_idx - i4 * (X3 * X2 * X1)) / (X2 * X1);
        int i2 = (full_idx - i4 * (X3 * X2 * X1) - i3 * (X2 * X1)) / X1;
        int i1 = full_idx - i4 * (X3 * X2 * X1) - i3 * (X2 * X1) - i2 * X1;

        double coeff = 1.0;
        switch (dir) {
        case XUP:
          if ((i4 & 1) != 0) { coeff *= -1; }
          break;

        case YUP:
          if (((i4 + i1) & 1) != 0) { coeff *= -1; }
          break;

        case ZUP:
          if (((i4 + i1 + i2) & 1) != 0) { coeff *= -1; }
          break;

        case TUP:
          if (last_node_in_t() && i4 == (X4 - 1)) { coeff *= -1; }
          break;

        default: printf("ERROR: wrong dir(%d)\n", dir); exit(1);
        }

        if (precision == QUDA_DOUBLE_PRECISION) {
          // double* mylink = (double*)link;
          // mylink = mylink + (4*i + dir)*gauge_site_size;
          double *mylink = (double *)link[dir];
          mylink = mylink + i * gauge_site_size;

          mylink[12] *= coeff;
          mylink[13] *= coeff;
          mylink[14] *= coeff;
          mylink[15] *= coeff;
          mylink[16] *= coeff;
          mylink[17] *= coeff;

        } else {
          // float* mylink = (float*)link;
          // mylink = mylink + (4*i + dir)*gauge_site_size;
          float *mylink = (float *)link[dir];
          mylink = mylink + i * gauge_site_size;

          mylink[12] *= coeff;
          mylink[13] *= coeff;
          mylink[14] *= coeff;
          mylink[15] *= coeff;
          mylink[16] *= coeff;
          mylink[17] *= coeff;
        }
      }
    }
  }

#if 1
  for (int dir = 0; dir < 4; dir++) {
    for (int i = 0; i < V * gauge_site_size; i++) {
      if (precision == QUDA_SINGLE_PRECISION) {
        float *f = (float *)link[dir];
        if (f[i] != f[i] || (fabsf(f[i]) > 1.e+3)) {
          fprintf(stderr, "ERROR:  %dth: bad number(%f) in function %s \n", i, f[i], __FUNCTION__);
          exit(1);
        }
      } else {
        double *f = (double *)link[dir];
        if (f[i] != f[i] || (fabs(f[i]) > 1.e+3)) {
          fprintf(stderr, "ERROR:  %dth: bad number(%f) in function %s \n", i, f[i], __FUNCTION__);
          exit(1);
        }
      }
    }
  }
#endif

  return;
}

template <typename Float> int compareLink(Float **linkA, Float **linkB, int len)
{
  const int fail_check = 16;
  int fail[fail_check];
  for (int f = 0; f < fail_check; f++) fail[f] = 0;

  int iter[18];
  for (int i = 0; i < 18; i++) iter[i] = 0;

  for (int dir = 0; dir < 4; dir++) {
    for (int i = 0; i < len; i++) {
      for (int j = 0; j < 18; j++) {
        int is = i * 18 + j;
        double diff = fabs(linkA[dir][is] - linkB[dir][is]);
        for (int f = 0; f < fail_check; f++)
          if (diff > pow(10.0, -(f + 1)) || std::isnan(diff)) fail[f]++;
        // if (diff > 1e-1) printf("%d %d %e\n", i, j, diff);
        if (diff > 1e-3 || std::isnan(diff)) iter[j]++;
      }
    }
  }

  for (int i = 0; i < 18; i++) printfQuda("%d fails = %d\n", i, iter[i]);

  int accuracy_level = 0;
  for (int f = 0; f < fail_check; f++) {
    if (fail[f] == 0) { accuracy_level = f; }
  }

  for (int f = 0; f < fail_check; f++) {
    printfQuda("%e Failures: %d / %d  = %e\n", pow(10.0, -(f + 1)), fail[f], 4 * len * 18,
               fail[f] / (double)(4 * len * 18));
  }

  return accuracy_level;
}

static int compare_link(void **linkA, void **linkB, int len, QudaPrecision precision)
{
  int ret;

  if (precision == QUDA_DOUBLE_PRECISION) {
    ret = compareLink((double **)linkA, (double **)linkB, len);
  } else {
    ret = compareLink((float **)linkA, (float **)linkB, len);
  }

  return ret;
}

// X indexes the lattice site
static void printLinkElement(void *link, int X, QudaPrecision precision)
{
  if (precision == QUDA_DOUBLE_PRECISION) {
    for (int i = 0; i < 3; i++) { printVector((double *)link + X * gauge_site_size + i * 6); }

  } else {
    for (int i = 0; i < 3; i++) { printVector((float *)link + X * gauge_site_size + i * 6); }
  }
}

int strong_check_link(void **linkA, const char *msgA, void **linkB, const char *msgB, int len, QudaPrecision prec)
{
  printfQuda("%s\n", msgA);
  printLinkElement(linkA[0], 0, prec);
  printfQuda("\n");
  printLinkElement(linkA[0], 1, prec);
  printfQuda("...\n");
  printLinkElement(linkA[3], len - 1, prec);
  printfQuda("\n");

  printfQuda("\n%s\n", msgB);
  printLinkElement(linkB[0], 0, prec);
  printfQuda("\n");
  printLinkElement(linkB[0], 1, prec);
  printfQuda("...\n");
  printLinkElement(linkB[3], len - 1, prec);
  printfQuda("\n");

  int ret = compare_link(linkA, linkB, len, prec);
  return ret;
}

void createMomCPU(void *mom, QudaPrecision precision)
{
  size_t gSize = (precision == QUDA_DOUBLE_PRECISION) ? sizeof(double) : sizeof(float);
  void *temp = safe_malloc(4 * V * gauge_site_size * gSize);

  for (int i = 0; i < V; i++) {
    if (precision == QUDA_DOUBLE_PRECISION) {
      for (int dir = 0; dir < 4; dir++) {
        double *thismom = (double *)mom;
        for (int k = 0; k < mom_site_size; k++) {
          thismom[(4 * i + dir) * mom_site_size + k] = 1.0 * rand() / RAND_MAX;
          if (k == mom_site_size - 1) thismom[(4 * i + dir) * mom_site_size + k] = 0.0;
        }
      }
    } else {
      for (int dir = 0; dir < 4; dir++) {
        float *thismom = (float *)mom;
        for (int k = 0; k < mom_site_size; k++) {
          thismom[(4 * i + dir) * mom_site_size + k] = 1.0 * rand() / RAND_MAX;
          if (k == mom_site_size - 1) thismom[(4 * i + dir) * mom_site_size + k] = 0.0;
        }
      }
    }
  }

  host_free(temp);
  return;
}

void createHwCPU(void *hw, QudaPrecision precision)
{
  for (int i = 0; i < V; i++) {
    if (precision == QUDA_DOUBLE_PRECISION) {
      for (int dir = 0; dir < 4; dir++) {
        double *thishw = (double *)hw;
        for (int k = 0; k < hw_site_size; k++) { thishw[(4 * i + dir) * hw_site_size + k] = 1.0 * rand() / RAND_MAX; }
      }
    } else {
      for (int dir = 0; dir < 4; dir++) {
        float *thishw = (float *)hw;
        for (int k = 0; k < hw_site_size; k++) { thishw[(4 * i + dir) * hw_site_size + k] = 1.0 * rand() / RAND_MAX; }
      }
    }
  }

  return;
}

template <typename Float> int compare_mom(Float *momA, Float *momB, int len)
{
  const int fail_check = 16;
  int fail[fail_check];
  for (int f = 0; f < fail_check; f++) fail[f] = 0;

  int iter[mom_site_size];
  for (int i = 0; i < mom_site_size; i++) iter[i] = 0;

  for (int i = 0; i < len; i++) {
    for (int j = 0; j < mom_site_size - 1; j++) {
      int is = i * mom_site_size + j;
      double diff = fabs(momA[is] - momB[is]);
      for (int f = 0; f < fail_check; f++)
        if (diff > pow(10.0, -(f + 1)) || std::isnan(diff)) fail[f]++;
      // if (diff > 1e-1) printf("%d %d %e\n", i, j, diff);
      if (diff > 1e-3 || std::isnan(diff)) iter[j]++;
    }
  }

  int accuracy_level = 0;
  for (int f = 0; f < fail_check; f++) {
    if (fail[f] == 0) { accuracy_level = f + 1; }
  }

  for (int i = 0; i < mom_site_size; i++) printfQuda("%d fails = %d\n", i, iter[i]);

  for (int f = 0; f < fail_check; f++) {
    printfQuda("%e Failures: %d / %d  = %e\n", pow(10.0, -(f + 1)), fail[f], len * 9, fail[f] / (double)(len * 9));
  }

  return accuracy_level;
}

static void printMomElement(void *mom, int X, QudaPrecision precision)
{
  if (precision == QUDA_DOUBLE_PRECISION) {
    double *thismom = ((double *)mom) + X * mom_site_size;
    printVector(thismom);
    printfQuda("(%9f,%9f) (%9f,%9f)\n", thismom[6], thismom[7], thismom[8], thismom[9]);
  } else {
    float *thismom = ((float *)mom) + X * mom_site_size;
    printVector(thismom);
    printfQuda("(%9f,%9f) (%9f,%9f)\n", thismom[6], thismom[7], thismom[8], thismom[9]);
  }
}

int strong_check_mom(void *momA, void *momB, int len, QudaPrecision prec)
{
  printfQuda("mom:\n");
  printMomElement(momA, 0, prec);
  printfQuda("\n");
  printMomElement(momA, 1, prec);
  printfQuda("\n");
  printMomElement(momA, 2, prec);
  printfQuda("\n");
  printMomElement(momA, 3, prec);
  printfQuda("...\n");

  printfQuda("\nreference mom:\n");
  printMomElement(momB, 0, prec);
  printfQuda("\n");
  printMomElement(momB, 1, prec);
  printfQuda("\n");
  printMomElement(momB, 2, prec);
  printfQuda("\n");
  printMomElement(momB, 3, prec);
  printfQuda("\n");

  int ret;
  if (prec == QUDA_DOUBLE_PRECISION) {
    ret = compare_mom((double *)momA, (double *)momB, len);
  } else {
    ret = compare_mom((float *)momA, (float *)momB, len);
  }

  return ret;
}

// compute the magnitude squared anti-Hermitian matrix, including the
// MILC convention of subtracting 4 from each site norm to improve
// stability
template <typename real> double mom_action(real *mom_, int len)
{
  double action = 0.0;
  for (int i = 0; i < len; i++) {
    real *mom = mom_ + i * mom_site_size;
    double local = 0.0;
    for (int j = 0; j < 6; j++) local += mom[j] * mom[j];
    for (int j = 6; j < 9; j++) local += 0.5 * mom[j] * mom[j];
    local -= 4.0;
    action += local;
  }

  return action;
}

double mom_action(void *mom, QudaPrecision prec, int len)
{
  double action = 0.0;
  if (prec == QUDA_DOUBLE_PRECISION) {
    action = mom_action<double>((double *)mom, len);
  } else if (prec == QUDA_SINGLE_PRECISION) {
    action = mom_action<float>((float *)mom, len);
  }
  comm_allreduce(&action);
  return action;
}

void performanceStats(std::vector<double> &time, std::vector<double> &gflops, std::vector<int> &iter)
{
  auto mean_time = 0.0;
  auto mean_time2 = 0.0;
  auto mean_gflops = 0.0;
  auto mean_gflops2 = 0.0;
  auto mean_iter = 0.0;
  auto mean_iter2 = 0.0;
  // skip first solve due to allocations, potential UVM swapping overhead
  for (int i = 1; i < Nsrc; i++) {
    mean_time += time[i];
    mean_time2 += time[i] * time[i];
    mean_gflops += gflops[i];
    mean_gflops2 += gflops[i] * gflops[i];
    mean_iter += iter[i];
    mean_iter2 += iter[i] * iter[i];
  }

  auto NsrcM1 = Nsrc - 1;

  mean_time /= NsrcM1;
  mean_time2 /= NsrcM1;
  auto stddev_time = NsrcM1 > 1 ? sqrt((NsrcM1 / ((double)NsrcM1 - 1.0)) * (mean_time2 - mean_time * mean_time)) :
                                  std::numeric_limits<double>::infinity();
  mean_gflops /= NsrcM1;
  mean_gflops2 /= NsrcM1;
  auto stddev_gflops = NsrcM1 > 1 ? sqrt((NsrcM1 / ((double)NsrcM1 - 1.0)) * (mean_gflops2 - mean_gflops * mean_gflops)) :
                                    std::numeric_limits<double>::infinity();

  mean_iter /= NsrcM1;
  mean_iter2 /= NsrcM1;
  auto stddev_iter = NsrcM1 > 1 ? sqrt((NsrcM1 / ((double)NsrcM1 - 1.0)) * (mean_iter2 - mean_iter * mean_iter)) :
                                  std::numeric_limits<double>::infinity();

  printfQuda("%d solves, mean iteration count %g (stddev = %g), with mean solve time %g (stddev = %g), mean GFLOPS %g "
             "(stddev = %g) [excluding first solve]\n",
             Nsrc, mean_iter, stddev_iter, mean_time, stddev_time, mean_gflops, stddev_gflops);
}<|MERGE_RESOLUTION|>--- conflicted
+++ resolved
@@ -322,12 +322,8 @@
 
 void constructWallSpinorSource(void *v, int nSpin, int nColor, QudaPrecision precision, const int dil)
 {
-<<<<<<< HEAD
   int my_spinor_site_size = nSpin * nColor * 2;
   size_t bytes = V * my_spinor_site_size * host_spinor_data_type_size;
-=======
-  size_t bytes = V * spinor_site_size * host_spinor_data_type_size;
->>>>>>> f1624af0
   memset(v, bytes, 0.0);
 
   for (int i = 0; i < V; i++) {
