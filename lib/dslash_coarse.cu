--- conflicted
+++ resolved
@@ -10,15 +10,12 @@
 
 #ifdef GPU_MULTIGRID
 
-<<<<<<< HEAD
-=======
   enum DslashType {
     DSLASH_INTERIOR,
     DSLASH_EXTERIOR,
     DSLASH_FULL
   };
 
->>>>>>> 310fcd9c
   template <typename Float, int coarseSpin, int coarseColor, QudaFieldOrder csOrder, QudaGaugeFieldOrder gOrder>
   struct DslashCoarseArg {
     typedef typename colorspinor::FieldOrderCB<Float,coarseSpin,coarseColor,1,csOrder> F;
@@ -43,11 +40,7 @@
       : out(const_cast<ColorSpinorField&>(out)), inA(const_cast<ColorSpinorField&>(inA)),
 	inB(const_cast<ColorSpinorField&>(inB)), Y(const_cast<GaugeField&>(Y)),
 	X(const_cast<GaugeField&>(X)), kappa(kappa), parity(parity),
-<<<<<<< HEAD
-	nParity(out.SiteSubset()), nFace(1),
-=======
 	nParity(out.SiteSubset()), nFace(1), X0h( ((3-nParity) * out.X(0)) /2),
->>>>>>> 310fcd9c
 	dim{ (3-nParity) * out.X(0), out.X(1), out.X(2), out.X(3), out.Ndim() == 5 ? out.X(4) : 1 },
       commDim{comm_dim_partitioned(0), comm_dim_partitioned(1), comm_dim_partitioned(2), comm_dim_partitioned(3)},
       volumeCB(out.VolumeCB()/dim[4])
@@ -118,11 +111,7 @@
      @param x_cb The checkerboarded site index
    */
   extern __shared__ float s[];
-<<<<<<< HEAD
-  template <typename Float, int nDim, int Ns, int Nc, int Mc, int color_stride, int dim_stride, int thread_dir, int thread_dim, bool dagger, typename Arg>
-=======
   template <typename Float, int nDim, int Ns, int Nc, int Mc, int color_stride, int dim_stride, int thread_dir, int thread_dim, bool dagger, DslashType type, typename Arg>
->>>>>>> 310fcd9c
   __device__ __host__ inline void applyDslash(complex<Float> out[], Arg &arg, int x_cb, int src_idx, int parity, int s_row, int color_block, int color_offset) {
     const int their_spinor_parity = (arg.nParity == 2) ? 1-parity : 0;
 
@@ -152,16 +141,6 @@
 #pragma unroll
 	      for(int s_col = 0; s_col < Ns; s_col++) { //Spin column
 #pragma unroll
-<<<<<<< HEAD
-	      for(int c_col = 0; c_col < Nc; c_col+=color_stride) { //Color column
-		int col = s_col*Nc + c_col + color_offset;
-		if (!dagger)
-		  out[color_local] += arg.Y(d+4, parity, x_cb, row, col)
-		    * arg.inA.Ghost(d, 1, their_spinor_parity, ghost_idx + src_idx*arg.volumeCB, s_col, c_col+color_offset);
-		else
-		  out[color_local] += arg.Y(d, parity, x_cb, row, col)
-		    * arg.inA.Ghost(d, 1, their_spinor_parity, ghost_idx + src_idx*arg.volumeCB, s_col, c_col+color_offset);
-=======
 		for(int c_col = 0; c_col < Nc; c_col+=color_stride) { //Color column
 		  int col = s_col*Nc + c_col + color_offset;
 		  if (!dagger)
@@ -171,7 +150,6 @@
 		    out[color_local] += arg.Y(d, parity, x_cb, row, col)
 		      * arg.inA.Ghost(d, 1, their_spinor_parity, ghost_idx + src_idx*arg.volumeCB, s_col, c_col+color_offset);
 		}
->>>>>>> 310fcd9c
 	      }
 	    }
 	  }
@@ -227,17 +205,6 @@
 #pragma unroll
 	      for (int s_col=0; s_col<Ns; s_col++)
 #pragma unroll
-<<<<<<< HEAD
-	      for (int c_col=0; c_col<Nc; c_col+=color_stride) {
-		int col = s_col*Nc + c_col + color_offset;
-		if (!dagger)
-		  out[color_local] += conj(arg.Y.Ghost(d, 1-parity, ghost_idx, col, row))
-		    * arg.inA.Ghost(d, 0, their_spinor_parity, ghost_idx + src_idx*arg.volumeCB, s_col, c_col+color_offset);
-		else
-		  out[color_local] += conj(arg.Y.Ghost(d+4, 1-parity, ghost_idx, col, row))
-		    * arg.inA.Ghost(d, 0, their_spinor_parity, ghost_idx + src_idx*arg.volumeCB, s_col, c_col+color_offset);
-	      }
-=======
 		for (int c_col=0; c_col<Nc; c_col+=color_stride) {
 		  int col = s_col*Nc + c_col + color_offset;
 		  if (!dagger)
@@ -248,7 +215,6 @@
 		      * arg.inA.Ghost(d, 0, their_spinor_parity, ghost_idx + src_idx*arg.volumeCB, s_col, c_col+color_offset);
 		}
 	    }
->>>>>>> 310fcd9c
 	  }
 	} else if (doBulk<type>()) {
 #pragma unroll
@@ -360,23 +326,14 @@
 
   //out(x) = M*in = \sum_mu Y_{-\mu}(x)in(x+mu) + Y^\dagger_mu(x-mu)in(x-mu)
   template <typename Float, int nDim, int Ns, int Nc, int Mc, int color_stride, int dim_thread_split,
-<<<<<<< HEAD
-	    bool dslash, bool clover, bool dagger, int dir, int dim, typename Arg>
-=======
 	    bool dslash, bool clover, bool dagger, DslashType type, int dir, int dim, typename Arg>
->>>>>>> 310fcd9c
   __device__ __host__ inline void coarseDslash(Arg &arg, int x_cb, int src_idx, int parity, int s, int color_block, int color_offset)
   {
     complex <Float> out[Mc];
 #pragma unroll
     for (int c=0; c<Mc; c++) out[c] = 0.0;
-<<<<<<< HEAD
-    if (dslash) applyDslash<Float,nDim,Ns,Nc,Mc,color_stride,dim_thread_split,dir,dim,dagger>(out, arg, x_cb, src_idx, parity, s, color_block, color_offset);
-    if (clover && dir==0 && dim==0) applyClover<Float,Ns,Nc,Mc,color_stride,dagger>(out, arg, x_cb, src_idx, parity, s, color_block, color_offset);
-=======
     if (dslash) applyDslash<Float,nDim,Ns,Nc,Mc,color_stride,dim_thread_split,dir,dim,dagger,type>(out, arg, x_cb, src_idx, parity, s, color_block, color_offset);
     if (doBulk<type>() && clover && dir==0 && dim==0) applyClover<Float,Ns,Nc,Mc,color_stride,dagger>(out, arg, x_cb, src_idx, parity, s, color_block, color_offset);
->>>>>>> 310fcd9c
 
     if (dir==0 && dim==0) {
       const int my_spinor_parity = (arg.nParity == 2) ? parity : 0;
@@ -399,11 +356,7 @@
   }
 
   // CPU kernel for applying the coarse Dslash to a vector
-<<<<<<< HEAD
-  template <typename Float, int nDim, int Ns, int Nc, int Mc, bool dslash, bool clover, bool dagger, typename Arg>
-=======
   template <typename Float, int nDim, int Ns, int Nc, int Mc, bool dslash, bool clover, bool dagger, DslashType type, typename Arg>
->>>>>>> 310fcd9c
   void coarseDslash(Arg arg)
   {
     // the fine-grain parameters mean nothing for CPU variant
@@ -422,11 +375,7 @@
 	for(int x_cb = 0; x_cb < arg.volumeCB; x_cb++) { // 4-d volume
 	  for (int s=0; s<2; s++) {
 	    for (int color_block=0; color_block<Nc; color_block+=Mc) { // Mc=Nc means all colors in a thread
-<<<<<<< HEAD
-	      coarseDslash<Float,nDim,Ns,Nc,Mc,color_stride,dim_thread_split,dslash,clover,dagger,dir,dim>(arg, x_cb, src_idx, parity, s, color_block, color_offset);
-=======
 	      coarseDslash<Float,nDim,Ns,Nc,Mc,color_stride,dim_thread_split,dslash,clover,dagger,type,dir,dim>(arg, x_cb, src_idx, parity, s, color_block, color_offset);
->>>>>>> 310fcd9c
 	    }
 	  }
 	} // 4-d volumeCB
@@ -436,11 +385,7 @@
   }
 
   // GPU Kernel for applying the coarse Dslash to a vector
-<<<<<<< HEAD
-  template <typename Float, int nDim, int Ns, int Nc, int Mc, int color_stride, int dim_thread_split, bool dslash, bool clover, bool dagger, typename Arg>
-=======
   template <typename Float, int nDim, int Ns, int Nc, int Mc, int color_stride, int dim_thread_split, bool dslash, bool clover, bool dagger, DslashType type, typename Arg>
->>>>>>> 310fcd9c
   __global__ void coarseDslashKernel(Arg arg)
   {
     constexpr int warp_size = 32;
@@ -475,21 +420,6 @@
     if (x_cb >= arg.volumeCB) return;
 
     if (dir == 0) {
-<<<<<<< HEAD
-      if (dim == 0)      coarseDslash<Float,nDim,Ns,Nc,Mc,color_stride,dim_thread_split,dslash,clover,dagger,0,0>(arg, x_cb, src_idx, parity, s, color_block, color_offset);
-      else if (dim == 1) coarseDslash<Float,nDim,Ns,Nc,Mc,color_stride,dim_thread_split,dslash,clover,dagger,0,1>(arg, x_cb, src_idx, parity, s, color_block, color_offset);
-      else if (dim == 2) coarseDslash<Float,nDim,Ns,Nc,Mc,color_stride,dim_thread_split,dslash,clover,dagger,0,2>(arg, x_cb, src_idx, parity, s, color_block, color_offset);
-      else if (dim == 3) coarseDslash<Float,nDim,Ns,Nc,Mc,color_stride,dim_thread_split,dslash,clover,dagger,0,3>(arg, x_cb, src_idx, parity, s, color_block, color_offset);
-    } else if (dir == 1) {
-      if (dim == 0)      coarseDslash<Float,nDim,Ns,Nc,Mc,color_stride,dim_thread_split,dslash,clover,dagger,1,0>(arg, x_cb, src_idx, parity, s, color_block, color_offset);
-      else if (dim == 1) coarseDslash<Float,nDim,Ns,Nc,Mc,color_stride,dim_thread_split,dslash,clover,dagger,1,1>(arg, x_cb, src_idx, parity, s, color_block, color_offset);
-      else if (dim == 2) coarseDslash<Float,nDim,Ns,Nc,Mc,color_stride,dim_thread_split,dslash,clover,dagger,1,2>(arg, x_cb, src_idx, parity, s, color_block, color_offset);
-      else if (dim == 3) coarseDslash<Float,nDim,Ns,Nc,Mc,color_stride,dim_thread_split,dslash,clover,dagger,1,3>(arg, x_cb, src_idx, parity, s, color_block, color_offset);
-    }
-  }
-
-  template <typename Float, int nDim, int Ns, int Nc, int Mc, bool dslash, bool clover, bool dagger>
-=======
       if (dim == 0)      coarseDslash<Float,nDim,Ns,Nc,Mc,color_stride,dim_thread_split,dslash,clover,dagger,type,0,0>(arg, x_cb, src_idx, parity, s, color_block, color_offset);
       else if (dim == 1) coarseDslash<Float,nDim,Ns,Nc,Mc,color_stride,dim_thread_split,dslash,clover,dagger,type,0,1>(arg, x_cb, src_idx, parity, s, color_block, color_offset);
       else if (dim == 2) coarseDslash<Float,nDim,Ns,Nc,Mc,color_stride,dim_thread_split,dslash,clover,dagger,type,0,2>(arg, x_cb, src_idx, parity, s, color_block, color_offset);
@@ -503,7 +433,6 @@
   }
 
   template <typename Float, int nDim, int Ns, int Nc, int Mc, bool dslash, bool clover, bool dagger, DslashType type>
->>>>>>> 310fcd9c
   class DslashCoarse : public Tunable {
 
   protected:
@@ -538,10 +467,7 @@
     unsigned int sharedBytesPerThread() const { return (sizeof(complex<Float>) * Mc); }
     unsigned int sharedBytesPerBlock(const TuneParam &param) const { return 0; }
     bool tuneGridDim() const { return false; } // Don't tune the grid dimensions
-<<<<<<< HEAD
-=======
     bool tuneAuxDim() const { return true; } // Do tune the aux dimensions
->>>>>>> 310fcd9c
     unsigned int minThreads() const { return color_col_stride * X.VolumeCB(); } // 4-d volume since this x threads only
     unsigned int maxBlockSize() const { return deviceProp.maxThreadsPerBlock / (dim_threads * 2 * nParity); }
 
@@ -688,18 +614,12 @@
 
   public:
     inline DslashCoarse(ColorSpinorField &out, const ColorSpinorField &inA, const ColorSpinorField &inB,
-<<<<<<< HEAD
-			const GaugeField &Y, const GaugeField &X, double kappa, int parity)
-=======
 			const GaugeField &Y, const GaugeField &X, double kappa, int parity, MemoryLocation *halo_location)
->>>>>>> 310fcd9c
       : out(out), inA(inA), inB(inB), Y(Y), X(X), kappa(kappa), parity(parity),
       nParity(out.SiteSubset()), nSrc(out.Ndim()==5 ? out.X(4) : 1)
     {
       strcpy(aux, out.AuxString());
       strcat(aux, comm_dim_partitioned_string());
-<<<<<<< HEAD
-=======
 
       // record the location of where each pack buffer is in [2*dim+dir] ordering
       // 0 - no packing
@@ -722,7 +642,6 @@
 	label[14] = '\0';
 	strcat(aux,label);
       }
->>>>>>> 310fcd9c
     }
     virtual ~DslashCoarse() { }
 
@@ -734,17 +653,10 @@
 	  errorQuda("Unsupported field order colorspinor=%d gauge=%d combination\n", inA.FieldOrder(), Y.FieldOrder());
 
 	DslashCoarseArg<Float,Ns,Nc,QUDA_SPACE_SPIN_COLOR_FIELD_ORDER,QUDA_QDP_GAUGE_ORDER> arg(out, inA, inB, Y, X, (Float)kappa, parity);
-<<<<<<< HEAD
-	coarseDslash<Float,nDim,Ns,Nc,Mc,dslash,clover,dagger>(arg);
-      } else {
-
-        const TuneParam &tp = tuneLaunch(*this, getTuning(), getVerbosity());
-=======
 	coarseDslash<Float,nDim,Ns,Nc,Mc,dslash,clover,dagger,type>(arg);
       } else {
 
         const TuneParam &tp = tuneLaunch(*this, getTuning(), QUDA_VERBOSE /*getVerbosity()*/);
->>>>>>> 310fcd9c
 
 	if (out.FieldOrder() != QUDA_FLOAT2_FIELD_ORDER || Y.FieldOrder() != QUDA_FLOAT2_GAUGE_ORDER)
 	  errorQuda("Unsupported field order colorspinor=%d gauge=%d combination\n", inA.FieldOrder(), Y.FieldOrder());
@@ -755,15 +667,6 @@
 	case 1:
 	  switch (tp.aux.x) { // this is color_col_stride
 	  case 1:
-<<<<<<< HEAD
-	    coarseDslashKernel<Float,nDim,Ns,Nc,Mc,1,1,dslash,clover,dagger> <<<tp.grid,tp.block,tp.shared_bytes,stream>>>(arg);
-	    break;
-	  case 2:
-	    coarseDslashKernel<Float,nDim,Ns,Nc,Mc,2,1,dslash,clover,dagger> <<<tp.grid,tp.block,tp.shared_bytes,stream>>>(arg);
-	    break;
-	  case 4:
-	    coarseDslashKernel<Float,nDim,Ns,Nc,Mc,4,1,dslash,clover,dagger> <<<tp.grid,tp.block,tp.shared_bytes,stream>>>(arg);
-=======
 	    coarseDslashKernel<Float,nDim,Ns,Nc,Mc,1,1,dslash,clover,dagger,type> <<<tp.grid,tp.block,tp.shared_bytes,stream>>>(arg);
 	    break;
 	  case 2:
@@ -775,7 +678,6 @@
 #ifdef EIGHT_WAY_WARP_SPLIT
 	  case 8:
 	    coarseDslashKernel<Float,nDim,Ns,Nc,Mc,8,1,dslash,clover,dagger,type> <<<tp.grid,tp.block,tp.shared_bytes,stream>>>(arg);
->>>>>>> 310fcd9c
 	    break;
 #endif
 	  default:
@@ -785,15 +687,6 @@
 	case 2:
 	  switch (tp.aux.x) { // this is color_col_stride
 	  case 1:
-<<<<<<< HEAD
-	    coarseDslashKernel<Float,nDim,Ns,Nc,Mc,1,2,dslash,clover,dagger> <<<tp.grid,tp.block,tp.shared_bytes,stream>>>(arg);
-	    break;
-	  case 2:
-	    coarseDslashKernel<Float,nDim,Ns,Nc,Mc,2,2,dslash,clover,dagger> <<<tp.grid,tp.block,tp.shared_bytes,stream>>>(arg);
-	    break;
-	  case 4:
-	    coarseDslashKernel<Float,nDim,Ns,Nc,Mc,4,2,dslash,clover,dagger> <<<tp.grid,tp.block,tp.shared_bytes,stream>>>(arg);
-=======
 	    coarseDslashKernel<Float,nDim,Ns,Nc,Mc,1,2,dslash,clover,dagger,type> <<<tp.grid,tp.block,tp.shared_bytes,stream>>>(arg);
 	    break;
 	  case 2:
@@ -805,7 +698,6 @@
 #ifdef EIGHT_WAY_WARP_SPLIT
 	  case 8:
 	    coarseDslashKernel<Float,nDim,Ns,Nc,Mc,8,2,dslash,clover,dagger,type> <<<tp.grid,tp.block,tp.shared_bytes,stream>>>(arg);
->>>>>>> 310fcd9c
 	    break;
 #endif
 	  default:
@@ -815,15 +707,6 @@
 	case 4:
 	  switch (tp.aux.x) { // this is color_col_stride
 	  case 1:
-<<<<<<< HEAD
-	    coarseDslashKernel<Float,nDim,Ns,Nc,Mc,1,4,dslash,clover,dagger> <<<tp.grid,tp.block,tp.shared_bytes,stream>>>(arg);
-	    break;
-	  case 2:
-	    coarseDslashKernel<Float,nDim,Ns,Nc,Mc,2,4,dslash,clover,dagger> <<<tp.grid,tp.block,tp.shared_bytes,stream>>>(arg);
-	    break;
-	  case 4:
-	    coarseDslashKernel<Float,nDim,Ns,Nc,Mc,4,4,dslash,clover,dagger> <<<tp.grid,tp.block,tp.shared_bytes,stream>>>(arg);
-=======
 	    coarseDslashKernel<Float,nDim,Ns,Nc,Mc,1,4,dslash,clover,dagger,type> <<<tp.grid,tp.block,tp.shared_bytes,stream>>>(arg);
 	    break;
 	  case 2:
@@ -831,7 +714,6 @@
 	    break;
 	  case 4:
 	    coarseDslashKernel<Float,nDim,Ns,Nc,Mc,4,4,dslash,clover,dagger,type> <<<tp.grid,tp.block,tp.shared_bytes,stream>>>(arg);
->>>>>>> 310fcd9c
 	    break;
 #ifdef EIGHT_WAY_WARP_SPLIT
 	  case 8:
@@ -865,17 +747,11 @@
 
   };
 
-<<<<<<< HEAD
-  template <typename Float, int coarseColor, int coarseSpin>
-  inline void ApplyCoarse(ColorSpinorField &out, const ColorSpinorField &inA, const ColorSpinorField &inB,
-			  const GaugeField &Y, const GaugeField &X, double kappa, int parity, bool dslash, bool clover, bool dagger) {
-=======
 
   template <typename Float, int coarseColor, int coarseSpin>
   inline void ApplyCoarse(ColorSpinorField &out, const ColorSpinorField &inA, const ColorSpinorField &inB,
 			  const GaugeField &Y, const GaugeField &X, double kappa, int parity, bool dslash,
 			  bool clover, bool dagger, DslashType type, MemoryLocation *halo_location) {
->>>>>>> 310fcd9c
 
     const int colors_per_thread = 1;
     const int nDim = 4;
@@ -883,17 +759,6 @@
     if (dagger) {
       if (dslash) {
 	if (clover) {
-<<<<<<< HEAD
-	  DslashCoarse<Float,nDim,coarseSpin,coarseColor,colors_per_thread,true,true,true> dslash(out, inA, inB, Y, X, kappa, parity);
-	  dslash.apply(0);
-	} else {
-	  DslashCoarse<Float,nDim,coarseSpin,coarseColor,colors_per_thread,true,false,true> dslash(out, inA, inB, Y, X, kappa, parity);
-	  dslash.apply(0);
-	}
-      } else {
-	if (clover) {
-	  DslashCoarse<Float,nDim,coarseSpin,coarseColor,colors_per_thread,false,true,true> dslash(out, inA, inB, Y, X, kappa, parity);
-=======
 	  if (type == DSLASH_FULL) {
 	    DslashCoarse<Float,nDim,coarseSpin,coarseColor,colors_per_thread,true,true,true,DSLASH_FULL> dslash(out, inA, inB, Y, X, kappa, parity, halo_location);
 	    dslash.apply(0);
@@ -908,7 +773,6 @@
 	if (type == DSLASH_EXTERIOR) errorQuda("Cannot call halo on pure clover kernel");
 	if (clover) {
 	  DslashCoarse<Float,nDim,coarseSpin,coarseColor,colors_per_thread,false,true,true,DSLASH_FULL> dslash(out, inA, inB, Y, X, kappa, parity, halo_location);
->>>>>>> 310fcd9c
 	  dslash.apply(0);
 	} else {
 	  errorQuda("Unsupported dslash=false clover=false");
@@ -917,17 +781,6 @@
     } else {
       if (dslash) {
 	if (clover) {
-<<<<<<< HEAD
-	  DslashCoarse<Float,nDim,coarseSpin,coarseColor,colors_per_thread,true,true,false> dslash(out, inA, inB, Y, X, kappa, parity);
-	  dslash.apply(0);
-	} else {
-	  DslashCoarse<Float,nDim,coarseSpin,coarseColor,colors_per_thread,true,false,false> dslash(out, inA, inB, Y, X, kappa, parity);
-	  dslash.apply(0);
-	}
-      } else {
-	if (clover) {
-	  DslashCoarse<Float,nDim,coarseSpin,coarseColor,colors_per_thread,false,true,false> dslash(out, inA, inB, Y, X, kappa, parity);
-=======
 	  if (type == DSLASH_FULL) {
 	    DslashCoarse<Float,nDim,coarseSpin,coarseColor,colors_per_thread,true,true,false,DSLASH_FULL> dslash(out, inA, inB, Y, X, kappa, parity, halo_location);
 	    dslash.apply(0);
@@ -942,7 +795,6 @@
 	if (type == DSLASH_EXTERIOR) errorQuda("Cannot call halo on pure clover kernel");
 	if (clover) {
 	  DslashCoarse<Float,nDim,coarseSpin,coarseColor,colors_per_thread,false,true,false,DSLASH_FULL> dslash(out, inA, inB, Y, X, kappa, parity, halo_location);
->>>>>>> 310fcd9c
 	  dslash.apply(0);
 	} else {
 	  errorQuda("Unsupported dslash=false clover=false");
@@ -954,50 +806,19 @@
   // template on the number of coarse colors
   template <typename Float>
   inline void ApplyCoarse(ColorSpinorField &out, const ColorSpinorField &inA, const ColorSpinorField &inB,
-<<<<<<< HEAD
-			  const GaugeField &Y, const GaugeField &X, double kappa, int parity, bool dslash, bool clover, bool dagger) {
-=======
 			  const GaugeField &Y, const GaugeField &X, double kappa, int parity, bool dslash,
 			  bool clover, bool dagger, DslashType type, MemoryLocation *halo_location) {
->>>>>>> 310fcd9c
 
     if (Y.FieldOrder() != X.FieldOrder())
       errorQuda("Field order mismatch Y = %d, X = %d", Y.FieldOrder(), X.FieldOrder());
 
     if (inA.FieldOrder() != out.FieldOrder())
-<<<<<<< HEAD
-      errorQuda("Field order mismatch Y = %d, X = %d", Y.FieldOrder(), X.FieldOrder());
-=======
       errorQuda("Field order mismatch inA = %d, out = %d", inA.FieldOrder(), out.FieldOrder());
->>>>>>> 310fcd9c
 
     if (inA.Nspin() != 2)
       errorQuda("Unsupported number of coarse spins %d\n",inA.Nspin());
 
     if (inA.Ncolor() == 2) {
-<<<<<<< HEAD
-      ApplyCoarse<Float,2,2>(out, inA, inB, Y, X, kappa, parity, dslash, clover, dagger);
-#if 0
-    } else if (inA.Ncolor() == 4) {
-      ApplyCoarse<Float,4,2>(out, inA, inB, Y, X, kappa, parity, dslash, clover, dagger);
-    } else if (inA.Ncolor() == 8) {
-      ApplyCoarse<Float,8,2>(out, inA, inB, Y, X, kappa, parity, dslash, clover, dagger);
-    } else if (inA.Ncolor() == 12) {
-      ApplyCoarse<Float,12,2>(out, inA, inB, Y, X, kappa, parity, dslash, clover, dagger);
-    } else if (inA.Ncolor() == 16) {
-      ApplyCoarse<Float,16,2>(out, inA, inB, Y, X, kappa, parity, dslash, clover, dagger);
-    } else if (inA.Ncolor() == 20) {
-      ApplyCoarse<Float,20,2>(out, inA, inB, Y, X, kappa, parity, dslash, clover, dagger);
-#endif
-    } else if (inA.Ncolor() == 24) {
-      ApplyCoarse<Float,24,2>(out, inA, inB, Y, X, kappa, parity, dslash, clover, dagger);
-#if 0
-    } else if (inA.Ncolor() == 28) {
-      ApplyCoarse<Float,28,2>(out, inA, inB, Y, X, kappa, parity, dslash, clover, dagger);
-#endif
-    } else if (inA.Ncolor() == 32) {
-      ApplyCoarse<Float,32,2>(out, inA, inB, Y, X, kappa, parity, dslash, clover, dagger);
-=======
       ApplyCoarse<Float,2,2>(out, inA, inB, Y, X, kappa, parity, dslash, clover, dagger, type, halo_location);
 #if 0
     } else if (inA.Ncolor() == 4) {
@@ -1019,7 +840,6 @@
 #endif
     } else if (inA.Ncolor() == 32) {
       ApplyCoarse<Float,32,2>(out, inA, inB, Y, X, kappa, parity, dslash, clover, dagger, type, halo_location);
->>>>>>> 310fcd9c
     } else {
       errorQuda("Unsupported number of coarse dof %d\n", Y.Ncolor());
     }
@@ -1062,14 +882,10 @@
 			      const GaugeField &Y, const GaugeField &X, double kappa, int parity, bool dslash, bool clover, bool dagger)
       : out(out), inA(inA), inB(inB), Y(Y), X(X), kappa(kappa), parity(parity), dslash(dslash), clover(clover), dagger(dagger) { }
 
-<<<<<<< HEAD
-    inline void operator()() {
-=======
     /**
        @brief Execute the coarse dslash using the given policy
      */
     inline void operator()(DslashCoarsePolicy policy) {
->>>>>>> 310fcd9c
 #ifdef GPU_MULTIGRID
       if (inA.V() == out.V()) errorQuda("Aliasing pointers");
 
@@ -1079,9 +895,6 @@
       // check all locations match
       Location(out, inA, inB, Y, X);
 
-<<<<<<< HEAD
-      inA.exchangeGhost((QudaParity)(1-parity), dagger);
-=======
       MemoryLocation pack_destination[2*QUDA_MAX_DIM]; // where we will pack the ghost buffer to
       MemoryLocation halo_location[2*QUDA_MAX_DIM]; // where we load the halo from
       for (int i=0; i<2*QUDA_MAX_DIM; i++) {
@@ -1099,28 +912,19 @@
 	const int nFace = 1;
 	inA.exchangeGhost((QudaParity)(1-parity), nFace, dagger, pack_destination, halo_location, gdr_send, gdr_recv);
       }
->>>>>>> 310fcd9c
 
       if (dslash::aux_worker) dslash::aux_worker->apply(0);
 
       if (precision == QUDA_DOUBLE_PRECISION) {
 #ifdef GPU_MULTIGRID_DOUBLE
-<<<<<<< HEAD
-	ApplyCoarse<double>(out, inA, inB, Y, X, kappa, parity, dslash, clover, dagger);
-=======
 	ApplyCoarse<double>(out, inA, inB, Y, X, kappa, parity, dslash, clover, dagger, DSLASH_FULL, halo_location);
 	//if (dslash && comm_partitioned()) ApplyCoarse<double>(out, inA, inB, Y, X, kappa, parity, dslash, clover, dagger, true, halo_location);
->>>>>>> 310fcd9c
 #else
 	errorQuda("Double precision multigrid has not been enabled");
 #endif
       } else if (precision == QUDA_SINGLE_PRECISION) {
-<<<<<<< HEAD
-	ApplyCoarse<float>(out, inA, inB, Y, X, kappa, parity, dslash, clover, dagger);
-=======
 	ApplyCoarse<float>(out, inA, inB, Y, X, kappa, parity, dslash, clover, dagger, DSLASH_FULL, halo_location);
 	//if (dslash && comm_partitioned()) ApplyCoarse<float>(out, inA, inB, Y, X, kappa, parity, dslash, clover, dagger, true, halo_location);
->>>>>>> 310fcd9c
       } else {
 	errorQuda("Unsupported precision %d\n", Y.Precision());
       }
@@ -1140,13 +944,10 @@
   void disableProfileCount();
   void enableProfileCount();
   void setPolicyTuning(bool);
-<<<<<<< HEAD
-=======
 
   static bool dslash_init = false;
   static std::vector<DslashCoarsePolicy> policy;
   static int config = 0; // 2-bit number used to record the machine config (p2p / gdr) and if this changes we will force a retune
->>>>>>> 310fcd9c
 
  class DslashCoarsePolicyTune : public Tunable {
 
@@ -1166,23 +967,6 @@
       strcat(aux,dslash.inA.AuxString());
       strcat(aux,comm_dim_partitioned_string());
 
-<<<<<<< HEAD
-     // before we do policy tuning we must ensure the kernel
-     // constituents have been tuned since we can't do nested tuning
-     if (getTuning() && getTuneCache().find(tuneKey()) == getTuneCache().end()) {
-       disableProfileCount();
-       dslash();
-       enableProfileCount();
-       setPolicyTuning(true);
-     }
-    }
-
-   virtual ~DslashCoarsePolicyTune() { setPolicyTuning(false); }
-
-   inline void apply(const cudaStream_t &stream) {
-     tuneLaunch(*this, getTuning(), getVerbosity());
-     dslash();
-=======
       if (!dslash_init) {
 	policy.reserve(9);
 	static char *dslash_policy_env = getenv("QUDA_ENABLE_DSLASH_COARSE_POLICY");
@@ -1246,7 +1030,6 @@
 
      if (tp.aux.x >= (int)policy.size()) errorQuda("Requested policy that is outside of range");
      dslash(policy[tp.aux.x]);
->>>>>>> 310fcd9c
    }
 
    int tuningIter() const { return 10; }
