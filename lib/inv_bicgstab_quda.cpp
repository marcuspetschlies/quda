#include <stdio.h>
#include <stdlib.h>
#include <math.h>

#include <quda_internal.h>
#include <blas_quda.h>
#include <dslash_quda.h>
#include <invert_quda.h>
#include <util_quda.h>
#include <color_spinor_field.h>

namespace quda {

  // set the required parameters for the inner solver
  void fillInnerSolveParam(SolverParam &inner, const SolverParam &outer);

  BiCGstab::BiCGstab(const DiracMatrix &mat, const DiracMatrix &matSloppy, const DiracMatrix &matPrecon,
                     const DiracMatrix &matEig, SolverParam &param, TimeProfile &profile) :
<<<<<<< HEAD
    Solver(mat, matSloppy, matPrecon, matEig, param, profile),
    init(false)
=======
    Solver(mat, matSloppy, matPrecon, matEig, param, profile), init(false)
>>>>>>> 5962f0ab
  {
  }

  BiCGstab::~BiCGstab() {
    profile.TPSTART(QUDA_PROFILE_FREE);

    if(init) {
      delete yp;
      delete rp;
      delete pp;
      delete vp;
      delete tmpp;
      delete tp;
    }

    profile.TPSTOP(QUDA_PROFILE_FREE);
  }

  int reliable(double &rNorm, double &maxrx, double &maxrr, const double &r2, const double &delta) {
    // reliable updates
    rNorm = sqrt(r2);
    if (rNorm > maxrx) maxrx = rNorm;
    if (rNorm > maxrr) maxrr = rNorm;
    //int updateR = (rNorm < delta*maxrr && r0Norm <= maxrr) ? 1 : 0;
    //int updateX = (rNorm < delta*r0Norm && r0Norm <= maxrx) ? 1 : 0
    int updateR = (rNorm < delta*maxrr) ? 1 : 0;
    
    //printf("reliable %d %e %e %e %e\n", updateR, rNorm, maxrx, maxrr, r2);

    return updateR;
  }

  void BiCGstab::operator()(ColorSpinorField &x, ColorSpinorField &b) 
  {
    profile.TPSTART(QUDA_PROFILE_PREAMBLE);

    if (!init) {
      ColorSpinorParam csParam(x);
      csParam.create = QUDA_ZERO_FIELD_CREATE;
      yp = ColorSpinorField::Create(csParam);
      rp = ColorSpinorField::Create(csParam);
      csParam.setPrecision(param.precision_sloppy);
      pp = ColorSpinorField::Create(csParam);
      vp = ColorSpinorField::Create(csParam);
      tmpp = ColorSpinorField::Create(csParam);
      tp = ColorSpinorField::Create(csParam);

      init = true;
    }

    ColorSpinorField &y = *yp;
    ColorSpinorField &r = *rp; 
    ColorSpinorField &p = *pp;
    ColorSpinorField &v = *vp;
    ColorSpinorField &tmp = *tmpp;
    ColorSpinorField &t = *tp;

    ColorSpinorField *x_sloppy, *r_sloppy, *r_0;

    double b2 = blas::norm2(b); // norm sq of source
    double r2;               // norm sq of residual

    // compute initial residual depending on whether we have an initial guess or not
    if (param.use_init_guess == QUDA_USE_INIT_GUESS_YES) {
      mat(r, x, y);
      r2 = blas::xmyNorm(b, r);
      blas::copy(y, x);
    } else {
      blas::copy(r, b);
      r2 = b2;
      blas::zero(x);
    }

    // Check to see that we're not trying to invert on a zero-field source
    if (b2 == 0) {
      if (param.compute_null_vector == QUDA_COMPUTE_NULL_VECTOR_NO) {
        warningQuda("inverting on zero-field source");
        x = b;
        param.true_res = 0.0;
        param.true_res_hq = 0.0;
	profile.TPSTOP(QUDA_PROFILE_PREAMBLE);
        return;
      } else if (param.use_init_guess == QUDA_USE_INIT_GUESS_YES) {
        b2 = r2;
      } else {
        errorQuda("Null vector computing requires non-zero guess!");
      }
    }

    // set field aliasing according to whether we are doing mixed precision or not
    if (param.precision_sloppy == x.Precision()) {
      r_sloppy = &r;

      if(param.compute_null_vector == QUDA_COMPUTE_NULL_VECTOR_NO)
      {
        r_0 = &b;
      }
      else
      {
        ColorSpinorParam csParam(r);
        csParam.create = QUDA_ZERO_FIELD_CREATE;
        r_0 = ColorSpinorField::Create(csParam);//remember to delete this pointer.
        *r_0 = r;
      }
    } else {
      ColorSpinorParam csParam(x);
      csParam.setPrecision(param.precision_sloppy);
      csParam.create = QUDA_NULL_FIELD_CREATE;
      r_sloppy = ColorSpinorField::Create(csParam);
      *r_sloppy = r;
      r_0 = ColorSpinorField::Create(csParam);
      *r_0 = r;
    }

    if (param.precision_sloppy == x.Precision() || !param.use_sloppy_partial_accumulator) 
    {
      x_sloppy = &x;
      blas::zero(*x_sloppy);
    } 
    else 
    {
      ColorSpinorParam csParam(x);
      csParam.create = QUDA_ZERO_FIELD_CREATE;
      csParam.setPrecision(param.precision_sloppy);
      x_sloppy = ColorSpinorField::Create(csParam);
    }

    // Syntatic sugar
    ColorSpinorField &rSloppy = *r_sloppy;
    ColorSpinorField &xSloppy = *x_sloppy;
    ColorSpinorField &r0 = *r_0;

    SolverParam solve_param_inner(param);
    fillInnerSolveParam(solve_param_inner, param);

    double stop = stopping(param.tol, b2, param.residual_type); // stopping condition of solver

    const bool use_heavy_quark_res = 
      (param.residual_type & QUDA_HEAVY_QUARK_RESIDUAL) ? true : false;
    double heavy_quark_res = use_heavy_quark_res ? sqrt(blas::HeavyQuarkResidualNorm(x,r).z) : 0.0;
    const int heavy_quark_check = param.heavy_quark_check; // how often to check the heavy quark residual

    double delta = param.delta;

    int k = 0;
    int rUpdate = 0;
  
    Complex rho(1.0, 0.0);
    Complex rho0 = rho;
    Complex alpha(1.0, 0.0);
    Complex omega(1.0, 0.0);
    Complex beta;

    double3 rho_r2;
    double3 omega_t2;
  
    double rNorm = sqrt(r2);
    //double r0Norm = rNorm;
    double maxrr = rNorm;
    double maxrx = rNorm;

    PrintStats("BiCGstab", k, r2, b2, heavy_quark_res);
    
    if (!param.is_preconditioner) { // do not do the below if we this is an inner solver
      blas::flops = 0;    
    }

    profile.TPSTOP(QUDA_PROFILE_PREAMBLE);
    profile.TPSTART(QUDA_PROFILE_COMPUTE);
    
    rho = r2; // cDotProductCuda(r0, r_sloppy); // BiCRstab
    blas::copy(p, rSloppy);

    if (getVerbosity() >= QUDA_DEBUG_VERBOSE) 
      printfQuda("BiCGstab debug: x2=%e, r2=%e, v2=%e, p2=%e, tmp2=%e r0=%e t2=%e\n", 
		 blas::norm2(x), blas::norm2(rSloppy), blas::norm2(v), blas::norm2(p), 
		 blas::norm2(tmp), blas::norm2(r0), blas::norm2(t));

    while ( !convergence(r2, heavy_quark_res, stop, param.tol_hq) && 
	    k < param.maxiter) {
    
      matSloppy(v, p, tmp);

      Complex r0v;
      if (param.pipeline) {
	r0v = blas::cDotProduct(r0, v);
	if (k>0) rho = blas::cDotProduct(r0, r);
      } else {
	r0v = blas::cDotProduct(r0, v);
      }
      if (abs(rho) == 0.0) alpha = 0.0;
      else alpha = rho / r0v;

      // r -= alpha*v
      blas::caxpy(-alpha, v, rSloppy);

      matSloppy(t, rSloppy, tmp);
    
      int updateR = 0;
      if (param.pipeline) {
	// omega = (t, r) / (t, t)
	omega_t2 = blas::cDotProductNormA(t, rSloppy);
	Complex tr = Complex(omega_t2.x, omega_t2.y);
	double t2 = omega_t2.z;
	omega = tr / t2;
	double s2 = blas::norm2(rSloppy);
	Complex r0t = blas::cDotProduct(r0, t);
	beta = -r0t / r0v;
	r2 = s2 - real(omega * conj(tr)) ;

	// now we can work out if we need to do a reliable update
        updateR = reliable(rNorm, maxrx, maxrr, r2, delta);
      } else {
	// omega = (t, r) / (t, t)
	omega_t2 = blas::cDotProductNormA(t, rSloppy);
	omega = Complex(omega_t2.x / omega_t2.z, omega_t2.y / omega_t2.z);
      }

      if (param.pipeline && !updateR) {
	//x += alpha*p + omega*r, r -= omega*t, p = r - beta*omega*v + beta*p
	blas::caxpbypzYmbw(alpha, p, omega, rSloppy, xSloppy, t);
	blas::cxpaypbz(rSloppy, -beta*omega, v, beta, p);
	//tripleBiCGstabUpdate(alpha, p, omega, rSloppy, xSloppy, t, -beta*omega, v, beta, p
      } else {
	//x += alpha*p + omega*r, r -= omega*t, r2 = (r,r), rho = (r0, r)
	rho_r2 = blas::caxpbypzYmbwcDotProductUYNormY(alpha, p, omega, rSloppy, xSloppy, t, r0);
	rho0 = rho;
	rho = Complex(rho_r2.x, rho_r2.y);
	r2 = rho_r2.z;
      }

      if (use_heavy_quark_res && k%heavy_quark_check==0) {
        if (&x != &xSloppy) {
           blas::copy(tmp,y);
           heavy_quark_res = sqrt(blas::xpyHeavyQuarkResidualNorm(xSloppy, tmp, rSloppy).z);
        } else {
           blas::copy(r, rSloppy);
           heavy_quark_res = sqrt(blas::xpyHeavyQuarkResidualNorm(x, y, r).z);
        }
      }

      if (!param.pipeline) updateR = reliable(rNorm, maxrx, maxrr, r2, delta);

      if (updateR) {
	if (x.Precision() != xSloppy.Precision()) blas::copy(x, xSloppy);
      
	blas::xpy(x, y); // swap these around?

	mat(r, y, x);
	r2 = blas::xmyNorm(b, r);

	if (x.Precision() != rSloppy.Precision()) blas::copy(rSloppy, r);            
	blas::zero(xSloppy);

	rNorm = sqrt(r2);
	maxrr = rNorm;
	maxrx = rNorm;
	//r0Norm = rNorm;      
	rUpdate++;
      }
    
      k++;

      PrintStats("BiCGstab", k, r2, b2, heavy_quark_res);
      if (getVerbosity() >= QUDA_DEBUG_VERBOSE) 
	printfQuda("BiCGstab debug: x2=%e, r2=%e, v2=%e, p2=%e, tmp2=%e r0=%e t2=%e\n", 
		   blas::norm2(x), blas::norm2(rSloppy), blas::norm2(v), blas::norm2(p), 
		   blas::norm2(tmp), blas::norm2(r0), blas::norm2(t));

      // update p
      if (!param.pipeline || updateR) {// need to update if not pipeline or did a reliable update
	if (abs(rho*alpha) == 0.0) beta = 0.0;
	else beta = (rho/rho0) * (alpha/omega);      
	blas::cxpaypbz(rSloppy, -beta*omega, v, beta, p);
      }

    }

    if (x.Precision() != xSloppy.Precision()) blas::copy(x, xSloppy);
    blas::xpy(y, x);

    profile.TPSTOP(QUDA_PROFILE_COMPUTE);
    profile.TPSTART(QUDA_PROFILE_EPILOGUE);

    param.secs += profile.Last(QUDA_PROFILE_COMPUTE);
    double gflops = (blas::flops + mat.flops() + matSloppy.flops() + matPrecon.flops())*1e-9;

    param.gflops += gflops;
    param.iter += k;

    if (k==param.maxiter) warningQuda("Exceeded maximum iterations %d", param.maxiter);

    if (getVerbosity() >= QUDA_VERBOSE) printfQuda("BiCGstab: Reliable updates = %d\n", rUpdate);
  
    if (!param.is_preconditioner) { // do not do the below if we this is an inner solver
      // Calculate the true residual
      mat(r, x);
      param.true_res = sqrt(blas::xmyNorm(b, r) / b2);
      param.true_res_hq = use_heavy_quark_res ? sqrt(blas::HeavyQuarkResidualNorm(x,r).z) : 0.0;
 
      PrintSummary("BiCGstab", k, r2, b2, stop, param.tol_hq);
    }

    // reset the flops counters
    blas::flops = 0;
    mat.flops();
    matSloppy.flops();
    matPrecon.flops();

    // copy the residual to b so we can use it outside of the solver
    if (param.preserve_source == QUDA_PRESERVE_SOURCE_NO) blas::copy(b,r);

    profile.TPSTOP(QUDA_PROFILE_EPILOGUE);

    profile.TPSTART(QUDA_PROFILE_FREE);
    if (param.precision_sloppy != x.Precision()) {
      delete r_0;
      delete r_sloppy;
    }
    else if(param.compute_null_vector == QUDA_COMPUTE_NULL_VECTOR_YES) 
    {
      delete r_0;
    }

    if (&x != &xSloppy) delete x_sloppy;

    profile.TPSTOP(QUDA_PROFILE_FREE);
    
    return;
  }

} // namespace quda<|MERGE_RESOLUTION|>--- conflicted
+++ resolved
@@ -16,12 +16,7 @@
 
   BiCGstab::BiCGstab(const DiracMatrix &mat, const DiracMatrix &matSloppy, const DiracMatrix &matPrecon,
                      const DiracMatrix &matEig, SolverParam &param, TimeProfile &profile) :
-<<<<<<< HEAD
-    Solver(mat, matSloppy, matPrecon, matEig, param, profile),
-    init(false)
-=======
     Solver(mat, matSloppy, matPrecon, matEig, param, profile), init(false)
->>>>>>> 5962f0ab
   {
   }
 
