--- conflicted
+++ resolved
@@ -963,11 +963,8 @@
   #include "staggered_fused_exterior_dslash_core.h"
 #endif
 }
-<<<<<<< HEAD
+
 #endif // MULTI_GPU
-=======
-#endif
->>>>>>> 30ce6fe0
 
 #else // naive staggered kernel
 
@@ -999,11 +996,9 @@
 #endif
 }
 #endif // MULTI_GPU
-<<<<<<< HEAD
-=======
-
-#endif
->>>>>>> 30ce6fe0
+
+#endif
+
 
 #endif
 
