--- conflicted
+++ resolved
@@ -172,15 +172,11 @@
       matCoarseResidual = new DiracM(*diracCoarseResidual);
 
       // create smoothing operators
-<<<<<<< HEAD
       //diracParam.dirac = const_cast<Dirac*>(param.matSmooth.Expose());
       diracParam.dirac =  (param.mg_global.smoother_solve_type[param.level+1] == QUDA_DIRECT_SOLVE ) ? const_cast<Dirac*>(param.matResidual.Expose()) : const_cast<Dirac*>(param.matSmooth.Expose());
       diracCoarseSmoother = (param.mg_global.smoother_solve_type[param.level+1] == QUDA_DIRECT_PC_SOLVE || param.mg_global.smoother_solve_type[param.level+1] == QUDA_NORMOP_PC_SOLVE) ?
-=======
-      diracParam.dirac = const_cast<Dirac*>(param.matSmooth.Expose());
       diracParam.type = (param.mg_global.smoother_solve_type[param.level+1] == QUDA_DIRECT_PC_SOLVE) ? QUDA_COARSEPC_DIRAC : QUDA_COARSE_DIRAC;
       diracCoarseSmoother = (param.mg_global.smoother_solve_type[param.level+1] == QUDA_DIRECT_PC_SOLVE) ?
->>>>>>> 6dc607bb
 	new DiracCoarsePC(static_cast<DiracCoarse&>(*diracCoarseResidual), diracParam) :
 	new DiracCoarse(static_cast<DiracCoarse&>(*diracCoarseResidual), diracParam);
       diracCoarseSmootherSloppy = diracCoarseSmoother;  // for coarse grids these always alias for now (FIXME half precision support for coarse op)
@@ -793,20 +789,13 @@
     solverParam.maxiter = 500;
     solverParam.tol = param.level == 0 ? 5e-5 : 1e-7;
     solverParam.use_init_guess = QUDA_USE_INIT_GUESS_YES;
-<<<<<<< HEAD
     solverParam.delta = 1e-7;
     solverParam.inv_type = (param.level == 0 && param.matSmooth.isStaggered() && param.smoother_solve_type == QUDA_NORMOP_PC_SOLVE) ? QUDA_CG_INVERTER : QUDA_BICGSTAB_INVERTER;
-    if (param.level == 0 && !param.matSmooth.isStaggered() ) { // this enables half precision on the fine grid only if set
-=======
-    //solverParam.delta = 1e-1; // For BICGSTABL, was 1e-7 for BICGSTAB
-    solverParam.delta = 1e-7; 
-    solverParam.inv_type = QUDA_BICGSTAB_INVERTER;
     //solverParam.inv_type = QUDA_BICGSTABL_INVERTER;
     solverParam.Nkrylov = 4;
     solverParam.pipeline = (solverParam.inv_type == QUDA_BICGSTABL_INVERTER ? 4 : 0); // pipeline != 0 breaks BICGSTAB
-    
-    if (param.level == 0) { // this enables half precision on the fine grid only if set
->>>>>>> 6dc607bb
+
+    if (param.level == 0 && !param.matSmooth.isStaggered() ) { // this enables half precision on the fine grid only if set
       solverParam.precision_sloppy = param.mg_global.invert_param->cuda_prec_precondition;
       solverParam.precision_precondition = param.mg_global.invert_param->cuda_prec_precondition;
       if (solverParam.precision_sloppy == QUDA_HALF_PRECISION) solverParam.delta = 1e-1;
