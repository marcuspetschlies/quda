--- conflicted
+++ resolved
@@ -121,29 +121,16 @@
   void BiCGstabL::updateXRend(Complex *gamma, Complex *gamma_prime, Complex *gamma_prime_prime,
                               std::vector<ColorSpinorField *> r, ColorSpinorField &x, int n_krylov)
   {
-<<<<<<< HEAD
 #if 0
     blas::caxpy(gamma[1], *r[0], x);
-    blas::caxpy(-gamma_prime[nKrylov], *r[nKrylov], *r[0]);
-    for (int j = 1; j < nKrylov; j++)
-=======
-    /*
-    blas::caxpy(gamma[1], *r[0], x_sloppy);
     blas::caxpy(-gamma_prime[n_krylov], *r[n_krylov], *r[0]);
-    for (j = 1; j < n_krylov; j++)
->>>>>>> edd388de
+    for (int j = 1; j < n_krylov; j++)
     {
       blas::caxpy(gamma_prime_prime[j], *r[j], x);
       blas::caxpy(-gamma_prime[j], *r[j], *r[0]);
     }
-<<<<<<< HEAD
 #else
-    // This does two "wasted" caxpys (so 2*nKrylov+2 instead of 2*nKrylov), but
-=======
-    */
-
-    // This does two "wasted" caxpys (so 2*n_krylov+2 instead of 2*n_krylov), but
->>>>>>> edd388de
+    // This does two "wasted" caxpys (so 2*n_krylov+2 instead of 2*n_kKrylov), but
     // the alternative way would be un-fusing some calls, which would require
     // loading and saving x twice. In a solve where the sloppy precision is lower than
     // the full precision, this can be a killer.
