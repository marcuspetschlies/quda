--- conflicted
+++ resolved
@@ -254,18 +254,10 @@
   // 2 = dslash5inv
   //-----------------------------------------------------
 
-<<<<<<< HEAD
   void domainWallDslashCuda(cudaColorSpinorField *out, const cudaGaugeField &gauge, 
-          const cudaColorSpinorField *in, const int parity, const int dagger, 
-          const cudaColorSpinorField *x, const double &m_f, const double &k2, 
+			    const cudaColorSpinorField *in, const int parity, const int dagger, 
+			    const cudaColorSpinorField *x, const double &m_f, const double &a, const double &b,
 			    const int *commOverride, const int DS_type, TimeProfile &profile)
-=======
-  void domainWallDslashCuda(cudaColorSpinorField *out, const cudaGaugeField &gauge,
-			    const cudaColorSpinorField *in, const int parity, const int dagger,
-			    const cudaColorSpinorField *x, const double &m_f, const double &a, const double &b,
-			    const int *commOverride, const int DS_type,
-			    TimeProfile &profile, const QudaDslashPolicy &dslashPolicy)
->>>>>>> 32ed9ab2
   {
     inSpinor = (cudaColorSpinorField*)in; // EVIL
 
