#include <transfer.h>
#include <color_spinor_field.h>
#include <color_spinor_field_order.h>
#include <gauge_field.h>
#include <gauge_field_order.h>
#include <clover_field_order.h>
#include <complex_quda.h>

namespace quda {

  //A simple Euclidean gamma matrix class for use with the Wilson projectors.
  template <typename ValueType, QudaGammaBasis basis, int dir>
  class Gamma {
  private:
    const int ndim;

  protected:


    //Which gamma matrix (dir = 0,4)
    //dir = 0: gamma^1, dir = 1: gamma^2, dir = 2: gamma^3, dir = 3: gamma^4, dir =4: gamma^5
    //int dir;

    //The basis to be used.
    //QUDA_DEGRAND_ROSSI_GAMMA_BASIS is the chiral basis
    //QUDA_UKQCD_GAMMA_BASIS is the non-relativistic basis.
    //QudaGammaBasis basis;

    //The column with the non-zero element for each row
    int coupling[4];
    //The value of the matrix element, for each row
    complex<ValueType> elem[4];

  public:

    Gamma() : ndim(4) {
      complex<ValueType> I(0,1);
      if((dir==0) || (dir==1)) {
	coupling[0] = 3;
	coupling[1] = 2;
	coupling[2] = 1;
	coupling[3] = 0;
      } else if (dir == 2) {
	coupling[0] = 2;
	coupling[1] = 3;
	coupling[2] = 0;
	coupling[3] = 1;
      } else if ((dir == 3) && (basis == QUDA_DEGRAND_ROSSI_GAMMA_BASIS)) {
	coupling[0] = 2;
	coupling[1] = 3;
	coupling[2] = 0;
	coupling[3] = 1;
      } else if ((dir == 3) && (basis == QUDA_UKQCD_GAMMA_BASIS)) {
	coupling[0] = 0;
	coupling[1] = 1;
	coupling[2] = 2;
	coupling[3] = 3;
      } else if ((dir == 4) && (basis == QUDA_DEGRAND_ROSSI_GAMMA_BASIS)) {
	coupling[0] = 0;
	coupling[1] = 1;
	coupling[2] = 2;
	coupling[3] = 3;
      } else if ((dir == 4) && (basis == QUDA_UKQCD_GAMMA_BASIS)) {
	coupling[0] = 2;
	coupling[1] = 3;
	coupling[2] = 0;
	coupling[3] = 1;
      } else {
	printfQuda("Warning: Gamma matrix not defined for dir = %d and basis = %d\n", dir, basis);
	coupling[0] = 0;
	coupling[1] = 0;
	coupling[2] = 0;
	coupling[3] = 0;
      }


      if((dir==0)) {
	elem[0] = I;
	elem[1] = I;
	elem[2] = -I;
	elem[3] = -I;
      } else if((dir==1) && (basis == QUDA_DEGRAND_ROSSI_GAMMA_BASIS)) {
	elem[0] = -1;
	elem[1] = 1;
	elem[2] = 1;
	elem[3] = -1;
      } else if((dir==1) && (basis == QUDA_UKQCD_GAMMA_BASIS)) {
	elem[0] = 1;
	elem[1] = -1;
	elem[2] = -1;
	elem[3] = 1;
      } else if((dir==2)) {
	elem[0] = I;
	elem[1] = -I;
	elem[2] = -I;
	elem[3] = I;
      } else if((dir==3) && (basis == QUDA_DEGRAND_ROSSI_GAMMA_BASIS)) {
	elem[0] = 1;
	elem[1] = 1;
	elem[2] = 1;
	elem[3] = 1;
      } else if((dir==3) && (basis == QUDA_UKQCD_GAMMA_BASIS)) {
	elem[0] = 1;
	elem[1] = 1;
	elem[2] = -1;
	elem[3] = -1;
      } else if((dir==4) && (basis == QUDA_DEGRAND_ROSSI_GAMMA_BASIS)) {
	elem[0] = -1;
	elem[1] = -1;
	elem[2] = 1;
	elem[3] = 1;
      } else if((dir==4) && (basis == QUDA_UKQCD_GAMMA_BASIS)) {
	elem[0] = 1;
	elem[1] = 1;
	elem[2] = 1;
	elem[3] = 1;
      } else {
	elem[0] = 0;
	elem[1] = 0;
	elem[2] = 0;
	elem[3] = 0;
      }
    } 

    Gamma(const Gamma &g) : ndim(4) {
      for(int i = 0; i < ndim+1; i++) {
	coupling[i] = g.coupling[i];
	elem[i] = g.elem[i];
      }
    }

    ~Gamma() {}

    //Returns the matrix element.
    __device__ __host__ inline complex<ValueType> getelem(int row, int col) const {
      return coupling[row] == col ? elem[row] : 0;
    }

    //Like getelem, but one only needs to specify the row.
    //The column of the non-zero component is returned via the "col" reference
    __host__ __device__ inline complex<ValueType> getrowelem(int row, int &col) const {
      col = coupling[row];
      return elem[row];
    }

    //Returns the type of Gamma matrix
    inline int Dir() const {
      return dir;
    }
  };

  //Returns the non parity-blocked integer index for a lattice site.  Also calculates the parity index of a site.
  int gauge_offset_index(const int *x, const int *x_size, int ndim, int& parity) {
    parity = 0;
    int gauge_index = 0;
    for(int d = ndim-1; d >= 0; d--) {
      parity += x[d];
      gauge_index *= x_size[d];
      gauge_index += x[d];
    }
    parity = parity%2;
    return gauge_index;
  }

  //Calculates the matrix UV^{s,c'}_mu(x) = \sum_c U^{c}_mu(x) * V^{s,c}_mu(x+mu)
  //Where:
  //mu = dir
  //s = fine spin
  //c' = coarse color
  //c = fine color
  //FIXME: N.B. Only works if color-spin field and gauge field are parity ordered in the same way.  Need LatticeIndex function for generic ordering
  template<typename Float, int dir, typename F, typename fineGauge>
  void computeUV(F &UV, const F &V, const fineGauge &G, int ndim, const int *x_size) {
	
    int coord[QUDA_MAX_DIM];
    for (int parity=0; parity<2; parity++) {
      int x_cb = 0;
      for (coord[3]=0; coord[3]<x_size[3]; coord[3]++) {
	for (coord[2]=0; coord[2]<x_size[2]; coord[2]++) {
	  for (coord[1]=0; coord[1]<x_size[1]; coord[1]++) {
	    for (coord[0]=0; coord[0]<x_size[0]/2; coord[0]++) {
	      int coord_tmp = coord[dir];

	      //Shift the V field w/respect to G (must be on full field coords)
	      int oddBit = (parity + coord[1] + coord[2] + coord[3])&1;
	      if (dir==0) coord[0] = 2*coord[0] + oddBit;
	      coord[dir] = (coord[dir]+1)%x_size[dir];
	      if (dir==0) coord[0] /= 2;
	      int y_cb = ((coord[3]*x_size[2]+coord[2])*x_size[1]+coord[1])*(x_size[0]/2) + coord[0];

              for(int s = 0; s < V.Nspin(); s++) {  //Fine Spin
		for(int ic_c = 0; ic_c < V.Nvec(); ic_c++) {  //Coarse Color
                  for(int ic = 0; ic < G.Ncolor(); ic++) { //Fine Color rows of gauge field
		    for(int jc = 0; jc < G.Ncolor(); jc++) {  //Fine Color columns of gauge field
		      UV(parity, x_cb, s, ic, ic_c) += G(dir, parity, x_cb, ic, jc) * V((parity+1)&1, y_cb, s, jc, ic_c);
		    }  //Fine color columns
		  }  //Fine color rows
		}  //Coarse color
	      }  //Fine Spin

	      coord[dir] = coord_tmp; //restore
	      x_cb++;
	    }
	  }
	}
      }
    } // parity

  }  //UV

  template<typename Float, int dir, typename F, typename coarseGauge, typename fineGauge, typename Gamma>
  void computeVUV(coarseGauge &Y, coarseGauge &X, const F &UV, const F &V, 
		  const Gamma &gamma, const fineGauge &G, const int *x_size, 
		  const int *xc_size, const int *geo_bs, int spin_bs) {

    const int nDim = 4;
    const Float half = 0.5;
    int coarse_size = 1;
    for(int d = 0; d<nDim; d++) coarse_size *= xc_size[d];
    int coord[QUDA_MAX_DIM];
    int coord_coarse[QUDA_MAX_DIM];

    // paralleling this requires care with respect to race conditions
    // on CPU, parallelize over dimension not parity

    //#pragma omp parallel for 
    for (int parity=0; parity<2; parity++) {
      int x_cb = 0;
      for (coord[3]=0; coord[3]<x_size[3]; coord[3]++) {
	for (coord[2]=0; coord[2]<x_size[2]; coord[2]++) {
	  for (coord[1]=0; coord[1]<x_size[1]; coord[1]++) {
	    for (coord[0]=0; coord[0]<x_size[0]/2; coord[0]++) {

	      int oddBit = (parity + coord[1] + coord[2] + coord[3])&1;
	      coord[0] = 2*coord[0] + oddBit;
	      for(int d = 0; d < nDim; d++) coord_coarse[d] = coord[d]/geo_bs[d];

	      //Check to see if we are on the edge of a block, i.e.
	      //if this color matrix connects adjacent blocks.  If
	      //adjacent site is in same block, M = X, else M = Y
	      const bool isDiagonal = ((coord[dir]+1)%x_size[dir])/geo_bs[dir] == coord_coarse[dir] ? true : false;
	      coarseGauge &M =  isDiagonal ? X : Y;
	      const int dim_index = isDiagonal ? 0 : dir;
	      
	      //printf("dir = %d (%d,%d,%d,%d)=(%d,%d) (%d,%d,%d,%d)=", dir, 
	      //   coord[0], coord[1], coord[2], coord[3], x_cb, parity,
	      //   coord_coarse[0], coord_coarse[1], coord_coarse[2], coord_coarse[3]);

	      int coarse_parity = 0;
	      for (int d=0; d<nDim; d++) coarse_parity += coord_coarse[d];
	      coarse_parity &= 1;
	      coord_coarse[0] /= 2;
	      int coarse_x_cb = ((coord_coarse[3]*xc_size[2]+coord_coarse[2])*xc_size[1]+coord_coarse[1])*(xc_size[0]/2) + coord_coarse[0];
	      
	      //printf("(%d,%d)\n", coarse_x_cb, coarse_parity);

	      coord[0] /= 2;

  	        for(int s = 0; s < V.Nspin(); s++) { //Loop over fine spin
		  //Spin part of the color matrix.  Will always consist
		  //of two terms - diagonal and off-diagonal part of
		  //P_mu = (1+\gamma_mu)
		
		  int s_c_row = s/spin_bs; //Coarse spin row index
	
		  //Use Gamma to calculate off-diagonal coupling and
		  //column index.  Diagonal coupling is always 1.
		  int s_col;
		  complex<Float> coupling = gamma.getrowelem(s, s_col);
		  int s_c_col = s_col/spin_bs;

		  for(int ic_c = 0; ic_c < Y.NcolorCoarse(); ic_c++) { //Coarse Color row
		    for(int jc_c = 0; jc_c < Y.NcolorCoarse(); jc_c++) { //Coarse Color column
		      for(int ic = 0; ic < G.Ncolor(); ic++) { //Sum over fine color
		        //Diagonal Spin
		        M(dim_index,coarse_parity,coarse_x_cb,s_c_row,s_c_row,ic_c,jc_c) += 
			  half * conj(V(parity, x_cb, s, ic, ic_c)) * UV(parity, x_cb, s, ic, jc_c); 
		      
		        //Off-diagonal Spin
		        M(dim_index,coarse_parity,coarse_x_cb,s_c_row,s_c_col,ic_c,jc_c) += 
			  half * coupling * conj(V(parity, x_cb, s, ic, ic_c)) * UV(parity, x_cb, s_col, ic, jc_c);
		      } //Fine color
		    } //Coarse Color column
		  } //Coarse Color row

	        } //Fine spin

	      x_cb++;
	    } // coord[0]
	  } // coord[1]
	} // coord[2]
      } // coord[3]
    } // parity

  }


  //Adds the identity matrix to the coarse local term.
  template<typename Float, typename Gauge>
  void addCoarseDiagonal(Gauge &X, int ndim, const int *xc_size) {
    const int nColor = X.NcolorCoarse();
    const int nSpin = X.NspinCoarse();
    complex<Float> *Xlocal = new complex<Float>[nSpin*nSpin*nColor*nColor];

    for (int parity=0; parity<2; parity++) {
      for (int x_cb=0; x_cb<X.Volume()/2; x_cb++) {
        for(int s = 0; s < nSpin; s++) { //Spin
         for(int ic_c = 0; ic_c < nColor; ic_c++) { //Color
            X(0,parity,x_cb,s,s,ic_c,ic_c) += 1.0;
         } //Color
        } //Spin
      } // x_cb
    } //parity
   }


  //Adds the reverse links to the coarse local term, which is just
  //the conjugate of the existing coarse local term but with
  //plus/minus signs for off-diagonal spin components
  //Also multiply by the appropriate factor of -2*kappa
  template<typename Float, typename Gauge>
  void createCoarseLocal(Gauge &X, int ndim, const int *xc_size, double kappa) {
    const int nColor = X.NcolorCoarse();
    const int nSpin = X.NspinCoarse();
    Float kap = (Float) kappa;
    complex<Float> *Xlocal = new complex<Float>[nSpin*nSpin*nColor*nColor];
	
    for (int parity=0; parity<2; parity++) {
      for (int x_cb=0; x_cb<X.Volume()/2; x_cb++) {

	for(int s_row = 0; s_row < nSpin; s_row++) { //Spin row
	  for(int s_col = 0; s_col < nSpin; s_col++) { //Spin column
	    
	    //Copy the Hermitian conjugate term to temp location 
	    for(int ic_c = 0; ic_c < nColor; ic_c++) { //Color row
	      for(int jc_c = 0; jc_c < nColor; jc_c++) { //Color column
		//Flip s_col, s_row on the rhs because of Hermitian conjugation.  Color part left untransposed.
		Xlocal[((nSpin*s_col+s_row)*nColor+ic_c)*nColor+jc_c] = X(0,parity,x_cb,s_row, s_col, ic_c, jc_c);
	      }	
	    }
	  }
	}
	      
	for(int s_row = 0; s_row < nSpin; s_row++) { //Spin row
	  for(int s_col = 0; s_col < nSpin; s_col++) { //Spin column
	    
	    const Float sign = (s_row == s_col) ? 1.0 : -1.0;
		  
	    for(int ic_c = 0; ic_c < nColor; ic_c++) { //Color row
	      for(int jc_c = 0; jc_c < nColor; jc_c++) { //Color column
		//Transpose color part
		X(0,parity,x_cb,s_row,s_col,ic_c,jc_c) =  
		  -2*kap*(sign*X(0,parity,x_cb,s_row,s_col,ic_c,jc_c)+conj(Xlocal[((nSpin*s_row+s_col)*nColor+jc_c)*nColor+ic_c]));
	      } //Color column
	    } //Color row
	  } //Spin column
	} //Spin row

      } // x_cb
    } //parity

    delete []Xlocal;

  }

  //Zero out a field, using the accessor.
  template<typename Float, typename F>
  void setZero(F &f) {
    for(int parity = 0; parity < 2; parity++) {
      for(int x_cb = 0; x_cb < f.Volume()/2; x_cb++) {
	for(int s = 0; s < f.Nspin(); s++) {
	  for(int c = 0; c < f.Ncolor(); c++) {
	    for(int v = 0; v < f.Nvec(); v++) {
	      f(parity,x_cb,s,c,v) = (Float) 0.0;
	    }
	  }
	}
      }
    }
  }

  template<typename Float, typename coarseGauge, typename F, typename clover>
  void createCoarseClover(coarseGauge &X, F &V,  clover &C, int ndim, const int *x_size, const int *xc_size, const int *geo_bs, int spin_bs)  {

    const int nDim = 4;
    const Float half = 0.5;
    int coord[QUDA_MAX_DIM];
    int coord_coarse[QUDA_MAX_DIM];
    int coarse_size = 1;
    for(int d = 0; d<nDim; d++) coarse_size *= xc_size[d];

    for (int parity=0; parity<2; parity++) {
      int x_cb = 0;
      for (coord[3]=0; coord[3]<x_size[3]; coord[3]++) {
        for (coord[2]=0; coord[2]<x_size[2]; coord[2]++) {
          for (coord[1]=0; coord[1]<x_size[1]; coord[1]++) {
            for (coord[0]=0; coord[0]<x_size[0]/2; coord[0]++) {

              int oddBit = (parity + coord[1] + coord[2] + coord[3])&1;
              coord[0] = 2*coord[0] + oddBit;
              for(int d = 0; d < nDim; d++) coord_coarse[d] = coord[d]/geo_bs[d];
              int coarse_parity = 0;
              for (int d=0; d<nDim; d++) coarse_parity += coord_coarse[d];
              coarse_parity &= 1;
              coord_coarse[0] /= 2;
              int coarse_x_cb = ((coord_coarse[3]*xc_size[2]+coord_coarse[2])*xc_size[1]+coord_coarse[1])*(xc_size[0]/2) + coord_coarse[0];

              coord[0] /= 2;

	      int s_c = 0;

              //If Nspin = 4, then the clover term has structure C_{\mu\nu} = \gamma_{\mu\nu}C^{\mu\nu}

                //printf("C.Ncolor() = %d C.NcolorCoarse() = %d\n",C.Ncolor(), C.NcolorCoarse());
                for(int s = 0; s < V.Nspin(); s++) { //Loop over fine spin row
		  s_c = s/spin_bs;
		  //On the fine lattice, the clover field is chirally blocked, so loop over rows/columns
		  //in the same chiral block.
                  for(int s_col = s_c*spin_bs; s_col < (s_c+1)*spin_bs; s_col++) { //Loop over fine spin column
                    for(int ic_c = 0; ic_c < X.NcolorCoarse(); ic_c++) { //Coarse Color row
                      for(int jc_c = 0; jc_c < X.NcolorCoarse(); jc_c++) { //Coarse Color column

                        for(int ic = 0; ic < C.Ncolor(); ic++) { //Sum over fine color row
                          for(int jc = 0; jc < C.Ncolor(); jc++) {  //Sum over fine color column
<<<<<<< HEAD
                          //printfQuda("coord[0] = %d, coord[1] = %d, coord[2] = %d, coord[3] = %d, x_size[0] = %d, x_size[1] = %d, x_size[2] = %d, x_size[3] = %d, coarse_parity=%d, coarse_x_cb = %d, s=%d, s_col=%d, ic_c = %d, jc_c = %d, parity = %d, x_cb = %d, ic = %d, jc = %d, V.Nspin() = %d\n",coord[0], coord[1], coord[2], coord[3], x_size[0], x_size[1], x_size[2], x_size[3], coarse_parity, coarse_x_cb, s, s_col, ic_c, jc_c, parity, x_cb, ic, jc, V.Nspin());
                          X(0,coarse_parity,coarse_x_cb,s_c,s_c,ic_c,jc_c) += conj(V(parity, x_cb, s, ic, ic_c)) * C(0, parity, x_cb, s, s_col\
, ic, jc) * V(parity, x_cb, s_col, jc, jc_c);
=======
                          X(0,coarse_parity,coarse_x_cb,s_c,s_c,ic_c,jc_c) += conj(V(parity, x_cb, s, ic, ic_c)) * C(0, parity, x_cb, s, s_col, ic, jc) * V(parity, x_cb, s_col, jc, jc_c);
>>>>>>> 07e0ad55
                          } //Fine color column
                        }  //Fine color row
                      } //Coarse Color column
                    } //Coarse Color row
                  }  //Fine spin column
                } //Fine spin


              x_cb++;
            } // coord[0]
          } // coord[1]
        } // coord[2]
      } // coord[3]
    } // parity

  }


  //Does the heavy lifting of creating the coarse color matrices Y
  template<typename Float, typename F, typename coarseGauge, typename fineGauge>
  void calculateY(coarseGauge &Y, coarseGauge &X, F &UV, F &V, fineGauge &G, const int *x_size, double kappa) {
    if (UV.GammaBasis() != QUDA_DEGRAND_ROSSI_GAMMA_BASIS) errorQuda("Gamma basis not supported");
    const QudaGammaBasis basis = QUDA_DEGRAND_ROSSI_GAMMA_BASIS;

    if (G.Ndim() != 4) errorQuda("Number of dimensions not supported");
    const int nDim = 4;

    const int *xc_size = Y.Field().X();
    int geo_bs[QUDA_MAX_DIM]; 
    for(int d = 0; d < nDim; d++) geo_bs[d] = x_size[d]/xc_size[d];
    int spin_bs = V.Nspin()/Y.NspinCoarse();

    for(int d = 0; d < nDim; d++) {
      //First calculate UV
      setZero<Float,F>(UV);

      printfQuda("Computing %d UV and VUV\n", d);
      //Calculate UV and then VUV for this direction, accumulating directly into the coarse gauge field Y
      if (d==0) {
	computeUV<Float,0>(UV, V, G, nDim, x_size);
	Gamma<Float, basis, 0> gamma;
	computeVUV<Float,0>(Y, X, UV, V, gamma, G, x_size, xc_size, geo_bs, spin_bs);
      } else if (d==1) {
	computeUV<Float,1>(UV, V, G, nDim, x_size);
	Gamma<Float, basis, 1> gamma;
	computeVUV<Float,1>(Y, X, UV, V, gamma, G, x_size, xc_size, geo_bs, spin_bs);
      } else if (d==2) {
	computeUV<Float,2>(UV, V, G, nDim, x_size);
	Gamma<Float, basis, 2> gamma;
	computeVUV<Float,2>(Y, X, UV, V, gamma, G, x_size, xc_size, geo_bs, spin_bs);
      } else {
	computeUV<Float,3>(UV, V, G, nDim, x_size);
	Gamma<Float, basis, 3> gamma;
	computeVUV<Float,3>(Y, X, UV, V, gamma, G, x_size, xc_size, geo_bs, spin_bs);
      }

      printf("UV2[%d] = %e\n", d, UV.norm2());
      printf("Y2[%d] = %e\n", d, Y.norm2(d));

#if 0
      for(int parity=0; parity<=1; parity++) {//Parity
      for(int x_cb = 0; x_cb < Y.Volume()/2; x_cb++) {
      for(int s = 0; s < Y.NspinCoarse(); s++) {  //Fine Spin row
      for(int s_col = 0; s_col < Y.NspinCoarse(); s_col++) {
          for(int ic = 0; ic < Y.NcolorCoarse(); ic++) { //Fine Color rows of gauge field
            for(int jc = 0; jc < Y.NcolorCoarse(); jc++) {  //Fine Color columns of gauge field
              printfQuda("Y(%d,%d,%d,%d,%d,%d,%d)= %e %e\n",d,parity,x_cb,ic,jc,s,s_col,Y(d,parity,x_cb,ic,jc,s,s_col).real(),Y(d,parity,x_cb,ic,jc,s,s_col).imag());
	      }
	    }
	  }
	}
      }
      }
#endif

    }

    printf("X2 = %e\n", X.norm2(0));
    printfQuda("Computing coarse local\n");
    createCoarseLocal<Float>(X, nDim, xc_size, kappa);
    addCoarseDiagonal<Float>(X, nDim, xc_size);
    printf("X2 = %e\n", X.norm2(0));

#if 0
      for(int i = 0; i < Y.Volume(); i++) {
	for(int s = 0; s < Y.NspinCoarse(); s++) {
          for(int s_col = 0; s_col < Y.NspinCoarse(); s_col++) {
            for(int c = 0; c < Y.NcolorCoarse(); c++) {
              for(int c_col = 0; c_col < Y.NcolorCoarse(); c_col++) {
                printf("d=%d i=%d s=%d s_col=%d c=%d c_col=%d Y(2*d) = %e %e, Y(2*d+1) = %e %e\n",d,i,s,s_col,c,c_col,Y(2*d,i%2,i/2,s,s_col,c,c_col).real(),Y(2*d,i%2,i/2,s,s_col,c,c_col).imag(),Y(2*d+1,i%2,i/2,s,s_col,c,c_col).real(),Y(2*d+1,i%2,i/2,s,s_col,c,c_col).imag());
              }}}}}
    for(int i = 0; i < Y.Volume(); i++) {
      for(int s = 0; s < Y.NspinCoarse(); s++) {
	for(int s_col = 0; s_col < Y.NspinCoarse(); s_col++) {
	  for(int c = 0; c < Y.NcolorCoarse(); c++) {
	    for(int c_col = 0; c_col < Y.NcolorCoarse(); c_col++) {
	      printf("d=%d i=%d s=%d s_col=%d c=%d c_col=%d Y(2*d) = %e %e\n",nDim,i,s,s_col,c,c_col,
		     X(0,i%2,i/2,s,s_col,c,c_col).real(),
		     X(0,i%2,i/2,s,s_col,c,c_col).imag());
	    }
	  }
	}
      }
    }
#endif
  }

  template <typename Float, QudaFieldOrder csOrder, QudaGaugeFieldOrder gOrder, 
	    int fineColor, int fineSpin, int coarseColor, int coarseSpin>
  void calculateY(GaugeField &Y, GaugeField &X, ColorSpinorField &uv, const Transfer &T, GaugeField &g, double kappa) {
    typedef typename colorspinor::FieldOrderCB<Float,fineSpin,fineColor,coarseColor,csOrder> F;
    typedef typename gauge::FieldOrder<Float,fineColor,1,gOrder> gFine;
    typedef typename gauge::FieldOrder<Float,coarseColor*coarseSpin,coarseSpin,gOrder> gCoarse;

    F vAccessor(const_cast<ColorSpinorField&>(T.Vectors()));
    F uvAccessor(const_cast<ColorSpinorField&>(uv));
    gFine gAccessor(const_cast<GaugeField&>(g));
    gCoarse yAccessor(const_cast<GaugeField&>(Y));
    gCoarse xAccessor(const_cast<GaugeField&>(X)); 

    calculateY<Float>(yAccessor, xAccessor, uvAccessor, vAccessor, gAccessor, g.X(), kappa);
  }


  // template on the number of coarse degrees of freedom
  template <typename Float, QudaFieldOrder csOrder, QudaGaugeFieldOrder gOrder, int fineColor, int fineSpin>
  void calculateY(GaugeField &Y, GaugeField &X, ColorSpinorField &uv, const Transfer &T, GaugeField &g, double kappa) {
    if (T.Vectors().Nspin()/T.Spin_bs() != 2) 
      errorQuda("Unsupported number of coarse spins %d\n",T.Vectors().Nspin()/T.Spin_bs());
    const int coarseSpin = 2;
    const int coarseColor = Y.Ncolor() / coarseSpin;

    if (coarseColor == 2) { 
      calculateY<Float,csOrder,gOrder,fineColor,fineSpin,2,coarseSpin>(Y, X, uv, T, g, kappa);
    } else if (coarseColor == 24) {
      calculateY<Float,csOrder,gOrder,fineColor,fineSpin,24,coarseSpin>(Y, X, uv, T, g, kappa);
    } else {
      errorQuda("Unsupported number of coarse dof %d\n", Y.Ncolor());
    }
  }

  // template on fine spin
  template <typename Float, QudaFieldOrder csOrder, QudaGaugeFieldOrder gOrder, int fineColor>
  void calculateY(GaugeField &Y, GaugeField &X, ColorSpinorField &uv, const Transfer &T, GaugeField &g, double kappa) {
    if (uv.Nspin() == 4) {
      calculateY<Float,csOrder,gOrder,fineColor,4>(Y, X, uv, T, g, kappa);
    } else {
      errorQuda("Unsupported number of spins %d\n", uv.Nspin());
    }
  }

  // template on fine colors
  template <typename Float, QudaFieldOrder csOrder, QudaGaugeFieldOrder gOrder>
  void calculateY(GaugeField &Y, GaugeField &X, ColorSpinorField &uv, const Transfer &T, GaugeField &g, double kappa) {
    if (g.Ncolor() == 3) {
      calculateY<Float,csOrder,gOrder,3>(Y, X, uv, T, g, kappa);
    } else {
      errorQuda("Unsupported number of colors %d\n", g.Ncolor());
    }
  }

  template <typename Float, QudaFieldOrder csOrder>
  void calculateY(GaugeField &Y, GaugeField &X, ColorSpinorField &uv, const Transfer &T, GaugeField &g, double kappa) {
    if (g.FieldOrder() == QUDA_QDP_GAUGE_ORDER) {
      calculateY<Float,csOrder,QUDA_QDP_GAUGE_ORDER>(Y, X, uv, T, g, kappa);
    } else {
      errorQuda("Unsupported field order %d\n", g.FieldOrder());
    }
  }

  template <typename Float>
  void calculateY(GaugeField &Y, GaugeField &X, ColorSpinorField &uv, const Transfer &T, GaugeField &g, double kappa) {
    if (T.Vectors().FieldOrder() == QUDA_SPACE_SPIN_COLOR_FIELD_ORDER) {
      calculateY<Float,QUDA_SPACE_SPIN_COLOR_FIELD_ORDER>(Y, X, uv, T, g, kappa);
    } else {
      errorQuda("Unsupported field order %d\n", T.Vectors().FieldOrder());
    }
  }

  //Does the heavy lifting of creating the coarse color matrices Y
  void calculateY(GaugeField &Y, GaugeField &X, ColorSpinorField &uv, const Transfer &T, GaugeField &g, double kappa) {
    if (X.Precision() != Y.Precision() || Y.Precision() != uv.Precision() || 
	Y.Precision() != T.Vectors().Precision() || Y.Precision() != g.Precision())
      errorQuda("Unsupported precision mix");

    printfQuda("Computing Y field......\n");
    if (Y.Precision() == QUDA_DOUBLE_PRECISION) {
      calculateY<double>(Y, X, uv, T, g, kappa);
    } else if (Y.Precision() == QUDA_SINGLE_PRECISION) {
      calculateY<float>(Y, X, uv, T, g, kappa);
    } else {
      errorQuda("Unsupported precision %d\n", Y.Precision());
    }
    printfQuda("....done computing Y field\n");
  }

  template<typename Float, typename F, typename coarseGauge, typename fineGauge, typename fineClover>
  void calculateY(coarseGauge &Y, coarseGauge &X, F &UV, F &V, fineGauge &G, fineClover &C, const int *x_size, double kappa) {
    if (UV.GammaBasis() != QUDA_DEGRAND_ROSSI_GAMMA_BASIS) errorQuda("Gamma basis not supported");
    const QudaGammaBasis basis = QUDA_DEGRAND_ROSSI_GAMMA_BASIS;

    if (G.Ndim() != 4) errorQuda("Number of dimensions not supported");
    const int nDim = 4;

    const int *xc_size = Y.Field().X();
    int geo_bs[QUDA_MAX_DIM]; 
    for(int d = 0; d < nDim; d++) geo_bs[d] = x_size[d]/xc_size[d];
    int spin_bs = V.Nspin()/Y.NspinCoarse();

    for(int d = 0; d < nDim; d++) {
      //First calculate UV
      setZero<Float,F>(UV);

      printfQuda("Computing %d UV and VUV\n", d);
      //Calculate UV and then VUV for this direction, accumulating directly into the coarse gauge field Y
      if (d==0) {
        computeUV<Float,0>(UV, V, G, nDim, x_size);
        Gamma<Float, basis, 0> gamma;
        computeVUV<Float,0>(Y, X, UV, V, gamma, G, x_size, xc_size, geo_bs, spin_bs);
      } else if (d==1) {
        computeUV<Float,1>(UV, V, G, nDim, x_size);
        Gamma<Float, basis, 1> gamma;
        computeVUV<Float,1>(Y, X, UV, V, gamma, G, x_size, xc_size, geo_bs, spin_bs);
      } else if (d==2) {
        computeUV<Float,2>(UV, V, G, nDim, x_size);
        Gamma<Float, basis, 2> gamma;
        computeVUV<Float,2>(Y, X, UV, V, gamma, G, x_size, xc_size, geo_bs, spin_bs);
      } else {
        computeUV<Float,3>(UV, V, G, nDim, x_size);
        Gamma<Float, basis, 3> gamma;
        computeVUV<Float,3>(Y, X, UV, V, gamma, G, x_size, xc_size, geo_bs, spin_bs);
      }

      printf("UV2[%d] = %e\n", d, UV.norm2());
      printf("Y2[%d] = %e\n", d, Y.norm2(d));
    }
    printf("X2 = %e\n", X.norm2(0));
    printfQuda("Computing coarse diagonal\n");
    createCoarseLocal<Float>(X, nDim, xc_size, kappa);
    printf("X2 = %e\n", X.norm2(0));
    printfQuda("Computing fine->coarse clover term\n");
    createCoarseClover<Float>(X, V, C, nDim, x_size, xc_size, geo_bs, spin_bs);
    printf("X2 = %e\n", X.norm2(0));
}


  template <typename Float, QudaFieldOrder csOrder, QudaGaugeFieldOrder gOrder, QudaCloverFieldOrder clOrder,
            int fineColor, int fineSpin, int coarseColor, int coarseSpin>
  void calculateY(GaugeField &Y, GaugeField &X, ColorSpinorField &uv, const Transfer &T, GaugeField &g, CloverField &c, double kappa) {
    typedef typename colorspinor::FieldOrderCB<Float,fineSpin,fineColor,coarseColor,csOrder> F;
    typedef typename gauge::FieldOrder<Float,fineColor,1,gOrder> gFine;
    typedef typename gauge::FieldOrder<Float,coarseColor*coarseSpin,coarseSpin,gOrder> gCoarse;
    typedef typename clover::FieldOrder<Float,fineColor,fineSpin,clOrder> cFine;

    F vAccessor(const_cast<ColorSpinorField&>(T.Vectors()));
    F uvAccessor(const_cast<ColorSpinorField&>(uv));
    cFine cAccessor(const_cast<CloverField&>(c));
    gFine gAccessor(const_cast<GaugeField&>(g));
    gCoarse yAccessor(const_cast<GaugeField&>(Y));
    gCoarse xAccessor(const_cast<GaugeField&>(X));

    calculateY<Float>(yAccessor, xAccessor, uvAccessor, vAccessor, gAccessor, cAccessor, g.X(), kappa);
    
  }

  // template on the number of coarse degrees of freedom
  template <typename Float, QudaFieldOrder csOrder, QudaGaugeFieldOrder gOrder, QudaCloverFieldOrder clOrder, int fineColor, int fineSpin>
  void calculateY(GaugeField &Y, GaugeField &X, ColorSpinorField &uv, const Transfer &T, GaugeField &g, CloverField &c, double kappa) {
    if (T.Vectors().Nspin()/T.Spin_bs() != 2)
      errorQuda("Unsupported number of coarse spins %d\n",T.Vectors().Nspin()/T.Spin_bs());
    const int coarseSpin = 2;
    const int coarseColor = Y.Ncolor() / coarseSpin;

    if (coarseColor == 2) {
      calculateY<Float,csOrder,gOrder,clOrder,fineColor,fineSpin,2,coarseSpin>(Y, X, uv, T, g, c, kappa);
    } else if (coarseColor == 24) {
      calculateY<Float,csOrder,gOrder,clOrder,fineColor,fineSpin,24,coarseSpin>(Y, X, uv, T, g, c, kappa);
    } else {
      errorQuda("Unsupported number of coarse dof %d\n", Y.Ncolor());
    }
  }

  // template on fine spin
  template <typename Float, QudaFieldOrder csOrder, QudaGaugeFieldOrder gOrder, QudaCloverFieldOrder clOrder, int fineColor>
  void calculateY(GaugeField &Y, GaugeField &X, ColorSpinorField &uv, const Transfer &T, GaugeField &g, CloverField &c, double kappa) {
    if (uv.Nspin() == 4) {
      calculateY<Float,csOrder,gOrder,clOrder,fineColor,4>(Y, X, uv, T, g, c, kappa);
    } else {
      errorQuda("Unsupported number of spins %d\n", uv.Nspin());
    }
  }

  // template on fine colors
  template <typename Float, QudaFieldOrder csOrder, QudaGaugeFieldOrder gOrder, QudaCloverFieldOrder clOrder>
  void calculateY(GaugeField &Y, GaugeField &X, ColorSpinorField &uv, const Transfer &T, GaugeField &g, CloverField &c, double kappa) {
    if (g.Ncolor() == 3) {
      calculateY<Float,csOrder,gOrder,clOrder,3>(Y, X, uv, T, g, c, kappa);
    } else {
      errorQuda("Unsupported number of colors %d\n", g.Ncolor());
    }
  }

  template <typename Float, QudaFieldOrder csOrder, QudaGaugeFieldOrder gOrder>
  void calculateY(GaugeField &Y, GaugeField &X, ColorSpinorField &uv, const Transfer &T, GaugeField &g, CloverField &c, double kappa) {
    if (c.Order() == QUDA_PACKED_CLOVER_ORDER) {
      calculateY<Float,csOrder,gOrder,QUDA_PACKED_CLOVER_ORDER>(Y, X, uv, T, g, c, kappa);
    } else {
      errorQuda("Unsupported field order %d\n", c.Order());
    }
  }

  template <typename Float, QudaFieldOrder csOrder>
  void calculateY(GaugeField &Y, GaugeField &X, ColorSpinorField &uv, const Transfer &T, GaugeField &g, CloverField &c, double kappa) {
    if (g.FieldOrder() == QUDA_QDP_GAUGE_ORDER) {
      calculateY<Float,csOrder,QUDA_QDP_GAUGE_ORDER>(Y, X, uv, T, g, c, kappa);
    } else {
      errorQuda("Unsupported field order %d\n", g.FieldOrder());
    }
  }

 template <typename Float>
  void calculateY(GaugeField &Y, GaugeField &X, ColorSpinorField &uv, const Transfer &T, GaugeField &g, CloverField &c, double kappa) {
    if (T.Vectors().FieldOrder() == QUDA_SPACE_SPIN_COLOR_FIELD_ORDER) {
      calculateY<Float,QUDA_SPACE_SPIN_COLOR_FIELD_ORDER>(Y, X, uv, T, g, c, kappa);
    } else {
      errorQuda("Unsupported field order %d\n", T.Vectors().FieldOrder());
    }
  }

  //Does the heavy lifting of creating the coarse color matrices Y
  void calculateY(GaugeField &Y, GaugeField &X, ColorSpinorField &uv, const Transfer &T, GaugeField &g, CloverField &c, double kappa) {
    if (X.Precision() != Y.Precision() || Y.Precision() != uv.Precision() ||
        Y.Precision() != T.Vectors().Precision() || Y.Precision() != g.Precision())
      errorQuda("Unsupported precision mix");

    printfQuda("Computing Y field......\n");
    if (Y.Precision() == QUDA_DOUBLE_PRECISION) {
      calculateY<double>(Y, X, uv, T, g, c, kappa);
    } else if (Y.Precision() == QUDA_SINGLE_PRECISION) {
      calculateY<float>(Y, X, uv, T, g, c, kappa);
    } else {
      errorQuda("Unsupported precision %d\n", Y.Precision());
    }
    printfQuda("....done computing Y field\n");
  }

  //Calculates the coarse color matrix and puts the result in Y.
  //N.B. Assumes Y, X have been allocated.
  void CoarseOp(const Transfer &T, GaugeField &Y, GaugeField &X, const cudaGaugeField &gauge, const cudaCloverField &clover, double kappa) {
    QudaPrecision precision = Y.Precision();
    //First make a cpu gauge field from the cuda gauge field

    int pad = 0;
    GaugeFieldParam gf_param(gauge.X(), precision, gauge.Reconstruct(), pad, gauge.Geometry());
    gf_param.order = QUDA_QDP_GAUGE_ORDER;
    gf_param.fixed = gauge.GaugeFixed();
    gf_param.link_type = gauge.LinkType();
    gf_param.t_boundary = gauge.TBoundary();
    gf_param.anisotropy = gauge.Anisotropy();
    gf_param.gauge = NULL;
    gf_param.create = QUDA_NULL_FIELD_CREATE;
    gf_param.siteSubset = QUDA_FULL_SITE_SUBSET;

    cpuGaugeField g(gf_param);

    //Copy the cuda gauge field to the cpu
    gauge.saveCPUField(g, QUDA_CPU_FIELD_LOCATION);

    //Create a field UV which holds U*V.  Has the same structure as V.
    ColorSpinorParam UVparam(T.Vectors());
    UVparam.create = QUDA_ZERO_FIELD_CREATE;
    cpuColorSpinorField uv(UVparam);

    //Create a cpuCloverField from the cudaCloverField
    CloverFieldParam cf_param;
    cf_param.nDim = 4;
    cf_param.pad = pad;
    cf_param.precision = clover.Precision();
    for(int i = 0; i < cf_param.nDim; i++) {
      cf_param.x[i] = clover.X()[i];
    }

    cf_param.order = QUDA_PACKED_CLOVER_ORDER;
    cf_param.direct = true;
    cf_param.inverse = true;
    cf_param.clover = NULL;
    cf_param.norm = 0;
    cf_param.cloverInv = NULL;
    cf_param.invNorm = 0;
    cf_param.create = QUDA_NULL_FIELD_CREATE;
    cf_param.siteSubset = QUDA_FULL_SITE_SUBSET;

    cpuCloverField c(cf_param);
    clover.saveCPUField(c);

    calculateY(Y, X, uv, T, g, c, kappa);
  }

  //Calculates the coarse color matrix and puts the result in Y.
  //N.B. Assumes Y, X have been allocated.
  void CoarseOp(const Transfer &T, GaugeField &Y, GaugeField &X, const cudaGaugeField &gauge, double kappa) {
    QudaPrecision precision = Y.Precision();
    //First make a cpu gauge field from the cuda gauge field

    int pad = 0;
    GaugeFieldParam gf_param(gauge.X(), precision, gauge.Reconstruct(), pad, gauge.Geometry());
    gf_param.order = QUDA_QDP_GAUGE_ORDER;
    gf_param.fixed = gauge.GaugeFixed();
    gf_param.link_type = gauge.LinkType();
    gf_param.t_boundary = gauge.TBoundary();
    gf_param.anisotropy = gauge.Anisotropy();
    gf_param.gauge = NULL;
    gf_param.create = QUDA_NULL_FIELD_CREATE;
    gf_param.siteSubset = QUDA_FULL_SITE_SUBSET;

    cpuGaugeField g(gf_param);

    //Copy the cuda gauge field to the cpu
    gauge.saveCPUField(g, QUDA_CPU_FIELD_LOCATION);

    //Create a field UV which holds U*V.  Has the same structure as V.
    ColorSpinorParam UVparam(T.Vectors());
    UVparam.create = QUDA_ZERO_FIELD_CREATE;
    cpuColorSpinorField uv(UVparam);

    calculateY(Y, X, uv, T, g, kappa);
  }


  //out(x) = (1-2*kappa*X)*in(x), where X is the local color-spin matrix on the coarse grid.
  template<typename Float, typename F, typename G>
  void coarseClover(F &out, const F &in, const G &X, double kappa) {
    int Nc = out.Ncolor();
    int Ns = out.Nspin();
    int ndim = out.Ndim();
    int sites = out.Volume();
    int x_size[QUDA_MAX_DIM];
    for(int d = 0; d < ndim; d++) {
      x_size[d] = out.X(d);
    }


    for(int i = 0; i < out.Volume(); i++) { //Volume
      int coord[QUDA_MAX_DIM];
      int parity = 0;
      int gauge_index = 0;
      out.LatticeIndex(coord,i);
      gauge_index = gauge_offset_index(coord, x_size, ndim, parity);

      for(int s = 0; s < Ns; s++) { //Spin out
        for(int c = 0; c < Nc; c++) { //Color out
	  out(i,s,c) += in(i,s,c);
	  for(int s_col = 0; s_col < Ns; s_col++) { //Spin in
	    for(int c_col = 0; c_col < Nc; c_col++) { //Color in
              //printf("pre i = %d, s = %d, c = %d, s_col = %d, c_col = %d, parity = %d, gauge_index = %d, Y = %e, out(i,s,c) = %e, in(i,s_col,c_col) = %e\n",i,s,c,s_col,c_col,parity, gauge_index, Y(2*ndim,parity,gauge_index/2,s,s_col,c,c_col).real(),out(i,s,c).real(),in(i,s_col,c_col).real());
	      out(i,s,c) -= 2*kappa*X(0, parity, gauge_index/2, s, s_col, c, c_col)*in(i,s_col,c_col);
              //printf("post i = %d, s = %d, c = %d, s_col = %d, c_col = %d, out(i,s,c) = %e, in(i,s_col,c_col) = %e\n",i,s,c,s_col,c_col,out(i,s,c).real(),in(i,s_col,c_col).real());
	    } //Color in
          } //Spin in
        } //Color out
      } //Spin out
    } //Volume
  }

  //Multiply a field by a real constant
  template<typename Float, typename F>
  void F_eq_rF(F &f, Float r) {
    for(int i = 0; i < f.Volume(); i++) {
      for(int s = 0; s < f.Nspin(); s++) {
        for(int c = 0; c < f.Ncolor(); c++) {
          f(i,s,c) *= r;
        }
      }
    }
  }

 //Apply the coarse Dslash to a vector:
  //out(x) = M*in = \sum_mu Y_{-\mu}(x)in(x+mu) + Y^\dagger_mu(x-mu)in(x-mu)
  template<typename Float, int nDim, typename F, typename Gauge>
<<<<<<< HEAD
  void coarseDslash(F &out, F &in, Gauge &Y, Gauge &X, Float kappa) {
    const int Nc = in.Ncolor();
    const int Ns = in.Nspin();
=======
  void coarseDslash(F &out, F &in, Gauge &Y, Gauge &X, double kappa) {
    int Nc = in.Ncolor();
    int Ns = in.Nspin();
>>>>>>> 07e0ad55
    int x_size[QUDA_MAX_DIM];
    for(int d = 0; d < nDim; d++) x_size[d] = in.X(d);

    //#pragma omp parallel for 
    for (int parity=0; parity<2; parity++) {
      for(int x_cb = 0; x_cb < in.Volume()/2; x_cb++) { //Volume
	int coord[QUDA_MAX_DIM];
	in.LatticeIndex(coord,parity*in.Volume()/2+x_cb);

	for(int s = 0; s < Ns; s++) for(int c = 0; c < Nc; c++) out(parity, x_cb, s, c) = (Float)0.0; 

	for(int d = 0; d < nDim; d++) { //Ndim
	  //Forward link - compute fwd offset for spinor fetch
	  int coordTmp = coord[d];
	  coord[d] = (coord[d] + 1)%x_size[d];
	  int fwd_idx = 0;
	  for(int dim = nDim-1; dim >= 0; dim--) fwd_idx = x_size[dim] * fwd_idx + coord[dim];
	  coord[d] = coordTmp;

	  for(int s_row = 0; s_row < Ns; s_row++) { //Spin row
	    for(int c_row = 0; c_row < Nc; c_row++) { //Color row
	      for(int s_col = 0; s_col < Ns; s_col++) { //Spin column
		Float sign = (s_row == s_col) ? 1.0 : -1.0;    
		for(int c_col = 0; c_col < Nc; c_col++) { //Color column
		  out(parity, x_cb, s_row, c_row) += sign*Y(d, parity, x_cb, s_row, s_col, c_row, c_col)
		    * in((parity+1)&1, fwd_idx/2, s_col, c_col);
		} //Color column
	      } //Spin column
	    } //Color row
	  } //Spin row 

	  //Backward link - compute back offset for spinor and gauge fetch
	  int back_idx = 0;
	  coord[d] = (coordTmp - 1 + x_size[d])%x_size[d];
	  for(int dim = nDim-1; dim >= 0; dim--) back_idx = x_size[dim] * back_idx + coord[dim];
	  coord[d] = coordTmp;

	  for(int s_row = 0; s_row < Ns; s_row++) { //Spin row
	    for(int c_row = 0; c_row < Nc; c_row++) { //Color row
	      for(int s_col = 0; s_col < Ns; s_col++) { //Spin column
		for(int c_col = 0; c_col < Nc; c_col++) { //Color column
		  out(parity, x_cb, s_row, c_row) += conj(Y(d,(parity+1)&1, back_idx/2, s_col, s_row, c_col, c_row))
		    * in((parity+1)&1, back_idx/2, s_col, c_col);
		} //Color column
	      } //Spin column
	    } //Color row
	  } //Spin row 
	} //nDim

	// apply kappa
	for (int s=0; s<Ns; s++) for (int c=0; c<Nc; c++) out(parity, x_cb, s, c) *= -(Float)2.0*kappa;

	// apply clover term
	for(int s = 0; s < Ns; s++) { //Spin out
	  for(int c = 0; c < Nc; c++) { //Color out
	    //This term is now incorporated into the matrix X.
	    //out(parity,x_cb,s,c) += in(parity,x_cb,s,c);
	    for(int s_col = 0; s_col < Ns; s_col++) { //Spin in
	      for(int c_col = 0; c_col < Nc; c_col++) { //Color in
	        //Factor of 2*kappa now incorporated in X
		//out(parity,x_cb,s,c) -= 2*kappa*X(0, parity, x_cb, s, s_col, c, c_col)*in(parity,x_cb,s_col,c_col);
                out(parity,x_cb,s,c) += X(0, parity, x_cb, s, s_col, c, c_col)*in(parity,x_cb,s_col,c_col);
	      } //Color in
	    } //Spin in
	  } //Color out
	} //Spin out

      }//VolumeCB
    } // parity
    
  }

  template <typename Float, QudaFieldOrder csOrder, QudaGaugeFieldOrder gOrder, int coarseColor, int coarseSpin>
  void ApplyCoarse(ColorSpinorField &out, const ColorSpinorField &in, const GaugeField &Y, const GaugeField &X, double kappa) {
    typedef typename colorspinor::FieldOrderCB<Float,coarseSpin,coarseColor,1,csOrder> F;
    typedef typename gauge::FieldOrder<Float,coarseColor*coarseSpin,coarseSpin,gOrder> G;
    F outAccessor(const_cast<ColorSpinorField&>(out));
    F inAccessor(const_cast<ColorSpinorField&>(in));
    G yAccessor(const_cast<GaugeField&>(Y));
    G xAccessor(const_cast<GaugeField&>(X));
    coarseDslash<Float,4,F,G>(outAccessor, inAccessor, yAccessor, xAccessor, (Float)kappa);
  }

  // template on the number of coarse colors
  template <typename Float, QudaFieldOrder csOrder, QudaGaugeFieldOrder gOrder>
  void ApplyCoarse(ColorSpinorField &out, const ColorSpinorField &in, const GaugeField &Y, const GaugeField &X, double kappa) {
    if (in.Nspin() != 2)
      errorQuda("Unsupported number of coarse spins %d\n",in.Nspin());

    if (in.Ncolor() == 2) { 
      ApplyCoarse<Float,csOrder,gOrder,2,2>(out, in, Y, X, kappa);
    } else if (in.Ncolor() == 24) { 
      ApplyCoarse<Float,csOrder,gOrder,24,2>(out, in, Y, X, kappa);
    } else {
      errorQuda("Unsupported number of coarse dof %d\n", Y.Ncolor());
    }
  }

  template <typename Float, QudaFieldOrder fOrder>
  void ApplyCoarse(ColorSpinorField &out, const ColorSpinorField &in, const GaugeField &Y, const GaugeField &X, double kappa) {
    if (Y.FieldOrder() == QUDA_QDP_GAUGE_ORDER) {
      ApplyCoarse<Float,fOrder,QUDA_QDP_GAUGE_ORDER>(out, in, Y, X, kappa);
    } else {
      errorQuda("Unsupported field order %d\n", Y.FieldOrder());
    }
  }

  template <typename Float>
  void ApplyCoarse(ColorSpinorField &out, const ColorSpinorField &in, const GaugeField &Y, const GaugeField &X, double kappa) {
    if (in.FieldOrder() == QUDA_SPACE_SPIN_COLOR_FIELD_ORDER) {
      ApplyCoarse<Float,QUDA_SPACE_SPIN_COLOR_FIELD_ORDER>(out, in, Y, X, kappa);
    } else {
      errorQuda("Unsupported field order %d\n", in.FieldOrder());
    }
  }


  //Apply the coarse Dirac matrix to a coarse grid vector
  //out(x) = M*in = X*in - 2*kappa*\sum_mu Y_{-\mu}(x)in(x+mu) + Y^\dagger_mu(x-mu)in(x-mu)
  //Uses the kappa normalization for the Wilson operator.
  //Note factor of 2*kappa compensates for the factor of 1/2 already
  //absorbed into the Y matrices.
  void ApplyCoarse(ColorSpinorField &out, const ColorSpinorField &in, const GaugeField &Y, const GaugeField &X, double kappa) {
    if (Y.Precision() != in.Precision() || X.Precision() != Y.Precision() || Y.Precision() != out.Precision())
      errorQuda("Unsupported precision mix");

    if (in.V() == out.V()) errorQuda("Aliasing pointers");

    if (Y.Precision() == QUDA_DOUBLE_PRECISION) {
      ApplyCoarse<double>(out, in, Y, X, kappa);
    } else if (Y.Precision() == QUDA_SINGLE_PRECISION) {
      ApplyCoarse<float>(out, in, Y, X, kappa);
    } else {
      errorQuda("Unsupported precision %d\n", Y.Precision());
    }
  }//ApplyCoarse

} //namespace quda<|MERGE_RESOLUTION|>--- conflicted
+++ resolved
@@ -422,13 +422,7 @@
 
                         for(int ic = 0; ic < C.Ncolor(); ic++) { //Sum over fine color row
                           for(int jc = 0; jc < C.Ncolor(); jc++) {  //Sum over fine color column
-<<<<<<< HEAD
-                          //printfQuda("coord[0] = %d, coord[1] = %d, coord[2] = %d, coord[3] = %d, x_size[0] = %d, x_size[1] = %d, x_size[2] = %d, x_size[3] = %d, coarse_parity=%d, coarse_x_cb = %d, s=%d, s_col=%d, ic_c = %d, jc_c = %d, parity = %d, x_cb = %d, ic = %d, jc = %d, V.Nspin() = %d\n",coord[0], coord[1], coord[2], coord[3], x_size[0], x_size[1], x_size[2], x_size[3], coarse_parity, coarse_x_cb, s, s_col, ic_c, jc_c, parity, x_cb, ic, jc, V.Nspin());
-                          X(0,coarse_parity,coarse_x_cb,s_c,s_c,ic_c,jc_c) += conj(V(parity, x_cb, s, ic, ic_c)) * C(0, parity, x_cb, s, s_col\
-, ic, jc) * V(parity, x_cb, s_col, jc, jc_c);
-=======
-                          X(0,coarse_parity,coarse_x_cb,s_c,s_c,ic_c,jc_c) += conj(V(parity, x_cb, s, ic, ic_c)) * C(0, parity, x_cb, s, s_col, ic, jc) * V(parity, x_cb, s_col, jc, jc_c);
->>>>>>> 07e0ad55
+			    X(0,coarse_parity,coarse_x_cb,s_c,s_c,ic_c,jc_c) += conj(V(parity, x_cb, s, ic, ic_c)) * C(0, parity, x_cb, s, s_col, ic, jc) * V(parity, x_cb, s_col, jc, jc_c);
                           } //Fine color column
                         }  //Fine color row
                       } //Coarse Color column
@@ -908,15 +902,9 @@
  //Apply the coarse Dslash to a vector:
   //out(x) = M*in = \sum_mu Y_{-\mu}(x)in(x+mu) + Y^\dagger_mu(x-mu)in(x-mu)
   template<typename Float, int nDim, typename F, typename Gauge>
-<<<<<<< HEAD
   void coarseDslash(F &out, F &in, Gauge &Y, Gauge &X, Float kappa) {
     const int Nc = in.Ncolor();
     const int Ns = in.Nspin();
-=======
-  void coarseDslash(F &out, F &in, Gauge &Y, Gauge &X, double kappa) {
-    int Nc = in.Ncolor();
-    int Ns = in.Nspin();
->>>>>>> 07e0ad55
     int x_size[QUDA_MAX_DIM];
     for(int d = 0; d < nDim; d++) x_size[d] = in.X(d);
 
