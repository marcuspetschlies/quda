--- conflicted
+++ resolved
@@ -59,10 +59,6 @@
   return;
 }
 
-<<<<<<< HEAD
-
-=======
->>>>>>> 81bc4158
 int main(int argc, char **argv)
 {
 
