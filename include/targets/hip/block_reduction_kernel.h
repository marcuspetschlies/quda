#pragma once

#include <reduce_helper.h>

namespace quda {

  /**
     @brief This helper function swizzles the block index through
     mapping the block index onto a matrix and tranposing it.  This is
     done to potentially increase the cache utilization.  Requires
     that the argument class has a member parameter "swizzle" which
     determines if we are swizzling and a parameter "swizzle_factor"
     which is the effective matrix dimension that we are tranposing in
     this mapping.
   */
  template <typename Arg> __device__ constexpr int virtual_block_idx(const Arg &arg)
  {
    int block_idx = blockIdx.x;
    if (arg.swizzle) {
      // the portion of the grid that is exactly divisible by the number of SMs
<<<<<<< HEAD
      const auto gridp = gridDim.x - gridDim.x % arg.swizzle_factor;
      
      block_idx = blockIdx.x;
      if (blockIdx.x < gridp) {
=======
      const int gridp = gridDim.x - gridDim.x % arg.swizzle_factor;

      if (block_idx < gridp) {
>>>>>>> 4995b05d
        // this is the portion of the block that we are going to transpose
        const int i = blockIdx.x % arg.swizzle_factor;
        const int j = blockIdx.x / arg.swizzle_factor;

        // transpose the coordinates
        block_idx = i * (gridp / arg.swizzle_factor) + j;
      }
    }
    return block_idx;
  }

  /**
     @brief Generic block kernel.  Here, we split the block and thread
     indices in the x and y dimension and pass these indices
     separately to the transform functor.  The x thread dimension is
     templated, e.g., for efficient reductions, and typically the y
     thread dimension is a trivial vectorizable dimension.

NB: __launch_bounds__(Arg::launch_bound ? block_size : 0) becomes

  */
  template <int block_size, template <int, typename> class Transformer, typename Arg>
  __global__ typename std::enable_if<Arg::launch_bounds>::type __launch_bounds__(block_size) BlockKernel2D(Arg arg)
  {
<<<<<<< HEAD
    using reduce_t = typename Transformer<Arg>::reduce_t;
    Transformer<Arg> t(arg);

    const auto block = virtual_block_idx(arg);
    const auto i = threadIdx.x;
    const auto j = blockDim.y*blockIdx.y + threadIdx.y;
    const auto j_local = threadIdx.y;
=======
    const dim3 block_idx(virtual_block_idx(arg), blockIdx.y, 0);
    const dim3 thread_idx(threadIdx.x, threadIdx.y, 0);
    const unsigned int j = blockDim.y*blockIdx.y + threadIdx.y;
>>>>>>> 4995b05d
    if (j >= arg.threads.y) return;

    Transformer<block_size, Arg> t(arg);
    t(block_idx, thread_idx);
  }

   template <int block_size, template <int, typename> class Transformer, typename Arg>
  __global__ typename std::enable_if<!Arg::launch_bounds>::type BlockKernel2D(Arg arg)
  {
    const dim3 block_idx(virtual_block_idx(arg), blockIdx.y, 0);
    const dim3 thread_idx(threadIdx.x, threadIdx.y, 0);
    const unsigned int j = blockDim.y*blockIdx.y + threadIdx.y;
    if (j >= arg.threads.y) return;

    Transformer<block_size, Arg> t(arg);
    t(block_idx, thread_idx);
  }

}<|MERGE_RESOLUTION|>--- conflicted
+++ resolved
@@ -18,19 +18,13 @@
     int block_idx = blockIdx.x;
     if (arg.swizzle) {
       // the portion of the grid that is exactly divisible by the number of SMs
-<<<<<<< HEAD
       const auto gridp = gridDim.x - gridDim.x % arg.swizzle_factor;
       
       block_idx = blockIdx.x;
       if (blockIdx.x < gridp) {
-=======
-      const int gridp = gridDim.x - gridDim.x % arg.swizzle_factor;
-
-      if (block_idx < gridp) {
->>>>>>> 4995b05d
         // this is the portion of the block that we are going to transpose
-        const int i = blockIdx.x % arg.swizzle_factor;
-        const int j = blockIdx.x / arg.swizzle_factor;
+        const auto i = blockIdx.x % arg.swizzle_factor;
+        const auto j = blockIdx.x / arg.swizzle_factor;
 
         // transpose the coordinates
         block_idx = i * (gridp / arg.swizzle_factor) + j;
@@ -52,19 +46,9 @@
   template <int block_size, template <int, typename> class Transformer, typename Arg>
   __global__ typename std::enable_if<Arg::launch_bounds>::type __launch_bounds__(block_size) BlockKernel2D(Arg arg)
   {
-<<<<<<< HEAD
-    using reduce_t = typename Transformer<Arg>::reduce_t;
-    Transformer<Arg> t(arg);
-
-    const auto block = virtual_block_idx(arg);
-    const auto i = threadIdx.x;
-    const auto j = blockDim.y*blockIdx.y + threadIdx.y;
-    const auto j_local = threadIdx.y;
-=======
     const dim3 block_idx(virtual_block_idx(arg), blockIdx.y, 0);
     const dim3 thread_idx(threadIdx.x, threadIdx.y, 0);
     const unsigned int j = blockDim.y*blockIdx.y + threadIdx.y;
->>>>>>> 4995b05d
     if (j >= arg.threads.y) return;
 
     Transformer<block_size, Arg> t(arg);
