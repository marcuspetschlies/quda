#include <multigrid_helper.cuh>

// enable this for shared-memory atomics instead of global atomics.
// Doing so means that all of the coarsening for a coarse degree of
// freedom is handled by a single thread block.  This is presently
// slower than using global atomics (due to increased d latency from
// having to run larger thread blocks)
//#define SHARED_ATOMIC

#ifdef SHARED_ATOMIC
// enabling CTA swizzling improves spatial locality of MG blocks reducing cache line wastage
// if disabled then we pack multiple aggregates into a single block to improve coalescing
#ifdef SWIZZLE
#undef SWIZZLE
#endif
#endif

namespace quda {

  // For coarsening un-preconditioned operators we use uni-directional
  // coarsening to reduce the set up code.  For debugging we can force
  // bi-directional coarsening.
  static bool bidirectional_debug = false;

  template <typename Float, int fineSpin, int coarseSpin,
	    typename coarseGauge, typename coarseGaugeAtomic, typename fineGauge, typename fineSpinor,
	    typename fineSpinorTmp, typename fineSpinorV, typename fineClover>
  struct CalculateYArg {

    coarseGauge Y;           /** Computed coarse link field */
    coarseGauge X;           /** Computed coarse clover field */
    coarseGauge Xinv;        /** Computed coarse clover field */

    coarseGaugeAtomic Y_atomic;    /** Y atomic accessor used for computation before conversion to final format */
    coarseGaugeAtomic X_atomic;    /** X atomic accessor used for computation before conversion to final format */
    coarseGaugeAtomic Xinv_atomic; /** Xinv atomic accessor used for computation before conversion to final format */

    fineSpinorTmp UV;        /** Temporary that stores the fine-link * spinor field product */
    fineSpinor AV;           /** Temporary that stores the clover * spinor field product */

    const fineGauge U;       /** Fine grid link field */
    const fineSpinorV V;     /** Fine grid spinor field */
    const fineClover C;      /** Fine grid clover field */
    const fineClover Cinv;   /** Fine grid clover field */

    int_fastdiv x_size[QUDA_MAX_DIM];   /** Dimensions of fine grid */
    int xc_size[QUDA_MAX_DIM];  /** Dimensions of coarse grid */

    int_fastdiv geo_bs[QUDA_MAX_DIM];   /** Geometric block dimensions */
    const int spin_bs;          /** Spin block size */
    const spin_mapper<fineSpin,coarseSpin> spin_map; /** Helper that maps fine spin to coarse spin */

    int comm_dim[QUDA_MAX_DIM]; /** Node parition array */

    Float kappa;                /** kappa value */
    Float mu;                   /** mu value */
    Float mu_factor;            /** multiplicative factor for mu applied when mu is added to the operator */

    const int fineVolumeCB;     /** Fine grid volume */
    const int coarseVolumeCB;   /** Coarse grid volume */

    const int *fine_to_coarse;
    const int *coarse_to_fine;

    int_fastdiv aggregates_per_block; // number of aggregates per thread block
    int_fastdiv swizzle; // swizzle factor for transposing blockIdx.x mapping to coarse grid coordinate

    CalculateYArg(coarseGauge &Y, coarseGauge &X, coarseGauge &Xinv,
		  coarseGaugeAtomic &Y_atomic, coarseGaugeAtomic &X_atomic, coarseGaugeAtomic &Xinv_atomic,
		  fineSpinorTmp &UV, fineSpinor &AV, const fineGauge &U, const fineSpinorV &V,
		  const fineClover &C, const fineClover &Cinv, double kappa, double mu, double mu_factor,
		  const int *x_size_, const int *xc_size_, int *geo_bs_, int spin_bs_,
		  const int *fine_to_coarse, const int *coarse_to_fine)
      : Y(Y), X(X), Xinv(Xinv), Y_atomic(Y_atomic), X_atomic(X_atomic), Xinv_atomic(Xinv_atomic),
	UV(UV), AV(AV), U(U), V(V), C(C), Cinv(Cinv), spin_bs(spin_bs_), spin_map(),
	kappa(static_cast<Float>(kappa)), mu(static_cast<Float>(mu)), mu_factor(static_cast<Float>(mu_factor)),
        fineVolumeCB(V.VolumeCB()), coarseVolumeCB(X.VolumeCB()),
      fine_to_coarse(fine_to_coarse), coarse_to_fine(coarse_to_fine),
      aggregates_per_block(1), swizzle(1)
    {
      if (V.GammaBasis() != QUDA_DEGRAND_ROSSI_GAMMA_BASIS)
	errorQuda("Gamma basis %d not supported", V.GammaBasis());

      for (int i=0; i<QUDA_MAX_DIM; i++) {
	x_size[i] = x_size_[i];
	xc_size[i] = xc_size_[i];
	geo_bs[i] = geo_bs_[i];
	comm_dim[i] = comm_dim_partitioned(i);
      }
    }
  };

  /**
     Calculates the matrix UV^{s,c'}_mu(x) = \sum_c U^{c}_mu(x) * V^{s,c}_mu(x+mu)
     Where: mu = dir, s = fine spin, c' = coarse color, c = fine color
  */
  template<bool from_coarse, typename Float, int dim, QudaDirection dir, int fineSpin, int fineColor,
	   int coarseSpin, int coarseColor, typename Wtype, typename Arg>
  __device__ __host__ inline void computeUV(Arg &arg, const Wtype &W, int parity, int x_cb, int ic_c) {

    int coord[5];
    coord[4] = 0;
    getCoords(coord, x_cb, arg.x_size, parity);

    constexpr int uvSpin = fineSpin * (from_coarse ? 2 : 1);

    complex<Float> UV[uvSpin][fineColor];

    for(int s = 0; s < uvSpin; s++) {
      for(int c = 0; c < fineColor; c++) {
	UV[s][c] = static_cast<Float>(0.0);
      }
    }

    if ( arg.comm_dim[dim] && (coord[dim] + 1 >= arg.x_size[dim]) ) {
      int nFace = 1;
      int ghost_idx = ghostFaceIndex<1>(coord, arg.x_size, dim, nFace);

      for(int s = 0; s < fineSpin; s++) {  //Fine Spin
	for(int ic = 0; ic < fineColor; ic++) { //Fine Color rows of gauge field
	  for(int jc = 0; jc < fineColor; jc++) {  //Fine Color columns of gauge field
	    if (!from_coarse) {
	      UV[s][ic] += arg.U(dim, parity, x_cb, ic, jc) * W.Ghost(dim, 1, (parity+1)&1, ghost_idx, s, jc, ic_c);
	    } else {
	      for (int s_col=0; s_col<fineSpin; s_col++) {
		// on the coarse lattice if forwards then use the forwards links
		UV[s_col*fineSpin+s][ic] += arg.U(dim + (dir == QUDA_FORWARDS ? 4 : 0), parity, x_cb, s, s_col, ic, jc) *
		  W.Ghost(dim, 1, (parity+1)&1, ghost_idx, s_col, jc, ic_c);
	      } // which chiral block
	    }
	  }  //Fine color columns
	}  //Fine color rows
      }  //Fine Spin

    } else {
      int y_cb = linkIndexP1(coord, arg.x_size, dim);

      for(int s = 0; s < fineSpin; s++) {  //Fine Spin
	for(int ic = 0; ic < fineColor; ic++) { //Fine Color rows of gauge field
	  for(int jc = 0; jc < fineColor; jc++) {  //Fine Color columns of gauge field
	    if (!from_coarse) {
	      UV[s][ic] += arg.U(dim, parity, x_cb, ic, jc) * W((parity+1)&1, y_cb, s, jc, ic_c);
	    } else {
	      for (int s_col=0; s_col<fineSpin; s_col++) {
		// on the coarse lattice if forwards then use the forwards links
		UV[s_col*fineSpin+s][ic] +=
		  arg.U(dim + (dir == QUDA_FORWARDS ? 4 : 0), parity, x_cb, s, s_col, ic, jc) *
		  W((parity+1)&1, y_cb, s_col, jc, ic_c);
	      } // which chiral block
	    }
	  }  //Fine color columns
	}  //Fine color rows
      }  //Fine Spin

    }


    for(int s = 0; s < uvSpin; s++) {
      for(int c = 0; c < fineColor; c++) {
	arg.UV(parity,x_cb,s,c,ic_c) = UV[s][c];
      }
    }


  } // computeUV

  template<bool from_coarse, typename Float, int dim, QudaDirection dir, int fineSpin, int fineColor, int coarseSpin, int coarseColor, typename Arg>
  void ComputeUVCPU(Arg &arg) {

    for (int parity=0; parity<2; parity++) {
      for (int x_cb=0; x_cb<arg.fineVolumeCB; x_cb++) {
	for (int ic_c=0; ic_c < coarseColor; ic_c++) // coarse color
	  if (dir == QUDA_FORWARDS) // only for preconditioned clover is V != AV
	    computeUV<from_coarse,Float,dim,dir,fineSpin,fineColor,coarseSpin,coarseColor>(arg, arg.V, parity, x_cb, ic_c);
	  else
	    computeUV<from_coarse,Float,dim,dir,fineSpin,fineColor,coarseSpin,coarseColor>(arg, arg.AV, parity, x_cb, ic_c);
      } // c/b volume
    }   // parity
  }

  template<bool from_coarse, typename Float, int dim, QudaDirection dir, int fineSpin, int fineColor, int coarseSpin, int coarseColor, typename Arg>
  __global__ void ComputeUVGPU(Arg arg) {
    int x_cb = blockDim.x*blockIdx.x + threadIdx.x;
    if (x_cb >= arg.fineVolumeCB) return;

    int parity = blockDim.y*blockIdx.y + threadIdx.y;
    int ic_c = blockDim.z*blockIdx.z + threadIdx.z; // coarse color
    if (ic_c >= coarseColor) return;
    if (dir == QUDA_FORWARDS) // only for preconditioned clover is V != AV
      computeUV<from_coarse,Float,dim,dir,fineSpin,fineColor,coarseSpin,coarseColor>(arg, arg.V, parity, x_cb, ic_c);
    else
      computeUV<from_coarse,Float,dim,dir,fineSpin,fineColor,coarseSpin,coarseColor>(arg, arg.AV, parity, x_cb, ic_c);
  }

  /**
     Calculates the matrix A V^{s,c'}(x) = \sum_c A^{c}(x) * V^{s,c}(x)
     Where: s = fine spin, c' = coarse color, c = fine color
  */
  template<typename Float, int fineSpin, int fineColor, int coarseColor, typename Arg>
  __device__ __host__ inline void computeAV(Arg &arg, int parity, int x_cb, int ic_c) {

    complex<Float> AV[fineSpin][fineColor];

    for(int s = 0; s < fineSpin; s++) {
      for(int c = 0; c < fineColor; c++) {
	AV[s][c] = static_cast<Float>(0.0);
      }
    }

    for(int s = 0; s < fineSpin; s++) {  //Fine Spin
      const int s_c = arg.spin_map(s); // Coarse spin

      //On the fine lattice, the clover field is chirally blocked, so loop over rows/columns
      //in the same chiral block.
      for(int s_col = s_c*arg.spin_bs; s_col < (s_c+1)*arg.spin_bs; s_col++) { //Loop over fine spin column

	for(int ic = 0; ic < fineColor; ic++) { //Fine Color rows of gauge field
	  for(int jc = 0; jc < fineColor; jc++) {  //Fine Color columns of gauge field
	    AV[s][ic] += arg.Cinv(0, parity, x_cb, s, s_col, ic, jc) * arg.V(parity, x_cb, s_col, jc, ic_c);
	  }  //Fine color columns
	}  //Fine color rows
      }
    } //Fine Spin

    for (int s=0; s<fineSpin; s++) {
      for (int ic=0; ic<fineColor; ic++) {
	arg.AV(parity, x_cb, s, ic, ic_c) = AV[s][ic];
      }
    }

  } // computeAV

  template<typename Float, int fineSpin, int fineColor, int coarseColor, typename Arg>
  void ComputeAVCPU(Arg &arg) {
    for (int parity=0; parity<2; parity++) {
      for (int x_cb=0; x_cb<arg.fineVolumeCB; x_cb++) {
	for (int ic_c=0; ic_c < coarseColor; ic_c++) // coarse color
	  computeAV<Float,fineSpin,fineColor,coarseColor,Arg>(arg, parity, x_cb, ic_c);
      } // c/b volume
    }   // parity
  }

  template<typename Float, int fineSpin, int fineColor, int coarseColor, typename Arg>
  __global__ void ComputeAVGPU(Arg arg) {
    int x_cb = blockDim.x*blockIdx.x + threadIdx.x;
    if (x_cb >= arg.fineVolumeCB) return;

    int parity = blockDim.y*blockIdx.y + threadIdx.y;
    int ic_c = blockDim.z*blockIdx.z + threadIdx.z; // coarse color
    if (ic_c >= coarseColor) return;
    computeAV<Float,fineSpin,fineColor,coarseColor,Arg>(arg, parity, x_cb, ic_c);
  }

  /**
     Calculates the matrix A V^{s,c'}(x) = \sum_c A^{c}(x) * V^{s,c}(x) for twisted-mass fermions
     Where: s = fine spin, c' = coarse color, c = fine color
  */
  template<typename Float, int fineSpin, int fineColor, int coarseColor, typename Arg>
  __device__ __host__ inline void computeTMAV(Arg &arg, int parity, int x_cb, int v) {

    complex<Float> fp(1./(1.+arg.mu*arg.mu),-arg.mu/(1.+arg.mu*arg.mu));
    complex<Float> fm(1./(1.+arg.mu*arg.mu),+arg.mu/(1.+arg.mu*arg.mu));

    for(int s = 0; s < fineSpin/2; s++) {
      for(int c = 0; c < fineColor; c++) {
	arg.AV(parity,x_cb,s,c,v) = arg.V(parity,x_cb,s,c,v)*fp;
      }
    }

    for(int s = fineSpin/2; s < fineSpin; s++) {
      for(int c = 0; c < fineColor; c++) {
	arg.AV(parity,x_cb,s,c,v) = arg.V(parity,x_cb,s,c,v)*fm;
      }
    }

  } // computeTMAV

  template<typename Float, int fineSpin, int fineColor, int coarseColor, typename Arg>
  void ComputeTMAVCPU(Arg &arg) {
    for (int parity=0; parity<2; parity++) {
      for (int x_cb=0; x_cb<arg.fineVolumeCB; x_cb++) {
	for (int v=0; v<coarseColor; v++) // coarse color
	  computeTMAV<Float,fineSpin,fineColor,coarseColor,Arg>(arg, parity, x_cb, v);
      } // c/b volume
    }   // parity
  }

  template<typename Float, int fineSpin, int fineColor, int coarseColor, typename Arg>
  __global__ void ComputeTMAVGPU(Arg arg) {
    int x_cb = blockDim.x*blockIdx.x + threadIdx.x;
    if (x_cb >= arg.fineVolumeCB) return;

    int parity = blockDim.y*blockIdx.y + threadIdx.y;
    int v = blockDim.z*blockIdx.z + threadIdx.z; // coarse color
    if (v >= coarseColor) return;

    computeTMAV<Float,fineSpin,fineColor,coarseColor,Arg>(arg, parity, x_cb, v);
  }

#ifdef DYNAMIC_CLOVER
  #ifdef UGLY_DYNCLOV
    #include<dyninv_clover_mg.cuh>
  #else

  template<typename Float, int fineSpin, int fineColor, int coarseColor, typename Arg>
  __device__ __host__ inline void applyInvClover(Arg &arg, int parity, int x_cb) {
    /* Applies the inverse of the clover term squared plus mu2 to the spinor */
    /* Compute (T^2 + mu2) first, then invert */
    /* We proceed by chiral blocks */

    for (int ch = 0; ch < 2; ch++) {	/* Loop over chiral blocks */
      Float diag[6], tmp[6];
      complex<Float> tri[15];	/* Off-diagonal components of the inverse clover term */

      /*	This macro avoid the infinitely long expansion of the tri products	*/

      #define Cl(s1,c1,s2,c2) (arg.C(0, parity, x_cb, s1+2*ch, s2+2*ch, c1, c2))

      tri[0]  = Cl(0,1,0,0)*Cl(0,0,0,0).real() + Cl(0,1,0,1)*Cl(0,1,0,0) + Cl(0,1,0,2)*Cl(0,2,0,0) + Cl(0,1,1,0)*Cl(1,0,0,0) + Cl(0,1,1,1)*Cl(1,1,0,0) + Cl(0,1,1,2)*Cl(1,2,0,0);
      tri[1]  = Cl(0,2,0,0)*Cl(0,0,0,0).real() + Cl(0,2,0,2)*Cl(0,2,0,0) + Cl(0,2,0,1)*Cl(0,1,0,0) + Cl(0,2,1,0)*Cl(1,0,0,0) + Cl(0,2,1,1)*Cl(1,1,0,0) + Cl(0,2,1,2)*Cl(1,2,0,0);
      tri[3]  = Cl(1,0,0,0)*Cl(0,0,0,0).real() + Cl(1,0,1,0)*Cl(1,0,0,0) + Cl(1,0,0,1)*Cl(0,1,0,0) + Cl(1,0,0,2)*Cl(0,2,0,0) + Cl(1,0,1,1)*Cl(1,1,0,0) + Cl(1,0,1,2)*Cl(1,2,0,0);
      tri[6]  = Cl(1,1,0,0)*Cl(0,0,0,0).real() + Cl(1,1,1,1)*Cl(1,1,0,0) + Cl(1,1,0,1)*Cl(0,1,0,0) + Cl(1,1,0,2)*Cl(0,2,0,0) + Cl(1,1,1,0)*Cl(1,0,0,0) + Cl(1,1,1,2)*Cl(1,2,0,0);
      tri[10] = Cl(1,2,0,0)*Cl(0,0,0,0).real() + Cl(1,2,1,2)*Cl(1,2,0,0) + Cl(1,2,0,1)*Cl(0,1,0,0) + Cl(1,2,0,2)*Cl(0,2,0,0) + Cl(1,2,1,0)*Cl(1,0,0,0) + Cl(1,2,1,1)*Cl(1,1,0,0);

      tri[2]  = Cl(0,2,0,1)*Cl(0,1,0,1).real() + Cl(0,2,0,2)*Cl(0,2,0,1) + Cl(0,2,0,0)*Cl(0,0,0,1) + Cl(0,2,1,0)*Cl(1,0,0,1) + Cl(0,2,1,1)*Cl(1,1,0,1) + Cl(0,2,1,2)*Cl(1,2,0,1);
      tri[4]  = Cl(1,0,0,1)*Cl(0,1,0,1).real() + Cl(1,0,1,0)*Cl(1,0,0,1) + Cl(1,0,0,0)*Cl(0,0,0,1) + Cl(1,0,0,2)*Cl(0,2,0,1) + Cl(1,0,1,1)*Cl(1,1,0,1) + Cl(1,0,1,2)*Cl(1,2,0,1);
      tri[7]  = Cl(1,1,0,1)*Cl(0,1,0,1).real() + Cl(1,1,1,1)*Cl(1,1,0,1) + Cl(1,1,0,0)*Cl(0,0,0,1) + Cl(1,1,0,2)*Cl(0,2,0,1) + Cl(1,1,1,0)*Cl(1,0,0,1) + Cl(1,1,1,2)*Cl(1,2,0,1);
      tri[11] = Cl(1,2,0,1)*Cl(0,1,0,1).real() + Cl(1,2,1,2)*Cl(1,2,0,1) + Cl(1,2,0,0)*Cl(0,0,0,1) + Cl(1,2,0,2)*Cl(0,2,0,1) + Cl(1,2,1,0)*Cl(1,0,0,1) + Cl(1,2,1,1)*Cl(1,1,0,1);

      tri[5]  = Cl(1,0,0,2)*Cl(0,2,0,2).real() + Cl(1,0,1,0)*Cl(1,0,0,2) + Cl(1,0,0,0)*Cl(0,0,0,2) + Cl(1,0,0,1)*Cl(0,1,0,2) + Cl(1,0,1,1)*Cl(1,1,0,2) + Cl(1,0,1,2)*Cl(1,2,0,2);
      tri[8]  = Cl(1,1,0,2)*Cl(0,2,0,2).real() + Cl(1,1,1,1)*Cl(1,1,0,2) + Cl(1,1,0,0)*Cl(0,0,0,2) + Cl(1,1,0,1)*Cl(0,1,0,2) + Cl(1,1,1,0)*Cl(1,0,0,2) + Cl(1,1,1,2)*Cl(1,2,0,2);
      tri[12] = Cl(1,2,0,2)*Cl(0,2,0,2).real() + Cl(1,2,1,2)*Cl(1,2,0,2) + Cl(1,2,0,0)*Cl(0,0,0,2) + Cl(1,2,0,1)*Cl(0,1,0,2) + Cl(1,2,1,0)*Cl(1,0,0,2) + Cl(1,2,1,1)*Cl(1,1,0,2);

      tri[9]  = Cl(1,1,1,0)*Cl(1,0,1,0).real() + Cl(1,1,1,1)*Cl(1,1,1,0) + Cl(1,1,0,0)*Cl(0,0,1,0) + Cl(1,1,0,1)*Cl(0,1,1,0) + Cl(1,1,0,2)*Cl(0,2,1,0) + Cl(1,1,1,2)*Cl(1,2,1,0);
      tri[13] = Cl(1,2,1,0)*Cl(1,0,1,0).real() + Cl(1,2,1,2)*Cl(1,2,1,0) + Cl(1,2,0,0)*Cl(0,0,1,0) + Cl(1,2,0,1)*Cl(0,1,1,0) + Cl(1,2,0,2)*Cl(0,2,1,0) + Cl(1,2,1,1)*Cl(1,1,1,0);
      tri[14] = Cl(1,2,1,1)*Cl(1,1,1,1).real() + Cl(1,2,1,2)*Cl(1,2,1,1) + Cl(1,2,0,0)*Cl(0,0,1,1) + Cl(1,2,0,1)*Cl(0,1,1,1) + Cl(1,2,0,2)*Cl(0,2,1,1) + Cl(1,2,1,0)*Cl(1,0,1,1);

      diag[0] = arg.mu*arg.mu + Cl(0,0,0,0).real()*Cl(0,0,0,0).real() + norm(Cl(0,1,0,0)) + norm(Cl(0,2,0,0)) + norm(Cl(1,0,0,0)) + norm(Cl(1,1,0,0)) + norm(Cl(1,2,0,0));
      diag[1] = arg.mu*arg.mu + Cl(0,1,0,1).real()*Cl(0,1,0,1).real() + norm(Cl(0,0,0,1)) + norm(Cl(0,2,0,1)) + norm(Cl(1,0,0,1)) + norm(Cl(1,1,0,1)) + norm(Cl(1,2,0,1));
      diag[2] = arg.mu*arg.mu + Cl(0,2,0,2).real()*Cl(0,2,0,2).real() + norm(Cl(0,0,0,2)) + norm(Cl(0,1,0,2)) + norm(Cl(1,0,0,2)) + norm(Cl(1,1,0,2)) + norm(Cl(1,2,0,2));
      diag[3] = arg.mu*arg.mu + Cl(1,0,1,0).real()*Cl(1,0,1,0).real() + norm(Cl(0,0,1,0)) + norm(Cl(0,1,1,0)) + norm(Cl(0,2,1,0)) + norm(Cl(1,1,1,0)) + norm(Cl(1,2,1,0));
      diag[4] = arg.mu*arg.mu + Cl(1,1,1,1).real()*Cl(1,1,1,1).real() + norm(Cl(0,0,1,1)) + norm(Cl(0,1,1,1)) + norm(Cl(0,2,1,1)) + norm(Cl(1,0,1,1)) + norm(Cl(1,2,1,1));
      diag[5] = arg.mu*arg.mu + Cl(1,2,1,2).real()*Cl(1,2,1,2).real() + norm(Cl(0,0,1,2)) + norm(Cl(0,1,1,2)) + norm(Cl(0,2,1,2)) + norm(Cl(1,0,1,2)) + norm(Cl(1,1,1,2));

      #undef Cl

      /*	INVERSION STARTS	*/

      for (int j=0; j<6; j++) {
        diag[j] = sqrt(diag[j]);
        tmp[j] = 1./diag[j];

        for (int k=j+1; k<6; k++) {
          int kj = k*(k-1)/2+j;
          tri[kj] *= tmp[j];
        }

        for(int k=j+1;k<6;k++){
          int kj=k*(k-1)/2+j;
          diag[k] -= (tri[kj] * conj(tri[kj])).real();
          for(int l=k+1;l<6;l++){
            int lj=l*(l-1)/2+j;
            int lk=l*(l-1)/2+k;
            tri[lk] -= tri[lj] * conj(tri[kj]);
          }
        }
      }

      /* Now use forward and backward substitution to construct inverse */
      complex<Float> v1[6];
      for (int k=0;k<6;k++) {
        for(int l=0;l<k;l++) v1[l] = complex<Float>(0.0, 0.0);

        /* Forward substitute */
        v1[k] = complex<Float>(tmp[k], 0.0);
        for(int l=k+1;l<6;l++){
          complex<Float> sum = complex<Float>(0.0, 0.0);
          for(int j=k;j<l;j++){
            int lj=l*(l-1)/2+j;
            sum -= tri[lj] * v1[j];
          }
          v1[l] = sum * tmp[l];
        }

        /* Backward substitute */
        v1[5] = v1[5] * tmp[5];
        for(int l=4;l>=k;l--){
          complex<Float> sum = v1[l];
          for(int j=l+1;j<6;j++){
            int jl=j*(j-1)/2+l;
            sum -= conj(tri[jl]) * v1[j];
          }
          v1[l] = sum * tmp[l];
        }

        /* Overwrite column k */
        diag[k] = v1[k].real();
        for(int l=k+1;l<6;l++){
          int lk=l*(l-1)/2+k;
          tri[lk] = v1[l];
        }
      }

      /*	Calculate the product for the current chiral block	*/

      //Then we calculate AV = Cinv UV, so  [AV = (C^2 + mu^2)^{-1} (Clover -/+ i mu)·Vector]
      //for in twisted-clover fermions, Cinv keeps (C^2 + mu^2)^{-1}

      for(int ic_c = 0; ic_c < coarseColor; ic_c++) {  // Coarse Color
	for (int j=0; j<(fineSpin/2)*fineColor; j++) {	// This won't work for anything different than fineColor = 3, fineSpin = 4
	  int s = j / fineColor, ic = j % fineColor;

	  arg.AV(parity, x_cb, s+2*ch, ic, ic_c) += diag[j] * arg.UV(parity, x_cb, s+2*ch, ic, ic_c);	// Diagonal clover

	  for (int k=0; k<j; k++) {
	    const int jk = j*(j-1)/2 + k;
	    const int s_col = k / fineColor, jc = k % fineColor;

	    arg.AV(parity, x_cb, s+2*ch, ic, ic_c) += tri[jk] * arg.UV(parity, x_cb, s_col+2*ch, jc, ic_c); // Off-diagonal
	  }

	  for (int k=j+1; k<(fineSpin/2)*fineColor; k++) {
	    int kj = k*(k-1)/2 + j;
	    int s_col = k / fineColor, jc = k % fineColor;

	    arg.AV(parity, x_cb, s+2*ch, ic, ic_c) += conj(tri[kj]) * arg.UV(parity, x_cb, s_col+2*ch, jc, ic_c); // Off-diagonal
	  }
	}
      }	// Coarse color
    } // Chirality
  }

  #endif // UGLY_DYNCLOV
#endif // DYNAMIC_CLOVER

  /**
     Calculates the matrix A V^{s,c'}(x) = \sum_c A^{c}(x) * V^{s,c}(x) for twisted-clover fermions
     Where: s = fine spin, c' = coarse color, c = fine color
  */
  template<typename Float, int fineSpin, int fineColor, int coarseColor, typename Arg>
  __device__ __host__ inline void computeTMCAV(Arg &arg, int parity, int x_cb) {

    complex<Float> mu(0.,arg.mu);
    complex<Float> UV[fineSpin][fineColor][coarseColor];

    for (int s = 0; s < fineSpin; s++)
      for (int c = 0; c < fineColor; c++)
	for (int v = 0; v < coarseColor; v++)
	  UV[s][c][v] = static_cast<Float>(0.0);

    //First we store in UV the product [(Clover -/+ i mu)·Vector]
    for(int s = 0; s < fineSpin; s++) {  //Fine Spin
      const int s_c = arg.spin_map(s); // Coarse Spin

      //On the fine lattice, the clover field is chirally blocked, so loop over rows/columns
      //in the same chiral block.
      for(int s_col = s_c*arg.spin_bs; s_col < (s_c+1)*arg.spin_bs; s_col++) { //Loop over fine spin column

	for(int ic_c = 0; ic_c < coarseColor; ic_c++) {  //Coarse Color
	  for(int ic = 0; ic < fineColor; ic++) { //Fine Color rows of gauge field
	    for(int jc = 0; jc < fineColor; jc++) {  //Fine Color columns of gauge field
	      UV[s][ic][ic_c] += arg.C(0, parity, x_cb, s, s_col, ic, jc) * arg.V(parity, x_cb, s_col, jc, ic_c);
	    }  //Fine color columns
	  }  //Fine color rows
	} //Coarse color
      }
    } //Fine Spin

    for(int s = 0; s < fineSpin/2; s++) {  //Fine Spin
      for(int ic_c = 0; ic_c < coarseColor; ic_c++) {  //Coarse Color
	for(int ic = 0; ic < fineColor; ic++) { //Fine Color
	  UV[s][ic][ic_c] -= mu * arg.V(parity, x_cb, s, ic, ic_c);
	}  //Fine color
      } //Coarse color
    } //Fine Spin

    for(int s = fineSpin/2; s < fineSpin; s++) {  //Fine Spin
      for(int ic_c = 0; ic_c < coarseColor; ic_c++) {  //Coarse Color
	for(int ic = 0; ic < fineColor; ic++) { //Fine Color
	  UV[s][ic][ic_c] += mu * arg.V(parity, x_cb, s, ic, ic_c);
	}  //Fine color
      } //Coarse color
    } //Fine Spin

    for (int s = 0; s < fineSpin; s++)
      for (int c = 0; c < fineColor; c++)
	for (int v = 0; v < coarseColor; v++)
	  arg.AV(parity,x_cb,s,c,v) = static_cast<Float>(0.0);

#ifndef	DYNAMIC_CLOVER
    //Then we calculate AV = Cinv UV, so  [AV = (C^2 + mu^2)^{-1} (Clover -/+ i mu)·Vector]
    //for in twisted-clover fermions, Cinv keeps (C^2 + mu^2)^{-1}
    for(int s = 0; s < fineSpin; s++) {  //Fine Spin
      const int s_c = arg.spin_map(s); // Coarse Spin

      //On the fine lattice, the clover field is chirally blocked, so loop over rows/columns
      //in the same chiral block.
      for(int s_col = s_c*arg.spin_bs; s_col < (s_c+1)*arg.spin_bs; s_col++) { //Loop over fine spin column

	for(int ic_c = 0; ic_c < coarseColor; ic_c++) {  //Coarse Color
	  for(int ic = 0; ic < fineColor; ic++) { //Fine Color rows of gauge field
	    for(int jc = 0; jc < fineColor; jc++) {  //Fine Color columns of gauge field
	      arg.AV(parity, x_cb, s, ic, ic_c) +=
		arg.Cinv(0, parity, x_cb, s, s_col, ic, jc) * UV[s_col][jc][ic_c];
	    }  //Fine color columns
	  }  //Fine color rows
	} //Coarse color
      }
    } //Fine Spin
#else
    applyInvClover<Float,fineSpin,fineColor,coarseColor,Arg>(arg, parity, x_cb);
#endif
  } // computeTMCAV

  template<typename Float, int fineSpin, int fineColor, int coarseColor, typename Arg>
  void ComputeTMCAVCPU(Arg &arg) {
    for (int parity=0; parity<2; parity++) {
      for (int x_cb=0; x_cb<arg.fineVolumeCB; x_cb++) {
	computeTMCAV<Float,fineSpin,fineColor,coarseColor,Arg>(arg, parity, x_cb);
      } // c/b volume
    }   // parity
  }

  template<typename Float, int fineSpin, int fineColor, int coarseColor, typename Arg>
  __global__ void ComputeTMCAVGPU(Arg arg) {
    int x_cb = blockDim.x*blockIdx.x + threadIdx.x;
    if (x_cb >= arg.fineVolumeCB) return;

    int parity = blockDim.y*blockIdx.y + threadIdx.y;
    computeTMCAV<Float,fineSpin,fineColor,coarseColor,Arg>(arg, parity, x_cb);
  }

  /**
     @brief Do a single (AV)^\dagger * UV product, where for preconditioned
     clover, AV correspond to the clover inverse multiplied by the
     packed null space vectors, else AV is simply the packed null
     space vectors.

     @param[out] vuv Result array
     @param[in,out] arg Arg storing the fields and parameters
     @param[in] Fine grid parity we're working on
     @param[in] x_cb Checkboarded x dimension
   */
  template <bool from_coarse, typename Float, int dim, QudaDirection dir, int fineSpin, int fineColor, int coarseSpin, int coarseColor, typename Arg, typename Gamma>
  __device__ __host__ inline void multiplyVUV(complex<Float> vuv[], const Arg &arg, const Gamma &gamma, int parity, int x_cb, int ic_c, int jc_c) {

#pragma unroll
    for (int i=0; i<coarseSpin*coarseSpin; i++) vuv[i] = 0.0;

    if (!from_coarse) { // fine grid is top level

#pragma unroll
      for (int s = 0; s < fineSpin; s++) { //Loop over fine spin

	//Spin part of the color matrix.  Will always consist
	//of two terms - diagonal and off-diagonal part of
	//P_mu = (1+/-\gamma_mu)

	const int s_c_row = arg.spin_map(s); // Coarse spin row index

	//Use Gamma to calculate off-diagonal coupling and
	//column index.  Diagonal coupling is always 1.
	// If computing the backwards (forwards) direction link then
	// we desire the positive (negative) projector

	int s_col;
	const complex<Float> coupling = gamma.getrowelem(s, s_col);
	const int s_c_col = arg.spin_map(s_col); // Coarse spin col index

#pragma unroll
	for (int ic = 0; ic < fineColor; ic++) { //Sum over fine color
          if (dir == QUDA_BACKWARDS) {
            // here UV is really UAV
	    //Diagonal Spin
	    vuv[s_c_row*coarseSpin+s_c_row] += conj(arg.V(parity, x_cb, s, ic, ic_c)) * arg.UV(parity, x_cb, s, ic, jc_c);

	    //Off-diagonal Spin (backward link / positive projector applied)
	    vuv[s_c_row*coarseSpin+s_c_col] += coupling * conj(arg.V(parity, x_cb, s, ic, ic_c)) * arg.UV(parity, x_cb, s_col, ic, jc_c);
	  } else {
	    //Diagonal Spin
	    vuv[s_c_row*coarseSpin+s_c_row] += conj(arg.AV(parity, x_cb, s, ic, ic_c)) * arg.UV(parity, x_cb, s, ic, jc_c);

	    //Off-diagonal Spin (forward link / negative projector applied)
	    vuv[s_c_row*coarseSpin+s_c_col] -= coupling * conj(arg.AV(parity, x_cb, s, ic, ic_c)) * arg.UV(parity, x_cb, s_col, ic, jc_c);
	  }
	} //Fine color
      }

    } else { // fine grid operator is a coarse operator

#pragma unroll
      for (int s_col=0; s_col<fineSpin; s_col++) { // which chiral block
#pragma unroll
	for (int s = 0; s < fineSpin; s++) {
#pragma unroll
	  for(int ic = 0; ic < fineColor; ic++) { //Sum over fine color
	    vuv[s*coarseSpin+s_col] += conj(arg.AV(parity, x_cb, s, ic, ic_c)) * arg.UV(parity, x_cb, s_col*fineSpin+s, ic, jc_c);
	  } //Fine color
	} //Fine spin
      }

    } // from_coarse

  }

#ifndef SWIZZLE
  template<typename Arg>
  __device__ __host__ inline int virtualThreadIdx(const Arg &arg) {
    constexpr int warp_size = 32;
    int warp_id = threadIdx.x / warp_size;
    int warp_lane = threadIdx.x % warp_size;
    int tx = warp_id * (warp_size / arg.aggregates_per_block) + warp_lane / arg.aggregates_per_block;
    return tx;
  }

  template<typename Arg>
  __device__ __host__ inline int virtualBlockDim(const Arg &arg) {
    int block_dim_x = blockDim.x / arg.aggregates_per_block;
    return block_dim_x;
  }

  template<typename Arg>
  __device__ __host__ inline int coarseIndex(const Arg &arg) {
    constexpr int warp_size = 32;
    int warp_lane = threadIdx.x % warp_size;
    int x_coarse = blockIdx.x*arg.aggregates_per_block + warp_lane % arg.aggregates_per_block;
    return x_coarse;
  }

#else
  template<typename Arg>
  __device__ __host__ inline int virtualThreadIdx(const Arg &arg) { return threadIdx.x; }

  template<typename Arg>
  __device__ __host__ inline int virtualBlockDim(const Arg &arg) { return blockDim.x; }

  template<typename Arg>
  __device__ __host__ inline int coarseIndex(const Arg &arg) {
    // the portion of the grid that is exactly divisible by the number of SMs
    const int gridp = gridDim.x - gridDim.x % arg.swizzle;

    int x_coarse = blockIdx.x;
    if (blockIdx.x < gridp) {
      // this is the portion of the block that we are going to transpose
      const int i = blockIdx.x % arg.swizzle;
      const int j = blockIdx.x / arg.swizzle;

      // tranpose the coordinates
      x_coarse = i * (gridp / arg.swizzle) + j;
    }
    return x_coarse;
  }
#endif

  template<bool from_coarse, typename Float, int dim, QudaDirection dir, int fineSpin, int fineColor, int coarseSpin, int coarseColor, typename Arg, typename Gamma>
  __device__ __host__ void computeVUV(Arg &arg, const Gamma &gamma, int parity, int x_cb, int c_row, int c_col, int parity_coarse_, int coarse_x_cb_) {

    constexpr int nDim = 4;
    int coord[QUDA_MAX_DIM];
    int coord_coarse[QUDA_MAX_DIM];

    getCoords(coord, x_cb, arg.x_size, parity);
    for(int d = 0; d < nDim; d++) coord_coarse[d] = coord[d]/arg.geo_bs[d];

    //Check to see if we are on the edge of a block.  If adjacent site
    //is in same block, M = X, else M = Y
    const bool isDiagonal = ((coord[dim]+1)%arg.x_size[dim])/arg.geo_bs[dim] == coord_coarse[dim] ? true : false;

#if defined(SHARED_ATOMIC) && __CUDA_ARCH__
    int coarse_parity = parity_coarse_;
    int coarse_x_cb = coarse_x_cb_;
#else
    int coarse_parity = 0;
    for (int d=0; d<nDim; d++) coarse_parity += coord_coarse[d];
    coarse_parity &= 1;
    coord_coarse[0] /= 2;
    int coarse_x_cb = ((coord_coarse[3]*arg.xc_size[2]+coord_coarse[2])*arg.xc_size[1]+coord_coarse[1])*(arg.xc_size[0]/2) + coord_coarse[0];
#endif

    complex<Float> vuv[coarseSpin*coarseSpin];
    multiplyVUV<from_coarse,Float,dim,dir,fineSpin,fineColor,coarseSpin,coarseColor,Arg>(vuv, arg, gamma, parity, x_cb, c_row, c_col);

    constexpr int dim_index = (dir == QUDA_BACKWARDS) ? dim : dim + 4;
#if defined(SHARED_ATOMIC) && __CUDA_ARCH__
    __shared__ complex<storeType> X[4][coarseSpin][coarseSpin];
    __shared__ complex<storeType> Y[4][coarseSpin][coarseSpin];
    int x_ = coarse_x_cb%arg.aggregates_per_block;

    if (virtualThreadIdx(arg) == 0 && threadIdx.y == 0) {
      for (int s_row = 0; s_row<coarseSpin; s_row++) for (int s_col = 0; s_col<coarseSpin; s_col++)
	{ Y[x_][s_row][s_col] = 0; X[x_][s_row][s_col] = 0; }
    }

    __syncthreads();

    if (!isDiagonal) {
#pragma unroll
      for (int s_row = 0; s_row < coarseSpin; s_row++) { // Chiral row block
#pragma unroll
	for (int s_col = 0; s_col < coarseSpin; s_col++) { // Chiral column block
	  if (gauge::fixed_point<Float,storeType>()) {
	    Float scale = arg.Y_atomic.accessor.scale;
	    complex<storeType> a(round(scale * vuv[s_row*coarseSpin+s_col].real()),
				 round(scale * vuv[s_row*coarseSpin+s_col].imag()));
	    atomicAdd(&Y[x_][s_row][s_col],a);
	  } else {
	    atomicAdd(&Y[x_][s_row][s_col],reinterpret_cast<complex<storeType>*>(vuv)[s_row*coarseSpin+s_col]);
	  }
	}
      }
    } else {
#pragma unroll
      for (int s_row = 0; s_row < coarseSpin; s_row++) { // Chiral row block
#pragma unroll
	for (int s_col = 0; s_col < coarseSpin; s_col++) { // Chiral column block
	  if (gauge::fixed_point<Float,storeType>()) {
	    Float scale = arg.X_atomic.accessor.scale;
	    complex<storeType> a(round(scale * vuv[s_row*coarseSpin+s_col].real()),
				 round(scale * vuv[s_row*coarseSpin+s_col].imag()));
	    atomicAdd(&X[x_][s_row][s_col],a);
	  } else {
	    atomicAdd(&X[x_][s_row][s_col],reinterpret_cast<complex<storeType>*>(vuv)[s_row*coarseSpin+s_col]);
	  }
	}
      }
    }

    __syncthreads();

    if (virtualThreadIdx(arg)==0 && threadIdx.y==0) {

#pragma unroll
      for (int s_row = 0; s_row < coarseSpin; s_row++) { // Chiral row block
#pragma unroll
	for (int s_col = 0; s_col < coarseSpin; s_col++) { // Chiral column block
	  arg.Y_atomic(dim_index,coarse_parity,coarse_x_cb,s_row,s_col,c_row,c_col) = Y[x_][s_row][s_col];
	}
      }

      auto &X_ = (dir == QUDA_BACKWARDS) ? arg.X_atomic : arg.Xinv_atomic;
#pragma unroll
      for (int s_row = 0; s_row < coarseSpin; s_row++) { // Chiral row block
#pragma unroll
	for (int s_col = 0; s_col < coarseSpin; s_col++) { // Chiral column block
	  X_(0,coarse_parity,coarse_x_cb,s_row,s_col,c_row,c_col) += X[x_][s_row][s_col];
	}
      }
    }

#else

    if (!isDiagonal) {
#pragma unroll
      for (int s_row = 0; s_row < coarseSpin; s_row++) { // Chiral row block
#pragma unroll
	for (int s_col = 0; s_col < coarseSpin; s_col++) { // Chiral column block
	  arg.Y_atomic.atomicAdd(dim_index,coarse_parity,coarse_x_cb,s_row,s_col,c_row,c_col,vuv[s_row*coarseSpin+s_col]);
	}
      }
    } else {

      auto &X_ = (dir == QUDA_BACKWARDS) ? arg.X_atomic : arg.Xinv_atomic;
#pragma unroll
      for (int s_row = 0; s_row < coarseSpin; s_row++) { // Chiral row block
#pragma unroll
	for (int s_col = 0; s_col < coarseSpin; s_col++) { // Chiral column block
	  X_.atomicAdd(0,coarse_parity,coarse_x_cb,s_row,s_col,c_row,c_col,vuv[s_row*coarseSpin+s_col]);
	}
      }

    }
#endif

  }

  template<bool from_coarse, typename Float, int dim, QudaDirection dir, int fineSpin, int fineColor, int coarseSpin, int coarseColor, typename Arg, typename Gamma>
  void ComputeVUVCPU(Arg arg, const Gamma &gamma) {
    for (int parity=0; parity<2; parity++) {
      for (int x_cb=0; x_cb<arg.fineVolumeCB; x_cb++) { // Loop over fine volume
	for (int c_row=0; c_row<coarseColor; c_row++)
	  for (int c_col=0; c_col<coarseColor; c_col++)
	    computeVUV<from_coarse,Float,dim,dir,fineSpin,fineColor,coarseSpin,coarseColor>(arg, gamma, parity, x_cb, c_row, c_col, 0, 0);
      } // c/b volume
    } // parity
  }

  template<bool from_coarse, typename Float, int dim, QudaDirection dir, int fineSpin, int fineColor, int coarseSpin, int coarseColor, typename Arg, typename Gamma>
  __global__ void ComputeVUVGPU(Arg arg, const Gamma gamma) {

    int parity_c_col = blockDim.y*blockIdx.y + threadIdx.y;
    if (parity_c_col >= 2*coarseColor) return;

#ifdef SHARED_ATOMIC
    int c_col = parity_c_col / 2; // coarse color col index
    int parity = parity_c_col % 2;

    int block_dim_x = virtualBlockDim(arg);
    int thread_idx_x = virtualThreadIdx(arg);
    int x_coarse = coarseIndex(arg);

    int parity_coarse = x_coarse >= arg.coarseVolumeCB ? 1 : 0;
    int x_coarse_cb = x_coarse - parity_coarse*arg.coarseVolumeCB;

    // obtain fine index from this look up table
    // since both parities map to the same block, each thread block must do both parities

    // threadIdx.x - fine checkboard offset
    // threadIdx.y - fine parity offset
    // blockIdx.x  - which coarse block are we working on (optionally swizzled to improve cache efficiency)
    // assume that coarse_to_fine look up map is ordered as (coarse-block-id + fine-point-id)
    // and that fine-point-id is parity ordered

    int x_fine = arg.coarse_to_fine[ (x_coarse*2 + parity) * block_dim_x + thread_idx_x];
    int x_cb = x_fine - parity*arg.fineVolumeCB;
#else
    int x_coarse_cb = 0;
    int parity_coarse = 0;

    int x_cb = blockDim.x*blockIdx.x + threadIdx.x;
    if (x_cb >= arg.fineVolumeCB) return;

    int c_col = parity_c_col % coarseColor; // coarse color col index
    int parity = parity_c_col / coarseColor;
#endif

    int c_row = blockDim.z*blockIdx.z + threadIdx.z; // coarse color row index
    if (c_row >= coarseColor) return;

    computeVUV<from_coarse,Float,dim,dir,fineSpin,fineColor,coarseSpin,coarseColor>(arg, gamma, parity, x_cb, c_row, c_col, parity_coarse, x_coarse_cb);
  }

  /**
   * Compute the forward links from backwards links by flipping the
   * sign of the spin projector
   */
  template<typename Float, int nSpin, int nColor, typename Arg>
  __device__ __host__ void computeYreverse(Arg &arg, int parity, int x_cb, int ic_c) {
    auto &Y = arg.Y_atomic;

    for (int d=0; d<4; d++) {
      for(int s_row = 0; s_row < nSpin; s_row++) { //Spin row
	for(int s_col = 0; s_col < nSpin; s_col++) { //Spin column

	  const Float sign = (s_row == s_col) ? static_cast<Float>(1.0) : static_cast<Float>(-1.0);

	  for(int jc_c = 0; jc_c < nColor; jc_c++) { //Color column
	    Y(d+4,parity,x_cb,s_row,s_col,ic_c,jc_c) = sign*Y(d,parity,x_cb,s_row,s_col,ic_c,jc_c);
	  } //Color column
	} //Spin column
      } //Spin row

    } // dimension

  }

  template<typename Float, int nSpin, int nColor, typename Arg>
  void ComputeYReverseCPU(Arg &arg) {
    for (int parity=0; parity<2; parity++) {
      for (int x_cb=0; x_cb<arg.coarseVolumeCB; x_cb++) {
	for(int ic_c = 0; ic_c < nColor; ic_c++) { //Color row
	  computeYreverse<Float,nSpin,nColor,Arg>(arg, parity, x_cb, ic_c);
	}
      } // c/b volume
    } // parity
  }

  template<typename Float, int nSpin, int nColor, typename Arg>
  __global__ void ComputeYReverseGPU(Arg arg) {
    int x_cb = blockDim.x*blockIdx.x + threadIdx.x;
    if (x_cb >= arg.coarseVolumeCB) return;

    int ic_c = blockDim.z*blockIdx.z + threadIdx.z; // color row
    if (ic_c >= nColor) return;

    int parity = blockDim.y*blockIdx.y + threadIdx.y;
    computeYreverse<Float,nSpin,nColor,Arg>(arg, parity, x_cb, ic_c);
  }

  /**
   * Adds the reverse links to the coarse local term, which is just
   * the conjugate of the existing coarse local term but with
   * plus/minus signs for off-diagonal spin components so multiply by
   * the appropriate factor of -kappa.
   *
  */
  template<bool bidirectional, typename Float, int nSpin, int nColor, typename Arg>
  __device__ __host__ void computeCoarseLocal(Arg &arg, int parity, int x_cb)
  {
    complex<Float> Xlocal[nSpin*nSpin*nColor*nColor];

    for(int s_row = 0; s_row < nSpin; s_row++) { //Spin row
      for(int s_col = 0; s_col < nSpin; s_col++) { //Spin column

	//Copy the Hermitian conjugate term to temp location
	for(int ic_c = 0; ic_c < nColor; ic_c++) { //Color row
	  for(int jc_c = 0; jc_c < nColor; jc_c++) { //Color column
	    //Flip s_col, s_row on the rhs because of Hermitian conjugation.  Color part left untransposed.
	    Xlocal[((nSpin*s_col+s_row)*nColor+ic_c)*nColor+jc_c] = arg.X_atomic(0,parity,x_cb,s_row, s_col, ic_c, jc_c);
	  }
	}
      }
    }

    for(int s_row = 0; s_row < nSpin; s_row++) { //Spin row
      for(int s_col = 0; s_col < nSpin; s_col++) { //Spin column

	const Float sign = (s_row == s_col) ? static_cast<Float>(1.0) : static_cast<Float>(-1.0);

	for(int ic_c = 0; ic_c < nColor; ic_c++) { //Color row
	  for(int jc_c = 0; jc_c < nColor; jc_c++) { //Color column
	    if (bidirectional) {
	      // here we have forwards links in Xinv and backwards links in X
	      arg.X_atomic(0,parity,x_cb,s_row,s_col,ic_c,jc_c) =
		-arg.kappa*(arg.Xinv_atomic(0,parity,x_cb,s_row,s_col,ic_c,jc_c)
			    +conj(Xlocal[((nSpin*s_row+s_col)*nColor+jc_c)*nColor+ic_c]));
	    } else {
	      // here we have just backwards links
	      arg.X_atomic(0,parity,x_cb,s_row,s_col,ic_c,jc_c) =
		-arg.kappa*(sign*arg.X_atomic(0,parity,x_cb,s_row,s_col,ic_c,jc_c)
			    +conj(Xlocal[((nSpin*s_row+s_col)*nColor+jc_c)*nColor+ic_c]));
	    }
	  } //Color column
	} //Color row
      } //Spin column
    } //Spin row

  }

  template<bool bidirectional, typename Float, int nSpin, int nColor, typename Arg>
  void ComputeCoarseLocalCPU(Arg &arg) {
    for (int parity=0; parity<2; parity++) {
      for (int x_cb=0; x_cb<arg.coarseVolumeCB; x_cb++) {
	computeCoarseLocal<bidirectional,Float,nSpin,nColor,Arg>(arg, parity, x_cb);
      } // c/b volume
    } // parity
  }

  template<bool bidirectional, typename Float, int nSpin, int nColor, typename Arg>
  __global__ void ComputeCoarseLocalGPU(Arg arg) {
    int x_cb = blockDim.x*blockIdx.x + threadIdx.x;
    if (x_cb >= arg.coarseVolumeCB) return;

    int parity = blockDim.y*blockIdx.y + threadIdx.y;
    computeCoarseLocal<bidirectional,Float,nSpin,nColor,Arg>(arg, parity, x_cb);
  }


  template<bool from_coarse, typename Float, int fineSpin, int coarseSpin, int fineColor, int coarseColor, typename Arg>
  __device__ __host__ void computeCoarseClover(Arg &arg, int parity, int x_cb, int ic_c) {

    const int nDim = 4;

    int coord[QUDA_MAX_DIM];
    int coord_coarse[QUDA_MAX_DIM];

    getCoords(coord, x_cb, arg.x_size, parity);
    for (int d=0; d<nDim; d++) coord_coarse[d] = coord[d]/arg.geo_bs[d];

    int coarse_parity = 0;
    for (int d=0; d<nDim; d++) coarse_parity += coord_coarse[d];
    coarse_parity &= 1;
    coord_coarse[0] /= 2;
    int coarse_x_cb = ((coord_coarse[3]*arg.xc_size[2]+coord_coarse[2])*arg.xc_size[1]+coord_coarse[1])*(arg.xc_size[0]/2) + coord_coarse[0];

    coord[0] /= 2;

    complex<Float> X[coarseSpin*coarseSpin*coarseColor];
    for (int i=0; i<coarseSpin*coarseSpin*coarseColor; i++) X[i] = 0.0;

    if (!from_coarse) {
      //If Nspin = 4, then the clover term has structure C_{\mu\nu} = \gamma_{\mu\nu}C^{\mu\nu}
      for(int s = 0; s < fineSpin; s++) { //Loop over fine spin row
	const int s_c = arg.spin_map(s);
	//On the fine lattice, the clover field is chirally blocked, so loop over rows/columns
	//in the same chiral block.
	for(int s_col = s_c*arg.spin_bs; s_col < (s_c+1)*arg.spin_bs; s_col++) { //Loop over fine spin column
	  //for(int ic_c = 0; ic_c < coarseColor; ic_c++) { //Coarse Color row
	    for(int jc_c = 0; jc_c < coarseColor; jc_c++) { //Coarse Color column
	      for(int ic = 0; ic < fineColor; ic++) { //Sum over fine color row
		for(int jc = 0; jc < fineColor; jc++) {  //Sum over fine color column
		  X[ (s_c*coarseSpin + s_c)*coarseColor + jc_c] +=
		    conj(arg.V(parity, x_cb, s, ic, ic_c)) * arg.C(0, parity, x_cb, s, s_col, ic, jc) * arg.V(parity, x_cb, s_col, jc, jc_c);
		} //Fine color column
	      }  //Fine color row
	    } //Coarse Color column
	    //} //Coarse Color row
	}  //Fine spin column
      } //Fine spin
    } else {
      //If Nspin != 4, then spin structure is a dense matrix and there is now spin aggregation
      //N.B. assumes that no further spin blocking is done in this case.
      for(int s = 0; s < fineSpin; s++) { //Loop over spin row
	for(int s_col = 0; s_col < fineSpin; s_col++) { //Loop over spin column
	  //for(int ic_c = 0; ic_c < coarseColor; ic_c++) { //Coarse Color row
	    for(int jc_c = 0; jc_c <coarseColor; jc_c++) { //Coarse Color column
	      for(int ic = 0; ic < fineColor; ic++) { //Sum over fine color row
		for(int jc = 0; jc < fineColor; jc++) {  //Sum over fine color column
		  X[ (s*coarseSpin + s_col)*coarseColor + jc_c] +=
		    conj(arg.V(parity, x_cb, s, ic, ic_c)) * arg.C(0, parity, x_cb, s, s_col, ic, jc) * arg.V(parity, x_cb, s_col, jc, jc_c);
		} //Fine color column
	      }  //Fine color row
	    } //Coarse Color column
	    //} //Coarse Color row
	}  //Fine spin column
      } //Fine spin
    }

    for (int si = 0; si < coarseSpin; si++) {
      for (int sj = 0; sj < coarseSpin; sj++) {
	//for (int ic = 0; ic < coarseColor; ic++) {
	  for (int jc = 0; jc < coarseColor; jc++) {
	    arg.X_atomic.atomicAdd(0,coarse_parity,coarse_x_cb,si,sj,ic_c,jc,X[(si*coarseSpin+sj)*coarseColor+jc]);
	  }
	  //}
      }
    }

  }

  template <bool from_coarse, typename Float, int fineSpin, int coarseSpin, int fineColor, int coarseColor, typename Arg>
  void ComputeCoarseCloverCPU(Arg &arg) {
    for (int parity=0; parity<2; parity++) {
      for (int x_cb=0; x_cb<arg.fineVolumeCB; x_cb++) {
	for (int ic_c=0; ic_c<coarseColor; ic_c++) {
	  computeCoarseClover<from_coarse,Float,fineSpin,coarseSpin,fineColor,coarseColor>(arg, parity, x_cb, ic_c);
	}
      } // c/b volume
    } // parity
  }

  template <bool from_coarse, typename Float, int fineSpin, int coarseSpin, int fineColor, int coarseColor, typename Arg>
  __global__ void ComputeCoarseCloverGPU(Arg arg) {
    int x_cb = blockDim.x*blockIdx.x + threadIdx.x;
    if (x_cb >= arg.fineVolumeCB) return;
    int parity = blockDim.y*blockIdx.y + threadIdx.y;
    int ic_c = blockDim.z*blockIdx.z + threadIdx.z; // coarse color
    if (ic_c >= coarseColor) return;
    computeCoarseClover<from_coarse,Float,fineSpin,coarseSpin,fineColor,coarseColor>(arg, parity, x_cb, ic_c);
  }



  //Adds the identity matrix to the coarse local term.
  template<typename Float, int nSpin, int nColor, typename Arg>
  void AddCoarseDiagonalCPU(Arg &arg) {
    for (int parity=0; parity<2; parity++) {
      for (int x_cb=0; x_cb<arg.coarseVolumeCB; x_cb++) {
        for(int s = 0; s < nSpin; s++) { //Spin
         for(int c = 0; c < nColor; c++) { //Color
	   arg.X_atomic(0,parity,x_cb,s,s,c,c) += complex<Float>(1.0,0.0);
         } //Color
        } //Spin
      } // x_cb
    } //parity
   }


  //Adds the identity matrix to the coarse local term.
  template<typename Float, int nSpin, int nColor, typename Arg>
  __global__ void AddCoarseDiagonalGPU(Arg arg) {
    int x_cb = blockDim.x*blockIdx.x + threadIdx.x;
    if (x_cb >= arg.coarseVolumeCB) return;
    int parity = blockDim.y*blockIdx.y + threadIdx.y;

    for(int s = 0; s < nSpin; s++) { //Spin
      for(int c = 0; c < nColor; c++) { //Color
	arg.X_atomic(0,parity,x_cb,s,s,c,c) += complex<Float>(1.0,0.0);
      } //Color
    } //Spin
   }

  //Adds the twisted-mass term to the coarse local term.
  template<typename Float, int nSpin, int nColor, typename Arg>
  void AddCoarseTmDiagonalCPU(Arg &arg) {

    const complex<Float> mu(0., arg.mu*arg.mu_factor);

    for (int parity=0; parity<2; parity++) {
      for (int x_cb=0; x_cb<arg.coarseVolumeCB; x_cb++) {
	for(int s = 0; s < nSpin/2; s++) { //Spin
          for(int c = 0; c < nColor; c++) { //Color
            arg.X_atomic(0,parity,x_cb,s,s,c,c) += mu;
          } //Color
	} //Spin
	for(int s = nSpin/2; s < nSpin; s++) { //Spin
          for(int c = 0; c < nColor; c++) { //Color
            arg.X_atomic(0,parity,x_cb,s,s,c,c) -= mu;
          } //Color
	} //Spin
      } // x_cb
    } //parity
  }

  //Adds the twisted-mass term to the coarse local term.
  template<typename Float, int nSpin, int nColor, typename Arg>
  __global__ void AddCoarseTmDiagonalGPU(Arg arg) {
    int x_cb = blockDim.x*blockIdx.x + threadIdx.x;
    if (x_cb >= arg.coarseVolumeCB) return;
    int parity = blockDim.y*blockIdx.y + threadIdx.y;

    const complex<Float> mu(0., arg.mu*arg.mu_factor);

    for(int s = 0; s < nSpin/2; s++) { //Spin
      for(int ic_c = 0; ic_c < nColor; ic_c++) { //Color
       arg.X_atomic(0,parity,x_cb,s,s,ic_c,ic_c) += mu;
      } //Color
    } //Spin
    for(int s = nSpin/2; s < nSpin; s++) { //Spin
      for(int ic_c = 0; ic_c < nColor; ic_c++) { //Color
       arg.X_atomic(0,parity,x_cb,s,s,ic_c,ic_c) -= mu;
      } //Color
    } //Spin
   }

  /**
   * Convert the field from the atomic format to the required computation format, e.g. fixed point to floating point
   */
  template<typename Float, int nSpin, int nColor, typename Arg>
  __device__ __host__ void convert(Arg &arg, int parity, int x_cb, int c_row, int c_col) {

    const auto &Yin = arg.Y_atomic;
    const auto &Xin = arg.X_atomic;

    for (int d=0; d<8; d++) {
      for(int s_row = 0; s_row < nSpin; s_row++) { //Spin row
	for(int s_col = 0; s_col < nSpin; s_col++) { //Spin column
	  complex<Float> Y = Yin(d,parity,x_cb,s_row,s_col,c_row,c_col);
	  arg.Y(d,parity,x_cb,s_row,s_col,c_row,c_col) = Y;
	} //Spin column
      } //Spin row
    } // dimension

    for(int s_row = 0; s_row < nSpin; s_row++) { //Spin row
      for(int s_col = 0; s_col < nSpin; s_col++) { //Spin column
	arg.X(0,parity,x_cb,s_row,s_col,c_row,c_col) = Xin(0,parity,x_cb,s_row,s_col,c_row,c_col);
      }
    }

  }

  template<typename Float, int nSpin, int nColor, typename Arg>
  void ConvertCPU(Arg &arg) {
    for (int parity=0; parity<2; parity++) {
      for (int x_cb=0; x_cb<arg.coarseVolumeCB; x_cb++) {
	for(int c_row = 0; c_row < nColor; c_row++) { //Color row
	  for(int c_col = 0; c_col < nColor; c_col++) { //Color column
	    convert<Float,nSpin,nColor,Arg>(arg, parity, x_cb, c_row, c_col);
	  }
	}
      } // c/b volume
    } // parity
  }

  template<typename Float, int nSpin, int nColor, typename Arg>
  __global__ void ConvertGPU(Arg arg) {
    int x_cb = blockDim.x*blockIdx.x + threadIdx.x;
    if (x_cb >= arg.coarseVolumeCB) return;

    int parity_c_col = blockDim.y*blockIdx.y + threadIdx.y;
    if (parity_c_col >= 2*nColor) return;

    int c_col = parity_c_col % nColor; // color col index
    int parity = parity_c_col / nColor;

    int c_row = blockDim.z*blockIdx.z + threadIdx.z; // color row index
    if (c_row >= nColor) return;

    convert<Float,nSpin,nColor,Arg>(arg, parity, x_cb, c_row, c_col);
  }

  enum ComputeType {
    COMPUTE_UV,
    COMPUTE_AV,
    COMPUTE_TMAV,
    COMPUTE_TMCAV,
    COMPUTE_VUV,
    COMPUTE_COARSE_CLOVER,
    COMPUTE_REVERSE_Y,
    COMPUTE_COARSE_LOCAL,
    COMPUTE_DIAGONAL,
    COMPUTE_TMDIAGONAL,
    COMPUTE_CONVERT,
    COMPUTE_INVALID
  };

  template <bool from_coarse, typename Float, int fineSpin,
	    int fineColor, int coarseSpin, int coarseColor, typename Arg>
  class CalculateY : public TunableVectorYZ {
  public:

    template <int dim> using Gamma_ = Gamma<Float, QUDA_DEGRAND_ROSSI_GAMMA_BASIS, dim>;

  protected:
    Arg &arg;
    const ColorSpinorField &meta;
    GaugeField &Y;
    GaugeField &X;
    GaugeField &Xinv;

    int dim;
    QudaDirection dir;
    ComputeType type;
    bool bidirectional;

    long long flops() const
    {
      long long flops_ = 0;
      switch (type) {
      case COMPUTE_UV:
	// when fine operator is coarse take into account that the link matrix has spin dependence
	flops_ = 2l * arg.fineVolumeCB * 8 * fineSpin * coarseColor * fineColor * fineColor * (!from_coarse ? 1 : fineSpin);
	break;
      case COMPUTE_AV:
      case COMPUTE_TMAV:
	// # chiral blocks * size of chiral block * number of null space vectors
	flops_ = 2l * arg.fineVolumeCB * 8 * (fineSpin/2) * (fineSpin/2) * (fineSpin/2) * fineColor * fineColor * coarseColor;
	break;
      case COMPUTE_TMCAV:
	// # Twice chiral blocks * size of chiral block * number of null space vectors
	flops_ = 4l * arg.fineVolumeCB * 8 * (fineSpin/2) * (fineSpin/2) * (fineSpin/2) * fineColor * fineColor * coarseColor;
	break;
      case COMPUTE_VUV:
	// when the fine operator is truly fine the VUV multiplication is block sparse which halves the number of operations
	flops_ = 2l * arg.fineVolumeCB * 8 * fineSpin * fineSpin * coarseColor * coarseColor * fineColor / (!from_coarse ? coarseSpin : 1);
	break;
      case COMPUTE_COARSE_CLOVER:
	// when the fine operator is truly fine the clover multiplication is block sparse which halves the number of operations
	flops_ = 2l * arg.fineVolumeCB * 8 * fineSpin * fineSpin * coarseColor * coarseColor * fineColor * fineColor / (!from_coarse ? coarseSpin : 1);
	break;
      case COMPUTE_REVERSE_Y:
      case COMPUTE_CONVERT:
	// no floating point operations
	flops_ = 0;
	break;
      case COMPUTE_COARSE_LOCAL:
	// complex addition over all components
	flops_ = 2l * arg.coarseVolumeCB*coarseSpin*coarseSpin*coarseColor*coarseColor*2;
	break;
      case COMPUTE_DIAGONAL:
      case COMPUTE_TMDIAGONAL:
	// read addition on the diagonal
	flops_ = 2l * arg.coarseVolumeCB*coarseSpin*coarseColor;
	break;
      default:
	errorQuda("Undefined compute type %d", type);
      }
      // 2 from parity, 8 from complex
      return flops_;
    }
    long long bytes() const
    {
      long long bytes_ = 0;
      switch (type) {
      case COMPUTE_UV:
	bytes_ = arg.UV.Bytes() + arg.V.Bytes() + 2*arg.U.Bytes()*coarseColor;
	break;
      case COMPUTE_AV:
	bytes_ = arg.AV.Bytes() + arg.V.Bytes() + 2*arg.C.Bytes();
	break;
      case COMPUTE_TMAV:
	bytes_ = arg.AV.Bytes() + arg.V.Bytes();
	break;
      case COMPUTE_TMCAV:
	bytes_ = arg.AV.Bytes() + arg.V.Bytes() + arg.UV.Bytes() + 4*arg.C.Bytes(); // Two clover terms and more temporary storage
	break;
      case COMPUTE_VUV:
	bytes_ = 2*arg.Y.Bytes() + 2*arg.X.Bytes() + 2*arg.Xinv.Bytes() + arg.UV.Bytes() + arg.V.Bytes();
	break;
      case COMPUTE_COARSE_CLOVER:
	bytes_ = 2*arg.X.Bytes() + 2*arg.C.Bytes() + arg.V.Bytes(); // 2 from parity
	break;
      case COMPUTE_REVERSE_Y:
	bytes_ = 4*2*2*arg.Y.Bytes(); // 4 from direction, 2 from i/o, 2 from parity
      case COMPUTE_COARSE_LOCAL:
      case COMPUTE_DIAGONAL:
      case COMPUTE_TMDIAGONAL:
	bytes_ = 2*2*arg.X.Bytes(); // 2 from i/o, 2 from parity
	break;
      case COMPUTE_CONVERT:
	bytes_ = 2*(arg.X.Bytes() + arg.X_atomic.Bytes() + 8*(arg.Y.Bytes() + arg.Y_atomic.Bytes()));
	break;
      default:
	errorQuda("Undefined compute type %d", type);
      }
      return bytes_;
    }

    unsigned int minThreads() const {
      unsigned int threads = 0;
      switch (type) {
      case COMPUTE_UV:
      case COMPUTE_AV:
      case COMPUTE_TMAV:
      case COMPUTE_TMCAV:
      case COMPUTE_VUV:
      case COMPUTE_COARSE_CLOVER:
	threads = arg.fineVolumeCB;
	break;
      case COMPUTE_REVERSE_Y:
      case COMPUTE_COARSE_LOCAL:
      case COMPUTE_DIAGONAL:
      case COMPUTE_TMDIAGONAL:
      case COMPUTE_CONVERT:
	threads = arg.coarseVolumeCB;
	break;
      default:
	errorQuda("Undefined compute type %d", type);
      }
      return threads;
    }

    bool tuneGridDim() const { return false; } // don't tune the grid dimension

  public:
    CalculateY(Arg &arg, QudaDiracType dirac, const ColorSpinorField &meta, GaugeField &Y, GaugeField &X, GaugeField &Xinv)
      : TunableVectorYZ(2,1), arg(arg), type(COMPUTE_INVALID),
	bidirectional(dirac==QUDA_CLOVERPC_DIRAC || dirac==QUDA_COARSEPC_DIRAC || dirac==QUDA_TWISTED_MASSPC_DIRAC || dirac==QUDA_TWISTED_CLOVERPC_DIRAC ||  bidirectional_debug),
	meta(meta), Y(Y), X(X), Xinv(Xinv), dim(0), dir(QUDA_BACKWARDS)
    {
      strcpy(aux, meta.AuxString());
      strcat(aux,comm_dim_partitioned_string());
    }
    virtual ~CalculateY() { }

    void apply(const cudaStream_t &stream) {
      TuneParam tp = tuneLaunch(*this, getTuning(), QUDA_VERBOSE);

      if (meta.Location() == QUDA_CPU_FIELD_LOCATION) {

	if (type == COMPUTE_UV) {

	  if (dir == QUDA_BACKWARDS) {
	    if      (dim==0) ComputeUVCPU<from_coarse,Float,0,QUDA_BACKWARDS,fineSpin,fineColor,coarseSpin,coarseColor>(arg);
	    else if (dim==1) ComputeUVCPU<from_coarse,Float,1,QUDA_BACKWARDS,fineSpin,fineColor,coarseSpin,coarseColor>(arg);
	    else if (dim==2) ComputeUVCPU<from_coarse,Float,2,QUDA_BACKWARDS,fineSpin,fineColor,coarseSpin,coarseColor>(arg);
	    else if (dim==3) ComputeUVCPU<from_coarse,Float,3,QUDA_BACKWARDS,fineSpin,fineColor,coarseSpin,coarseColor>(arg);
	  } else if (dir == QUDA_FORWARDS) {
	    if      (dim==0) ComputeUVCPU<from_coarse,Float,0,QUDA_FORWARDS,fineSpin,fineColor,coarseSpin,coarseColor>(arg);
	    else if (dim==1) ComputeUVCPU<from_coarse,Float,1,QUDA_FORWARDS,fineSpin,fineColor,coarseSpin,coarseColor>(arg);
	    else if (dim==2) ComputeUVCPU<from_coarse,Float,2,QUDA_FORWARDS,fineSpin,fineColor,coarseSpin,coarseColor>(arg);
	    else if (dim==3) ComputeUVCPU<from_coarse,Float,3,QUDA_FORWARDS,fineSpin,fineColor,coarseSpin,coarseColor>(arg);
	  } else {
	    errorQuda("Undefined direction %d", dir);
	  }

	} else if (type == COMPUTE_AV) {

	  if (from_coarse) errorQuda("ComputeAV should only be called from the fine grid");
	  ComputeAVCPU<Float,fineSpin,fineColor,coarseColor>(arg);

	} else if (type == COMPUTE_TMAV) {

	  if (from_coarse) errorQuda("ComputeTMAV should only be called from the fine grid");
	  ComputeTMAVCPU<Float,fineSpin,fineColor,coarseColor>(arg);

	} else if (type == COMPUTE_TMCAV) {

	  if (from_coarse) errorQuda("ComputeTMCAV should only be called from the fine grid");
	  ComputeTMCAVCPU<Float,fineSpin,fineColor,coarseColor>(arg);

	} else if (type == COMPUTE_VUV) {

	  if (dir == QUDA_BACKWARDS) {
	    if      (dim==0) ComputeVUVCPU<from_coarse,Float,0,QUDA_BACKWARDS,fineSpin,fineColor,coarseSpin,coarseColor>(arg, Gamma_<0>());
	    else if (dim==1) ComputeVUVCPU<from_coarse,Float,1,QUDA_BACKWARDS,fineSpin,fineColor,coarseSpin,coarseColor>(arg, Gamma_<1>());
	    else if (dim==2) ComputeVUVCPU<from_coarse,Float,2,QUDA_BACKWARDS,fineSpin,fineColor,coarseSpin,coarseColor>(arg, Gamma_<2>());
	    else if (dim==3) ComputeVUVCPU<from_coarse,Float,3,QUDA_BACKWARDS,fineSpin,fineColor,coarseSpin,coarseColor>(arg, Gamma_<3>());
	  } else if (dir == QUDA_FORWARDS) {
	    if      (dim==0) ComputeVUVCPU<from_coarse,Float,0,QUDA_FORWARDS,fineSpin,fineColor,coarseSpin,coarseColor>(arg, Gamma_<0>());
	    else if (dim==1) ComputeVUVCPU<from_coarse,Float,1,QUDA_FORWARDS,fineSpin,fineColor,coarseSpin,coarseColor>(arg, Gamma_<1>());
	    else if (dim==2) ComputeVUVCPU<from_coarse,Float,2,QUDA_FORWARDS,fineSpin,fineColor,coarseSpin,coarseColor>(arg, Gamma_<2>());
	    else if (dim==3) ComputeVUVCPU<from_coarse,Float,3,QUDA_FORWARDS,fineSpin,fineColor,coarseSpin,coarseColor>(arg, Gamma_<3>());
	  } else {
	    errorQuda("Undefined direction %d", dir);
	  }

	} else if (type == COMPUTE_COARSE_CLOVER) {

	  ComputeCoarseCloverCPU<from_coarse,Float,fineSpin,coarseSpin,fineColor,coarseColor>(arg);

	} else if (type == COMPUTE_REVERSE_Y) {

	  ComputeYReverseCPU<Float,coarseSpin,coarseColor>(arg);

	} else if (type == COMPUTE_COARSE_LOCAL) {

	  if (bidirectional) ComputeCoarseLocalCPU<true,Float,coarseSpin,coarseColor>(arg);
	  else ComputeCoarseLocalCPU<false,Float,coarseSpin,coarseColor>(arg);

	} else if (type == COMPUTE_DIAGONAL) {

	  AddCoarseDiagonalCPU<Float,coarseSpin,coarseColor>(arg);

	} else if (type == COMPUTE_TMDIAGONAL) {

          AddCoarseTmDiagonalCPU<Float,coarseSpin,coarseColor>(arg);

	} else if (type == COMPUTE_CONVERT) {

	  ConvertCPU<Float,coarseSpin,coarseColor>(arg);

	} else {
	  errorQuda("Undefined compute type %d", type);
	}
      } else {

	if (type == COMPUTE_UV) {

	  if (dir == QUDA_BACKWARDS) {
	    if      (dim==0) ComputeUVGPU<from_coarse,Float,0,QUDA_BACKWARDS,fineSpin,fineColor,coarseSpin,coarseColor><<<tp.grid,tp.block,tp.shared_bytes>>>(arg);
	    else if (dim==1) ComputeUVGPU<from_coarse,Float,1,QUDA_BACKWARDS,fineSpin,fineColor,coarseSpin,coarseColor><<<tp.grid,tp.block,tp.shared_bytes>>>(arg);
	    else if (dim==2) ComputeUVGPU<from_coarse,Float,2,QUDA_BACKWARDS,fineSpin,fineColor,coarseSpin,coarseColor><<<tp.grid,tp.block,tp.shared_bytes>>>(arg);
	    else if (dim==3) ComputeUVGPU<from_coarse,Float,3,QUDA_BACKWARDS,fineSpin,fineColor,coarseSpin,coarseColor><<<tp.grid,tp.block,tp.shared_bytes>>>(arg);
	  } else if (dir == QUDA_FORWARDS) {
	    if      (dim==0) ComputeUVGPU<from_coarse,Float,0,QUDA_FORWARDS,fineSpin,fineColor,coarseSpin,coarseColor><<<tp.grid,tp.block,tp.shared_bytes>>>(arg);
	    else if (dim==1) ComputeUVGPU<from_coarse,Float,1,QUDA_FORWARDS,fineSpin,fineColor,coarseSpin,coarseColor><<<tp.grid,tp.block,tp.shared_bytes>>>(arg);
	    else if (dim==2) ComputeUVGPU<from_coarse,Float,2,QUDA_FORWARDS,fineSpin,fineColor,coarseSpin,coarseColor><<<tp.grid,tp.block,tp.shared_bytes>>>(arg);
	    else if (dim==3) ComputeUVGPU<from_coarse,Float,3,QUDA_FORWARDS,fineSpin,fineColor,coarseSpin,coarseColor><<<tp.grid,tp.block,tp.shared_bytes>>>(arg);
	  } else {
	    errorQuda("Undefined direction %d", dir);
	  }

	} else if (type == COMPUTE_AV) {

	  if (from_coarse) errorQuda("ComputeAV should only be called from the fine grid");
	  ComputeAVGPU<Float,fineSpin,fineColor,coarseColor><<<tp.grid,tp.block,tp.shared_bytes>>>(arg);

	} else if (type == COMPUTE_TMAV) {

	  if (from_coarse) errorQuda("ComputeTMAV should only be called from the fine grid");
	  ComputeTMAVGPU<Float,fineSpin,fineColor,coarseColor><<<tp.grid,tp.block,tp.shared_bytes>>>(arg);

	} else if (type == COMPUTE_TMCAV) {

	  if (from_coarse) errorQuda("ComputeTMCAV should only be called from the fine grid");
	  ComputeTMCAVGPU<Float,fineSpin,fineColor,coarseColor><<<tp.grid,tp.block,tp.shared_bytes>>>(arg);

	} else if (type == COMPUTE_VUV) {
#ifndef SHARED_ATOMIC
	  //tp.grid.y = 2*coarseColor;
#else
	  tp.block.y = 2;
	  tp.grid.y = coarseColor;
	  tp.grid.z = coarseColor;
	  arg.swizzle = tp.aux.x;

	  arg.aggregates_per_block = tp.aux.y;
	  tp.block.x *= tp.aux.y;
	  tp.grid.x /= tp.aux.y;
#endif
	  if (dir == QUDA_BACKWARDS) {
	    if      (dim==0) ComputeVUVGPU<from_coarse,Float,0,QUDA_BACKWARDS,fineSpin,fineColor,coarseSpin,coarseColor><<<tp.grid,tp.block,tp.shared_bytes>>>(arg, Gamma_<0>());
	    else if (dim==1) ComputeVUVGPU<from_coarse,Float,1,QUDA_BACKWARDS,fineSpin,fineColor,coarseSpin,coarseColor><<<tp.grid,tp.block,tp.shared_bytes>>>(arg, Gamma_<1>());
	    else if (dim==2) ComputeVUVGPU<from_coarse,Float,2,QUDA_BACKWARDS,fineSpin,fineColor,coarseSpin,coarseColor><<<tp.grid,tp.block,tp.shared_bytes>>>(arg, Gamma_<2>());
	    else if (dim==3) ComputeVUVGPU<from_coarse,Float,3,QUDA_BACKWARDS,fineSpin,fineColor,coarseSpin,coarseColor><<<tp.grid,tp.block,tp.shared_bytes>>>(arg, Gamma_<3>());
	  } else if (dir == QUDA_FORWARDS) {
	    if      (dim==0) ComputeVUVGPU<from_coarse,Float,0,QUDA_FORWARDS,fineSpin,fineColor,coarseSpin,coarseColor><<<tp.grid,tp.block,tp.shared_bytes>>>(arg, Gamma_<0>());
	    else if (dim==1) ComputeVUVGPU<from_coarse,Float,1,QUDA_FORWARDS,fineSpin,fineColor,coarseSpin,coarseColor><<<tp.grid,tp.block,tp.shared_bytes>>>(arg, Gamma_<1>());
	    else if (dim==2) ComputeVUVGPU<from_coarse,Float,2,QUDA_FORWARDS,fineSpin,fineColor,coarseSpin,coarseColor><<<tp.grid,tp.block,tp.shared_bytes>>>(arg, Gamma_<2>());
	    else if (dim==3) ComputeVUVGPU<from_coarse,Float,3,QUDA_FORWARDS,fineSpin,fineColor,coarseSpin,coarseColor><<<tp.grid,tp.block,tp.shared_bytes>>>(arg, Gamma_<3>());
	  } else {
	    errorQuda("Undefined direction %d", dir);
	  }

#ifdef SHARED_ATOMIC
	  tp.block.x /= tp.aux.y;
	  tp.grid.x *= tp.aux.y;
#endif

	} else if (type == COMPUTE_COARSE_CLOVER) {

	  ComputeCoarseCloverGPU<from_coarse,Float,fineSpin,coarseSpin,fineColor,coarseColor>
	    <<<tp.grid,tp.block,tp.shared_bytes>>>(arg);

	} else if (type == COMPUTE_REVERSE_Y) {

	  ComputeYReverseGPU<Float,coarseSpin,coarseColor><<<tp.grid,tp.block,tp.shared_bytes>>>(arg);

	} else if (type == COMPUTE_COARSE_LOCAL) {

	  if (bidirectional) ComputeCoarseLocalGPU<true,Float,coarseSpin,coarseColor><<<tp.grid,tp.block,tp.shared_bytes>>>(arg);
	  else ComputeCoarseLocalGPU<false,Float,coarseSpin,coarseColor><<<tp.grid,tp.block,tp.shared_bytes>>>(arg);

	} else if (type == COMPUTE_DIAGONAL) {

	  AddCoarseDiagonalGPU<Float,coarseSpin,coarseColor><<<tp.grid,tp.block,tp.shared_bytes>>>(arg);

	} else if (type == COMPUTE_TMDIAGONAL) {

          AddCoarseTmDiagonalGPU<Float,coarseSpin,coarseColor><<<tp.grid,tp.block,tp.shared_bytes>>>(arg);

	} else if (type == COMPUTE_CONVERT) {

	  tp.grid.y = 2*coarseColor;
	  ConvertGPU<Float,coarseSpin,coarseColor><<<tp.grid,tp.block,tp.shared_bytes>>>(arg);

	} else {
	  errorQuda("Undefined compute type %d", type);
	}
      }
    }

    /**
       Set which dimension we are working on (where applicable)
    */
    void setDimension(int dim_) { dim = dim_; }

    /**
       Set which dimension we are working on (where applicable)
    */
    void setDirection(QudaDirection dir_) { dir = dir_; }

    /**
       Set which computation we are doing
     */
    void setComputeType(ComputeType type_) {
      type = type_;
      switch(type) {
      case COMPUTE_VUV:
#ifdef SHARED_ATOMIC
	resizeVector(1,1);
#else
	resizeVector(2*coarseColor,coarseColor);
#endif
	break;
      case COMPUTE_CONVERT:
	resizeVector(1,coarseColor);
	break;
      case COMPUTE_UV:
      case COMPUTE_AV:
      case COMPUTE_TMAV:
      case COMPUTE_COARSE_CLOVER:
      case COMPUTE_REVERSE_Y:
	resizeVector(2,coarseColor);
	break;
      default:
	resizeVector(2,1);
	break;
      }
      // do not tune spatial block size for VUV
      tune_block_x = type == COMPUTE_VUV ? false : true;
    }

    bool advanceAux(TuneParam &param) const
    {
      if (type != COMPUTE_VUV) return false;
#ifdef SHARED_ATOMIC
#ifdef SWIZZLE
      constexpr int max_swizzle = 4;
      if (param.aux.x < max_swizzle) {
        param.aux.x++;
	return true;
      } else {
        param.aux.x = 1;
	return false;
      }
#else
      if (param.aux.y < 4) {
        param.aux.y *= 2;
	return true;
      } else {
        param.aux.y = 1;
	return false;
      }
#endif
#else
      return false;
#endif
    }

    bool advanceSharedBytes(TuneParam &param) const {
      return type == COMPUTE_VUV ? false : Tunable::advanceSharedBytes(param);
    }

    bool advanceTuneParam(TuneParam &param) const {
      if (meta.Location() == QUDA_CUDA_FIELD_LOCATION) return Tunable::advanceTuneParam(param);
      else return false;
    }

    void initTuneParam(TuneParam &param) const
    {
      TunableVectorYZ::initTuneParam(param);
      if (type == COMPUTE_VUV) {
#ifdef SHARED_ATOMIC
	param.block.x = arg.fineVolumeCB/(2*arg.coarseVolumeCB); // checker-boarded block size
	param.grid.x = 2*arg.coarseVolumeCB;
	param.aux.x = 1; // swizzle factor
	param.aux.y = 1; // aggregates per block
#endif
      }
    }

    /** sets default values for when tuning is disabled */
    void defaultTuneParam(TuneParam &param) const
    {
      TunableVectorYZ::defaultTuneParam(param);
      if (type == COMPUTE_VUV) {
#ifdef SHARED_ATOMIC
	param.block.x = arg.fineVolumeCB/(2*arg.coarseVolumeCB); // checker-boarded block size
	param.grid.x = 2*arg.coarseVolumeCB;
	param.aux.x = 1; // swizzle factor
	param.aux.y = 4; // aggregates per block
#endif
      }
    }

    TuneKey tuneKey() const {
      char Aux[TuneKey::aux_n];
      strcpy(Aux,aux);

      if      (type == COMPUTE_UV)            strcat(Aux,",computeUV");
      else if (type == COMPUTE_AV)            strcat(Aux,",computeAV");
      else if (type == COMPUTE_TMAV)          strcat(Aux,",computeTmAV");
      else if (type == COMPUTE_TMCAV)         strcat(Aux,",computeTmcAV");
      else if (type == COMPUTE_VUV)           strcat(Aux,",computeVUV");
      else if (type == COMPUTE_COARSE_CLOVER) strcat(Aux,",computeCoarseClover");
      else if (type == COMPUTE_REVERSE_Y)     strcat(Aux,",computeYreverse");
      else if (type == COMPUTE_COARSE_LOCAL)  strcat(Aux,",computeCoarseLocal");
      else if (type == COMPUTE_DIAGONAL)      strcat(Aux,",computeCoarseDiagonal");
      else if (type == COMPUTE_TMDIAGONAL)    strcat(Aux,",computeCoarseTmDiagonal");
      else if (type == COMPUTE_CONVERT)       strcat(Aux,",computeConvert");
      else errorQuda("Unknown type=%d\n", type);

      if (type == COMPUTE_UV || type == COMPUTE_VUV) {
	if      (dim == 0) strcat(Aux,",dim=0");
	else if (dim == 1) strcat(Aux,",dim=1");
	else if (dim == 2) strcat(Aux,",dim=2");
	else if (dim == 3) strcat(Aux,",dim=3");

	if (dir == QUDA_BACKWARDS) strcat(Aux,",dir=back");
	else if (dir == QUDA_FORWARDS) strcat(Aux,",dir=fwd");
      }

      const char *vol_str = (type == COMPUTE_REVERSE_Y || type == COMPUTE_COARSE_LOCAL || type == COMPUTE_DIAGONAL
			     || type == COMPUTE_TMDIAGONAL || type == COMPUTE_CONVERT) ? X.VolString () : meta.VolString();

      if (type == COMPUTE_VUV || type == COMPUTE_COARSE_CLOVER) {
	strcat(Aux,meta.Location()==QUDA_CUDA_FIELD_LOCATION ? ",GPU," : ",CPU,");
	strcat(Aux,"coarse_vol=");
	strcat(Aux,X.VolString());
      } else {
	strcat(Aux,meta.Location()==QUDA_CUDA_FIELD_LOCATION ? ",GPU" : ",CPU");
      }

      return TuneKey(vol_str, typeid(*this).name(), Aux);
    }

    void preTune() {
      switch (type) {
      case COMPUTE_VUV:
	Xinv.backup();
      case COMPUTE_CONVERT:
	Y.backup();
      case COMPUTE_COARSE_LOCAL:
      case COMPUTE_DIAGONAL:
      case COMPUTE_TMDIAGONAL:
      case COMPUTE_COARSE_CLOVER:
	X.backup();
      case COMPUTE_UV:
      case COMPUTE_AV:
      case COMPUTE_TMAV:
      case COMPUTE_TMCAV:
      case COMPUTE_REVERSE_Y:
	break;
      default:
	errorQuda("Undefined compute type %d", type);
      }
    }

    void postTune() {
      switch (type) {
      case COMPUTE_VUV:
	Xinv.restore();
      case COMPUTE_CONVERT:
	Y.restore();
      case COMPUTE_COARSE_LOCAL:
      case COMPUTE_DIAGONAL:
      case COMPUTE_TMDIAGONAL:
      case COMPUTE_COARSE_CLOVER:
	X.restore();
      case COMPUTE_UV:
      case COMPUTE_AV:
      case COMPUTE_TMAV:
      case COMPUTE_TMCAV:
      case COMPUTE_REVERSE_Y:
	break;
      default:
	errorQuda("Undefined compute type %d", type);
      }
    }
  };



  /**
     @brief Calculate the coarse-link field, including the coarse clover field.

     @param Y[out] Coarse link field accessor
     @param X[out] Coarse clover field accessor
     @param UV[out] Temporary accessor used to store fine link field * null space vectors
     @param AV[out] Temporary accessor use to store fine clover inverse * null
     space vectors (only applicable when fine-grid operator is the
     preconditioned clover operator else in general this just aliases V
     @param V[in] Packed null-space vector accessor
     @param G[in] Fine grid link / gauge field accessor
     @param C[in] Fine grid clover field accessor
     @param Cinv[in] Fine grid clover inverse field accessor
     @param Y_[out] Coarse link field
     @param X_[out] Coarse clover field
     @param X_[out] Coarse clover inverese field (used as temporary here)
     @param v[in] Packed null-space vectors
     @param kappa[in] Kappa parameter
     @param mu[in] Twisted-mass parameter
     @param matpc[in] The type of preconditioning of the source fine-grid operator
   */
  template<bool from_coarse, typename Float, int fineSpin, int fineColor, int coarseSpin, int coarseColor, typename F,
	   typename Ftmp, typename Vt, typename coarseGauge, typename coarseGaugeAtomic, typename fineGauge, typename fineClover>
  void calculateY(coarseGauge &Y, coarseGauge &X, coarseGauge &Xinv,
		  coarseGaugeAtomic &Y_atomic, coarseGaugeAtomic &X_atomic, coarseGaugeAtomic &Xinv_atomic,
		  Ftmp &UV, F &AV, Vt &V, fineGauge &G, fineClover &C, fineClover &Cinv,
		  GaugeField &Y_, GaugeField &X_, GaugeField &Xinv_, ColorSpinorField &uv,
		  ColorSpinorField &av, const ColorSpinorField &v,
		  double kappa, double mu, double mu_factor, QudaDiracType dirac, QudaMatPCType matpc,
		  const int *fine_to_coarse, const int *coarse_to_fine) {

    // sanity checks
    if (matpc == QUDA_MATPC_EVEN_EVEN_ASYMMETRIC || matpc == QUDA_MATPC_ODD_ODD_ASYMMETRIC)
      errorQuda("Unsupported coarsening of matpc = %d", matpc);

    bool is_dirac_coarse = (dirac == QUDA_COARSE_DIRAC || dirac == QUDA_COARSEPC_DIRAC) ? true : false;
    if (is_dirac_coarse && fineSpin != 2)
      errorQuda("Input Dirac operator %d should have nSpin=2, not nSpin=%d\n", dirac, fineSpin);
    if (!is_dirac_coarse && fineSpin != 4)
      errorQuda("Input Dirac operator %d should have nSpin=4, not nSpin=%d\n", dirac, fineSpin);
    if (!is_dirac_coarse && fineColor != 3)
      errorQuda("Input Dirac operator %d should have nColor=3, not nColor=%d\n", dirac, fineColor);

    if (G.Ndim() != 4) errorQuda("Number of dimensions not supported");
    const int nDim = 4;

    int x_size[5];
    for (int i=0; i<4; i++) x_size[i] = v.X(i);
    x_size[4] = 1;

    int xc_size[5];
    for (int i=0; i<4; i++) xc_size[i] = X_.X()[i];
    xc_size[4] = 1;

    int geo_bs[QUDA_MAX_DIM];
    for(int d = 0; d < nDim; d++) geo_bs[d] = x_size[d]/xc_size[d];
    int spin_bs = V.Nspin()/Y.NspinCoarse();

    //Calculate UV and then VUV for each dimension, accumulating directly into the coarse gauge field Y

    typedef CalculateYArg<Float,fineSpin,coarseSpin,coarseGauge,coarseGaugeAtomic,fineGauge,F,Ftmp,Vt,fineClover> Arg;
    Arg arg(Y, X, Xinv, Y_atomic, X_atomic, Xinv_atomic, UV, AV, G, V, C, Cinv, kappa,
	    mu, mu_factor, x_size, xc_size, geo_bs, spin_bs, fine_to_coarse, coarse_to_fine);
    CalculateY<from_coarse, Float, fineSpin, fineColor, coarseSpin, coarseColor, Arg> y(arg, dirac, v, Y_, X_, Xinv_);

<<<<<<< HEAD
    QudaFieldLocation location = Location(Y_, X_, Xinv_, av, v);
=======
    QudaFieldLocation location = checkLocation(Y_, X_, Xinv_, Yhat_, av, v);
>>>>>>> 7103f5be
    printfQuda("Running link coarsening on the %s\n", location == QUDA_CUDA_FIELD_LOCATION ? "GPU" : "CPU");

    // If doing a preconditioned operator with a clover term then we
    // have bi-directional links, though we can do the bidirectional setup for all operators for debugging
    bool bidirectional_links = (dirac == QUDA_CLOVERPC_DIRAC || dirac == QUDA_COARSEPC_DIRAC || bidirectional_debug ||
				dirac == QUDA_TWISTED_MASSPC_DIRAC || dirac == QUDA_TWISTED_CLOVERPC_DIRAC);
    if (bidirectional_links) printfQuda("Doing bi-directional link coarsening\n");
    else printfQuda("Doing uni-directional link coarsening\n");

    // do exchange of null-space vectors
    const int nFace = 1;
    v.exchangeGhost(QUDA_INVALID_PARITY, nFace, 0);
    arg.V.resetGhost(v.Ghost());  // point the accessor to the correct ghost buffer
    if (&v == &av) arg.AV.resetGhost(av.Ghost());
    LatticeField::bufferIndex = (1 - LatticeField::bufferIndex); // update ghost bufferIndex for next exchange

    printfQuda("V2 = %e\n", arg.V.norm2());

    // If doing preconditioned clover then we first multiply the
    // null-space vectors by the clover inverse matrix, since this is
    // needed for the coarse link computation
    if ( dirac == QUDA_CLOVERPC_DIRAC && (matpc == QUDA_MATPC_EVEN_EVEN || matpc == QUDA_MATPC_ODD_ODD) ) {
      printfQuda("Computing AV\n");

      if (av.Precision() == QUDA_HALF_PRECISION) {
	double max = 6*arg.Cinv.abs_max(0);
	if (getVerbosity() >= QUDA_DEBUG_VERBOSE) printfQuda("clover max %e\n", max);
	av.Scale(max);
	arg.AV.resetScale(max);
      }

      y.setComputeType(COMPUTE_AV);
      y.apply(0);

      printfQuda("AV2 = %e\n", arg.AV.norm2());
    }

    // If doing preconditioned twisted-mass then we first multiply the
    // null-space vectors by the inverse twist, since this is
    // needed for the coarse link computation
    if ( dirac == QUDA_TWISTED_MASSPC_DIRAC && (matpc == QUDA_MATPC_EVEN_EVEN || matpc == QUDA_MATPC_ODD_ODD) ) {
      printfQuda("Computing TMAV\n");

      if (av.Precision() == QUDA_HALF_PRECISION) {
	// this is just a trivial rescaling kernel, find the maximum
	complex<Float> fp(1./(1.+arg.mu*arg.mu),-arg.mu/(1.+arg.mu*arg.mu));
	complex<Float> fm(1./(1.+arg.mu*arg.mu),+arg.mu/(1.+arg.mu*arg.mu));
	double max = std::max(abs(fp), abs(fm));
	if (getVerbosity() >= QUDA_DEBUG_VERBOSE) printfQuda("tm max %e\n", max);
	av.Scale(max);
	arg.AV.resetScale(max);
      }

      y.setComputeType(COMPUTE_TMAV);
      y.apply(0);

      printfQuda("AV2 = %e\n", arg.AV.norm2());
    }

    // If doing preconditioned twisted-clover then we first multiply the
    // null-space vectors by the inverse of the squared clover matrix plus
    // mu^2, and then we multiply the result by the clover matrix. This is
    // needed for the coarse link computation
    if ( dirac == QUDA_TWISTED_CLOVERPC_DIRAC && (matpc == QUDA_MATPC_EVEN_EVEN || matpc == QUDA_MATPC_ODD_ODD) ) {
      printfQuda("Computing TMCAV\n");

      if (av.Precision() == QUDA_HALF_PRECISION) {
#ifdef DYNAMIC_CLOVER
	errorQuda("Half precision not supported with dynamic clover");
#endif
	double max = 6*sqrt(arg.Cinv.abs_max(0));
	if (getVerbosity() >= QUDA_DEBUG_VERBOSE) printfQuda("tmc max %e\n", max);
	av.Scale(max);
	arg.AV.resetScale(max);
      }

      y.setComputeType(COMPUTE_TMCAV);
      y.apply(0);

      printfQuda("AV2 = %e\n", arg.AV.norm2());
    }

    // work out what to set the scales to
    if (coarseGaugeAtomic::fixedPoint()) {
      double max = 100.0; // FIXME - more accurate computation needed?
      arg.Y_atomic.resetScale(max);
      arg.X_atomic.resetScale(max);
      arg.Xinv_atomic.resetScale(max);
    }

    // First compute the coarse forward links if needed
    if (bidirectional_links) {
      for (int d = 0; d < nDim; d++) {
	y.setDimension(d);
	y.setDirection(QUDA_FORWARDS);
	printfQuda("Computing forward %d UV and VUV\n", d);

	if (uv.Precision() == QUDA_HALF_PRECISION) {
	  double U_max = 3.0*arg.U.abs_max(from_coarse ? d+4 : d);
	  double uv_max = U_max * v.Scale();
	  uv.Scale(uv_max);
	  arg.UV.resetScale(uv_max);

	  if (getVerbosity() >= QUDA_DEBUG_VERBOSE) printfQuda("%d U_max = %e v_max = %e uv_max = %e\n", d, U_max, v.Scale(), uv_max);
	}

	y.setComputeType(COMPUTE_UV);  // compute U*V product
	y.apply(0);
	printfQuda("UV2[%d] = %e\n", d, arg.UV.norm2());

	y.setComputeType(COMPUTE_VUV); // compute Y += VUV
	y.apply(0);
	printfQuda("Y2[%d] = %e\n", d, arg.Y_atomic.norm2(4+d));
      }
    }

    if ( (dirac == QUDA_CLOVERPC_DIRAC || dirac == QUDA_TWISTED_MASSPC_DIRAC || dirac == QUDA_TWISTED_CLOVERPC_DIRAC) &&
	 (matpc == QUDA_MATPC_EVEN_EVEN || matpc == QUDA_MATPC_ODD_ODD) ) {
      av.exchangeGhost(QUDA_INVALID_PARITY, nFace, 0);
      arg.AV.resetGhost(av.Ghost());  // make sure we point to the correct pointer in the accessor
      LatticeField::bufferIndex = (1 - LatticeField::bufferIndex); // update ghost bufferIndex for next exchange
    }

    // Now compute the backward links
    for (int d = 0; d < nDim; d++) {
      y.setDimension(d);
      y.setDirection(QUDA_BACKWARDS);
      printfQuda("Computing backward %d UV and VUV\n", d);

      if (uv.Precision() == QUDA_HALF_PRECISION) {
	double U_max = 3.0*arg.U.abs_max(d);
	double uv_max = U_max * av.Scale();
	uv.Scale(uv_max);
	arg.UV.resetScale(uv_max);

	if (getVerbosity() >= QUDA_DEBUG_VERBOSE) printfQuda("%d U_max = %e av_max = %e uv_max = %e\n", d, U_max, av.Scale(), uv_max);
      }

      y.setComputeType(COMPUTE_UV);  // compute U*A*V product
      y.apply(0);
      printfQuda("UAV2[%d] = %e\n", d, arg.UV.norm2());

      y.setComputeType(COMPUTE_VUV); // compute Y += VUV
      y.apply(0);
      printfQuda("Y2[%d] = %e\n", d, arg.Y_atomic.norm2(d));

    }
    printfQuda("X2 = %e\n", arg.X_atomic.norm2(0));

    // if not doing a preconditioned operator then we can trivially
    // construct the forward links from the backward links
    if ( !bidirectional_links ) {
      printfQuda("Reversing links\n");
      y.setComputeType(COMPUTE_REVERSE_Y);  // reverse the links for the forwards direction
      y.apply(0);
    }

    printfQuda("Computing coarse local\n");
    y.setComputeType(COMPUTE_COARSE_LOCAL);
    y.apply(0);
    printfQuda("X2 = %e\n", arg.X_atomic.norm2(0));

    // Check if we have a clover term that needs to be coarsened
    if (dirac == QUDA_CLOVER_DIRAC || dirac == QUDA_COARSE_DIRAC || dirac == QUDA_TWISTED_CLOVER_DIRAC) {
      printfQuda("Computing fine->coarse clover term\n");
      y.setComputeType(COMPUTE_COARSE_CLOVER);
      y.apply(0);
    } else {  //Otherwise, we just have to add the identity matrix
      printfQuda("Summing diagonal contribution to coarse clover\n");
      y.setComputeType(COMPUTE_DIAGONAL);
      y.apply(0);
    }

    if (arg.mu*arg.mu_factor!=0 || dirac == QUDA_TWISTED_MASS_DIRAC || dirac == QUDA_TWISTED_CLOVER_DIRAC) {
      if (dirac == QUDA_TWISTED_MASS_DIRAC || dirac == QUDA_TWISTED_CLOVER_DIRAC)
	arg.mu_factor += 1.;
      printfQuda("Adding mu = %e\n",arg.mu*arg.mu_factor);
      y.setComputeType(COMPUTE_TMDIAGONAL);
      y.apply(0);
    }

    printfQuda("X2 = %e\n", arg.X_atomic.norm2(0));

    // now convert from atomic to application computation format if necesaary
    if (coarseGaugeAtomic::fixedPoint()) {
      y.setComputeType(COMPUTE_CONVERT);
      y.apply(0);
    }

  }


} // namespace quda<|MERGE_RESOLUTION|>--- conflicted
+++ resolved
@@ -1757,11 +1757,7 @@
 	    mu, mu_factor, x_size, xc_size, geo_bs, spin_bs, fine_to_coarse, coarse_to_fine);
     CalculateY<from_coarse, Float, fineSpin, fineColor, coarseSpin, coarseColor, Arg> y(arg, dirac, v, Y_, X_, Xinv_);
 
-<<<<<<< HEAD
-    QudaFieldLocation location = Location(Y_, X_, Xinv_, av, v);
-=======
-    QudaFieldLocation location = checkLocation(Y_, X_, Xinv_, Yhat_, av, v);
->>>>>>> 7103f5be
+    QudaFieldLocation location = checkLocation(Y_, X_, Xinv_, av, v);
     printfQuda("Running link coarsening on the %s\n", location == QUDA_CUDA_FIELD_LOCATION ? "GPU" : "CPU");
 
     // If doing a preconditioned operator with a clover term then we
