#include <invert_quda.h>
#include <blas_quda.h>
#include <Eigen/Dense>

/**
   @file inv_ca_cg.cpp

   Implementation of the communication -avoiding CG algorithm.  Based
   on the description here:
   http://research.nvidia.com/sites/default/files/pubs/2016-04_S-Step-and-Communication-Avoiding/nvr-2016-003.pdf
*/

namespace quda {

<<<<<<< HEAD
  CACG::CACG(const DiracMatrix &mat, const DiracMatrix &matSloppy, const DiracMatrix &matPrecon, SolverParam &param,
             TimeProfile &profile) :
    Solver(mat, matSloppy, matPrecon, param, profile),
=======
  CACG::CACG(const DiracMatrix &mat, const DiracMatrix &matSloppy, const DiracMatrix &matPrecon,
             const DiracMatrix &matEig, SolverParam &param, TimeProfile &profile) :
    Solver(mat, matSloppy, matPrecon, matEig, param, profile),
>>>>>>> e32f9cd5
    init(false),
    lambda_init(false),
    basis(param.ca_basis),
    Q_AQandg(nullptr),
    Q_AS(nullptr),
    alpha(nullptr),
    beta(nullptr),
    rp(nullptr),
    tmpp(nullptr),
    tmpp2(nullptr),
    tmp_sloppy(nullptr),
    tmp_sloppy2(nullptr)
  {
  }

  CACG::~CACG() {
    if (!param.is_preconditioner) profile.TPSTART(QUDA_PROFILE_FREE);

    if (init) {
      if (Q_AQandg) delete []Q_AQandg;
      if (Q_AS) delete []Q_AS;
      if (alpha) delete []alpha;
      if (beta) delete []beta;

      bool use_source = false; // needed for explicit residual recompute
                         // (param.preserve_source == QUDA_PRESERVE_SOURCE_NO &&
                         // param.precision == param.precision_sloppy &&
                         // param.use_init_guess == QUDA_USE_INIT_GUESS_NO);
      if (basis == QUDA_POWER_BASIS) {
        for (int i=0; i<param.Nkrylov+1; i++) if (i>0 || !use_source) delete S[i];
      } else {
        for (int i=0; i<param.Nkrylov; i++) if (i>0 || !use_source) delete S[i];
        for (int i=0; i<param.Nkrylov; i++) delete AS[i];
      }
      for (int i=0; i<param.Nkrylov; i++) delete Q[i];
      for (int i=0; i<param.Nkrylov; i++) delete Qtmp[i];
      for (int i=0; i<param.Nkrylov; i++) delete AQ[i];

      if (tmp_sloppy) delete tmp_sloppy;
      if (tmp_sloppy2) delete tmp_sloppy2;
      if (tmpp) delete tmpp;
      if (tmpp2) delete tmpp2;
      if (rp) delete rp;
    }

    destroyDeflationSpace();

    if (!param.is_preconditioner) profile.TPSTOP(QUDA_PROFILE_FREE);
  }

  CACGNE::CACGNE(const DiracMatrix &mat, const DiracMatrix &matSloppy, const DiracMatrix &matPrecon,
                 const DiracMatrix &matEig, SolverParam &param, TimeProfile &profile) :
    CACG(mmdag, mmdagSloppy, mmdagPrecon, mmdagEig, param, profile),
    mmdag(mat.Expose()),
    mmdagSloppy(matSloppy.Expose()),
    mmdagPrecon(matPrecon.Expose()),
    mmdagEig(matEig.Expose()),
    xp(nullptr),
    yp(nullptr),
    init(false)
  {
  }

  CACGNE::~CACGNE() {
    if ( init ) {
      if (xp) delete xp;
      if (yp) delete yp;
      init = false;
    }
  }

  // CACGNE: M Mdag y = b is solved; x = Mdag y is returned as solution.
  void CACGNE::operator()(ColorSpinorField &x, ColorSpinorField &b) {
    if (param.maxiter == 0 || param.Nsteps == 0) {
      if (param.use_init_guess == QUDA_USE_INIT_GUESS_NO) blas::zero(x);
      return;
    }

    const int iter0 = param.iter;

    if (!init) {
      ColorSpinorParam csParam(x);
      csParam.create = QUDA_NULL_FIELD_CREATE;
      xp = ColorSpinorField::Create(x, csParam);
      csParam.create = QUDA_ZERO_FIELD_CREATE;
      yp = ColorSpinorField::Create(x, csParam);
      init = true;
    }

    double b2 = blas::norm2(b);

    if (param.use_init_guess == QUDA_USE_INIT_GUESS_YES) {

      // compute initial residual
      mmdag.Expose()->M(*xp,x);
      double r2 = blas::xmyNorm(b,*xp);
      if (b2 == 0.0) b2 = r2;

      // compute solution to residual equation
      CACG::operator()(*yp,*xp);

      mmdag.Expose()->Mdag(*xp,*yp);

      // compute full solution
      blas::xpy(*xp, x);

    } else {

      CACG::operator()(*yp,b);
      mmdag.Expose()->Mdag(x,*yp);

    }

    // future optimization: with preserve_source == QUDA_PRESERVE_SOURCE_NO; b is already
    // expected to be the CG residual which matches the CGNE residual
    // (but only with zero initial guess).  at the moment, CG does not respect this convention
    if (param.compute_true_res || param.preserve_source == QUDA_PRESERVE_SOURCE_NO) {

      // compute the true residual
      mmdag.Expose()->M(*xp, x);

      ColorSpinorField &A = param.preserve_source == QUDA_PRESERVE_SOURCE_YES ? b : *xp;
      ColorSpinorField &B = param.preserve_source == QUDA_PRESERVE_SOURCE_YES ? *xp : b;
      blas::axpby(-1.0, A, 1.0, B);

      double r2;
      if (param.residual_type & QUDA_HEAVY_QUARK_RESIDUAL) {
        double3 h3 = blas::HeavyQuarkResidualNorm(x, B);
        r2 = h3.y;
        param.true_res_hq = sqrt(h3.z);
      } else {
        r2 = blas::norm2(B);
      }
      param.true_res = sqrt(r2 / b2);

      PrintSummary("CA-CGNE", param.iter - iter0, r2, b2, stopping(param.tol, b2, param.residual_type), param.tol_hq);
    }

  }

  CACGNR::CACGNR(const DiracMatrix &mat, const DiracMatrix &matSloppy, const DiracMatrix &matPrecon,
                 const DiracMatrix &matEig, SolverParam &param, TimeProfile &profile) :
    CACG(mdagm, mdagmSloppy, mdagmPrecon, mdagmEig, param, profile),
    mdagm(mat.Expose()),
    mdagmSloppy(matSloppy.Expose()),
    mdagmPrecon(matPrecon.Expose()),
    mdagmEig(matEig.Expose()),
    bp(nullptr),
    init(false)
  {
  }

  CACGNR::~CACGNR() {
    if ( init ) {
      if (bp) delete bp;
      init = false;
    }
  }

  // CACGNR: Mdag M x = Mdag b is solved.
  void CACGNR::operator()(ColorSpinorField &x, ColorSpinorField &b) {
    if (param.maxiter == 0 || param.Nsteps == 0) {
      if (param.use_init_guess == QUDA_USE_INIT_GUESS_NO) blas::zero(x);
      return;
    }

    const int iter0 = param.iter;

    if (!init) {
      ColorSpinorParam csParam(b);
      csParam.create = QUDA_ZERO_FIELD_CREATE;
      bp = ColorSpinorField::Create(csParam);

      init = true;
    }

    double b2 = blas::norm2(b);
    if (b2 == 0.0) { // compute initial residual vector
      mdagm.Expose()->M(*bp,x);
      b2 = blas::norm2(*bp);
    }

    mdagm.Expose()->Mdag(*bp,b);
    CACG::operator()(x,*bp);

    if ( param.compute_true_res || param.preserve_source == QUDA_PRESERVE_SOURCE_NO ) {

      // compute the true residual
      mdagm.Expose()->M(*bp, x);

      ColorSpinorField &A = param.preserve_source == QUDA_PRESERVE_SOURCE_YES ? b : *bp;
      ColorSpinorField &B = param.preserve_source == QUDA_PRESERVE_SOURCE_YES ? *bp : b;
      blas::axpby(-1.0, A, 1.0, B);

      double r2;
      if (param.residual_type & QUDA_HEAVY_QUARK_RESIDUAL) {
        double3 h3 = blas::HeavyQuarkResidualNorm(x, B);
        r2 = h3.y;
        param.true_res_hq = sqrt(h3.z);
      } else {
        r2 = blas::norm2(B);
      }
      param.true_res = sqrt(r2 / b2);
      PrintSummary("CA-CGNR", param.iter - iter0, r2, b2, stopping(param.tol, b2, param.residual_type), param.tol_hq);

    } else if (param.preserve_source == QUDA_PRESERVE_SOURCE_NO) {
      mdagm.Expose()->M(*bp, x);
      blas::axpby(-1.0, *bp, 1.0, b);
    }

  }

  void CACG::create(ColorSpinorField &b)
  {
    if (!init) {
      if (!param.is_preconditioner) {
        blas::flops = 0;
        profile.TPSTART(QUDA_PROFILE_INIT);
      }

      Q_AQandg = new Complex[param.Nkrylov*(param.Nkrylov+1)];
      Q_AS = new Complex[param.Nkrylov*param.Nkrylov];
      alpha = new Complex[param.Nkrylov];
      beta = new Complex[param.Nkrylov*param.Nkrylov];

      bool mixed = param.precision != param.precision_sloppy;
      bool use_source = false; // need to preserve source for residual computation
      //(param.preserve_source == QUDA_PRESERVE_SOURCE_NO && !mixed &&
      //                 param.use_init_guess == QUDA_USE_INIT_GUESS_NO);

      ColorSpinorParam csParam(b);
      csParam.create = QUDA_NULL_FIELD_CREATE;

      // Source needs to be preserved if we're computing the true residual
      rp = (mixed && !use_source) ? ColorSpinorField::Create(csParam) : nullptr;
      tmpp = ColorSpinorField::Create(csParam);
      tmpp2 = ColorSpinorField::Create(csParam);

      // now allocate sloppy fields
      csParam.setPrecision(param.precision_sloppy);

      if (basis == QUDA_POWER_BASIS) {
        // in power basis AS[k] = S[k+1], so we don't need a separate array
        S.resize(param.Nkrylov+1);
        AS.resize(param.Nkrylov);
        Q.resize(param.Nkrylov);
        AQ.resize(param.Nkrylov);
        Qtmp.resize(param.Nkrylov); // for pointer swap
        for (int i=0; i<param.Nkrylov+1; i++) {
          S[i] = (i==0 && use_source) ? &b : ColorSpinorField::Create(csParam);
          if (i>0) AS[i-1] = S[i];
        }
      } else {
        S.resize(param.Nkrylov);
        AS.resize(param.Nkrylov);
        Q.resize(param.Nkrylov);
        AQ.resize(param.Nkrylov);
        Qtmp.resize(param.Nkrylov);
        for (int i=0; i<param.Nkrylov; i++) {
          S[i] = (i==0 && use_source) ? &b : ColorSpinorField::Create(csParam);
          AS[i] = ColorSpinorField::Create(csParam);
        }
      }

      for (int i=0; i<param.Nkrylov; i++) Q[i] = ColorSpinorField::Create(csParam);
      for (int i=0; i<param.Nkrylov; i++) Qtmp[i] = ColorSpinorField::Create(csParam);
      for (int i=0; i<param.Nkrylov; i++) AQ[i] = ColorSpinorField::Create(csParam);

      //sloppy temporary for mat-vec
      tmp_sloppy = mixed ? ColorSpinorField::Create(csParam) : nullptr;
      tmp_sloppy2 = mixed ? ColorSpinorField::Create(csParam) : nullptr;

      if (!param.is_preconditioner) profile.TPSTOP(QUDA_PROFILE_INIT);

      init = true;
    } // init
  }

  // template!
  template <int N>
  void compute_alpha_N(Complex* Q_AQandg, Complex* alpha)
  {
    using namespace Eigen;
    typedef Matrix<Complex, N, N, RowMajor> matrix;
    typedef Matrix<Complex, N, 1> vector;

    matrix matQ_AQ(N,N);
    vector vecg(N);
    for (int i=0; i<N; i++) {
      vecg(i) = Q_AQandg[i*(N+1)+N];
      for (int j=0; j<N; j++) {
        matQ_AQ(i,j) = Q_AQandg[i*(N+1)+j];
      }
    }
    Map<vector> vecalpha(alpha,N);

    vecalpha = matQ_AQ.fullPivLu().solve(vecg);

    //JacobiSVD<matrix> svd(A, ComputeThinU | ComputeThinV);
    //psi = svd.solve(phi);
  }

  void CACG::compute_alpha()
  {
    if (!param.is_preconditioner) {
      profile.TPSTOP(QUDA_PROFILE_COMPUTE);
      param.secs += profile.Last(QUDA_PROFILE_COMPUTE);
      profile.TPSTART(QUDA_PROFILE_EIGEN);
    }

    const int N = Q.size();
    switch (N) {
#if 0 // since CA-CG is not used anywhere at the moment, no point paying for this compilation cost
      case 1: compute_alpha_N<1>(Q_AQandg, alpha); break;
      case 2: compute_alpha_N<2>(Q_AQandg, alpha); break;
      case 3: compute_alpha_N<3>(Q_AQandg, alpha); break;
      case 4: compute_alpha_N<4>(Q_AQandg, alpha); break;
      case 5: compute_alpha_N<5>(Q_AQandg, alpha); break;
      case 6: compute_alpha_N<6>(Q_AQandg, alpha); break;
      case 7: compute_alpha_N<7>(Q_AQandg, alpha); break;
      case 8: compute_alpha_N<8>(Q_AQandg, alpha); break;
      case 9: compute_alpha_N<9>(Q_AQandg, alpha); break;
      case 10: compute_alpha_N<10>(Q_AQandg, alpha); break;
      case 11: compute_alpha_N<11>(Q_AQandg, alpha); break;
      case 12: compute_alpha_N<12>(Q_AQandg, alpha); break;
#endif
      default: // failsafe
        using namespace Eigen;
        typedef Matrix<Complex, Dynamic, Dynamic, RowMajor> matrix;
        typedef Matrix<Complex, Dynamic, 1> vector;

        const int N = Q.size();
        matrix matQ_AQ(N,N);
        vector vecg(N);
        for (int i=0; i<N; i++) {
          vecg(i) = Q_AQandg[i*(N+1)+N];
          for (int j=0; j<N; j++) {
            matQ_AQ(i,j) = Q_AQandg[i*(N+1)+j];
          }
        }
        Map<vector> vecalpha(alpha,N);

        vecalpha = matQ_AQ.fullPivLu().solve(vecg);

        //JacobiSVD<matrix> svd(A, ComputeThinU | ComputeThinV);
        //psi = svd.solve(phi);
        break;
    }

    if (!param.is_preconditioner) {
      profile.TPSTOP(QUDA_PROFILE_EIGEN);
      param.secs += profile.Last(QUDA_PROFILE_EIGEN);
      profile.TPSTART(QUDA_PROFILE_COMPUTE);
    }
  }

  // template!
  template <int N>
  void compute_beta_N(Complex* Q_AQandg, Complex* Q_AS, Complex* beta)
  {
    using namespace Eigen;
    typedef Matrix<Complex, N, N, RowMajor> matrix;

    matrix matQ_AQ(N,N);
    for (int i=0; i<N; i++) {
      for (int j=0; j<N; j++) {
        matQ_AQ(i,j) = Q_AQandg[i*(N+1)+j];
      }
    }
    Map<matrix> matQ_AS(Q_AS,N,N), matbeta(beta,N,N);

    matQ_AQ = -matQ_AQ;
    matbeta = matQ_AQ.fullPivLu().solve(matQ_AS);

    //JacobiSVD<matrix> svd(A, ComputeThinU | ComputeThinV);
    //psi = svd.solve(phi);
  }

  void CACG::compute_beta()
  {
    if (!param.is_preconditioner) {
      profile.TPSTOP(QUDA_PROFILE_COMPUTE);
      param.secs += profile.Last(QUDA_PROFILE_COMPUTE);
      profile.TPSTART(QUDA_PROFILE_EIGEN);
    }

    const int N = Q.size();
    switch (N) {
#if 0 // since CA-CG is not used anywhere at the moment, no point paying for this compilation cost
      case 1: compute_beta_N<1>(Q_AQandg, Q_AS, beta); break;
      case 2: compute_beta_N<2>(Q_AQandg, Q_AS, beta); break;
      case 3: compute_beta_N<3>(Q_AQandg, Q_AS, beta); break;
      case 4: compute_beta_N<4>(Q_AQandg, Q_AS, beta); break;
      case 5: compute_beta_N<5>(Q_AQandg, Q_AS, beta); break;
      case 6: compute_beta_N<6>(Q_AQandg, Q_AS, beta); break;
      case 7: compute_beta_N<7>(Q_AQandg, Q_AS, beta); break;
      case 8: compute_beta_N<8>(Q_AQandg, Q_AS, beta); break;
      case 9: compute_beta_N<9>(Q_AQandg, Q_AS, beta); break;
      case 10: compute_beta_N<10>(Q_AQandg, Q_AS, beta); break;
      case 11: compute_beta_N<11>(Q_AQandg, Q_AS, beta); break;
      case 12: compute_beta_N<12>(Q_AQandg, Q_AS, beta); break;
#endif
      default: // failsafe
        using namespace Eigen;
        typedef Matrix<Complex, Dynamic, Dynamic, RowMajor> matrix;

        const int N = Q.size();
        matrix matQ_AQ(N,N);
        for (int i=0; i<N; i++) {
          for (int j=0; j<N; j++) {
            matQ_AQ(i,j) = Q_AQandg[i*(N+1)+j];
          }
        }
        Map<matrix> matQ_AS(Q_AS,N,N), matbeta(beta,N,N);

        matQ_AQ = -matQ_AQ;
        matbeta = matQ_AQ.fullPivLu().solve(matQ_AS);

        //JacobiSVD<matrix> svd(A, ComputeThinU | ComputeThinV);
        //psi = svd.solve(phi);
    }

    if (!param.is_preconditioner) {
      profile.TPSTOP(QUDA_PROFILE_EIGEN);
      param.secs += profile.Last(QUDA_PROFILE_EIGEN);
      profile.TPSTART(QUDA_PROFILE_COMPUTE);
    }
  }

  // Code to check for reliable updates
  int CACG::reliable(double &rNorm,  double &maxrr, int &rUpdate, const double &r2, const double &delta) {
    // reliable updates
    rNorm = sqrt(r2);
    if (rNorm > maxrr) maxrr = rNorm;

    int updateR = (rNorm < delta*maxrr) ? 1 : 0;

    if (updateR) {
      rUpdate++;
      rNorm = sqrt(r2);
      maxrr = rNorm;
    }

    //printfQuda("Reliable triggered: %d  %e\n", updateR, rNorm);

    return updateR;
  }

  /*
    The main CA-CG algorithm, which consists of three main steps:
    1. Build basis vectors q_k = A p_k for k = 1..Nkrlylov
    2. Steepest descent minmization of the residual in this basis
    3. Update solution and residual vectors
  */
  void CACG::operator()(ColorSpinorField &x, ColorSpinorField &b)
  {
    const int n_krylov = param.Nkrylov;

    if (checkPrecision(x,b) != param.precision) errorQuda("Precision mismatch %d %d", checkPrecision(x,b), param.precision);
    if (param.return_residual && param.preserve_source == QUDA_PRESERVE_SOURCE_YES) errorQuda("Cannot preserve source and return the residual");

    if (param.maxiter == 0 || n_krylov == 0) {
      if (param.use_init_guess == QUDA_USE_INIT_GUESS_NO) blas::zero(x);
      return;
    }

    create(b);

    ColorSpinorField &r_ = rp ? *rp : *S[0];
    ColorSpinorField &tmp = *tmpp;
    ColorSpinorField &tmp2 = *tmpp2;
    ColorSpinorField &tmpSloppy = tmp_sloppy ? *tmp_sloppy : tmp;
    ColorSpinorField &tmpSloppy2 = tmp_sloppy2 ? *tmp_sloppy2 : tmp2;

    if (!param.is_preconditioner) profile.TPSTART(QUDA_PROFILE_PREAMBLE);

    // compute b2, but only if we need to
    bool fixed_iteration = param.sloppy_converge && n_krylov == param.maxiter && !param.compute_true_res;
    double b2 = !fixed_iteration ? blas::norm2(b) : 1.0;
    double r2 = 0.0; // if zero source then we will exit immediately doing no work

    if (param.deflate) {
      // Construct the eigensolver and deflation space.
      constructDeflationSpace(b, matEig);
      if (deflate_compute) {
        // compute the deflation space.
        if (!param.is_preconditioner) profile.TPSTOP(QUDA_PROFILE_PREAMBLE);
        (*eig_solve)(evecs, evals);
        if (!param.is_preconditioner) profile.TPSTART(QUDA_PROFILE_PREAMBLE);
        deflate_compute = false;
      }
      if (recompute_evals) {
        eig_solve->computeEvals(matEig, evecs, evals);
        recompute_evals = false;
      }
    }

    // compute intitial residual depending on whether we have an initial guess or not
    if (param.use_init_guess == QUDA_USE_INIT_GUESS_YES) {
      mat(r_, x, tmp, tmp2);
      //r = b - Ax0
      if (!fixed_iteration) {
        r2 = blas::xmyNorm(b, r_);
      } else {
        blas::xpay(b, -1.0, r_);
        r2 = b2; // dummy setting
      }
    } else {
      r2 = b2;
      blas::copy(r_, b);
      blas::zero(x);
    }

    if (param.deflate && param.maxiter > 1) {
      // Deflate and add solution to accumulator
      eig_solve->deflate(x, r_, evecs, evals, true);

      mat(r_, x, tmp, tmp2);
      if (!fixed_iteration) {
        r2 = blas::xmyNorm(b, r_);
      } else {
        blas::xpay(b, -1.0, r_);
        r2 = b2; // dummy setting
      }
    }

    // Use power iterations to approx lambda_max
    auto &lambda_min = param.ca_lambda_min;
    auto &lambda_max = param.ca_lambda_max;

    if (basis == QUDA_CHEBYSHEV_BASIS && lambda_max < lambda_min && !lambda_init) {
      if (!param.is_preconditioner) { profile.TPSTOP(QUDA_PROFILE_PREAMBLE); profile.TPSTART(QUDA_PROFILE_INIT); }

      *Q[0] = r_; // do power iterations on this
      // Do 100 iterations, normalize every 10.
      for (int i = 0; i < 10; i++) {
        double tmpnrm = blas::norm2(*Q[0]);
        blas::ax(1.0/sqrt(tmpnrm), *Q[0]);
        for (int j = 0; j < 10; j++) {
          matSloppy(*AQ[0], *Q[0], tmpSloppy, tmpSloppy2);
          if (j == 0 && getVerbosity() >= QUDA_VERBOSE) {
            printfQuda("Current Rayleigh Quotient step %d is %e\n", i*10+1, sqrt(blas::norm2(*AQ[0])));
          }
          std::swap(AQ[0], Q[0]);
        }
      }
      // Get Rayleigh quotient
      double tmpnrm = blas::norm2(*Q[0]);
      blas::ax(1.0/sqrt(tmpnrm), *Q[0]);
      matSloppy(*AQ[0], *Q[0], tmpSloppy, tmpSloppy2);
      lambda_max = 1.1*(sqrt(blas::norm2(*AQ[0])));
      if (getVerbosity() >= QUDA_SUMMARIZE) printfQuda("CA-CG Approximate lambda max = 1.1 x %e\n", lambda_max/1.1);
      lambda_init = true;

      if (!param.is_preconditioner) { profile.TPSTOP(QUDA_PROFILE_INIT); profile.TPSTART(QUDA_PROFILE_PREAMBLE); }
    }

    // Check to see that we're not trying to invert on a zero-field source
    if (b2 == 0) {
      if (param.compute_null_vector == QUDA_COMPUTE_NULL_VECTOR_NO) {
        warningQuda("inverting on zero-field source\n");
        x = b;
        param.true_res = 0.0;
        param.true_res_hq = 0.0;
        return;
      } else {
        b2 = r2;
      }
    }

    double stop = !fixed_iteration ? stopping(param.tol, b2, param.residual_type) : 0.0; // stopping condition of solver

    const bool use_heavy_quark_res = (param.residual_type & QUDA_HEAVY_QUARK_RESIDUAL) ? true : false;

    // this parameter determines how many consective reliable update
    // reisudal increases we tolerate before terminating the solver,
    // i.e., how long do we want to keep trying to converge
    const int maxResIncrease = param.max_res_increase; // check if we reached the limit of our tolerance
    const int maxResIncreaseTotal = param.max_res_increase_total;

    double heavy_quark_res = 0.0; // heavy quark residual
    if(use_heavy_quark_res) heavy_quark_res = sqrt(blas::HeavyQuarkResidualNorm(x,r_).z);

    int resIncrease = 0;
    int resIncreaseTotal = 0;

    if (!param.is_preconditioner) {
      blas::flops = 0;
      profile.TPSTOP(QUDA_PROFILE_PREAMBLE);
      profile.TPSTART(QUDA_PROFILE_COMPUTE);
    }
    int total_iter = 0;
    double r2_old = r2;
    bool l2_converge = false;

    // Various variables related to reliable updates.
    int rUpdate = 0; // count reliable updates.
    double delta = param.delta; // delta for reliable updates.
    double rNorm = sqrt(r2); // The current residual norm.
    double maxrr = rNorm; // The maximum residual norm since the last reliable update.
    double maxr_deflate = rNorm; // The maximum residual since the last deflation

    // Factors which map linear operator onto [-1,1]
    double m_map = 2./(lambda_max-lambda_min);
    double b_map = -(lambda_max+lambda_min)/(lambda_max-lambda_min);

    blas::copy(*S[0], r_); // no op if uni-precision

    PrintStats("CA-CG", total_iter, r2, b2, heavy_quark_res);
    while ( !convergence(r2, heavy_quark_res, stop, param.tol_hq) && total_iter < param.maxiter) {

      // build up a space of size n_krylov
      if (basis == QUDA_POWER_BASIS) {
        for (int k = 0; k < n_krylov; k++) { matSloppy(*AS[k], *S[k], tmpSloppy, tmpSloppy2); }
      } else { // chebyshev basis

        matSloppy(*AS[0], *S[0], tmpSloppy, tmpSloppy2);

        if (n_krylov > 1) {
          // S_1 = m AS_0 + b S_0
          Complex facs1[] = { m_map, b_map };
          std::vector<ColorSpinorField*> recur1{AS[0],S[0]};
          std::vector<ColorSpinorField*> S1{S[1]};
          blas::zero(*S[1]);
          blas::caxpy(facs1,recur1,S1);
          matSloppy(*AS[1], *S[1], tmpSloppy, tmpSloppy2);

          // Enter recursion relation
          if (n_krylov > 2) {
            // S_k = 2 m AS_{k-1} + 2 b S_{k-1} - S_{k-2}
            Complex factors[] = { 2.*m_map, 2.*b_map, -1 };
            for (int k = 2; k < n_krylov; k++) {
              std::vector<ColorSpinorField*> recur2{AS[k-1],S[k-1],S[k-2]};
              std::vector<ColorSpinorField*> Sk{S[k]};
              blas::zero(*S[k]);
              blas::caxpy(factors, recur2, Sk);
              matSloppy(*AS[k], *S[k], tmpSloppy, tmpSloppy2);
            }
          }
        }
      }

      // first iteration, copy S and AS into Q and AQ
      if (total_iter == 0) {
        // first iteration Q = S
        for (int i = 0; i < n_krylov; i++) *Q[i] = *S[i];
        for (int i = 0; i < n_krylov; i++) *AQ[i] = *AS[i];

      } else {


        // Compute the beta coefficients for updating Q, AQ
        // 1. compute matrix Q_AS = -Q^\dagger AS
        // 2. Solve Q_AQ beta = Q_AS
        std::vector<ColorSpinorField*> R;
        for (int i = 0; i < n_krylov; i++) R.push_back(S[i]);
        blas::cDotProduct(Q_AS, AQ, R);
        for (int i = 0; i < param.Nkrylov*param.Nkrylov; i++) { Q_AS[i] = real(Q_AS[i]); }

        compute_beta();

        // update direction vectors
        blas::caxpyz(beta, Q, R, Qtmp);
        for (int i = 0; i < n_krylov; i++) std::swap(Q[i], Qtmp[i]);

        blas::caxpyz(beta, AQ, AS, Qtmp);
        for (int i = 0; i < n_krylov; i++) std::swap(AQ[i], Qtmp[i]);
      }

      // compute the alpha coefficients
      // 1. Compute Q_AQ = Q^\dagger AQ and g = Q^dagger r = Q^dagger S[0]
      // 2. Solve Q_AQ alpha = g
      {
        std::vector<ColorSpinorField*> Q2;
        for (int i = 0; i < n_krylov; i++) Q2.push_back(AQ[i]);
        Q2.push_back(S[0]);
        blas::cDotProduct(Q_AQandg, Q, Q2);

        for (int i = 0; i < param.Nkrylov*(param.Nkrylov+1); i++) { Q_AQandg[i] = real(Q_AQandg[i]); }

        compute_alpha();
      }

      // update the solution vector
      std::vector<ColorSpinorField*> X;
      X.push_back(&x);
      blas::caxpy(alpha, Q, X);

      // no need to compute residual vector if only doing a single fixed iteration
      // perhaps we could save the mat-vec here if we compute "Ap"
      // vectors when we update p?
      if (!fixed_iteration) {
        for (int i = 0; i < param.Nkrylov; i++) { alpha[i] = -alpha[i]; }
        std::vector<ColorSpinorField*> S0{S[0]};

        // Can we fuse these? We don't need this reduce in all cases...
        blas::caxpy(alpha, AQ, S0);
        //if (getVerbosity() >= QUDA_VERBOSE) r2 = blas::norm2(*S[0]);
        /*else*/ r2 = real(Q_AQandg[param.Nkrylov]); // actually the old r2... so we do one more iter than needed...

      }

      // NOTE: Because we always carry around the residual from an iteration before, we
      // "lie" about which iteration we're on so the printed residual matches with the
      // printed iteration number.
      if (total_iter > 0) {
        PrintStats("CA-CG", total_iter, r2, b2, heavy_quark_res);
      }

      total_iter += n_krylov;

      // update since n_krylov or maxiter reached, converged or reliable update required
      // note that the heavy quark residual will by definition only be checked every n_krylov steps
      // Note: this won't reliable update when the norm _increases_.
      if (total_iter>=param.maxiter || (r2 < stop && !l2_converge) || reliable(rNorm, maxrr, rUpdate, r2, delta)) {
        if ( (r2 < stop || total_iter>=param.maxiter) && param.sloppy_converge) break;
        mat(r_, x, tmp, tmp2);
        r2 = blas::xmyNorm(b, r_);

        if (param.deflate && sqrt(r2) < maxr_deflate * param.tol_restart) {
          // Deflate and add solution to accumulator
          eig_solve->deflate(x, r_, evecs, evals, true);

          // Compute r_defl = RHS - A * LHS
          mat(r_, x, tmp, tmp2);
          r2 = blas::xmyNorm(b, r_);

          maxr_deflate = sqrt(r2);
        }

        blas::copy(*S[0], r_);

        if (use_heavy_quark_res) heavy_quark_res = sqrt(blas::HeavyQuarkResidualNorm(x, r_).z);

        // break-out check if we have reached the limit of the precision
        if (r2 > r2_old) {
          resIncrease++;
          resIncreaseTotal++;
          warningQuda("CA-CG: new reliable residual norm %e is greater than previous reliable residual norm %e (total #inc %i)",
                      sqrt(r2), sqrt(r2_old), resIncreaseTotal);
          if (resIncrease > maxResIncrease or resIncreaseTotal > maxResIncreaseTotal) {
            warningQuda("CA-CG: solver exiting due to too many true residual norm increases");
            break;
          }
        } else {
          resIncrease = 0;
        }

        r2_old = r2;
      }

    }

    if (total_iter>param.maxiter && getVerbosity() >= QUDA_SUMMARIZE)
      warningQuda("Exceeded maximum iterations %d", param.maxiter);

    // Print number of reliable updates.
    if (getVerbosity() >= QUDA_VERBOSE) printfQuda("%s: Reliable updates = %d\n", "CA-CG", rUpdate);

    if (param.compute_true_res) {
      // Calculate the true residual
      mat(r_, x, tmp, tmp2);
      double true_res = blas::xmyNorm(b, r_);
      param.true_res = sqrt(true_res / b2);
      param.true_res_hq = (param.residual_type & QUDA_HEAVY_QUARK_RESIDUAL) ? sqrt(blas::HeavyQuarkResidualNorm(x,r_).z) : 0.0;
      if (param.return_residual) blas::copy(b, r_);
    } else {
      if (param.return_residual) blas::copy(b, *Q[0]);
    }

    if (!param.is_preconditioner) {
      qudaDeviceSynchronize(); // ensure solver is complete before ending timing
      profile.TPSTOP(QUDA_PROFILE_COMPUTE);
      profile.TPSTART(QUDA_PROFILE_EPILOGUE);
      param.secs += profile.Last(QUDA_PROFILE_COMPUTE);

      // store flops and reset counters
      double gflops = (blas::flops + mat.flops() + matSloppy.flops() + matPrecon.flops() + matEig.flops()) * 1e-9;

      param.gflops += gflops;
      param.iter += total_iter;

      // reset the flops counters
      blas::flops = 0;
      mat.flops();
      matSloppy.flops();
      matPrecon.flops();
      matEig.flops();

      profile.TPSTOP(QUDA_PROFILE_EPILOGUE);
    }

    PrintSummary("CA-CG", total_iter, r2, b2, stop, param.tol_hq);
  }

} // namespace quda<|MERGE_RESOLUTION|>--- conflicted
+++ resolved
@@ -12,15 +12,9 @@
 
 namespace quda {
 
-<<<<<<< HEAD
-  CACG::CACG(const DiracMatrix &mat, const DiracMatrix &matSloppy, const DiracMatrix &matPrecon, SolverParam &param,
-             TimeProfile &profile) :
-    Solver(mat, matSloppy, matPrecon, param, profile),
-=======
   CACG::CACG(const DiracMatrix &mat, const DiracMatrix &matSloppy, const DiracMatrix &matPrecon,
              const DiracMatrix &matEig, SolverParam &param, TimeProfile &profile) :
     Solver(mat, matSloppy, matPrecon, matEig, param, profile),
->>>>>>> e32f9cd5
     init(false),
     lambda_init(false),
     basis(param.ca_basis),
