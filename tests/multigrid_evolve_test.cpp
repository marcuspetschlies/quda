#include <stdlib.h>
#include <stdio.h>
#include <time.h>
#include <string.h>

// In a typical application, quda.h is the only QUDA header required.
#include <quda.h>
// This extended test utilizes some QUDA internals
#include <qio_field.h>
#include <gauge_field.h>
#include <pgauge_monte.h>
#include <unitarization_links.h>

#include <host_utils.h>
#include <command_line_params.h>
#include <dslash_reference.h>
#include <wilson_dslash_reference.h>
#include <domain_wall_dslash_reference.h>
#include "misc.h"

namespace quda {
  extern void setTransferGPU(bool);
}

void setReunitarizationConsts()
{
  using namespace quda;
  const double unitarize_eps = 1e-14;
  const double max_error = 1e-10;
  const int reunit_allow_svd = 1;
  const int reunit_svd_only = 0;
  const double svd_rel_error = 1e-6;
  const double svd_abs_error = 1e-6;
  setUnitarizeLinksConstants(unitarize_eps, max_error, reunit_allow_svd, reunit_svd_only, svd_rel_error, svd_abs_error);
}

void CallUnitarizeLinks(quda::cudaGaugeField *cudaInGauge)
{
  using namespace quda;
  int *num_failures_dev = (int *)device_malloc(sizeof(int));
  int num_failures;
  cudaMemset(num_failures_dev, 0, sizeof(int));
  unitarizeLinks(*cudaInGauge, num_failures_dev);

  cudaMemcpy(&num_failures, num_failures_dev, sizeof(int), cudaMemcpyDeviceToHost);
  if (num_failures > 0) errorQuda("Error in the unitarization\n");
  device_free(num_failures_dev);
}

void display_test_info()
{
  printfQuda("running the following test:\n");

  printfQuda("prec    sloppy_prec    link_recon  sloppy_link_recon S_dimension T_dimension Ls_dimension\n");
  printfQuda("%s   %s             %s            %s            %d/%d/%d          %d         %d\n", get_prec_str(prec),
             get_prec_str(prec_sloppy), get_recon_str(link_recon), get_recon_str(link_recon_sloppy), xdim, ydim, zdim,
             tdim, Lsdim);

  printfQuda("MG parameters\n");
  printfQuda(" - number of levels %d\n", mg_levels);
  for (int i=0; i<mg_levels-1; i++) {
    printfQuda(" - level %d number of null-space vectors %d\n", i+1, nvec[i]);
    printfQuda(" - level %d number of pre-smoother applications %d\n", i+1, nu_pre[i]);
    printfQuda(" - level %d number of post-smoother applications %d\n", i+1, nu_post[i]);
  }

  printfQuda("Outer solver paramers\n");
  printfQuda(" - pipeline = %d\n", pipeline);

  printfQuda("Eigensolver parameters\n");
  for (int i = 0; i < mg_levels; i++) {
    if (low_mode_check || mg_eig[i]) {
      printfQuda(" - level %d solver mode %s\n", i + 1, get_eig_type_str(mg_eig_type[i]));
      printfQuda(" - level %d spectrum requested %s\n", i + 1, get_eig_spectrum_str(mg_eig_spectrum[i]));
      printfQuda(" - level %d number of eigenvectors requested nConv %d\n", i + 1, nvec[i]);
      printfQuda(" - level %d size of eigenvector search space %d\n", i + 1, mg_eig_nEv[i]);
      printfQuda(" - level %d size of Krylov space %d\n", i + 1, mg_eig_nKr[i]);
      printfQuda(" - level %d solver tolerance %e\n", i + 1, mg_eig_tol[i]);
      printfQuda(" - level %d convergence required (%s)\n", i + 1, mg_eig_require_convergence[i] ? "true" : "false");
      printfQuda(" - level %d Operator: daggered (%s) , norm-op (%s)\n", i + 1, mg_eig_use_dagger[i] ? "true" : "false",
                 mg_eig_use_normop[i] ? "true" : "false");
      if (mg_eig_use_poly_acc[i]) {
        printfQuda(" - level %d Chebyshev polynomial degree %d\n", i + 1, mg_eig_poly_deg[i]);
        printfQuda(" - level %d Chebyshev polynomial minumum %e\n", i + 1, mg_eig_amin[i]);
        if (mg_eig_amax[i] <= 0)
          printfQuda(" - level %d Chebyshev polynomial maximum will be computed\n", i + 1);
        else
          printfQuda(" - level %d Chebyshev polynomial maximum %e\n", i + 1, mg_eig_amax[i]);
      }
      printfQuda("\n");
    }
  }

  printfQuda("Grid partition info:     X  Y  Z  T\n");
  printfQuda("                         %d  %d  %d  %d\n", dimPartitioned(0), dimPartitioned(1), dimPartitioned(2),
             dimPartitioned(3));
}

<<<<<<< HEAD
void setMultigridParam(QudaMultigridParam &mg_param)
{
  QudaInvertParam &inv_param = *mg_param.invert_param;

  inv_param.Ls = 1;

  inv_param.sp_pad = 0;
  inv_param.cl_pad = 0;

  inv_param.cpu_prec = cpu_prec;
  inv_param.cuda_prec = cuda_prec;
  inv_param.cuda_prec_sloppy = cuda_prec_sloppy;
  inv_param.cuda_prec_precondition = cuda_prec_precondition;
  inv_param.preserve_source = QUDA_PRESERVE_SOURCE_NO;
  inv_param.gamma_basis = QUDA_DEGRAND_ROSSI_GAMMA_BASIS;
  inv_param.dirac_order = QUDA_DIRAC_ORDER;

  if (dslash_type == QUDA_CLOVER_WILSON_DSLASH || dslash_type == QUDA_TWISTED_CLOVER_DSLASH) {
    inv_param.clover_cpu_prec = cpu_prec;
    inv_param.clover_cuda_prec = cuda_prec;
    inv_param.clover_cuda_prec_sloppy = cuda_prec_sloppy;
    inv_param.clover_cuda_prec_precondition = cuda_prec_precondition;
    inv_param.clover_cuda_prec_refinement_sloppy = cuda_prec_sloppy;
    inv_param.clover_order = QUDA_PACKED_CLOVER_ORDER;
    inv_param.clover_coeff = clover_coeff;
  }

  inv_param.input_location = QUDA_CPU_FIELD_LOCATION;
  inv_param.output_location = QUDA_CPU_FIELD_LOCATION;

  inv_param.dslash_type = dslash_type;

  if (kappa == -1.0) {
    inv_param.mass = mass;
    inv_param.kappa = 1.0 / (2.0 * (1 + 3/anisotropy + mass));
  } else {
    inv_param.kappa = kappa;
    inv_param.mass = 0.5/kappa - (1 + 3/anisotropy);
  }

  if (dslash_type == QUDA_TWISTED_MASS_DSLASH || dslash_type == QUDA_TWISTED_CLOVER_DSLASH) {
    inv_param.mu = mu;
    inv_param.epsilon = epsilon;
    inv_param.twist_flavor = twist_flavor;
    inv_param.Ls = (inv_param.twist_flavor == QUDA_TWIST_NONDEG_DOUBLET) ? 2 : 1;

    if (twist_flavor == QUDA_TWIST_NONDEG_DOUBLET) {
      printfQuda("Twisted-mass doublet non supported (yet)\n");
      exit(0);
    }
  } else {
    inv_param.mu = 0.0;
  }

  inv_param.dagger = QUDA_DAG_NO;
  inv_param.mass_normalization = QUDA_KAPPA_NORMALIZATION;

  inv_param.matpc_type = matpc_type;
  inv_param.solution_type = QUDA_MAT_SOLUTION;

  inv_param.solve_type = QUDA_DIRECT_SOLVE;

  mg_param.invert_param = &inv_param;
  mg_param.n_level = mg_levels;
  for (int i=0; i<mg_param.n_level; i++) {
    for (int j = 0; j < 4; j++) {
      // if not defined use 4
      mg_param.geo_block_size[i][j] = geo_block_size[i][j] ? geo_block_size[i][j] : 4;
    }
    for (int j = 4; j < QUDA_MAX_DIM; j++) mg_param.geo_block_size[i][j] = 1;
    mg_param.use_eig_solver[i] = mg_eig[i] ? QUDA_BOOLEAN_TRUE : QUDA_BOOLEAN_FALSE;
    mg_param.spin_block_size[i] = 1;
    mg_param.verbosity[i] = mg_verbosity[i];
    mg_param.setup_inv_type[i] = setup_inv[i];
    mg_param.num_setup_iter[i] = num_setup_iter[i];
    mg_param.setup_tol[i] = setup_tol[i];
    mg_param.setup_maxiter[i] = setup_maxiter[i];

    // Basis to use for CA-CGN(E/R) setup
    mg_param.setup_ca_basis[i] = setup_ca_basis[i];

    // Basis size for CACG setup
    mg_param.setup_ca_basis_size[i] = setup_ca_basis_size[i];

    // Minimum and maximum eigenvalue for Chebyshev CA basis setup
    mg_param.setup_ca_lambda_min[i] = setup_ca_lambda_min[i];
    mg_param.setup_ca_lambda_max[i] = setup_ca_lambda_max[i];

    mg_param.setup_maxiter_refresh[i] = setup_maxiter_refresh[i];
    mg_param.n_vec[i] = nvec[i] == 0 ? 24 : nvec[i]; // default to 24 vectors if not set
    mg_param.n_block_ortho[i] = n_block_ortho[i];    // number of times to Gram-Schmidt
    mg_param.precision_null[i] = prec_null; // precision to store the null-space basis
    mg_param.smoother_halo_precision[i] = smoother_halo_prec; // precision of the halo exchange in the smoother
    mg_param.nu_pre[i] = nu_pre[i];
    mg_param.nu_post[i] = nu_post[i];
    mg_param.mu_factor[i] = mu_factor[i];

    mg_param.cycle_type[i] = QUDA_MG_CYCLE_RECURSIVE;

    // set the coarse solver wrappers including bottom solver
    mg_param.coarse_solver[i] = coarse_solver[i];
    mg_param.coarse_solver_tol[i] = coarse_solver_tol[i];
    mg_param.coarse_solver_maxiter[i] = coarse_solver_maxiter[i];

     // Basis to use for CA-CGN(E/R) coarse solver
    mg_param.coarse_solver_ca_basis[i] = coarse_solver_ca_basis[i];

    // Basis size for CACG coarse solver/
    mg_param.coarse_solver_ca_basis_size[i] = coarse_solver_ca_basis_size[i];

    // Minimum and maximum eigenvalue for Chebyshev CA basis
    mg_param.coarse_solver_ca_lambda_min[i] = coarse_solver_ca_lambda_min[i];
    mg_param.coarse_solver_ca_lambda_max[i] = coarse_solver_ca_lambda_max[i];

    mg_param.smoother[i] = smoother_type[i];

    // set the smoother / bottom solver tolerance (for MR smoothing this will be ignored)
    mg_param.smoother_tol[i] = smoother_tol[i];

    // set to QUDA_DIRECT_SOLVE for no even/odd preconditioning on the smoother
    // set to QUDA_DIRECT_PC_SOLVE for to enable even/odd preconditioning on the smoother
    mg_param.smoother_solve_type[i] = smoother_solve_type[i];

    // set to QUDA_ADDITIVE_SCHWARZ for Additive Schwarz precondioned smoother (presently only impelemented for MR)
    mg_param.smoother_schwarz_type[i] = schwarz_type[i];

    // if using Schwarz preconditioning then use local reductions only
    mg_param.global_reduction[i] = (schwarz_type[i] == QUDA_INVALID_SCHWARZ) ? QUDA_BOOLEAN_TRUE : QUDA_BOOLEAN_FALSE;

    // set number of Schwarz cycles to apply
    mg_param.smoother_schwarz_cycle[i] = schwarz_cycle[i];

    // Set set coarse_grid_solution_type: this defines which linear
    // system we are solving on a given level
    // * QUDA_MAT_SOLUTION - we are solving the full system and inject
    //   a full field into coarse grid
    // * QUDA_MATPC_SOLUTION - we are solving the e/o-preconditioned
    //   system, and only inject single parity field into coarse grid
    //
    // Multiple possible scenarios here
    //
    // 1. **Direct outer solver and direct smoother**: here we use
    // full-field residual coarsening, and everything involves the
    // full system so coarse_grid_solution_type = QUDA_MAT_SOLUTION
    //
    // 2. **Direct outer solver and preconditioned smoother**: here,
    // only the smoothing uses e/o preconditioning, so
    // coarse_grid_solution_type = QUDA_MAT_SOLUTION_TYPE.
    // We reconstruct the full residual prior to coarsening after the
    // pre-smoother, and then need to project the solution for post
    // smoothing.
    //
    // 3. **Preconditioned outer solver and preconditioned smoother**:
    // here we use single-parity residual coarsening throughout, so
    // coarse_grid_solution_type = QUDA_MATPC_SOLUTION.  This is a bit
    // questionable from a theoretical point of view, since we don't
    // coarsen the preconditioned operator directly, rather we coarsen
    // the full operator and preconditioned that, but it just works.
    // This is the optimal combination in general for Wilson-type
    // operators: although there is an occasional increase in
    // iteration or two), by working completely in the preconditioned
    // space, we save the cost of reconstructing the full residual
    // from the preconditioned smoother, and re-projecting for the
    // subsequent smoother, as well as reducing the cost of the
    // ancillary blas operations in the coarse-grid solve.
    //
    // Note, we cannot use preconditioned outer solve with direct
    // smoother
    //
    // Finally, we have to treat the top level carefully: for all
    // other levels the entry into and out of the grid will be a
    // full-field, which we can then work in Schur complement space or
    // not (e.g., freedom to choose coarse_grid_solution_type).  For
    // the top level, if the outer solver is for the preconditioned
    // system, then we must use preconditoning, e.g., option 3.) above.

    if (i == 0) { // top-level treatment
      if (coarse_solve_type[0] != solve_type)
        errorQuda("Mismatch between top-level MG solve type %d and outer solve type %d", coarse_solve_type[0], solve_type);

      if (solve_type == QUDA_DIRECT_SOLVE) {
        mg_param.coarse_grid_solution_type[i] = QUDA_MAT_SOLUTION;
      } else if (solve_type == QUDA_DIRECT_PC_SOLVE) {
        mg_param.coarse_grid_solution_type[i] = QUDA_MATPC_SOLUTION;
      } else {
        errorQuda("Unexpected solve_type = %d\n", solve_type);
      }

    } else {

      if (coarse_solve_type[i] == QUDA_DIRECT_SOLVE) {
        mg_param.coarse_grid_solution_type[i] = QUDA_MAT_SOLUTION;
      } else if (coarse_solve_type[i] == QUDA_DIRECT_PC_SOLVE) {
        mg_param.coarse_grid_solution_type[i] = QUDA_MATPC_SOLUTION;
      } else {
        errorQuda("Unexpected solve_type = %d\n", coarse_solve_type[i]);
      }

    }

    mg_param.omega[i] = omega; // over/under relaxation factor

    mg_param.location[i] = solver_location[i];
    mg_param.setup_location[i] = setup_location[i];
  }

  // whether to run GPU setup but putting temporaries into mapped (slow CPU) memory
  mg_param.setup_minimize_memory = QUDA_BOOLEAN_FALSE;

  // only coarsen the spin on the first restriction
  mg_param.spin_block_size[0] = 2;

  mg_param.setup_type = setup_type;
  mg_param.pre_orthonormalize = pre_orthonormalize ? QUDA_BOOLEAN_TRUE :  QUDA_BOOLEAN_FALSE;
  mg_param.post_orthonormalize = post_orthonormalize ? QUDA_BOOLEAN_TRUE :  QUDA_BOOLEAN_FALSE;

  mg_param.compute_null_vector = generate_nullspace ? QUDA_COMPUTE_NULL_VECTOR_YES
    : QUDA_COMPUTE_NULL_VECTOR_NO;

  mg_param.generate_all_levels = generate_all_levels ? QUDA_BOOLEAN_TRUE :  QUDA_BOOLEAN_FALSE;

  mg_param.run_verify = verify_results ? QUDA_BOOLEAN_TRUE : QUDA_BOOLEAN_FALSE;
  mg_param.run_low_mode_check = low_mode_check ? QUDA_BOOLEAN_TRUE : QUDA_BOOLEAN_FALSE;
  mg_param.run_oblique_proj_check = oblique_proj_check ? QUDA_BOOLEAN_TRUE : QUDA_BOOLEAN_FALSE;

  // Is NOT a staggered solve
  mg_param.is_staggered = QUDA_BOOLEAN_FALSE;

  // set file i/o parameters
  for (int i = 0; i < mg_param.n_level; i++) {
    strcpy(mg_param.vec_infile[i], mg_vec_infile[i]);
    strcpy(mg_param.vec_outfile[i], mg_vec_outfile[i]);
    if (strcmp(mg_param.vec_infile[i], "") != 0) mg_param.vec_load[i] = QUDA_BOOLEAN_TRUE;
    if (strcmp(mg_param.vec_outfile[i], "") != 0) mg_param.vec_store[i] = QUDA_BOOLEAN_TRUE;
  }

  mg_param.coarse_guess = mg_eig_coarse_guess ? QUDA_BOOLEAN_TRUE : QUDA_BOOLEAN_FALSE;
  mg_param.preserve_deflation = QUDA_BOOLEAN_FALSE;

  // these need to tbe set for now but are actually ignored by the MG setup
  // needed to make it pass the initialization test
  inv_param.inv_type = QUDA_GCR_INVERTER;
  inv_param.tol = 1e-10;
  inv_param.maxiter = 1000;
  inv_param.reliable_delta = 1e-10;
  inv_param.gcrNkrylov = 10;

  inv_param.verbosity = verbosity;
  inv_param.verbosity_precondition = mg_verbosity[0];
}

void setInvertParam(QudaInvertParam &inv_param) {

  inv_param.Ls = 1;

  inv_param.sp_pad = 0;
  inv_param.cl_pad = 0;

  inv_param.cpu_prec = cpu_prec;
  inv_param.cuda_prec = cuda_prec;
  inv_param.cuda_prec_sloppy = cuda_prec_sloppy;

  inv_param.cuda_prec_precondition = cuda_prec_precondition;
  inv_param.preserve_source = QUDA_PRESERVE_SOURCE_NO;
  inv_param.gamma_basis = QUDA_DEGRAND_ROSSI_GAMMA_BASIS;
  inv_param.dirac_order = QUDA_DIRAC_ORDER;

  if (dslash_type == QUDA_CLOVER_WILSON_DSLASH || dslash_type == QUDA_TWISTED_CLOVER_DSLASH) {
    inv_param.clover_cpu_prec = cpu_prec;
    inv_param.clover_cuda_prec = cuda_prec;
    inv_param.clover_cuda_prec_sloppy = cuda_prec_sloppy;
    inv_param.clover_cuda_prec_precondition = cuda_prec_precondition;
    inv_param.clover_cuda_prec_refinement_sloppy = cuda_prec_sloppy;
    inv_param.clover_order = QUDA_PACKED_CLOVER_ORDER;
  }

  inv_param.input_location = QUDA_CPU_FIELD_LOCATION;
  inv_param.output_location = QUDA_CPU_FIELD_LOCATION;

  inv_param.dslash_type = dslash_type;

  if (kappa == -1.0) {
    inv_param.mass = mass;
    inv_param.kappa = 1.0 / (2.0 * (1 + 3/anisotropy + mass));
  } else {
    inv_param.kappa = kappa;
    inv_param.mass = 0.5/kappa - (1 + 3/anisotropy);
  }

  if (dslash_type == QUDA_TWISTED_MASS_DSLASH || dslash_type == QUDA_TWISTED_CLOVER_DSLASH) {
    inv_param.mu = mu;
    inv_param.epsilon = epsilon;
    inv_param.twist_flavor = twist_flavor;
    inv_param.Ls = (inv_param.twist_flavor == QUDA_TWIST_NONDEG_DOUBLET) ? 2 : 1;

    if (twist_flavor == QUDA_TWIST_NONDEG_DOUBLET) {
      printfQuda("Twisted-mass doublet non supported (yet)\n");
      exit(0);
    }
  } else {
    inv_param.mu = 0.0;
  }

  inv_param.clover_coeff = clover_coeff;

  inv_param.dagger = QUDA_DAG_NO;
  inv_param.mass_normalization = QUDA_KAPPA_NORMALIZATION;

  // do we want full solution or single-parity solution
  inv_param.solution_type = QUDA_MAT_SOLUTION;

  // do we want to use an even-odd preconditioned solve or not
  inv_param.solve_type = solve_type;
  inv_param.matpc_type = matpc_type;

  inv_param.inv_type = QUDA_GCR_INVERTER;

  inv_param.verbosity = verbosity;
  inv_param.verbosity_precondition = mg_verbosity[0];


  inv_param.inv_type_precondition = QUDA_MG_INVERTER;
  inv_param.pipeline = pipeline;
  inv_param.gcrNkrylov = gcrNkrylov;
  inv_param.tol = tol;

  // require both L2 relative and heavy quark residual to determine convergence
  inv_param.residual_type = static_cast<QudaResidualType>(QUDA_L2_RELATIVE_RESIDUAL);
  inv_param.tol_hq = tol_hq; // specify a tolerance for the residual for heavy quark residual

  // these can be set individually
  for (int i=0; i<inv_param.num_offset; i++) {
    inv_param.tol_offset[i] = inv_param.tol;
    inv_param.tol_hq_offset[i] = inv_param.tol_hq;
  }
  inv_param.maxiter = niter;
  inv_param.reliable_delta = reliable_delta;

  // domain decomposition preconditioner parameters
  inv_param.schwarz_type = QUDA_ADDITIVE_SCHWARZ;
  inv_param.precondition_cycle = 1;
  inv_param.tol_precondition = 1e-1;
  inv_param.maxiter_precondition = 1;
  inv_param.omega = 1.0;
}

 void setReunitarizationConsts(){
   using namespace quda;
    const double unitarize_eps = 1e-14;
    const double max_error = 1e-10;
    const int reunit_allow_svd = 1;
    const int reunit_svd_only  = 0;
    const double svd_rel_error = 1e-6;
    const double svd_abs_error = 1e-6;
    setUnitarizeLinksConstants(unitarize_eps, max_error,
                               reunit_allow_svd, reunit_svd_only,
                               svd_rel_error, svd_abs_error);

  }

void CallUnitarizeLinks(quda::cudaGaugeField *cudaInGauge){
   using namespace quda;
   int *num_failures_dev = (int*)device_malloc(sizeof(int));
   int num_failures;
   qudaMemset(num_failures_dev, 0, sizeof(int));
   unitarizeLinks(*cudaInGauge, num_failures_dev);

   qudaMemcpy(&num_failures, num_failures_dev, sizeof(int), qudaMemcpyDeviceToHost);
   if(num_failures>0) errorQuda("Error in the unitarization\n");
   device_free(num_failures_dev);
  }

=======
>>>>>>> 155a184f
int main(int argc, char **argv)
{
  setQudaDefaultMgTestParams();
  // command line options
  auto app = make_app();
  add_multigrid_option_group(app);
  try {
    app->parse(argc, argv);
  } catch (const CLI::ParseError &e) {
    return app->exit(e);
  }

  // Set values for precisions via the command line.
  setQudaPrecisions();

  // initialize QMP/MPI, QUDA comms grid and RNG (host_utils.cpp)
  initComms(argc, argv, gridsize_from_cmdline);

  // call srand() with a rank-dependent seed
  initRand();

  // Only these fermions are supported in this file
  if (dslash_type != QUDA_WILSON_DSLASH && dslash_type != QUDA_CLOVER_WILSON_DSLASH
      && dslash_type != QUDA_TWISTED_MASS_DSLASH && dslash_type != QUDA_TWISTED_CLOVER_DSLASH
      && dslash_type != QUDA_MOBIUS_DWF_DSLASH && dslash_type != QUDA_DOMAIN_WALL_4D_DSLASH
      && dslash_type != QUDA_DOMAIN_WALL_DSLASH) {
    printfQuda("dslash_type %d not supported\n", dslash_type);
    exit(0);
  }

  if (inv_multigrid) {
    // Only these fermions are supported with MG
    if (dslash_type != QUDA_WILSON_DSLASH && dslash_type != QUDA_CLOVER_WILSON_DSLASH
        && dslash_type != QUDA_TWISTED_MASS_DSLASH && dslash_type != QUDA_TWISTED_CLOVER_DSLASH) {
      printfQuda("dslash_type %d not supported for MG\n", dslash_type);
      exit(0);
    }

    // Only these solve types are supported with MG
    if (solve_type != QUDA_DIRECT_SOLVE && solve_type != QUDA_DIRECT_PC_SOLVE) {
      printfQuda("Solve_type %d not supported with MG. Please use QUDA_DIRECT_SOLVE or QUDA_DIRECT_PC_SOLVE\n\n",
                 solve_type);
      exit(0);
    }
  }

  // Set QUDA's internal parameters
  QudaGaugeParam gauge_param = newQudaGaugeParam();
  setWilsonGaugeParam(gauge_param);
  QudaInvertParam inv_param = newQudaInvertParam();
  QudaMultigridParam mg_param = newQudaMultigridParam();
  QudaInvertParam mg_inv_param = newQudaInvertParam();
  QudaEigParam mg_eig_param[mg_levels];

  if (inv_multigrid) {
    setQudaMgSolveTypes();
    setMultigridInvertParam(inv_param);
    // Set sub structures
    mg_param.invert_param = &mg_inv_param;
    for (int i = 0; i < mg_levels; i++) {
      if (mg_eig[i]) {
        mg_eig_param[i] = newQudaEigParam();
        setMultigridEigParam(mg_eig_param[i], i);
        mg_param.eig_param[i] = &mg_eig_param[i];
      } else {
        mg_param.eig_param[i] = nullptr;
      }
    }
    // Set MG
    setMultigridParam(mg_param);
  } else {
    setInvertParam(inv_param);
  }

  // All parameters have been set. Display the parameters via stdout
  display_test_info();

  // initialize the QUDA library
  initQuda(device);

  // *** Everything between here and the timer is application specific
  setDims(gauge_param.X);

  setSpinorSiteSize(24);

  // Allocate host side memory for the gauge field.
  //----------------------------------------------------------------------------
  void *gauge[4];
  // Allocate space on the host (always best to allocate and free in the same scope)
  for (int dir = 0; dir < 4; dir++) gauge[dir] = malloc(V * gauge_site_size * host_gauge_data_type_size);
  constructHostGaugeField(gauge, gauge_param, argc, argv);
  // Load the gauge field to the device
  loadGaugeQuda((void *)gauge, &gauge_param);

  // Allocate host side memory for clover terms if needed.
  //----------------------------------------------------------------------------
  void *clover = nullptr;
  void *clover_inv = nullptr;
  // Allocate space on the host (always best to allocate and free in the same scope)
  if (dslash_type == QUDA_CLOVER_WILSON_DSLASH || dslash_type == QUDA_TWISTED_CLOVER_DSLASH) {
    clover = malloc(V * clover_site_size * host_clover_data_type_size);
    clover_inv = malloc(V * clover_site_size * host_spinor_data_type_size);
    constructHostCloverField(clover, clover_inv, inv_param);
    // This line ensures that if we need to construct the clover inverse (in either the smoother or the solver) we do so
    if (mg_param.smoother_solve_type[0] == QUDA_DIRECT_PC_SOLVE || solve_type == QUDA_DIRECT_PC_SOLVE) {
      inv_param.solve_type = QUDA_DIRECT_PC_SOLVE;
    }
    // Load the clover terms to the device
    loadCloverQuda(clover, clover_inv, &inv_param);
    // Restore actual solve_type we want to do
    inv_param.solve_type = solve_type;
  }

  void *spinorIn = malloc(V * spinor_site_size * host_spinor_data_type_size * inv_param.Ls);
  void *spinorCheck = malloc(V * spinor_site_size * host_spinor_data_type_size * inv_param.Ls);
  void *spinorOut = malloc(V * spinor_site_size * host_spinor_data_type_size * inv_param.Ls);

  // start the timer
  double time0 = -((double)clock());
  {
    using namespace quda;
    GaugeFieldParam gParam(0, gauge_param);
    gParam.pad = 0;
    gParam.ghostExchange = QUDA_GHOST_EXCHANGE_NO;
    gParam.create      = QUDA_NULL_FIELD_CREATE;
    gParam.link_type   = gauge_param.type;
    gParam.reconstruct = gauge_param.reconstruct;
    gParam.setPrecision(gParam.Precision(), true);
    cudaGaugeField *gauge = new cudaGaugeField(gParam);

    int pad = 0;
    int y[4];
    int R[4] = {0,0,0,0};
    for(int dir=0; dir<4; ++dir) if(comm_dim_partitioned(dir)) R[dir] = 2;
    for(int dir=0; dir<4; ++dir) y[dir] = gauge_param.X[dir] + 2 * R[dir];
    GaugeFieldParam gParamEx(y, prec, link_recon,
			     pad, QUDA_VECTOR_GEOMETRY, QUDA_GHOST_EXCHANGE_EXTENDED);
    gParamEx.create = QUDA_ZERO_FIELD_CREATE;
    gParamEx.order = gParam.order;
    gParamEx.siteSubset = QUDA_FULL_SITE_SUBSET;
    gParamEx.t_boundary = gParam.t_boundary;
    gParamEx.nFace = 1;
    for(int dir=0; dir<4; ++dir) gParamEx.r[dir] = R[dir];
    cudaGaugeField *gaugeEx = new cudaGaugeField(gParamEx);

    QudaGaugeObservableParam obs_param = newQudaGaugeObservableParam();
    obs_param.compute_plaquette = QUDA_BOOLEAN_TRUE;
    obs_param.compute_qcharge = QUDA_BOOLEAN_TRUE;

    // CURAND random generator initialization
    RNG *randstates = new RNG(*gauge, 1234);
    randstates->Init();
    int nsteps = 10;
    int nhbsteps = 1;
    int novrsteps = 1;
    bool coldstart = false;
    double beta_value = 6.2;

    if(link_recon != QUDA_RECONSTRUCT_8 && coldstart) InitGaugeField( *gaugeEx);
    else
      InitGaugeField(*gaugeEx, *randstates);
    // Reunitarization setup
    setReunitarizationConsts();

    // Do a series of Heatbath updates
    Monte(*gaugeEx, *randstates, beta_value, 100 * nhbsteps, 100 * novrsteps);

    // Copy into regular field
    copyExtendedGauge(*gauge, *gaugeEx, QUDA_CUDA_FIELD_LOCATION);

    // load the gauge field from gauge
    gauge_param.gauge_order = gauge->Order();
    gauge_param.location = QUDA_CUDA_FIELD_LOCATION;
    loadGaugeQuda(gauge->Gauge_p(), &gauge_param);
    gaugeObservablesQuda(&obs_param);

    // Demonstrate MG evolution on an evolving gauge field
    //----------------------------------------------------
    printfQuda("\n======================================================\n");
    printfQuda("Running pure gauge evolution test at constant quark mass\n");
    printfQuda("======================================================\n");
    printfQuda("step=%d plaquette = %g topological charge = %g, mass = %g kappa = %g, mu = %g\n", 0,
               obs_param.plaquette[0], obs_param.qcharge, inv_param.mass, inv_param.kappa, inv_param.mu);

    // this line ensure that if we need to construct the clover inverse (in either the smoother or the solver) we do so
    if (mg_param.smoother_solve_type[0] == QUDA_DIRECT_PC_SOLVE || solve_type == QUDA_DIRECT_PC_SOLVE)
      inv_param.solve_type = QUDA_DIRECT_PC_SOLVE;
    if (dslash_type == QUDA_CLOVER_WILSON_DSLASH || dslash_type == QUDA_TWISTED_CLOVER_DSLASH)
      loadCloverQuda(clover, clover_inv, &inv_param);
    inv_param.solve_type = solve_type; // restore actual solve_type we want to do

    // Create a point source at 0 (in each subvolume...  FIXME)
    memset(spinorIn, 0, inv_param.Ls * V * spinor_site_size * host_spinor_data_type_size);
    memset(spinorCheck, 0, inv_param.Ls * V * spinor_site_size * host_spinor_data_type_size);
    memset(spinorOut, 0, inv_param.Ls * V * spinor_site_size * host_spinor_data_type_size);

    if (inv_param.cpu_prec == QUDA_SINGLE_PRECISION) {
      for (int i = 0; i < inv_param.Ls * V * spinor_site_size; i++) ((float *)spinorIn)[i] = rand() / (float)RAND_MAX;
    } else {
      for (int i = 0; i < inv_param.Ls * V * spinor_site_size; i++) ((double *)spinorIn)[i] = rand() / (double)RAND_MAX;
    }

    // Setup the multigrid solver
    void *mg_preconditioner = nullptr;
    if (inv_multigrid) {
      mg_preconditioner = newMultigridQuda(&mg_param);
      inv_param.preconditioner = mg_preconditioner;
    }
    invertQuda(spinorOut, spinorIn, &inv_param);

    for (int step = 1; step < nsteps; ++step) {
      freeGaugeQuda();
      Monte( *gaugeEx, *randstates, beta_value, nhbsteps, novrsteps);

      // Reunitarize gauge links
      CallUnitarizeLinks(gaugeEx);

      // Copy into regular field
      copyExtendedGauge(*gauge, *gaugeEx, QUDA_CUDA_FIELD_LOCATION);
      loadGaugeQuda(gauge->Gauge_p(), &gauge_param);

      // Recompute Gauge Observables
      gaugeObservablesQuda(&obs_param);
      printfQuda("step=%d plaquette = %g topological charge = %g, mass = %g kappa = %g, mu = %g\n", step,
                 obs_param.plaquette[0], obs_param.qcharge, inv_param.mass, inv_param.kappa, inv_param.mu);

      // Update the multigrid operator for new gauge and clover fields
      if (inv_multigrid) updateMultigridQuda(mg_preconditioner, &mg_param);
      invertQuda(spinorOut, spinorIn, &inv_param);

      if (inv_multigrid && inv_param.iter == inv_param.maxiter) {
        char vec_outfile[QUDA_MAX_MG_LEVEL][256];
        for (int i=0; i<mg_param.n_level; i++) {
          strcpy(vec_outfile[i], mg_param.vec_outfile[i]);
          sprintf(mg_param.vec_outfile[i], "dump_step_evolve_%d", step);
        }
        warningQuda("Solver failed to converge within max iteration count - dumping null vectors to %s",
                    mg_param.vec_outfile[0]);

        dumpMultigridQuda(mg_preconditioner, &mg_param);
        for (int i=0; i<mg_param.n_level; i++) {
          strcpy(mg_param.vec_outfile[i], vec_outfile[i]); // restore output file name
        }
      }
    }

    // free the multigrid solver
    if (inv_multigrid) destroyMultigridQuda(mg_preconditioner);

    // Demonstrate MG evolution on a fixed gauge field and different masses
    //---------------------------------------------------------------------
    // setup the multigrid solver
    printfQuda("\n====================================================\n");
    printfQuda("Running MG mass scaling test at constant gauge field\n");
    printfQuda("====================================================\n");

    if (inv_multigrid) {
      mg_param.preserve_deflation = mg_eig_preserve_deflation ? QUDA_BOOLEAN_TRUE : QUDA_BOOLEAN_FALSE;
      for (int i = 0; i < mg_param.n_level; i++) mg_param.setup_maxiter_refresh[i] = 0;
      mg_preconditioner = newMultigridQuda(&mg_param);
      inv_param.preconditioner = mg_preconditioner;
    }

    invertQuda(spinorOut, spinorIn, &inv_param);

    freeGaugeQuda();

    // Reunitarize gauge links...
    CallUnitarizeLinks(gaugeEx);

    // copy into regular field
    copyExtendedGauge(*gauge, *gaugeEx, QUDA_CUDA_FIELD_LOCATION);

    loadGaugeQuda(gauge->Gauge_p(), &gauge_param);
    // Recompute Gauge Observables
    gaugeObservablesQuda(&obs_param);

    for (int step = 1; step < nsteps; ++step) {

      // Increment the mass/kappa and mu values to emulate heavy/light flavour updates
      if (kappa == -1.0) {
        inv_param.mass = mass + 0.01 * step;
        inv_param.kappa = 1.0 / (2.0 * (1 + 3 / anisotropy + mass + 0.01 * step));
      } else {
        inv_param.kappa = kappa - 0.001 * step;
        inv_param.mass = 0.5 / (kappa - 0.001 * step) - (1 + 3 / anisotropy);
      }
      if (inv_multigrid) {
        mg_param.invert_param->mass = inv_param.mass;
        mg_param.invert_param->kappa = inv_param.kappa;
      }

      if (dslash_type == QUDA_TWISTED_MASS_DSLASH || dslash_type == QUDA_TWISTED_CLOVER_DSLASH) {
        // Multiply by -1.0 to emulate twist switch
        inv_param.mu = -1.0 * mu + 0.01 * step;
        if (inv_multigrid) mg_param.invert_param->mu = inv_param.mu;
      }

      printfQuda("step=%d plaquette = %g topological charge = %g, mass = %g kappa = %g, mu = %g\n", step,
                 obs_param.plaquette[0], obs_param.qcharge, inv_param.mass, inv_param.kappa, inv_param.mu);

      if (inv_multigrid)
        updateMultigridQuda(mg_preconditioner, &mg_param); // update the multigrid operator for new mass and mu values
      invertQuda(spinorOut, spinorIn, &inv_param);

      if (inv_multigrid && inv_param.iter == inv_param.maxiter) {
        char vec_outfile[QUDA_MAX_MG_LEVEL][256];
        for (int i = 0; i < mg_param.n_level; i++) {
          strcpy(vec_outfile[i], mg_param.vec_outfile[i]);
          sprintf(mg_param.vec_outfile[i], "dump_step_shift_%d", step);
        }
        warningQuda("Solver failed to converge within max iteration count - dumping null vectors to %s",
                    mg_param.vec_outfile[0]);

        dumpMultigridQuda(mg_preconditioner, &mg_param);
        for (int i = 0; i < mg_param.n_level; i++) {
          strcpy(mg_param.vec_outfile[i], vec_outfile[i]); // restore output file name
        }
      }
    }

    // free the multigrid solver
    if (inv_multigrid) destroyMultigridQuda(mg_preconditioner);

    delete gauge;
    delete gaugeEx;
    //Release all temporary memory used for data exchange between GPUs in multi-GPU mode
    PGaugeExchangeFree();

    randstates->Release();
    delete randstates;
  }

  // stop the timer
  time0 += clock();
  time0 /= CLOCKS_PER_SEC;

  printfQuda("\nDone: %i iter / %g secs = %g Gflops, total time = %g secs\n", inv_param.iter, inv_param.secs,
             inv_param.gflops / inv_param.secs, time0);

  freeGaugeQuda();
  if (dslash_type == QUDA_CLOVER_WILSON_DSLASH || dslash_type == QUDA_TWISTED_CLOVER_DSLASH) freeCloverQuda();

  // finalize the QUDA library
  endQuda();

  // finalize the communications layer
  finalizeComms();

  if (dslash_type == QUDA_CLOVER_WILSON_DSLASH || dslash_type == QUDA_TWISTED_CLOVER_DSLASH) {
    if (clover) free(clover);
    if (clover_inv) free(clover_inv);
  }

  for (int dir = 0; dir<4; dir++) free(gauge[dir]);

  free(spinorIn);
  free(spinorCheck);
  free(spinorOut);

  return 0;
}<|MERGE_RESOLUTION|>--- conflicted
+++ resolved
@@ -96,381 +96,6 @@
              dimPartitioned(3));
 }
 
-<<<<<<< HEAD
-void setMultigridParam(QudaMultigridParam &mg_param)
-{
-  QudaInvertParam &inv_param = *mg_param.invert_param;
-
-  inv_param.Ls = 1;
-
-  inv_param.sp_pad = 0;
-  inv_param.cl_pad = 0;
-
-  inv_param.cpu_prec = cpu_prec;
-  inv_param.cuda_prec = cuda_prec;
-  inv_param.cuda_prec_sloppy = cuda_prec_sloppy;
-  inv_param.cuda_prec_precondition = cuda_prec_precondition;
-  inv_param.preserve_source = QUDA_PRESERVE_SOURCE_NO;
-  inv_param.gamma_basis = QUDA_DEGRAND_ROSSI_GAMMA_BASIS;
-  inv_param.dirac_order = QUDA_DIRAC_ORDER;
-
-  if (dslash_type == QUDA_CLOVER_WILSON_DSLASH || dslash_type == QUDA_TWISTED_CLOVER_DSLASH) {
-    inv_param.clover_cpu_prec = cpu_prec;
-    inv_param.clover_cuda_prec = cuda_prec;
-    inv_param.clover_cuda_prec_sloppy = cuda_prec_sloppy;
-    inv_param.clover_cuda_prec_precondition = cuda_prec_precondition;
-    inv_param.clover_cuda_prec_refinement_sloppy = cuda_prec_sloppy;
-    inv_param.clover_order = QUDA_PACKED_CLOVER_ORDER;
-    inv_param.clover_coeff = clover_coeff;
-  }
-
-  inv_param.input_location = QUDA_CPU_FIELD_LOCATION;
-  inv_param.output_location = QUDA_CPU_FIELD_LOCATION;
-
-  inv_param.dslash_type = dslash_type;
-
-  if (kappa == -1.0) {
-    inv_param.mass = mass;
-    inv_param.kappa = 1.0 / (2.0 * (1 + 3/anisotropy + mass));
-  } else {
-    inv_param.kappa = kappa;
-    inv_param.mass = 0.5/kappa - (1 + 3/anisotropy);
-  }
-
-  if (dslash_type == QUDA_TWISTED_MASS_DSLASH || dslash_type == QUDA_TWISTED_CLOVER_DSLASH) {
-    inv_param.mu = mu;
-    inv_param.epsilon = epsilon;
-    inv_param.twist_flavor = twist_flavor;
-    inv_param.Ls = (inv_param.twist_flavor == QUDA_TWIST_NONDEG_DOUBLET) ? 2 : 1;
-
-    if (twist_flavor == QUDA_TWIST_NONDEG_DOUBLET) {
-      printfQuda("Twisted-mass doublet non supported (yet)\n");
-      exit(0);
-    }
-  } else {
-    inv_param.mu = 0.0;
-  }
-
-  inv_param.dagger = QUDA_DAG_NO;
-  inv_param.mass_normalization = QUDA_KAPPA_NORMALIZATION;
-
-  inv_param.matpc_type = matpc_type;
-  inv_param.solution_type = QUDA_MAT_SOLUTION;
-
-  inv_param.solve_type = QUDA_DIRECT_SOLVE;
-
-  mg_param.invert_param = &inv_param;
-  mg_param.n_level = mg_levels;
-  for (int i=0; i<mg_param.n_level; i++) {
-    for (int j = 0; j < 4; j++) {
-      // if not defined use 4
-      mg_param.geo_block_size[i][j] = geo_block_size[i][j] ? geo_block_size[i][j] : 4;
-    }
-    for (int j = 4; j < QUDA_MAX_DIM; j++) mg_param.geo_block_size[i][j] = 1;
-    mg_param.use_eig_solver[i] = mg_eig[i] ? QUDA_BOOLEAN_TRUE : QUDA_BOOLEAN_FALSE;
-    mg_param.spin_block_size[i] = 1;
-    mg_param.verbosity[i] = mg_verbosity[i];
-    mg_param.setup_inv_type[i] = setup_inv[i];
-    mg_param.num_setup_iter[i] = num_setup_iter[i];
-    mg_param.setup_tol[i] = setup_tol[i];
-    mg_param.setup_maxiter[i] = setup_maxiter[i];
-
-    // Basis to use for CA-CGN(E/R) setup
-    mg_param.setup_ca_basis[i] = setup_ca_basis[i];
-
-    // Basis size for CACG setup
-    mg_param.setup_ca_basis_size[i] = setup_ca_basis_size[i];
-
-    // Minimum and maximum eigenvalue for Chebyshev CA basis setup
-    mg_param.setup_ca_lambda_min[i] = setup_ca_lambda_min[i];
-    mg_param.setup_ca_lambda_max[i] = setup_ca_lambda_max[i];
-
-    mg_param.setup_maxiter_refresh[i] = setup_maxiter_refresh[i];
-    mg_param.n_vec[i] = nvec[i] == 0 ? 24 : nvec[i]; // default to 24 vectors if not set
-    mg_param.n_block_ortho[i] = n_block_ortho[i];    // number of times to Gram-Schmidt
-    mg_param.precision_null[i] = prec_null; // precision to store the null-space basis
-    mg_param.smoother_halo_precision[i] = smoother_halo_prec; // precision of the halo exchange in the smoother
-    mg_param.nu_pre[i] = nu_pre[i];
-    mg_param.nu_post[i] = nu_post[i];
-    mg_param.mu_factor[i] = mu_factor[i];
-
-    mg_param.cycle_type[i] = QUDA_MG_CYCLE_RECURSIVE;
-
-    // set the coarse solver wrappers including bottom solver
-    mg_param.coarse_solver[i] = coarse_solver[i];
-    mg_param.coarse_solver_tol[i] = coarse_solver_tol[i];
-    mg_param.coarse_solver_maxiter[i] = coarse_solver_maxiter[i];
-
-     // Basis to use for CA-CGN(E/R) coarse solver
-    mg_param.coarse_solver_ca_basis[i] = coarse_solver_ca_basis[i];
-
-    // Basis size for CACG coarse solver/
-    mg_param.coarse_solver_ca_basis_size[i] = coarse_solver_ca_basis_size[i];
-
-    // Minimum and maximum eigenvalue for Chebyshev CA basis
-    mg_param.coarse_solver_ca_lambda_min[i] = coarse_solver_ca_lambda_min[i];
-    mg_param.coarse_solver_ca_lambda_max[i] = coarse_solver_ca_lambda_max[i];
-
-    mg_param.smoother[i] = smoother_type[i];
-
-    // set the smoother / bottom solver tolerance (for MR smoothing this will be ignored)
-    mg_param.smoother_tol[i] = smoother_tol[i];
-
-    // set to QUDA_DIRECT_SOLVE for no even/odd preconditioning on the smoother
-    // set to QUDA_DIRECT_PC_SOLVE for to enable even/odd preconditioning on the smoother
-    mg_param.smoother_solve_type[i] = smoother_solve_type[i];
-
-    // set to QUDA_ADDITIVE_SCHWARZ for Additive Schwarz precondioned smoother (presently only impelemented for MR)
-    mg_param.smoother_schwarz_type[i] = schwarz_type[i];
-
-    // if using Schwarz preconditioning then use local reductions only
-    mg_param.global_reduction[i] = (schwarz_type[i] == QUDA_INVALID_SCHWARZ) ? QUDA_BOOLEAN_TRUE : QUDA_BOOLEAN_FALSE;
-
-    // set number of Schwarz cycles to apply
-    mg_param.smoother_schwarz_cycle[i] = schwarz_cycle[i];
-
-    // Set set coarse_grid_solution_type: this defines which linear
-    // system we are solving on a given level
-    // * QUDA_MAT_SOLUTION - we are solving the full system and inject
-    //   a full field into coarse grid
-    // * QUDA_MATPC_SOLUTION - we are solving the e/o-preconditioned
-    //   system, and only inject single parity field into coarse grid
-    //
-    // Multiple possible scenarios here
-    //
-    // 1. **Direct outer solver and direct smoother**: here we use
-    // full-field residual coarsening, and everything involves the
-    // full system so coarse_grid_solution_type = QUDA_MAT_SOLUTION
-    //
-    // 2. **Direct outer solver and preconditioned smoother**: here,
-    // only the smoothing uses e/o preconditioning, so
-    // coarse_grid_solution_type = QUDA_MAT_SOLUTION_TYPE.
-    // We reconstruct the full residual prior to coarsening after the
-    // pre-smoother, and then need to project the solution for post
-    // smoothing.
-    //
-    // 3. **Preconditioned outer solver and preconditioned smoother**:
-    // here we use single-parity residual coarsening throughout, so
-    // coarse_grid_solution_type = QUDA_MATPC_SOLUTION.  This is a bit
-    // questionable from a theoretical point of view, since we don't
-    // coarsen the preconditioned operator directly, rather we coarsen
-    // the full operator and preconditioned that, but it just works.
-    // This is the optimal combination in general for Wilson-type
-    // operators: although there is an occasional increase in
-    // iteration or two), by working completely in the preconditioned
-    // space, we save the cost of reconstructing the full residual
-    // from the preconditioned smoother, and re-projecting for the
-    // subsequent smoother, as well as reducing the cost of the
-    // ancillary blas operations in the coarse-grid solve.
-    //
-    // Note, we cannot use preconditioned outer solve with direct
-    // smoother
-    //
-    // Finally, we have to treat the top level carefully: for all
-    // other levels the entry into and out of the grid will be a
-    // full-field, which we can then work in Schur complement space or
-    // not (e.g., freedom to choose coarse_grid_solution_type).  For
-    // the top level, if the outer solver is for the preconditioned
-    // system, then we must use preconditoning, e.g., option 3.) above.
-
-    if (i == 0) { // top-level treatment
-      if (coarse_solve_type[0] != solve_type)
-        errorQuda("Mismatch between top-level MG solve type %d and outer solve type %d", coarse_solve_type[0], solve_type);
-
-      if (solve_type == QUDA_DIRECT_SOLVE) {
-        mg_param.coarse_grid_solution_type[i] = QUDA_MAT_SOLUTION;
-      } else if (solve_type == QUDA_DIRECT_PC_SOLVE) {
-        mg_param.coarse_grid_solution_type[i] = QUDA_MATPC_SOLUTION;
-      } else {
-        errorQuda("Unexpected solve_type = %d\n", solve_type);
-      }
-
-    } else {
-
-      if (coarse_solve_type[i] == QUDA_DIRECT_SOLVE) {
-        mg_param.coarse_grid_solution_type[i] = QUDA_MAT_SOLUTION;
-      } else if (coarse_solve_type[i] == QUDA_DIRECT_PC_SOLVE) {
-        mg_param.coarse_grid_solution_type[i] = QUDA_MATPC_SOLUTION;
-      } else {
-        errorQuda("Unexpected solve_type = %d\n", coarse_solve_type[i]);
-      }
-
-    }
-
-    mg_param.omega[i] = omega; // over/under relaxation factor
-
-    mg_param.location[i] = solver_location[i];
-    mg_param.setup_location[i] = setup_location[i];
-  }
-
-  // whether to run GPU setup but putting temporaries into mapped (slow CPU) memory
-  mg_param.setup_minimize_memory = QUDA_BOOLEAN_FALSE;
-
-  // only coarsen the spin on the first restriction
-  mg_param.spin_block_size[0] = 2;
-
-  mg_param.setup_type = setup_type;
-  mg_param.pre_orthonormalize = pre_orthonormalize ? QUDA_BOOLEAN_TRUE :  QUDA_BOOLEAN_FALSE;
-  mg_param.post_orthonormalize = post_orthonormalize ? QUDA_BOOLEAN_TRUE :  QUDA_BOOLEAN_FALSE;
-
-  mg_param.compute_null_vector = generate_nullspace ? QUDA_COMPUTE_NULL_VECTOR_YES
-    : QUDA_COMPUTE_NULL_VECTOR_NO;
-
-  mg_param.generate_all_levels = generate_all_levels ? QUDA_BOOLEAN_TRUE :  QUDA_BOOLEAN_FALSE;
-
-  mg_param.run_verify = verify_results ? QUDA_BOOLEAN_TRUE : QUDA_BOOLEAN_FALSE;
-  mg_param.run_low_mode_check = low_mode_check ? QUDA_BOOLEAN_TRUE : QUDA_BOOLEAN_FALSE;
-  mg_param.run_oblique_proj_check = oblique_proj_check ? QUDA_BOOLEAN_TRUE : QUDA_BOOLEAN_FALSE;
-
-  // Is NOT a staggered solve
-  mg_param.is_staggered = QUDA_BOOLEAN_FALSE;
-
-  // set file i/o parameters
-  for (int i = 0; i < mg_param.n_level; i++) {
-    strcpy(mg_param.vec_infile[i], mg_vec_infile[i]);
-    strcpy(mg_param.vec_outfile[i], mg_vec_outfile[i]);
-    if (strcmp(mg_param.vec_infile[i], "") != 0) mg_param.vec_load[i] = QUDA_BOOLEAN_TRUE;
-    if (strcmp(mg_param.vec_outfile[i], "") != 0) mg_param.vec_store[i] = QUDA_BOOLEAN_TRUE;
-  }
-
-  mg_param.coarse_guess = mg_eig_coarse_guess ? QUDA_BOOLEAN_TRUE : QUDA_BOOLEAN_FALSE;
-  mg_param.preserve_deflation = QUDA_BOOLEAN_FALSE;
-
-  // these need to tbe set for now but are actually ignored by the MG setup
-  // needed to make it pass the initialization test
-  inv_param.inv_type = QUDA_GCR_INVERTER;
-  inv_param.tol = 1e-10;
-  inv_param.maxiter = 1000;
-  inv_param.reliable_delta = 1e-10;
-  inv_param.gcrNkrylov = 10;
-
-  inv_param.verbosity = verbosity;
-  inv_param.verbosity_precondition = mg_verbosity[0];
-}
-
-void setInvertParam(QudaInvertParam &inv_param) {
-
-  inv_param.Ls = 1;
-
-  inv_param.sp_pad = 0;
-  inv_param.cl_pad = 0;
-
-  inv_param.cpu_prec = cpu_prec;
-  inv_param.cuda_prec = cuda_prec;
-  inv_param.cuda_prec_sloppy = cuda_prec_sloppy;
-
-  inv_param.cuda_prec_precondition = cuda_prec_precondition;
-  inv_param.preserve_source = QUDA_PRESERVE_SOURCE_NO;
-  inv_param.gamma_basis = QUDA_DEGRAND_ROSSI_GAMMA_BASIS;
-  inv_param.dirac_order = QUDA_DIRAC_ORDER;
-
-  if (dslash_type == QUDA_CLOVER_WILSON_DSLASH || dslash_type == QUDA_TWISTED_CLOVER_DSLASH) {
-    inv_param.clover_cpu_prec = cpu_prec;
-    inv_param.clover_cuda_prec = cuda_prec;
-    inv_param.clover_cuda_prec_sloppy = cuda_prec_sloppy;
-    inv_param.clover_cuda_prec_precondition = cuda_prec_precondition;
-    inv_param.clover_cuda_prec_refinement_sloppy = cuda_prec_sloppy;
-    inv_param.clover_order = QUDA_PACKED_CLOVER_ORDER;
-  }
-
-  inv_param.input_location = QUDA_CPU_FIELD_LOCATION;
-  inv_param.output_location = QUDA_CPU_FIELD_LOCATION;
-
-  inv_param.dslash_type = dslash_type;
-
-  if (kappa == -1.0) {
-    inv_param.mass = mass;
-    inv_param.kappa = 1.0 / (2.0 * (1 + 3/anisotropy + mass));
-  } else {
-    inv_param.kappa = kappa;
-    inv_param.mass = 0.5/kappa - (1 + 3/anisotropy);
-  }
-
-  if (dslash_type == QUDA_TWISTED_MASS_DSLASH || dslash_type == QUDA_TWISTED_CLOVER_DSLASH) {
-    inv_param.mu = mu;
-    inv_param.epsilon = epsilon;
-    inv_param.twist_flavor = twist_flavor;
-    inv_param.Ls = (inv_param.twist_flavor == QUDA_TWIST_NONDEG_DOUBLET) ? 2 : 1;
-
-    if (twist_flavor == QUDA_TWIST_NONDEG_DOUBLET) {
-      printfQuda("Twisted-mass doublet non supported (yet)\n");
-      exit(0);
-    }
-  } else {
-    inv_param.mu = 0.0;
-  }
-
-  inv_param.clover_coeff = clover_coeff;
-
-  inv_param.dagger = QUDA_DAG_NO;
-  inv_param.mass_normalization = QUDA_KAPPA_NORMALIZATION;
-
-  // do we want full solution or single-parity solution
-  inv_param.solution_type = QUDA_MAT_SOLUTION;
-
-  // do we want to use an even-odd preconditioned solve or not
-  inv_param.solve_type = solve_type;
-  inv_param.matpc_type = matpc_type;
-
-  inv_param.inv_type = QUDA_GCR_INVERTER;
-
-  inv_param.verbosity = verbosity;
-  inv_param.verbosity_precondition = mg_verbosity[0];
-
-
-  inv_param.inv_type_precondition = QUDA_MG_INVERTER;
-  inv_param.pipeline = pipeline;
-  inv_param.gcrNkrylov = gcrNkrylov;
-  inv_param.tol = tol;
-
-  // require both L2 relative and heavy quark residual to determine convergence
-  inv_param.residual_type = static_cast<QudaResidualType>(QUDA_L2_RELATIVE_RESIDUAL);
-  inv_param.tol_hq = tol_hq; // specify a tolerance for the residual for heavy quark residual
-
-  // these can be set individually
-  for (int i=0; i<inv_param.num_offset; i++) {
-    inv_param.tol_offset[i] = inv_param.tol;
-    inv_param.tol_hq_offset[i] = inv_param.tol_hq;
-  }
-  inv_param.maxiter = niter;
-  inv_param.reliable_delta = reliable_delta;
-
-  // domain decomposition preconditioner parameters
-  inv_param.schwarz_type = QUDA_ADDITIVE_SCHWARZ;
-  inv_param.precondition_cycle = 1;
-  inv_param.tol_precondition = 1e-1;
-  inv_param.maxiter_precondition = 1;
-  inv_param.omega = 1.0;
-}
-
- void setReunitarizationConsts(){
-   using namespace quda;
-    const double unitarize_eps = 1e-14;
-    const double max_error = 1e-10;
-    const int reunit_allow_svd = 1;
-    const int reunit_svd_only  = 0;
-    const double svd_rel_error = 1e-6;
-    const double svd_abs_error = 1e-6;
-    setUnitarizeLinksConstants(unitarize_eps, max_error,
-                               reunit_allow_svd, reunit_svd_only,
-                               svd_rel_error, svd_abs_error);
-
-  }
-
-void CallUnitarizeLinks(quda::cudaGaugeField *cudaInGauge){
-   using namespace quda;
-   int *num_failures_dev = (int*)device_malloc(sizeof(int));
-   int num_failures;
-   qudaMemset(num_failures_dev, 0, sizeof(int));
-   unitarizeLinks(*cudaInGauge, num_failures_dev);
-
-   qudaMemcpy(&num_failures, num_failures_dev, sizeof(int), qudaMemcpyDeviceToHost);
-   if(num_failures>0) errorQuda("Error in the unitarization\n");
-   device_free(num_failures_dev);
-  }
-
-=======
->>>>>>> 155a184f
 int main(int argc, char **argv)
 {
   setQudaDefaultMgTestParams();
