--- conflicted
+++ resolved
@@ -448,14 +448,9 @@
     } else if (u.Precision() == QUDA_HALF_PRECISION) {
 #if QUDA_PRECISION & 2
       extractGhostEx(u, dim, R, (short**)ghost, extract);      
-<<<<<<< HEAD
-    } else if (u.Precision() == QUDA_QUARTER_PRECISION) {
-      extractGhostEx(u, dim, R, (char**)ghost, extract);      
-=======
 #else
       errorQuda("QUDA_PRECISION=%d does not enable half precision", QUDA_PRECISION);
 #endif
->>>>>>> 2a4f0b51
     } else {
       errorQuda("Unknown precision type %d", u.Precision());
     }
