#include <iostream>
#include <stdio.h>
#include <stdlib.h>
#include <string.h>
#include <algorithm>

#include <quda.h>
#include <quda_internal.h>
#include <dirac_quda.h>
#include <dslash_quda.h>
#include <invert_quda.h>
#include <util_quda.h>
#include <blas_quda.h>

#include <host_utils.h>
#include <command_line_params.h>
#include <dslash_reference.h>
#include <wilson_dslash_reference.h>
#include <domain_wall_dslash_reference.h>
#include "misc.h"
#include "dslash_test_helpers.h"

// google test frame work
#include <gtest/gtest.h>

using namespace quda;

const QudaParity parity = QUDA_EVEN_PARITY; // even or odd?
const int transfer = 0; // include transfer time in the benchmark?

QudaGaugeParam gauge_param;
QudaInvertParam inv_param;

cpuColorSpinorField *spinor, *spinorOut, *spinorRef, *spinorTmp;
cudaColorSpinorField *cudaSpinor, *cudaSpinorOut, *tmp1=0, *tmp2=0;

void *hostGauge[4], *hostClover, *hostCloverInv;

Dirac *dirac = nullptr;
DiracMobiusPC *dirac_mdwf = nullptr;       // create the MDWF Dirac operator
DiracDomainWall4DPC *dirac_4dpc = nullptr; // create the 4d preconditioned DWF Dirac operator

QudaDagType not_dagger;

// For loading the gauge fields
int argc_copy;
char **argv_copy;

const char *prec_str[] = {"quarter", "half", "single", "double"};
const char *recon_str[] = {"r18", "r12", "r8"};

// For googletest names must be non-empty, unique, and may only contain ASCII
// alphanumeric characters or underscore

dslash_test_type dtest_type = dslash_test_type::Dslash;
CLI::TransformPairs<dslash_test_type> dtest_type_map {{"Dslash", dslash_test_type::Dslash},
                                                      {"MatPC", dslash_test_type::MatPC},
                                                      {"Mat", dslash_test_type::Mat},
                                                      {"MatPCDagMatPC", dslash_test_type::MatPCDagMatPC},
                                                      {"MatDagMat", dslash_test_type::MatDagMat},
                                                      {"M5", dslash_test_type::M5},
                                                      {"M5inv", dslash_test_type::M5inv},
                                                      {"Dslash4pre", dslash_test_type::Dslash4pre}};

void init(int precision, QudaReconstructType link_recon)
{
  cuda_prec = getPrecision(precision);

  gauge_param = newQudaGaugeParam();
  inv_param = newQudaInvertParam();

  setWilsonGaugeParam(gauge_param);
  gauge_param.cuda_prec = cuda_prec;
  gauge_param.cuda_prec_sloppy = cuda_prec;
  gauge_param.cuda_prec_precondition = cuda_prec;
  gauge_param.cuda_prec_refinement_sloppy = cuda_prec;

  gauge_param.reconstruct = link_recon;
  gauge_param.reconstruct_sloppy = link_recon;
  gauge_param.reconstruct = link_recon;
  gauge_param.reconstruct_sloppy = link_recon;

  if (dslash_type == QUDA_ASQTAD_DSLASH || dslash_type == QUDA_STAGGERED_DSLASH) {
    errorQuda("Asqtad not supported.  Please try staggered_dslash_test instead");
  } else if (dslash_type == QUDA_DOMAIN_WALL_DSLASH || dslash_type == QUDA_DOMAIN_WALL_4D_DSLASH
             || dslash_type == QUDA_MOBIUS_DWF_DSLASH) {
    dw_setDims(gauge_param.X, Lsdim);
  } else {
    setDims(gauge_param.X);
    Ls = 1;
  }

  setSpinorSiteSize(24);

<<<<<<< HEAD
  gauge_param.anisotropy = 1.0;

  gauge_param.type = QUDA_WILSON_LINKS;
  gauge_param.gauge_order = QUDA_QDP_GAUGE_ORDER;
  gauge_param.t_boundary = QUDA_ANTI_PERIODIC_T;

  gauge_param.cpu_prec = cpu_prec;
  gauge_param.cuda_prec = cuda_prec;
  gauge_param.reconstruct = link_recon;
  gauge_param.reconstruct_sloppy = link_recon;
  gauge_param.cuda_prec_sloppy = cuda_prec;
  gauge_param.gauge_fix = QUDA_GAUGE_FIXED_NO;

  inv_param.kappa = 0.1;

  if (dslash_type == QUDA_TWISTED_MASS_DSLASH || dslash_type == QUDA_TWISTED_CLOVER_DSLASH) {
    inv_param.epsilon = epsilon;
    inv_param.twist_flavor = twist_flavor;
  } else if (dslash_type == QUDA_DOMAIN_WALL_DSLASH || dslash_type == QUDA_DOMAIN_WALL_4D_DSLASH) {
    inv_param.m5 = -1.5;
    kappa5 = 0.5/(5 + inv_param.m5);
  } else if (dslash_type == QUDA_MOBIUS_DWF_DSLASH) {
    inv_param.m5 = -1.5;
    kappa5 = 0.5/(5 + inv_param.m5);
    for (int k = 0; k < Lsdim; k++) {
      // b5[k], c[k] values are chosen for arbitrary values,
      // but the difference of them are same as 1.0
      inv_param.b_5[k] = 1.50;
      inv_param.c_5[k] = 0.50;
    }
  }

  inv_param.mu = mu;
  inv_param.mass = mass;
  inv_param.Ls = (inv_param.twist_flavor != QUDA_TWIST_NONDEG_DOUBLET) ? Ls : 2;
=======
  setInvertParam(inv_param);
  inv_param.cuda_prec = cuda_prec;
  inv_param.dagger = dagger ? QUDA_DAG_YES : QUDA_DAG_NO;
  not_dagger = dagger ? QUDA_DAG_NO : QUDA_DAG_YES;
>>>>>>> 255c3104

  inv_param.solve_type = (dtest_type == dslash_test_type::Mat || dtest_type == dslash_test_type::MatDagMat) ?
    QUDA_DIRECT_SOLVE :
    QUDA_DIRECT_PC_SOLVE;

  if (dslash_type == QUDA_DOMAIN_WALL_4D_DSLASH) {
    switch (dtest_type) {
    case dslash_test_type::Dslash:
    case dslash_test_type::M5:
    case dslash_test_type::M5inv:
    case dslash_test_type::MatPC: inv_param.solution_type = QUDA_MATPC_SOLUTION; break;
    case dslash_test_type::Mat: inv_param.solution_type = QUDA_MAT_SOLUTION; break;
    case dslash_test_type::MatPCDagMatPC: inv_param.solution_type = QUDA_MATPCDAG_MATPC_SOLUTION; break;
    case dslash_test_type::MatDagMat: inv_param.solution_type = QUDA_MATDAG_MAT_SOLUTION; break;
    default: errorQuda("Test type %d not defined QUDA_DOMAIN_WALL_4D_DSLASH\n", static_cast<int>(dtest_type));
    }
  } else if (dslash_type == QUDA_MOBIUS_DWF_DSLASH) {
    switch (dtest_type) {
    case dslash_test_type::Dslash:
    case dslash_test_type::M5:
    case dslash_test_type::Dslash4pre:
    case dslash_test_type::M5inv:
    case dslash_test_type::MatPC: inv_param.solution_type = QUDA_MATPC_SOLUTION; break;
    case dslash_test_type::Mat: inv_param.solution_type = QUDA_MAT_SOLUTION; break;
    case dslash_test_type::MatPCDagMatPC: inv_param.solution_type = QUDA_MATPCDAG_MATPC_SOLUTION; break;
    case dslash_test_type::MatDagMat: inv_param.solution_type = QUDA_MATDAG_MAT_SOLUTION; break;
    default: errorQuda("Test type %d not defined on QUDA_MOBIUS_DWF_DSLASH\n", static_cast<int>(dtest_type));
    }
  } else {
    switch (dtest_type) {
    case dslash_test_type::Dslash:
    case dslash_test_type::MatPC: inv_param.solution_type = QUDA_MATPC_SOLUTION; break;
    case dslash_test_type::Mat: inv_param.solution_type = QUDA_MAT_SOLUTION; break;
    case dslash_test_type::MatPCDagMatPC: inv_param.solution_type = QUDA_MATPCDAG_MATPC_SOLUTION; break;
    case dslash_test_type::MatDagMat: inv_param.solution_type = QUDA_MATDAG_MAT_SOLUTION; break;
    default: errorQuda("Test type %d not defined\n", static_cast<int>(dtest_type));
    }
  }

  if (inv_param.cpu_prec != gauge_param.cpu_prec) errorQuda("Gauge and spinor CPU precisions must match");

  // construct input fields
  for (int dir = 0; dir < 4; dir++) hostGauge[dir] = malloc((size_t)V * gauge_site_size * gauge_param.cpu_prec);

  if (dslash_type == QUDA_CLOVER_WILSON_DSLASH || dslash_type == QUDA_CLOVER_HASENBUSCH_TWIST_DSLASH
      || dslash_type == QUDA_TWISTED_CLOVER_DSLASH) {
    hostClover = malloc((size_t)V * clover_site_size * inv_param.clover_cpu_prec);
    hostCloverInv = malloc((size_t)V * clover_site_size * inv_param.clover_cpu_prec);
  }

  ColorSpinorParam csParam;
  csParam.nColor = 3;
  csParam.nSpin = 4;
  csParam.nDim = 4;
  for (int d=0; d<4; d++) csParam.x[d] = gauge_param.X[d];
  if (dslash_type == QUDA_DOMAIN_WALL_DSLASH || dslash_type == QUDA_DOMAIN_WALL_4D_DSLASH
      || dslash_type == QUDA_MOBIUS_DWF_DSLASH) {
    csParam.nDim = 5;
    csParam.x[4] = Ls;
  }
  if (dslash_type == QUDA_DOMAIN_WALL_DSLASH) {
    csParam.pc_type = QUDA_5D_PC;
  } else {
    csParam.pc_type = QUDA_4D_PC;
  }

  //ndeg_tm
  if (dslash_type == QUDA_TWISTED_MASS_DSLASH || dslash_type == QUDA_TWISTED_CLOVER_DSLASH) {
    csParam.twistFlavor = inv_param.twist_flavor;
    csParam.nDim = (inv_param.twist_flavor == QUDA_TWIST_SINGLET) ? 4 : 5;
    csParam.x[4] = inv_param.Ls;
  }

  csParam.setPrecision(inv_param.cpu_prec);
  csParam.pad = 0;

  if (dslash_type == QUDA_DOMAIN_WALL_4D_DSLASH || dslash_type == QUDA_MOBIUS_DWF_DSLASH) {
    csParam.siteSubset = QUDA_PARITY_SITE_SUBSET;
    csParam.x[0] /= 2;
  } else {
    if (test_type < 2 || test_type == 3) {
      csParam.siteSubset = QUDA_PARITY_SITE_SUBSET;
      csParam.x[0] /= 2;
    } else {
      csParam.siteSubset = QUDA_FULL_SITE_SUBSET;
    }
  }
<<<<<<< HEAD

  csParam.siteOrder = QUDA_EVEN_ODD_SITE_ORDER;
  csParam.fieldOrder = QUDA_SPACE_SPIN_COLOR_FIELD_ORDER;
  csParam.gammaBasis = inv_param.gamma_basis;
  csParam.create = QUDA_ZERO_FIELD_CREATE;

  spinor = new cpuColorSpinorField(csParam);
  spinorOut = new cpuColorSpinorField(csParam);
  spinorRef = new cpuColorSpinorField(csParam);
  spinorTmp = new cpuColorSpinorField(csParam);

  csParam.x[0] = gauge_param.X[0];

  // printfQuda("Randomizing fields... ");

  constructHostGaugeField(hostGauge, gauge_param, argc_copy, argv_copy);
  loadGaugeQuda(hostGauge, &gauge_param);

  if (dslash_type == QUDA_CLOVER_WILSON_DSLASH || dslash_type == QUDA_TWISTED_CLOVER_DSLASH
      || dslash_type == QUDA_CLOVER_HASENBUSCH_TWIST_DSLASH) {
    constructHostCloverField(hostClover, hostCloverInv, inv_param);
    // Load the clover terms to the device
    loadCloverQuda(hostClover, hostCloverInv, &inv_param);
  }

  spinor->Source(QUDA_RANDOM_SOURCE, 0);
  // printfQuda("done.\n"); fflush(stdout);
=======

  csParam.siteOrder = QUDA_EVEN_ODD_SITE_ORDER;
  csParam.fieldOrder = QUDA_SPACE_SPIN_COLOR_FIELD_ORDER;
  csParam.gammaBasis = inv_param.gamma_basis;
  csParam.create = QUDA_ZERO_FIELD_CREATE;

  spinor = new cpuColorSpinorField(csParam);
  spinorOut = new cpuColorSpinorField(csParam);
  spinorRef = new cpuColorSpinorField(csParam);
  spinorTmp = new cpuColorSpinorField(csParam);
>>>>>>> 255c3104

  csParam.x[0] = gauge_param.X[0];

<<<<<<< HEAD
=======
  constructHostGaugeField(hostGauge, gauge_param, argc_copy, argv_copy);
  loadGaugeQuda(hostGauge, &gauge_param);

  if (dslash_type == QUDA_CLOVER_WILSON_DSLASH || dslash_type == QUDA_TWISTED_CLOVER_DSLASH
      || dslash_type == QUDA_CLOVER_HASENBUSCH_TWIST_DSLASH) {
    constructHostCloverField(hostClover, hostCloverInv, inv_param);
    // Load the clover terms to the device
    loadCloverQuda(hostClover, hostCloverInv, &inv_param);
  }

  spinor->Source(QUDA_RANDOM_SOURCE);

  // set verbosity prior to loadGaugeQuda
  setVerbosity(verbosity);
  inv_param.verbosity = verbosity;

>>>>>>> 255c3104
  if (!transfer) {
    csParam.gammaBasis = QUDA_UKQCD_GAMMA_BASIS;
    csParam.pad = inv_param.sp_pad;
    csParam.setPrecision(inv_param.cuda_prec, inv_param.cuda_prec, true);

    if (dslash_type == QUDA_DOMAIN_WALL_4D_DSLASH || dslash_type == QUDA_MOBIUS_DWF_DSLASH) {
      csParam.siteSubset = QUDA_PARITY_SITE_SUBSET;
      csParam.x[0] /= 2;
    } else {
      if (test_type < 2 || test_type == 3) {
        csParam.siteSubset = QUDA_PARITY_SITE_SUBSET;
        csParam.x[0] /= 2;
      }
    }

    // printfQuda("Creating cudaSpinor\n");
    cudaSpinor = new cudaColorSpinorField(csParam);
    // printfQuda("Creating cudaSpinorOut\n");
    cudaSpinorOut = new cudaColorSpinorField(csParam);

    tmp1 = new cudaColorSpinorField(csParam);

    if (dslash_type != QUDA_DOMAIN_WALL_4D_DSLASH && dslash_type != QUDA_MOBIUS_DWF_DSLASH)
      if (test_type == 2 || test_type == 4) csParam.x[0] /= 2;

    csParam.siteSubset = QUDA_PARITY_SITE_SUBSET;
    tmp2 = new cudaColorSpinorField(csParam);

    // printfQuda("Sending spinor field to GPU\n");
    *cudaSpinor = *spinor;

    // double cpu_norm = blas::norm2(*spinor);
    // double cuda_norm = blas::norm2(*cudaSpinor);
    // printfQuda("Source: CPU = %e, CUDA = %e\n", cpu_norm, cuda_norm);

    bool pc = (dtest_type != dslash_test_type::Mat && dtest_type != dslash_test_type::MatDagMat);

    DiracParam diracParam;
    setDiracParam(diracParam, &inv_param, pc);
    diracParam.tmp1 = tmp1;
    diracParam.tmp2 = tmp2;

    if (dslash_type == QUDA_DOMAIN_WALL_4D_DSLASH){
      dirac_4dpc = new DiracDomainWall4DPC(diracParam);
      dirac = (Dirac*)dirac_4dpc;
    }
    else if (dslash_type == QUDA_MOBIUS_DWF_DSLASH){
      dirac_mdwf = new DiracMobiusPC(diracParam);
      dirac = (Dirac*)dirac_mdwf;
    }
    else {
      dirac = Dirac::create(diracParam);
    }
  } else {
    // double cpu_norm = blas::norm2(*spinor);
    // printfQuda("Source: CPU = %e\n", cpu_norm);
  }

}

void end() {
  printfQuda("%s\n", __func__);
  if (!transfer) {
    if (dirac != NULL) {
      delete dirac;
      dirac = NULL;
    }
    delete cudaSpinor;
    delete cudaSpinorOut;
    delete tmp1;
    delete tmp2;
  }

  // release memory
  delete spinor;
  delete spinorOut;
  delete spinorRef;
  delete spinorTmp;

  freeGaugeQuda();

  for (int dir = 0; dir < 4; dir++) free(hostGauge[dir]);
  if (dslash_type == QUDA_CLOVER_WILSON_DSLASH || dslash_type == QUDA_TWISTED_CLOVER_DSLASH
      || dslash_type == QUDA_CLOVER_HASENBUSCH_TWIST_DSLASH) {
    free(hostClover);
    free(hostCloverInv);
  }
  commDimPartitionedReset();
}

struct DslashTime {
  double event_time;
  double cpu_time;
  double cpu_min;
  double cpu_max;

  DslashTime() : event_time(0.0), cpu_time(0.0), cpu_min(DBL_MAX), cpu_max(0.0) {}
};

// execute kernel
DslashTime dslashCUDA(int niter)
{

  DslashTime dslash_time;
  timeval tstart, tstop;

  cudaEvent_t start, end;
  cudaEventCreate(&start);
  cudaEventCreate(&end);

  comm_barrier();
  cudaEventRecord(start, 0);

  for (int i = 0; i < niter; i++) {

    gettimeofday(&tstart, NULL);

    if (dslash_type == QUDA_DOMAIN_WALL_4D_DSLASH) {
      switch (dtest_type) {
      case dslash_test_type::Dslash:
        if (transfer) {
          dslashQuda_4dpc(spinorOut->V(), spinor->V(), &inv_param, parity, dtest_type);
        } else {
          static_cast<DiracDomainWall4DPC *>(dirac)->Dslash4(*cudaSpinorOut, *cudaSpinor, parity);
        }
        break;
      case dslash_test_type::M5:
        if (transfer) {
          dslashQuda_4dpc(spinorOut->V(), spinor->V(), &inv_param, parity, dtest_type);
        } else {
          static_cast<DiracDomainWall4DPC *>(dirac)->Dslash5(*cudaSpinorOut, *cudaSpinor, parity);
        }
        break;
      case dslash_test_type::M5inv:
        if (transfer) {
          dslashQuda_4dpc(spinorOut->V(), spinor->V(), &inv_param, parity, dtest_type);
        } else {
          static_cast<DiracDomainWall4DPC *>(dirac)->Dslash5inv(*cudaSpinorOut, *cudaSpinor, parity, kappa5);
        }
        break;
      case dslash_test_type::MatPC:
      case dslash_test_type::Mat:
        if (transfer) {
          MatQuda(spinorOut->V(), spinor->V(), &inv_param);
        } else {
          dirac->M(*cudaSpinorOut, *cudaSpinor);
        }
        break;
      case dslash_test_type::MatPCDagMatPC:
      case dslash_test_type::MatDagMat:
        if (transfer) {
          MatDagMatQuda(spinorOut->V(), spinor->V(), &inv_param);
        } else {
          dirac->MdagM(*cudaSpinorOut, *cudaSpinor);
        }
        break;
      default: errorQuda("Test type %s not support for current Dslash", get_string(dtest_type_map, dtest_type).c_str());
      }
    } else if (dslash_type == QUDA_MOBIUS_DWF_DSLASH) {
      switch (dtest_type) {
      case dslash_test_type::Dslash:
        if (transfer) {
          dslashQuda_mdwf(spinorOut->V(), spinor->V(), &inv_param, parity, dtest_type);
        } else {
          static_cast<DiracMobiusPC *>(dirac)->Dslash4(*cudaSpinorOut, *cudaSpinor, parity);
        }
        break;
      case dslash_test_type::M5:
        if (transfer) {
          dslashQuda_mdwf(spinorOut->V(), spinor->V(), &inv_param, parity, dtest_type);
        } else {
          static_cast<DiracMobiusPC *>(dirac)->Dslash5(*cudaSpinorOut, *cudaSpinor, parity);
        }
        break;
      case dslash_test_type::Dslash4pre:
        if (transfer) {
          dslashQuda_mdwf(spinorOut->V(), spinor->V(), &inv_param, parity, dtest_type);
        } else {
          static_cast<DiracMobiusPC *>(dirac)->Dslash4pre(*cudaSpinorOut, *cudaSpinor, parity);
        }
        break;
      case dslash_test_type::M5inv:
        if (transfer) {
          dslashQuda_mdwf(spinorOut->V(), spinor->V(), &inv_param, parity, dtest_type);
        } else {
          static_cast<DiracMobiusPC *>(dirac)->Dslash5inv(*cudaSpinorOut, *cudaSpinor, parity);
        }
        break;
      case dslash_test_type::MatPC:
      case dslash_test_type::Mat:
        if (transfer) {
          MatQuda(spinorOut->V(), spinor->V(), &inv_param);
        } else {
          dirac->M(*cudaSpinorOut, *cudaSpinor);
        }
        break;
      case dslash_test_type::MatPCDagMatPC:
      case dslash_test_type::MatDagMat:
        if (transfer) {
          MatDagMatQuda(spinorOut->V(), spinor->V(), &inv_param);
        } else {
          dirac->MdagM(*cudaSpinorOut, *cudaSpinor);
        }
        break;
      default: errorQuda("Test type %s not support for current Dslash", get_string(dtest_type_map, dtest_type).c_str());
      }
    } else {
      switch (dtest_type) {
      case dslash_test_type::Dslash:
        if (dslash_type == QUDA_TWISTED_CLOVER_DSLASH) {
          if (transfer) {
            dslashQuda(spinorOut->V(), spinor->V(), &inv_param, parity);
          } else {
            dirac->Dslash(*cudaSpinorOut, *cudaSpinor, parity);
          }
        } else {
          if (transfer) {
            dslashQuda(spinorOut->V(), spinor->V(), &inv_param, parity);
          } else {
            dirac->Dslash(*cudaSpinorOut, *cudaSpinor, parity);
          }
        }
        break;
      case dslash_test_type::MatPC:
      case dslash_test_type::Mat:
        if (transfer) {
          MatQuda(spinorOut->V(), spinor->V(), &inv_param);
        } else {
          dirac->M(*cudaSpinorOut, *cudaSpinor);
        }
        break;
      case dslash_test_type::MatPCDagMatPC:
      case dslash_test_type::MatDagMat:
        if (transfer) {
          MatDagMatQuda(spinorOut->V(), spinor->V(), &inv_param);
        } else {
          dirac->MdagM(*cudaSpinorOut, *cudaSpinor);
        }
        break;
      default: errorQuda("Test type %s not support for current Dslash", get_string(dtest_type_map, dtest_type).c_str());
      }
    }

    gettimeofday(&tstop, NULL);
    long ds = tstop.tv_sec - tstart.tv_sec;
    long dus = tstop.tv_usec - tstart.tv_usec;
    double elapsed = ds + 0.000001*dus;

    dslash_time.cpu_time += elapsed;
    // skip first and last iterations since they may skew these metrics if comms are not synchronous
    if (i>0 && i<niter) {
      if (elapsed < dslash_time.cpu_min) dslash_time.cpu_min = elapsed;
      if (elapsed > dslash_time.cpu_max) dslash_time.cpu_max = elapsed;
    }
  }

  cudaEventRecord(end, 0);
  cudaEventSynchronize(end);
  float runTime;
  cudaEventElapsedTime(&runTime, start, end);
  cudaEventDestroy(start);
  cudaEventDestroy(end);

  dslash_time.event_time = runTime / 1000;

  // check for errors
  cudaError_t stat = cudaGetLastError();
  if (stat != cudaSuccess)
    printfQuda("with ERROR: %s\n", cudaGetErrorString(stat));

  return dslash_time;
}

void dslashRef() {

  // compare to dslash reference implementation
  printfQuda("Calculating reference implementation...");

  if (dslash_type == QUDA_WILSON_DSLASH) {
    switch (dtest_type) {
    case dslash_test_type::Dslash:
      wil_dslash(spinorRef->V(), hostGauge, spinor->V(), parity, dagger, inv_param.cpu_prec, gauge_param);
      break;
    case dslash_test_type::MatPC:
      wil_matpc(spinorRef->V(), hostGauge, spinor->V(), inv_param.kappa, inv_param.matpc_type, dagger,
                inv_param.cpu_prec, gauge_param);
      break;
    case dslash_test_type::Mat:
      wil_mat(spinorRef->V(), hostGauge, spinor->V(), inv_param.kappa, dagger, inv_param.cpu_prec, gauge_param);
      break;
    case dslash_test_type::MatPCDagMatPC:
      wil_matpc(spinorTmp->V(), hostGauge, spinor->V(), inv_param.kappa, inv_param.matpc_type, dagger,
                inv_param.cpu_prec, gauge_param);
      wil_matpc(spinorRef->V(), hostGauge, spinorTmp->V(), inv_param.kappa, inv_param.matpc_type, not_dagger,
                inv_param.cpu_prec, gauge_param);
      break;
    case dslash_test_type::MatDagMat:
      wil_mat(spinorTmp->V(), hostGauge, spinor->V(), inv_param.kappa, dagger, inv_param.cpu_prec, gauge_param);
      wil_mat(spinorRef->V(), hostGauge, spinorTmp->V(), inv_param.kappa, not_dagger, inv_param.cpu_prec, gauge_param);
      break;
    default: printfQuda("Test type not defined\n"); exit(-1);
    }
  } else if (dslash_type == QUDA_CLOVER_WILSON_DSLASH) {
    switch (dtest_type) {
    case dslash_test_type::Dslash:
      clover_dslash(spinorRef->V(), hostGauge, hostCloverInv, spinor->V(), parity, dagger, inv_param.cpu_prec, gauge_param);
      break;
    case dslash_test_type::MatPC:
      clover_matpc(spinorRef->V(), hostGauge, hostClover, hostCloverInv, spinor->V(), inv_param.kappa,
                   inv_param.matpc_type, dagger, inv_param.cpu_prec, gauge_param);
      break;
    case dslash_test_type::Mat:
      clover_mat(spinorRef->V(), hostGauge, hostClover, spinor->V(), inv_param.kappa, dagger, inv_param.cpu_prec, gauge_param);
      break;
    case dslash_test_type::MatPCDagMatPC:
      clover_matpc(spinorTmp->V(), hostGauge, hostClover, hostCloverInv, spinor->V(), inv_param.kappa,
                   inv_param.matpc_type, dagger, inv_param.cpu_prec, gauge_param);
      clover_matpc(spinorRef->V(), hostGauge, hostClover, hostCloverInv, spinorTmp->V(), inv_param.kappa,
                   inv_param.matpc_type, not_dagger, inv_param.cpu_prec, gauge_param);
      break;
    case dslash_test_type::MatDagMat:
      clover_mat(spinorTmp->V(), hostGauge, hostClover, spinor->V(), inv_param.kappa, dagger, inv_param.cpu_prec, gauge_param);
      clover_mat(spinorRef->V(), hostGauge, hostClover, spinorTmp->V(), inv_param.kappa, not_dagger, inv_param.cpu_prec,
                 gauge_param);
      break;
    default: printfQuda("Test type not defined\n"); exit(-1);
    }
  } else if (dslash_type == QUDA_CLOVER_HASENBUSCH_TWIST_DSLASH) {
    printfQuda("HASENBUCH_TWIST Test: kappa=%lf mu=%lf\n", inv_param.kappa, inv_param.mu);
    switch (dtest_type) {
    case dslash_test_type::Dslash:
      // My dslash should be the same as the clover dslash
      clover_dslash(spinorRef->V(), hostGauge, hostCloverInv, spinor->V(), parity, dagger, inv_param.cpu_prec,
                    gauge_param);
      break;
    case dslash_test_type::MatPC:
      // my matpc op
      cloverHasenbuschTwist_matpc(spinorRef->V(), hostGauge, spinor->V(), hostClover, hostCloverInv, inv_param.kappa,
                                  inv_param.mu, inv_param.matpc_type, dagger, inv_param.cpu_prec, gauge_param);

      break;
    case dslash_test_type::Mat:
      // my mat
      cloverHasenbuchTwist_mat(spinorRef->V(), hostGauge, hostClover, spinor->V(), inv_param.kappa, inv_param.mu,
                               dagger, inv_param.cpu_prec, gauge_param, inv_param.matpc_type);
      break;
    case dslash_test_type::MatPCDagMatPC:
      // matpc^\dagger matpc
      // my matpc op
      cloverHasenbuschTwist_matpc(spinorTmp->V(), hostGauge, spinor->V(), hostClover, hostCloverInv, inv_param.kappa,
                                  inv_param.mu, inv_param.matpc_type, dagger, inv_param.cpu_prec, gauge_param);

      cloverHasenbuschTwist_matpc(spinorRef->V(), hostGauge, spinorTmp->V(), hostClover, hostCloverInv, inv_param.kappa,
                                  inv_param.mu, inv_param.matpc_type, not_dagger, inv_param.cpu_prec, gauge_param);

      break;
    case dslash_test_type::MatDagMat:
      // my mat
      cloverHasenbuchTwist_mat(spinorTmp->V(), hostGauge, hostClover, spinor->V(), inv_param.kappa, inv_param.mu,
                               dagger, inv_param.cpu_prec, gauge_param, inv_param.matpc_type);
      cloverHasenbuchTwist_mat(spinorRef->V(), hostGauge, hostClover, spinorTmp->V(), inv_param.kappa, inv_param.mu,
                               not_dagger, inv_param.cpu_prec, gauge_param, inv_param.matpc_type);

      break;
    default: printfQuda("Test type not defined\n"); exit(-1);
    }
  } else if (dslash_type == QUDA_TWISTED_MASS_DSLASH) {
    switch (dtest_type) {
    case dslash_test_type::Dslash:
      if(inv_param.twist_flavor == QUDA_TWIST_SINGLET)
        tm_dslash(spinorRef->V(), hostGauge, spinor->V(), inv_param.kappa, inv_param.mu, inv_param.twist_flavor, parity,
                  inv_param.matpc_type, dagger, inv_param.cpu_prec, gauge_param);
      else {
        int tm_offset = 12 * spinorRef->Volume();

        void *ref1 = spinorRef->V();
        void *ref2 = (char *)ref1 + tm_offset * cpu_prec;

        void *flv1 = spinor->V();
        void *flv2 = (char *)flv1 + tm_offset * cpu_prec;

        tm_ndeg_dslash(ref1, ref2, hostGauge, flv1, flv2, inv_param.kappa, inv_param.mu, inv_param.epsilon, parity,
                       dagger, inv_param.matpc_type, inv_param.cpu_prec, gauge_param);
      }
      break;
    case dslash_test_type::MatPC:
      if (inv_param.twist_flavor == QUDA_TWIST_SINGLET)
        tm_matpc(spinorRef->V(), hostGauge, spinor->V(), inv_param.kappa, inv_param.mu, inv_param.twist_flavor,
                 inv_param.matpc_type, dagger, inv_param.cpu_prec, gauge_param);
      else {
        int tm_offset = 12 * spinorRef->Volume();

        void *ref1 = spinorRef->V();
        void *ref2 = (char *)ref1 + tm_offset * cpu_prec;

        void *flv1 = spinor->V();
        void *flv2 = (char *)flv1 + tm_offset * cpu_prec;

        tm_ndeg_matpc(ref1, ref2, hostGauge, flv1, flv2, inv_param.kappa, inv_param.mu, inv_param.epsilon,
                      inv_param.matpc_type, dagger, inv_param.cpu_prec, gauge_param);
      }
      break;
    case dslash_test_type::Mat:
      if (inv_param.twist_flavor == QUDA_TWIST_SINGLET)
        tm_mat(spinorRef->V(), hostGauge, spinor->V(), inv_param.kappa, inv_param.mu, inv_param.twist_flavor, dagger,
               inv_param.cpu_prec, gauge_param);
      else {
        int tm_offset = 12 * spinorRef->Volume();

        void *evenOut = spinorRef->V();
        void *oddOut = (char *)evenOut + tm_offset * cpu_prec;

        void *evenIn = spinor->V();
        void *oddIn = (char *)evenIn + tm_offset * cpu_prec;

        tm_ndeg_mat(evenOut, oddOut, hostGauge, evenIn, oddIn, inv_param.kappa, inv_param.mu, inv_param.epsilon, dagger,
                    inv_param.cpu_prec, gauge_param);
      }
      break;
    case dslash_test_type::MatPCDagMatPC:
      if (inv_param.twist_flavor == QUDA_TWIST_SINGLET) {
        tm_matpc(spinorTmp->V(), hostGauge, spinor->V(), inv_param.kappa, inv_param.mu, inv_param.twist_flavor,
                 inv_param.matpc_type, dagger, inv_param.cpu_prec, gauge_param);
        tm_matpc(spinorRef->V(), hostGauge, spinorTmp->V(), inv_param.kappa, inv_param.mu, inv_param.twist_flavor,
                 inv_param.matpc_type, not_dagger, inv_param.cpu_prec, gauge_param);
      } else {
        int tm_offset = 12 * spinorRef->Volume();

        void *ref1 = spinorRef->V();
        void *ref2 = (char *)ref1 + tm_offset * cpu_prec;

        void *flv1 = spinor->V();
        void *flv2 = (char *)flv1 + tm_offset * cpu_prec;

        void *tmp1 = spinorTmp->V();
        void *tmp2 = (char *)tmp1 + tm_offset * cpu_prec;

        tm_ndeg_matpc(tmp1, tmp2, hostGauge, flv1, flv2, inv_param.kappa, inv_param.mu, inv_param.epsilon,
                      inv_param.matpc_type, dagger, inv_param.cpu_prec, gauge_param);
        tm_ndeg_matpc(ref1, ref2, hostGauge, tmp1, tmp2, inv_param.kappa, inv_param.mu, inv_param.epsilon,
                      inv_param.matpc_type, not_dagger, inv_param.cpu_prec, gauge_param);
      }
      break;
    case dslash_test_type::MatDagMat:
      if (inv_param.twist_flavor == QUDA_TWIST_SINGLET) {
        tm_mat(spinorTmp->V(), hostGauge, spinor->V(), inv_param.kappa, inv_param.mu, inv_param.twist_flavor, dagger,
               inv_param.cpu_prec, gauge_param);
        tm_mat(spinorRef->V(), hostGauge, spinorTmp->V(), inv_param.kappa, inv_param.mu, inv_param.twist_flavor,
               not_dagger, inv_param.cpu_prec, gauge_param);
      } else {
        int tm_offset = 12 * spinorRef->Volume();

        void *evenOut = spinorRef->V();
        void *oddOut = (char *)evenOut + tm_offset * cpu_prec;

        void *evenIn = spinor->V();
        void *oddIn = (char *)evenIn + tm_offset * cpu_prec;

        void *evenTmp = spinorTmp->V();
        void *oddTmp = (char *)evenTmp + tm_offset * cpu_prec;

        tm_ndeg_mat(evenTmp, oddTmp, hostGauge, evenIn, oddIn, inv_param.kappa, inv_param.mu, inv_param.epsilon, dagger,
                    inv_param.cpu_prec, gauge_param);
        tm_ndeg_mat(evenOut, oddOut, hostGauge, evenTmp, oddTmp, inv_param.kappa, inv_param.mu, inv_param.epsilon,
                    not_dagger, inv_param.cpu_prec, gauge_param);
      }
      break;
    default: printfQuda("Test type not defined\n"); exit(-1);
    }
  } else if (dslash_type == QUDA_TWISTED_CLOVER_DSLASH) {
    switch (dtest_type) {
    case dslash_test_type::Dslash:
      if (inv_param.twist_flavor == QUDA_TWIST_SINGLET)
        tmc_dslash(spinorRef->V(), hostGauge, spinor->V(), hostClover, hostCloverInv, inv_param.kappa, inv_param.mu,
                   inv_param.twist_flavor, parity, inv_param.matpc_type, dagger, inv_param.cpu_prec, gauge_param);
      else
        errorQuda("Not supported\n");
      break;
    case dslash_test_type::MatPC:
      if (inv_param.twist_flavor == QUDA_TWIST_SINGLET)
        tmc_matpc(spinorRef->V(), hostGauge, spinor->V(), hostClover, hostCloverInv, inv_param.kappa, inv_param.mu,
                  inv_param.twist_flavor, inv_param.matpc_type, dagger, inv_param.cpu_prec, gauge_param);
      else
        errorQuda("Not supported\n");
      break;
    case dslash_test_type::Mat:
      if (inv_param.twist_flavor == QUDA_TWIST_SINGLET)
        tmc_mat(spinorRef->V(), hostGauge, hostClover, spinor->V(), inv_param.kappa, inv_param.mu,
                inv_param.twist_flavor, dagger, inv_param.cpu_prec, gauge_param);
      else
        errorQuda("Not supported\n");
      break;
    case dslash_test_type::MatPCDagMatPC:
      if (inv_param.twist_flavor == QUDA_TWIST_SINGLET) {
        tmc_matpc(spinorTmp->V(), hostGauge, spinor->V(), hostClover, hostCloverInv, inv_param.kappa, inv_param.mu,
                  inv_param.twist_flavor, inv_param.matpc_type, dagger, inv_param.cpu_prec, gauge_param);
        tmc_matpc(spinorRef->V(), hostGauge, spinorTmp->V(), hostClover, hostCloverInv, inv_param.kappa, inv_param.mu,
                  inv_param.twist_flavor, inv_param.matpc_type, not_dagger, inv_param.cpu_prec, gauge_param);
      } else
        errorQuda("Not supported\n");
      break;
    case dslash_test_type::MatDagMat:
      if (inv_param.twist_flavor == QUDA_TWIST_SINGLET) {
        tmc_mat(spinorTmp->V(), hostGauge, hostClover, spinor->V(), inv_param.kappa, inv_param.mu,
                inv_param.twist_flavor, dagger, inv_param.cpu_prec, gauge_param);
        tmc_mat(spinorRef->V(), hostGauge, hostClover, spinorTmp->V(), inv_param.kappa, inv_param.mu,
                inv_param.twist_flavor, not_dagger, inv_param.cpu_prec, gauge_param);
      } else
        errorQuda("Not supported\n");
      break;
    default: printfQuda("Test type not defined\n"); exit(-1);
    }
  } else if (dslash_type == QUDA_DOMAIN_WALL_DSLASH) {
    switch (dtest_type) {
    case dslash_test_type::Dslash:
      dw_dslash(spinorRef->V(), hostGauge, spinor->V(), parity, dagger, gauge_param.cpu_prec, gauge_param,
                inv_param.mass);
      break;
    case dslash_test_type::MatPC:
      dw_matpc(spinorRef->V(), hostGauge, spinor->V(), kappa5, inv_param.matpc_type, dagger, gauge_param.cpu_prec,
               gauge_param, inv_param.mass);
      break;
    case dslash_test_type::Mat:
      dw_mat(spinorRef->V(), hostGauge, spinor->V(), kappa5, dagger, gauge_param.cpu_prec, gauge_param, inv_param.mass);
      break;
    case dslash_test_type::MatPCDagMatPC:
      dw_matpc(spinorTmp->V(), hostGauge, spinor->V(), kappa5, inv_param.matpc_type, dagger, gauge_param.cpu_prec,
               gauge_param, inv_param.mass);
      dw_matpc(spinorRef->V(), hostGauge, spinorTmp->V(), kappa5, inv_param.matpc_type, not_dagger,
               gauge_param.cpu_prec, gauge_param, inv_param.mass);
      break;
    case dslash_test_type::MatDagMat:
      dw_matdagmat(spinorRef->V(), hostGauge, spinor->V(), kappa5, dagger, gauge_param.cpu_prec, gauge_param,
                   inv_param.mass);
      break;
    default: printf("Test type not supported for domain wall\n"); exit(-1);
    }
  } else if (dslash_type == QUDA_DOMAIN_WALL_4D_DSLASH) {
    double *kappa_5 = (double *)malloc(Ls * sizeof(double));
    for (int xs = 0; xs < Ls; xs++) kappa_5[xs] = kappa5;
    switch (dtest_type) {
    case dslash_test_type::Dslash:
      dslash_4_4d(spinorRef->V(), hostGauge, spinor->V(), parity, dagger, gauge_param.cpu_prec, gauge_param,
                  inv_param.mass);
      break;
    case dslash_test_type::M5:
      dw_dslash_5_4d(spinorRef->V(), hostGauge, spinor->V(), parity, dagger, gauge_param.cpu_prec, gauge_param,
                     inv_param.mass, true);
      break;
    case dslash_test_type::M5inv:
      dslash_5_inv(spinorRef->V(), hostGauge, spinor->V(), parity, dagger, gauge_param.cpu_prec, gauge_param,
                   inv_param.mass, kappa_5);
      break;
    case dslash_test_type::MatPC:
      dw_4d_matpc(spinorRef->V(), hostGauge, spinor->V(), kappa5, inv_param.matpc_type, dagger, gauge_param.cpu_prec,
                  gauge_param, inv_param.mass);
      break;
    case dslash_test_type::Mat:
      dw_4d_mat(spinorRef->V(), hostGauge, spinor->V(), kappa5, dagger, gauge_param.cpu_prec, gauge_param,
                inv_param.mass);
      break;
    case dslash_test_type::MatPCDagMatPC:
      dw_4d_matpc(spinorTmp->V(), hostGauge, spinor->V(), kappa5, inv_param.matpc_type, dagger, gauge_param.cpu_prec,
                  gauge_param, inv_param.mass);
      dw_4d_matpc(spinorRef->V(), hostGauge, spinorTmp->V(), kappa5, inv_param.matpc_type, not_dagger,
                  gauge_param.cpu_prec, gauge_param, inv_param.mass);
      break;
    case dslash_test_type::MatDagMat:
      dw_4d_mat(spinorTmp->V(), hostGauge, spinor->V(), kappa5, dagger, gauge_param.cpu_prec, gauge_param,
                inv_param.mass);
      dw_4d_mat(spinorRef->V(), hostGauge, spinorTmp->V(), kappa5, not_dagger, gauge_param.cpu_prec, gauge_param,
                inv_param.mass);
      break;
    default: printf("Test type not supported for domain wall\n"); exit(-1);
    }
    free(kappa_5);
  } else if (dslash_type == QUDA_MOBIUS_DWF_DSLASH) {
    double _Complex *kappa_b = (double _Complex *)malloc(Lsdim * sizeof(double _Complex));
    double _Complex *kappa_c = (double _Complex *)malloc(Lsdim * sizeof(double _Complex));
    double _Complex *kappa_5 = (double _Complex *)malloc(Lsdim * sizeof(double _Complex));
    double _Complex *kappa_mdwf = (double _Complex *)malloc(Lsdim * sizeof(double _Complex));
    for (int xs = 0; xs < Lsdim; xs++) {
      kappa_b[xs] = 1.0 / (2 * (inv_param.b_5[xs] * (4.0 + inv_param.m5) + 1.0));
      kappa_c[xs] = 1.0 / (2 * (inv_param.c_5[xs] * (4.0 + inv_param.m5) - 1.0));
      kappa_5[xs] = 0.5 * kappa_b[xs] / kappa_c[xs];
      kappa_mdwf[xs] = -kappa_5[xs];
    }
    switch (dtest_type) {
    case dslash_test_type::Dslash:
      dslash_4_4d(spinorRef->V(), hostGauge, spinor->V(), parity, dagger, gauge_param.cpu_prec, gauge_param,
                  inv_param.mass);
      break;
    case dslash_test_type::M5:
      mdw_dslash_5(spinorRef->V(), hostGauge, spinor->V(), parity, dagger, gauge_param.cpu_prec, gauge_param,
                   inv_param.mass, kappa_5, true);
      break;
    case dslash_test_type::Dslash4pre:
      mdw_dslash_4_pre(spinorRef->V(), hostGauge, spinor->V(), parity, dagger, gauge_param.cpu_prec, gauge_param,
                       inv_param.mass, inv_param.b_5, inv_param.c_5, true);
      break;
    case dslash_test_type::M5inv:
      mdw_dslash_5_inv(spinorRef->V(), hostGauge, spinor->V(), parity, dagger, gauge_param.cpu_prec, gauge_param,
                       inv_param.mass, kappa_mdwf);
      break;
    case dslash_test_type::MatPC:
      mdw_matpc(spinorRef->V(), hostGauge, spinor->V(), kappa_b, kappa_c, inv_param.matpc_type, dagger,
                gauge_param.cpu_prec, gauge_param, inv_param.mass, inv_param.b_5, inv_param.c_5);
      break;
    case dslash_test_type::Mat:
      mdw_mat(spinorRef->V(), hostGauge, spinor->V(), kappa_b, kappa_c, dagger, gauge_param.cpu_prec, gauge_param,
              inv_param.mass, inv_param.b_5, inv_param.c_5);
      break;
    case dslash_test_type::MatPCDagMatPC:
      mdw_matpc(spinorTmp->V(), hostGauge, spinor->V(), kappa_b, kappa_c, inv_param.matpc_type, dagger,
                gauge_param.cpu_prec, gauge_param, inv_param.mass, inv_param.b_5, inv_param.c_5);
      mdw_matpc(spinorRef->V(), hostGauge, spinorTmp->V(), kappa_b, kappa_c, inv_param.matpc_type, not_dagger,
                gauge_param.cpu_prec, gauge_param, inv_param.mass, inv_param.b_5, inv_param.c_5);
      break;
    case dslash_test_type::MatDagMat:
      mdw_mat(spinorTmp->V(), hostGauge, spinor->V(), kappa_b, kappa_c, dagger, gauge_param.cpu_prec, gauge_param,
              inv_param.mass, inv_param.b_5, inv_param.c_5);
      mdw_mat(spinorRef->V(), hostGauge, spinorTmp->V(), kappa_b, kappa_c, not_dagger, gauge_param.cpu_prec,
              gauge_param, inv_param.mass, inv_param.b_5, inv_param.c_5);
      break;
    default: printf("Test type not supported for domain wall\n"); exit(-1);
    }
    free(kappa_b);
    free(kappa_c);
    free(kappa_5);
    free(kappa_mdwf);
  } else {
    printfQuda("Unsupported dslash_type\n");
    exit(-1);
  }

  printfQuda("done.\n");
}


void display_test_info(int precision, QudaReconstructType link_recon)
{
  auto prec = getPrecision(precision);
  // printfQuda("running the following test:\n");

  printfQuda("prec    recon   test_type     matpc_type   dagger   S_dim         T_dimension   Ls_dimension dslash_type    niter\n");
  printfQuda("%6s   %2s       %s           %12s    %d    %3d/%3d/%3d        %3d             %2d   %14s   %d\n",
             get_prec_str(prec), get_recon_str(link_recon), get_string(dtest_type_map, dtest_type).c_str(),
             get_matpc_str(matpc_type), dagger, xdim, ydim, zdim, tdim, Lsdim, get_dslash_str(dslash_type), niter);
  // printfQuda("Grid partition info:     X  Y  Z  T\n");
  // printfQuda("                         %d  %d  %d  %d\n",
  //   dimPartitioned(0),
  //   dimPartitioned(1),
  //   dimPartitioned(2),
  //   dimPartitioned(3));

  return ;

}



using ::testing::TestWithParam;
using ::testing::Bool;
using ::testing::Values;
using ::testing::Range;
using ::testing::Combine;

class DslashTest : public ::testing::TestWithParam<::testing::tuple<int, int, int>> {
protected:
  ::testing::tuple<int, int, int> param;

  bool skip()
  {
    QudaReconstructType recon = static_cast<QudaReconstructType>(::testing::get<1>(GetParam()));
    if ((QUDA_PRECISION & getPrecision(::testing::get<0>(GetParam()))) == 0
        || (QUDA_RECONSTRUCT & getReconstructNibble(recon)) == 0) {
      return true;
    }
    return false;
  }

public:
  virtual ~DslashTest() { }
  virtual void SetUp() {
    int prec = ::testing::get<0>(GetParam());
    QudaReconstructType recon = static_cast<QudaReconstructType>(::testing::get<1>(GetParam()));

    if (skip()) GTEST_SKIP();

    int value = ::testing::get<2>(GetParam());
    for(int j=0; j < 4;j++){
      if (value &  (1 << j)){
        commDimPartitionedSet(j);
      }

    }
    updateR();

    init(prec, recon);
    display_test_info(prec, recon);
  }

  virtual void TearDown()
  {
    if (skip()) GTEST_SKIP();
    end();
  }

  static void SetUpTestCase() {
    initQuda(device);
  }

  // Per-test-case tear-down.
  // Called after the last test in this test case.
  // Can be omitted if not needed.
  static void TearDownTestCase() {
    endQuda();
  }

};

TEST_P(DslashTest, verify)
{
  dslashRef();

  dslashCUDA(1); // warm-up run
  dslashCUDA(2);

  if (!transfer) *spinorOut = *cudaSpinorOut;

  double norm2_cpu = blas::norm2(*spinorRef);
  double norm2_cpu_cuda= blas::norm2(*spinorOut);
  if (!transfer) {
    double norm2_cuda= blas::norm2(*cudaSpinorOut);
    printfQuda("Results: CPU = %f, CUDA=%f, CPU-CUDA = %f\n", norm2_cpu, norm2_cuda, norm2_cpu_cuda);
  } else {
    printfQuda("Result: CPU = %f, CPU-QUDA = %f\n", norm2_cpu, norm2_cpu_cuda);
  }
  double deviation = pow(10, -(double)(cpuColorSpinorField::Compare(*spinorRef, *spinorOut)));
  double tol = getTolerance(inv_param.cuda_prec);
  if (gauge_param.reconstruct == QUDA_RECONSTRUCT_8 && inv_param.cuda_prec >= QUDA_HALF_PRECISION)
    tol *= 10; // if recon 8, we tolerate a greater deviation

  ASSERT_LE(deviation, tol) << "CPU and CUDA implementations do not agree";
}

TEST_P(DslashTest, benchmark)
{
  dslashCUDA(1); // warm-up run

  if (!transfer) dirac->Flops();
  auto dslash_time = dslashCUDA(niter);
  printfQuda("%fus per kernel call\n", 1e6 * dslash_time.event_time / niter);
  // FIXME No flops count for twisted-clover yet
  unsigned long long flops = 0;
  if (!transfer) flops = dirac->Flops();
  double gflops = 1.0e-9 * flops / dslash_time.event_time;
  printfQuda("GFLOPS = %f\n", gflops);
  RecordProperty("Gflops", std::to_string(gflops));
  RecordProperty("Halo_bidirectitonal_BW_GPU", 1.0e-9 * 2 * cudaSpinor->GhostBytes() * niter / dslash_time.event_time);
  RecordProperty("Halo_bidirectitonal_BW_CPU", 1.0e-9 * 2 * cudaSpinor->GhostBytes() * niter / dslash_time.cpu_time);
  RecordProperty("Halo_bidirectitonal_BW_CPU_min", 1.0e-9 * 2 * cudaSpinor->GhostBytes() / dslash_time.cpu_max);
  RecordProperty("Halo_bidirectitonal_BW_CPU_max", 1.0e-9 * 2 * cudaSpinor->GhostBytes() / dslash_time.cpu_min);
  RecordProperty("Halo_message_size_bytes", 2 * cudaSpinor->GhostBytes());

  printfQuda("Effective halo bi-directional bandwidth (GB/s) GPU = %f ( CPU = %f, min = %f , max = %f ) for aggregate "
             "message size %lu bytes\n",
             1.0e-9 * 2 * cudaSpinor->GhostBytes() * niter / dslash_time.event_time,
             1.0e-9 * 2 * cudaSpinor->GhostBytes() * niter / dslash_time.cpu_time,
             1.0e-9 * 2 * cudaSpinor->GhostBytes() / dslash_time.cpu_max,
             1.0e-9 * 2 * cudaSpinor->GhostBytes() / dslash_time.cpu_min, 2 * cudaSpinor->GhostBytes());
}

int main(int argc, char **argv)
{
  // initalize google test, includes command line options
  ::testing::InitGoogleTest(&argc, argv);
  // return code for google test
  int test_rc = 0;
  // command line options
  auto app = make_app();
  app->add_option("--test", dtest_type, "Test method")->transform(CLI::CheckedTransformer(dtest_type_map));
  try {
    app->parse(argc, argv);
  } catch (const CLI::ParseError &e) {
    return app->exit(e);
  }

  initComms(argc, argv, gridsize_from_cmdline);

<<<<<<< HEAD
=======
  // The 'SetUp()' method of the Google Test class from which DslashTest
  // in derived has no arguments, but QUDA's implementation requires the
  // use of argc and argv to set up the test via the function 'init'.
  // As a workaround, we declare argc_copy and argv_copy as global pointers
  // so that they are visible inside the 'init' function.
>>>>>>> 255c3104
  argc_copy = argc;
  argv_copy = argv;

  ::testing::TestEventListeners &listeners = ::testing::UnitTest::GetInstance()->listeners();
  if (comm_rank() != 0) { delete listeners.Release(listeners.default_result_printer()); }
  test_rc = RUN_ALL_TESTS();

  finalizeComms();
  return test_rc;
}

std::string getdslashtestname(testing::TestParamInfo<::testing::tuple<int, int, int>> param)
{
  const int prec = ::testing::get<0>(param.param);
  const int recon = ::testing::get<1>(param.param);
  const int part = ::testing::get<2>(param.param);
  std::stringstream ss;
  // std::cout << "getdslashtestname" << get_dslash_str(dslash_type) << "_" << prec_str[prec] << "_r" << recon <<
  // "_partition" << part << std::endl; ss << get_dslash_str(dslash_type) << "_";
  ss << prec_str[prec];
  ss << "_r" << recon;
  ss << "_partition" << part;
  return ss.str();
}

#ifdef MULTI_GPU
INSTANTIATE_TEST_SUITE_P(QUDA, DslashTest,
                         Combine(Range(0, 4),
                                 ::testing::Values(QUDA_RECONSTRUCT_NO, QUDA_RECONSTRUCT_12, QUDA_RECONSTRUCT_8),
                                 Range(0, 16)),
                         getdslashtestname);
#else
INSTANTIATE_TEST_SUITE_P(QUDA, DslashTest,
                         Combine(Range(0, 4),
                                 ::testing::Values(QUDA_RECONSTRUCT_NO, QUDA_RECONSTRUCT_12, QUDA_RECONSTRUCT_8),
                                 ::testing::Values(0)),
                         getdslashtestname);
#endif<|MERGE_RESOLUTION|>--- conflicted
+++ resolved
@@ -92,48 +92,10 @@
 
   setSpinorSiteSize(24);
 
-<<<<<<< HEAD
-  gauge_param.anisotropy = 1.0;
-
-  gauge_param.type = QUDA_WILSON_LINKS;
-  gauge_param.gauge_order = QUDA_QDP_GAUGE_ORDER;
-  gauge_param.t_boundary = QUDA_ANTI_PERIODIC_T;
-
-  gauge_param.cpu_prec = cpu_prec;
-  gauge_param.cuda_prec = cuda_prec;
-  gauge_param.reconstruct = link_recon;
-  gauge_param.reconstruct_sloppy = link_recon;
-  gauge_param.cuda_prec_sloppy = cuda_prec;
-  gauge_param.gauge_fix = QUDA_GAUGE_FIXED_NO;
-
-  inv_param.kappa = 0.1;
-
-  if (dslash_type == QUDA_TWISTED_MASS_DSLASH || dslash_type == QUDA_TWISTED_CLOVER_DSLASH) {
-    inv_param.epsilon = epsilon;
-    inv_param.twist_flavor = twist_flavor;
-  } else if (dslash_type == QUDA_DOMAIN_WALL_DSLASH || dslash_type == QUDA_DOMAIN_WALL_4D_DSLASH) {
-    inv_param.m5 = -1.5;
-    kappa5 = 0.5/(5 + inv_param.m5);
-  } else if (dslash_type == QUDA_MOBIUS_DWF_DSLASH) {
-    inv_param.m5 = -1.5;
-    kappa5 = 0.5/(5 + inv_param.m5);
-    for (int k = 0; k < Lsdim; k++) {
-      // b5[k], c[k] values are chosen for arbitrary values,
-      // but the difference of them are same as 1.0
-      inv_param.b_5[k] = 1.50;
-      inv_param.c_5[k] = 0.50;
-    }
-  }
-
-  inv_param.mu = mu;
-  inv_param.mass = mass;
-  inv_param.Ls = (inv_param.twist_flavor != QUDA_TWIST_NONDEG_DOUBLET) ? Ls : 2;
-=======
   setInvertParam(inv_param);
   inv_param.cuda_prec = cuda_prec;
   inv_param.dagger = dagger ? QUDA_DAG_YES : QUDA_DAG_NO;
   not_dagger = dagger ? QUDA_DAG_NO : QUDA_DAG_YES;
->>>>>>> 255c3104
 
   inv_param.solve_type = (dtest_type == dslash_test_type::Mat || dtest_type == dslash_test_type::MatDagMat) ?
     QUDA_DIRECT_SOLVE :
@@ -221,7 +183,6 @@
       csParam.siteSubset = QUDA_FULL_SITE_SUBSET;
     }
   }
-<<<<<<< HEAD
 
   csParam.siteOrder = QUDA_EVEN_ODD_SITE_ORDER;
   csParam.fieldOrder = QUDA_SPACE_SPIN_COLOR_FIELD_ORDER;
@@ -234,8 +195,6 @@
   spinorTmp = new cpuColorSpinorField(csParam);
 
   csParam.x[0] = gauge_param.X[0];
-
-  // printfQuda("Randomizing fields... ");
 
   constructHostGaugeField(hostGauge, gauge_param, argc_copy, argv_copy);
   loadGaugeQuda(hostGauge, &gauge_param);
@@ -247,42 +206,12 @@
     loadCloverQuda(hostClover, hostCloverInv, &inv_param);
   }
 
-  spinor->Source(QUDA_RANDOM_SOURCE, 0);
-  // printfQuda("done.\n"); fflush(stdout);
-=======
-
-  csParam.siteOrder = QUDA_EVEN_ODD_SITE_ORDER;
-  csParam.fieldOrder = QUDA_SPACE_SPIN_COLOR_FIELD_ORDER;
-  csParam.gammaBasis = inv_param.gamma_basis;
-  csParam.create = QUDA_ZERO_FIELD_CREATE;
-
-  spinor = new cpuColorSpinorField(csParam);
-  spinorOut = new cpuColorSpinorField(csParam);
-  spinorRef = new cpuColorSpinorField(csParam);
-  spinorTmp = new cpuColorSpinorField(csParam);
->>>>>>> 255c3104
-
-  csParam.x[0] = gauge_param.X[0];
-
-<<<<<<< HEAD
-=======
-  constructHostGaugeField(hostGauge, gauge_param, argc_copy, argv_copy);
-  loadGaugeQuda(hostGauge, &gauge_param);
-
-  if (dslash_type == QUDA_CLOVER_WILSON_DSLASH || dslash_type == QUDA_TWISTED_CLOVER_DSLASH
-      || dslash_type == QUDA_CLOVER_HASENBUSCH_TWIST_DSLASH) {
-    constructHostCloverField(hostClover, hostCloverInv, inv_param);
-    // Load the clover terms to the device
-    loadCloverQuda(hostClover, hostCloverInv, &inv_param);
-  }
-
   spinor->Source(QUDA_RANDOM_SOURCE);
 
   // set verbosity prior to loadGaugeQuda
   setVerbosity(verbosity);
   inv_param.verbosity = verbosity;
 
->>>>>>> 255c3104
   if (!transfer) {
     csParam.gammaBasis = QUDA_UKQCD_GAMMA_BASIS;
     csParam.pad = inv_param.sp_pad;
@@ -1073,14 +1002,11 @@
 
   initComms(argc, argv, gridsize_from_cmdline);
 
-<<<<<<< HEAD
-=======
   // The 'SetUp()' method of the Google Test class from which DslashTest
   // in derived has no arguments, but QUDA's implementation requires the
   // use of argc and argv to set up the test via the function 'init'.
   // As a workaround, we declare argc_copy and argv_copy as global pointers
   // so that they are visible inside the 'init' function.
->>>>>>> 255c3104
   argc_copy = argc;
   argv_copy = argv;
 
