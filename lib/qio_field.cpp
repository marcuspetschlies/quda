--- conflicted
+++ resolved
@@ -310,11 +310,8 @@
 #endif
   case 256:
   case 384: xml_record += "MGColorSpinorField>"; break; // Color spinor vector
-<<<<<<< HEAD
-=======
   case 72: xml_record += "StaggeredPropagator>"; break; // SU(3) staggered * 12
   case 288: xml_record += "WilsonPropagator>"; break;   // SU(3) Wilson vec * 12    
->>>>>>> fba31734
   default: errorQuda("Invalid element length for QIO writing."); break;
   }
   xml_record += "\n";
