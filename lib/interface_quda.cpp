#include <cmath>
#include <cstdio>
#include <cstdlib>
#include <cstring>
#include <iostream>
#include <sys/time.h>
#include <complex.h>

#include <interface_quda.h>
using namespace quda;

cudaGaugeField *gaugePrecise = nullptr;
cudaGaugeField *gaugeSloppy = nullptr;
cudaGaugeField *gaugePrecondition = nullptr;
cudaGaugeField *gaugeRefinement = nullptr;
cudaGaugeField *gaugeEigensolver = nullptr;
cudaGaugeField *gaugeExtended = nullptr;

cudaGaugeField *gaugeFatPrecise = nullptr;
cudaGaugeField *gaugeFatSloppy = nullptr;
cudaGaugeField *gaugeFatPrecondition = nullptr;
cudaGaugeField *gaugeFatRefinement = nullptr;
cudaGaugeField *gaugeFatEigensolver = nullptr;
cudaGaugeField *gaugeFatExtended = nullptr;

cudaGaugeField *gaugeLongPrecise = nullptr;
cudaGaugeField *gaugeLongSloppy = nullptr;
cudaGaugeField *gaugeLongPrecondition = nullptr;
cudaGaugeField *gaugeLongRefinement = nullptr;
cudaGaugeField *gaugeLongEigensolver = nullptr;
cudaGaugeField *gaugeLongExtended = nullptr;

cudaGaugeField *gaugeSmeared = nullptr;

cudaCloverField *cloverPrecise = nullptr;
cudaCloverField *cloverSloppy = nullptr;
cudaCloverField *cloverPrecondition = nullptr;
cudaCloverField *cloverRefinement = nullptr;
cudaCloverField *cloverEigensolver = nullptr;

cudaGaugeField *momResident = nullptr;
cudaGaugeField *extendedGaugeResident = nullptr;

std::vector<cudaColorSpinorField*> solutionResident;

// vector of spinors used for forecasting solutions in HMC
// each entry is one p
std::vector< std::vector<ColorSpinorField*> > chronoResident(QUDA_MAX_CHRONO);

//!< Profiler for initQuda
TimeProfile profileInit("initQuda");

//!< Profile for loadGaugeQuda / saveGaugeQuda
TimeProfile profileGauge("loadGaugeQuda");

//!< Profile for loadCloverQuda
TimeProfile profileClover("loadCloverQuda");

//!< Profiler for dslashQuda
TimeProfile profileDslash("dslashQuda");

//!< Profiler for invertQuda
TimeProfile profileInvert("invertQuda");

//!< Profiler for invertMultiShiftQuda
TimeProfile profileMulti("invertMultiShiftQuda");

//!< Profiler for eigensolveQuda
TimeProfile profileEigensolve("eigensolveQuda");

//!< Profiler for computeFatLinkQuda
TimeProfile profileFatLink("computeKSLinkQuda");

//!< Profiler for computeGaugeForceQuda
TimeProfile profileGaugeForce("computeGaugeForceQuda");

//!<Profiler for updateGaugeFieldQuda
TimeProfile profileGaugeUpdate("updateGaugeFieldQuda");

//!<Profiler for createExtendedGaugeField
TimeProfile profileExtendedGauge("createExtendedGaugeField");

//!<Profiler for computeCloverForceQuda
TimeProfile profileCloverForce("computeCloverForceQuda");

//!<Profiler for computeStaggeredForceQuda
TimeProfile profileStaggeredForce("computeStaggeredForceQuda");

//!<Profiler for computeHISQForceQuda
TimeProfile profileHISQForce("computeHISQForceQuda");

//!<Profiler for plaqQuda
TimeProfile profilePlaq("plaqQuda");

//!< Profiler for wuppertalQuda
TimeProfile profileWuppertal("wuppertalQuda");

//!< Profiler for gaussianSmearQuda
static TimeProfile profileGaussianSmear("gaussianSmearQuda");

//!<Profiler for gaussQuda
TimeProfile profileGauss("gaussQuda");

//!< Profiler for gaugeObservableQuda
TimeProfile profileGaugeObs("gaugeObservablesQuda");

//!< Profiler for APEQuda
TimeProfile profileAPE("APEQuda");

//!< Profiler for STOUTQuda
TimeProfile profileSTOUT("STOUTQuda");

//!< Profiler for OvrImpSTOUTQuda
TimeProfile profileOvrImpSTOUT("OvrImpSTOUTQuda");

//!< Profiler for wFlowQuda
TimeProfile profileWFlow("wFlowQuda");

//!< Profiler for projectSU3Quda
TimeProfile profileProject("projectSU3Quda");

//!< Profiler for staggeredPhaseQuda
TimeProfile profilePhase("staggeredPhaseQuda");

//!< Profiler for contractions
TimeProfile profileContract("contractQuda");

//!< Profiler for contractions
TimeProfile profileCuBLAS("cublasQuda");

//!< Profiler for covariant derivative
TimeProfile profileCovDev("covDevQuda");

//!< Profiler for momentum action
TimeProfile profileMomAction("momActionQuda");

//!< Profiler for endQuda
TimeProfile profileEnd("endQuda");

//!< Profiler for endQuda
static TimeProfile profileMake4DProp("make4DPropQuda");

//!< Profiler for GaugeFixing
TimeProfile GaugeFixFFTQuda("GaugeFixFFTQuda");
TimeProfile GaugeFixOVRQuda("GaugeFixOVRQuda");

//!< Profiler for toal time spend between init and end
TimeProfile profileInit2End("initQuda-endQuda",false);

static bool enable_profiler = false;
static bool do_not_profile_quda = false;

static int R[4] = {0, 0, 0, 0};
// setting this to false prevents redundant halo exchange but isn't yet compatible with HISQ / ASQTAD kernels
static bool redundant_comms = false;
// Mapped memory buffer used to hold unitarization failures
static int *num_failures_h = nullptr;
static int *num_failures_d = nullptr;
static bool initialized = false;

static bool InitMagma = false;
//for MAGMA lib:
#include <blas_magma.h>

void openMagma() 
{
  if (!InitMagma) {
    OpenMagma();
    InitMagma = true;
  } else {
    printfQuda("\nMAGMA library was already initialized..\n");
  }
}

void closeMagma()
{
  if (InitMagma) {
    CloseMagma();
    InitMagma = false;
  } else {
    printfQuda("\nMAGMA library was not initialized..\n");
  }
}



static void profilerStart(const char *f) 
{
  static std::vector<int> target_list;
  static bool enable = false;
  static bool init = false;
  if (!init) {
    char *profile_target_env = getenv("QUDA_ENABLE_TARGET_PROFILE"); // selectively enable profiling for a given solve

    if ( profile_target_env ) {
      std::stringstream target_stream(profile_target_env);

      int target;
      while(target_stream >> target) {
       target_list.push_back(target);
       if (target_stream.peek() == ',') target_stream.ignore();
     }

     if (target_list.size() > 0) {
       std::sort(target_list.begin(), target_list.end());
       target_list.erase( unique( target_list.begin(), target_list.end() ), target_list.end() );
       warningQuda("Targeted profiling enabled for %lu functions\n", target_list.size());
       enable = true;
     }
   }

    char* donotprofile_env = getenv("QUDA_DO_NOT_PROFILE"); // disable profiling of QUDA parts
    if (donotprofile_env && (!(strcmp(donotprofile_env, "0") == 0)))  {
      do_not_profile_quda=true;
      printfQuda("Disabling profiling in QUDA\n");
    }
    init = true;
  }

  static int target_count = 0;
  static unsigned int i = 0;
  if (do_not_profile_quda){
    device::profile::stop();
    printfQuda("Stopping profiling in QUDA\n");
  } else {
    if (enable) {
      if (i < target_list.size() && target_count++ == target_list[i]) {
        enable_profiler = true;
        printfQuda("Starting profiling for %s\n", f);
        device::profile::start();
      i++; // advance to next target
    }
  }
}
}

static void profilerStop(const char *f) {
  if (do_not_profile_quda){
    device::profile::start();
  } else {

    if (enable_profiler) {
      printfQuda("Stopping profiling for %s\n", f);
      device::profile::stop();
      enable_profiler = false;
    }
  }
}


namespace quda {
  void printLaunchTimer();
}

void setVerbosityQuda(QudaVerbosity verbosity, const char prefix[], FILE *outfile)
{
  setVerbosity(verbosity);
  setOutputPrefix(prefix);
  setOutputFile(outfile);
}


typedef struct {
  int ndim;
  int dims[QUDA_MAX_DIM];
} LexMapData;

/**
 * For MPI, the default node mapping is lexicographical with t varying fastest.
 */
static int lex_rank_from_coords(const int *coords, void *fdata)
{
  auto *md = static_cast<LexMapData *>(fdata);

  int rank = coords[0];
  for (int i = 1; i < md->ndim; i++) {
    rank = md->dims[i] * rank + coords[i];
  }
  return rank;
}

#ifdef QMP_COMMS
/**
 * For QMP, we use the existing logical topology if already declared.
 */
static int qmp_rank_from_coords(const int *coords, void *fdata)
{
  return QMP_get_node_number_from(coords);
}
#endif

// Provision for user control over MPI comm handle
// Assumes an MPI implementation of QMP

#if defined(QMP_COMMS) || defined(MPI_COMMS)
MPI_Comm MPI_COMM_HANDLE;
static int user_set_comm_handle = 0;
#endif

void setMPICommHandleQuda(void *mycomm)
{
#if defined(QMP_COMMS) || defined(MPI_COMMS)
  MPI_COMM_HANDLE = *((MPI_Comm *)mycomm);
  user_set_comm_handle = 1;
#endif
}

#ifdef QMP_COMMS
static void initQMPComms(void)
{
  // Default comm handle is taken from QMP
  // WARNING: Assumes an MPI implementation of QMP
  if (!user_set_comm_handle) {
    void *mycomm;
    QMP_get_mpi_comm(QMP_comm_get_default(), &mycomm);
    setMPICommHandleQuda(mycomm);
  }
}
#elif defined(MPI_COMMS)
static void initMPIComms(void)
{
  // Default comm handle is MPI_COMM_WORLD
  if (!user_set_comm_handle) {
    static MPI_Comm mycomm;
    MPI_Comm_dup(MPI_COMM_WORLD, &mycomm);
    setMPICommHandleQuda((void *)&mycomm);
  }
}
#endif

static bool comms_initialized = false;

void initCommsGridQuda(int nDim, const int *dims, QudaCommsMap func, void *fdata)
{
  if (comms_initialized) return;

#if QMP_COMMS
  initQMPComms();
#elif defined(MPI_COMMS)
  initMPIComms();
#endif

  if (nDim != 4) {
    errorQuda("Number of communication grid dimensions must be 4");
  }

  LexMapData map_data;
  if (!func) {

#if QMP_COMMS
    if (QMP_logical_topology_is_declared()) {
      if (QMP_get_logical_number_of_dimensions() != 4) {
        errorQuda("QMP logical topology must have 4 dimensions");
      }
      for (int i=0; i<nDim; i++) {
        int qdim = QMP_get_logical_dimensions()[i];
        if(qdim != dims[i]) {
          errorQuda("QMP logical dims[%d]=%d does not match dims[%d]=%d argument", i, qdim, i, dims[i]);
        }
      }
      fdata = nullptr;
      func = qmp_rank_from_coords;
    } else {
      warningQuda("QMP logical topology is undeclared; using default lexicographical ordering");
#endif

      map_data.ndim = nDim;
      for (int i=0; i<nDim; i++) {
        map_data.dims[i] = dims[i];
      }
      fdata = (void *) &map_data;
      func = lex_rank_from_coords;

#if QMP_COMMS
    }
#endif

  }
  comm_init(nDim, dims, func, fdata);
  comms_initialized = true;
}


static void init_default_comms()
{
#if defined(QMP_COMMS)
  if (QMP_logical_topology_is_declared()) {
    int ndim = QMP_get_logical_number_of_dimensions();
    const int *dims = QMP_get_logical_dimensions();
    initCommsGridQuda(ndim, dims, nullptr, nullptr);
  } else {
    errorQuda("initQuda() called without prior call to initCommsGridQuda(),"
        " and QMP logical topology has not been declared");
  }
#elif defined(MPI_COMMS)
  errorQuda("When using MPI for communications, initCommsGridQuda() must be called before initQuda()");
#else // single-GPU
  const int dims[4] = {1, 1, 1, 1};
  initCommsGridQuda(4, dims, nullptr, nullptr);
#endif
}


#define STR_(x) #x
#define STR(x) STR_(x)
  static const std::string quda_version = STR(QUDA_VERSION_MAJOR) "." STR(QUDA_VERSION_MINOR) "." STR(QUDA_VERSION_SUBMINOR);
#undef STR
#undef STR_

extern char* gitversion;

/*
 * Set the device that QUDA uses.
 */
void initQudaDevice(int dev)
{
  //static bool initialized = false;
  if (initialized) return;
  initialized = true;

  profileInit2End.TPSTART(QUDA_PROFILE_TOTAL);
  profileInit.TPSTART(QUDA_PROFILE_TOTAL);
  profileInit.TPSTART(QUDA_PROFILE_INIT);

  if (getVerbosity() >= QUDA_SUMMARIZE) {
#ifdef GITVERSION
    printfQuda("QUDA %s (git %s)\n",quda_version.c_str(),gitversion);
#else
    printfQuda("QUDA %s\n",quda_version.c_str());
#endif
  }

#ifdef MULTI_GPU
  if (dev < 0) {
    if (!comms_initialized) {
      errorQuda("initDeviceQuda() called with a negative device ordinal, but comms have not been initialized");
        }
    dev = comm_gpuid();
  }
#else
  if (dev < 0 || dev >= 16) errorQuda("Invalid device number %d", dev);
#endif

  device::init(dev);

  { // determine if we will do CPU or GPU data reordering (default is GPU)
    char *reorder_str = getenv("QUDA_REORDER_LOCATION");

    if (!reorder_str || (strcmp(reorder_str,"CPU") && strcmp(reorder_str,"cpu")) ) {
      warningQuda("Data reordering done on GPU (set with QUDA_REORDER_LOCATION=GPU/CPU)");
      reorder_location_set(QUDA_CUDA_FIELD_LOCATION);
    } else {
      warningQuda("Data reordering done on CPU (set with QUDA_REORDER_LOCATION=GPU/CPU)");
      reorder_location_set(QUDA_CPU_FIELD_LOCATION);
    }
  }

  profileInit.TPSTOP(QUDA_PROFILE_INIT);
  profileInit.TPSTOP(QUDA_PROFILE_TOTAL);
}

void printDeviceProp()
{

  int dev_count;
  cudaGetDeviceCount(&dev_count);
  int device;
  for (device = 0; device < dev_count; device++) {

    // cudaDeviceProp deviceProp;
    cudaGetDeviceProperties(&deviceProp, device);
    printfQuda("%d - name:                    %s\n", device, deviceProp.name);
    printfQuda("%d - totalGlobalMem:          %lu bytes ( %.2f Gbytes)\n", device, deviceProp.totalGlobalMem,
               deviceProp.totalGlobalMem / (float)(1024 * 1024 * 1024));
    printfQuda("%d - sharedMemPerBlock:       %lu bytes ( %.2f Kbytes)\n", device, deviceProp.sharedMemPerBlock,
               deviceProp.sharedMemPerBlock / (float)1024);
    printfQuda("%d - regsPerBlock:            %d\n", device, deviceProp.regsPerBlock);
    printfQuda("%d - warpSize:                %d\n", device, deviceProp.warpSize);
    printfQuda("%d - memPitch:                %lu\n", device, deviceProp.memPitch);
    printfQuda("%d - maxThreadsPerBlock:      %d\n", device, deviceProp.maxThreadsPerBlock);
    printfQuda("%d - maxThreadsDim[0]:        %d\n", device, deviceProp.maxThreadsDim[0]);
    printfQuda("%d - maxThreadsDim[1]:        %d\n", device, deviceProp.maxThreadsDim[1]);
    printfQuda("%d - maxThreadsDim[2]:        %d\n", device, deviceProp.maxThreadsDim[2]);
    printfQuda("%d - maxGridSize[0]:          %d\n", device, deviceProp.maxGridSize[0]);
    printfQuda("%d - maxGridSize[1]:          %d\n", device, deviceProp.maxGridSize[1]);
    printfQuda("%d - maxGridSize[2]:          %d\n", device, deviceProp.maxGridSize[2]);
    printfQuda("%d - totalConstMem:           %lu bytes ( %.2f Kbytes)\n", device, deviceProp.totalConstMem,
               deviceProp.totalConstMem / (float)1024);
    printfQuda("%d - compute capability:      %d.%d\n", device, deviceProp.major, deviceProp.minor);
    printfQuda("%d - deviceOverlap            %s\n", device, (deviceProp.deviceOverlap ? "true" : "false"));
    printfQuda("%d - multiProcessorCount      %d\n", device, deviceProp.multiProcessorCount);
    printfQuda("%d - kernelExecTimeoutEnabled %s\n", device, (deviceProp.kernelExecTimeoutEnabled ? "true" : "false"));
    printfQuda("%d - integrated               %s\n", device, (deviceProp.integrated ? "true" : "false"));
    printfQuda("%d - canMapHostMemory         %s\n", device, (deviceProp.canMapHostMemory ? "true" : "false"));
    switch (deviceProp.computeMode) {
    case 0: printfQuda("%d - computeMode              0: cudaComputeModeDefault\n", device); break;
    case 1: printfQuda("%d - computeMode              1: cudaComputeModeExclusive\n", device); break;
    case 2: printfQuda("%d - computeMode              2: cudaComputeModeProhibited\n", device); break;
    case 3: printfQuda("%d - computeMode              3: cudaComputeModeExclusiveProcess\n", device); break;
    default: errorQuda("Unknown deviceProp.computeMode.");
    }

    printfQuda("%d - surfaceAlignment         %lu\n", device, deviceProp.surfaceAlignment);
    printfQuda("%d - concurrentKernels        %s\n", device, (deviceProp.concurrentKernels ? "true" : "false"));
    printfQuda("%d - ECCEnabled               %s\n", device, (deviceProp.ECCEnabled ? "true" : "false"));
    printfQuda("%d - pciBusID                 %d\n", device, deviceProp.pciBusID);
    printfQuda("%d - pciDeviceID              %d\n", device, deviceProp.pciDeviceID);
    printfQuda("%d - pciDomainID              %d\n", device, deviceProp.pciDomainID);
    printfQuda("%d - tccDriver                %s\n", device, (deviceProp.tccDriver ? "true" : "false"));
    switch (deviceProp.asyncEngineCount) {
    case 0: printfQuda("%d - asyncEngineCount         1: host -> device only\n", device); break;
    case 1: printfQuda("%d - asyncEngineCount         2: host <-> device\n", device); break;
    case 2: printfQuda("%d - asyncEngineCount         0: not supported\n", device); break;
    default: errorQuda("Unknown deviceProp.asyncEngineCount.");
    }
    printfQuda("%d - unifiedAddressing        %s\n", device, (deviceProp.unifiedAddressing ? "true" : "false"));
    printfQuda("%d - memoryClockRate          %d kilohertz\n", device, deviceProp.memoryClockRate);
    printfQuda("%d - memoryBusWidth           %d bits\n", device, deviceProp.memoryBusWidth);
    printfQuda("%d - l2CacheSize              %d bytes\n", device, deviceProp.l2CacheSize);
    printfQuda("%d - maxThreadsPerMultiProcessor          %d\n\n", device, deviceProp.maxThreadsPerMultiProcessor);
  }
}

/*
 * Any persistent memory allocations that QUDA uses are done here.
 */
void initQudaMemory()
{
  profileInit.TPSTART(QUDA_PROFILE_TOTAL);
  profileInit.TPSTART(QUDA_PROFILE_INIT);

  if (!comms_initialized) init_default_comms();

  device::create_context();
  createDslashEvents();

  blas_lapack::native::init();
  blas::init();

  // initalize the memory pool allocators
  pool::init();

  num_failures_h = static_cast<int*>(mapped_malloc(sizeof(int)));
  num_failures_d = static_cast<int*>(get_mapped_device_pointer(num_failures_h));

  loadTuneCache();

  for (int d=0; d<4; d++) R[d] = 2 * (redundant_comms || commDimPartitioned(d));

  profileInit.TPSTOP(QUDA_PROFILE_INIT);
  profileInit.TPSTOP(QUDA_PROFILE_TOTAL);
}

void updateR()
{
  for (int d=0; d<4; d++) R[d] = 2 * (redundant_comms || commDimPartitioned(d));
}

void initQuda(int dev)
{
  // initialize communications topology, if not already done explicitly via initCommsGridQuda()
  if (!comms_initialized) init_default_comms();

  // set the device that QUDA uses
  initQudaDevice(dev);

  // set the persistant memory allocations that QUDA uses (Blas, streams, etc.)
  initQudaMemory();
}

// This is a flag used to signal when we have downloaded new gauge
// field.  Set by loadGaugeQuda and consumed by loadCloverQuda as one
// possible flag to indicate we need to recompute the clover field
static bool invalidate_clover = true;

void loadGaugeQuda(void *h_gauge, QudaGaugeParam *param)
{
  profileGauge.TPSTART(QUDA_PROFILE_TOTAL);

  if (!initialized) errorQuda("QUDA not initialized");
  if (getVerbosity() == QUDA_DEBUG_VERBOSE) printQudaGaugeParam(param);

  checkGaugeParam(param);

  profileGauge.TPSTART(QUDA_PROFILE_INIT);
  // Set the specific input parameters and create the cpu gauge field
  GaugeFieldParam gauge_param(h_gauge, *param);

  if (gauge_param.order <= 4) gauge_param.ghostExchange = QUDA_GHOST_EXCHANGE_NO;
  GaugeField *in = (param->location == QUDA_CPU_FIELD_LOCATION) ?
    static_cast<GaugeField*>(new cpuGaugeField(gauge_param)) :
    static_cast<GaugeField*>(new cudaGaugeField(gauge_param));

  if (in->Order() == QUDA_BQCD_GAUGE_ORDER) {
    static size_t checksum = SIZE_MAX;
    size_t in_checksum = in->checksum(true);
    if (in_checksum == checksum) {
      if (getVerbosity() >= QUDA_VERBOSE) printfQuda("Gauge field unchanged - using cached gauge field %lu\n", checksum);
      profileGauge.TPSTOP(QUDA_PROFILE_INIT);
      profileGauge.TPSTOP(QUDA_PROFILE_TOTAL);
      delete in;
      invalidate_clover = false;
      return;
    }
    checksum = in_checksum;
    invalidate_clover = true;
  }

  // free any current gauge field before new allocations to reduce memory overhead
  switch (param->type) {
    case QUDA_WILSON_LINKS:
      if (gaugeRefinement != gaugeSloppy && gaugeRefinement != gaugeEigensolver && gaugeRefinement)
        delete gaugeRefinement;

      if (gaugePrecondition != gaugeSloppy && gaugePrecondition != gaugeEigensolver && gaugePrecondition != gaugePrecise
          && gaugePrecondition)
        delete gaugePrecondition;

      if (gaugeEigensolver != gaugeSloppy && gaugeEigensolver != gaugePrecise && gaugeEigensolver != gaugePrecondition
          && gaugeEigensolver)
        delete gaugeEigensolver;

      if (gaugePrecise != gaugeSloppy && gaugeSloppy) delete gaugeSloppy;

      if (gaugePrecise && !param->use_resident_gauge) delete gaugePrecise;

      break;
    case QUDA_ASQTAD_FAT_LINKS:
      if (gaugeFatRefinement != gaugeFatSloppy && gaugeFatRefinement != gaugeFatEigensolver && gaugeFatRefinement)
        delete gaugeFatRefinement;

      if (gaugeFatPrecondition != gaugeFatSloppy && gaugeFatPrecondition != gaugeFatEigensolver
          && gaugeFatPrecondition != gaugeFatPrecise && gaugeFatPrecondition)
        delete gaugeFatPrecondition;

      if (gaugeFatEigensolver != gaugeFatSloppy && gaugeFatEigensolver != gaugeFatPrecise
          && gaugeFatEigensolver != gaugeFatPrecondition && gaugeFatEigensolver)
        delete gaugeFatEigensolver;

      if (gaugeFatPrecise != gaugeFatSloppy && gaugeFatSloppy) delete gaugeFatSloppy;

      if (gaugeFatPrecise && !param->use_resident_gauge) delete gaugeFatPrecise;

      break;
    case QUDA_ASQTAD_LONG_LINKS:

      if (gaugeLongRefinement != gaugeLongSloppy && gaugeLongRefinement != gaugeLongEigensolver && gaugeLongRefinement)
        delete gaugeLongRefinement;

      if (gaugeLongPrecondition != gaugeLongSloppy && gaugeLongPrecondition != gaugeLongEigensolver
          && gaugeLongPrecondition != gaugeLongPrecise && gaugeLongPrecondition)
        delete gaugeLongPrecondition;

      if (gaugeLongEigensolver != gaugeLongSloppy && gaugeLongEigensolver != gaugeLongPrecise
          && gaugeLongEigensolver != gaugeLongPrecondition && gaugeLongEigensolver)
        delete gaugeLongEigensolver;

      if (gaugeLongPrecise != gaugeLongSloppy && gaugeLongSloppy) delete gaugeLongSloppy;

      if (gaugeLongPrecise) delete gaugeLongPrecise;

      break;
    case QUDA_SMEARED_LINKS:
      if (gaugeSmeared) delete gaugeSmeared;
      break;
    default:
      errorQuda("Invalid gauge type %d", param->type);
  }

  // if not preserving then copy the gauge field passed in
  cudaGaugeField *precise = nullptr;

  // switch the parameters for creating the mirror precise cuda gauge field
  gauge_param.create = QUDA_NULL_FIELD_CREATE;
  gauge_param.reconstruct = param->reconstruct;
  gauge_param.setPrecision(param->cuda_prec, true);
  gauge_param.ghostExchange = QUDA_GHOST_EXCHANGE_PAD;
  gauge_param.pad = param->ga_pad;

  precise = new cudaGaugeField(gauge_param);

  if (param->use_resident_gauge) {
    if(gaugePrecise == nullptr) errorQuda("No resident gauge field");
    // copy rather than point at to ensure that the padded region is filled in
    precise->copy(*gaugePrecise);
    precise->exchangeGhost();
    delete gaugePrecise;
    gaugePrecise = nullptr;
    profileGauge.TPSTOP(QUDA_PROFILE_INIT);
  } else {
    profileGauge.TPSTOP(QUDA_PROFILE_INIT);
    profileGauge.TPSTART(QUDA_PROFILE_H2D);
    precise->copy(*in);
    profileGauge.TPSTOP(QUDA_PROFILE_H2D);
  }

  // for gaugeSmeared we are interested only in the precise version
  if (param->type == QUDA_SMEARED_LINKS) {
    gaugeSmeared = createExtendedGauge(*precise, R, profileGauge);

    profileGauge.TPSTART(QUDA_PROFILE_FREE);
    delete precise;
    delete in;
    profileGauge.TPSTOP(QUDA_PROFILE_FREE);

    profileGauge.TPSTOP(QUDA_PROFILE_TOTAL);
    return;
  }

  // creating sloppy fields isn't really compute, but it is work done on the gpu
  profileGauge.TPSTART(QUDA_PROFILE_COMPUTE);

  // switch the parameters for creating the mirror sloppy cuda gauge field
  gauge_param.reconstruct = param->reconstruct_sloppy;
  gauge_param.setPrecision(param->cuda_prec_sloppy, true);
  cudaGaugeField *sloppy = nullptr;
  if (param->cuda_prec == param->cuda_prec_sloppy && param->reconstruct == param->reconstruct_sloppy) {
    sloppy = precise;
  } else {
    sloppy = new cudaGaugeField(gauge_param);
    sloppy->copy(*precise);
  }

  // switch the parameters for creating the mirror preconditioner cuda gauge field
  gauge_param.reconstruct = param->reconstruct_precondition;
  gauge_param.setPrecision(param->cuda_prec_precondition, true);
  cudaGaugeField *precondition = nullptr;
  if (param->cuda_prec == param->cuda_prec_precondition && param->reconstruct == param->reconstruct_precondition) {
    precondition = precise;
  } else if (param->cuda_prec_sloppy == param->cuda_prec_precondition
             && param->reconstruct_sloppy == param->reconstruct_precondition) {
    precondition = sloppy;
  } else {
    precondition = new cudaGaugeField(gauge_param);
    precondition->copy(*precise);
  }

  // switch the parameters for creating the refinement cuda gauge field
  gauge_param.reconstruct = param->reconstruct_refinement_sloppy;
  gauge_param.setPrecision(param->cuda_prec_refinement_sloppy, true);
  cudaGaugeField *refinement = nullptr;
  if (param->cuda_prec_sloppy == param->cuda_prec_refinement_sloppy
      && param->reconstruct_sloppy == param->reconstruct_refinement_sloppy) {
    refinement = sloppy;
  } else {
    refinement = new cudaGaugeField(gauge_param);
    refinement->copy(*sloppy);
  }

  // switch the parameters for creating the eigensolver cuda gauge field
  gauge_param.reconstruct = param->reconstruct_eigensolver;
  gauge_param.setPrecision(param->cuda_prec_eigensolver, true);
  cudaGaugeField *eigensolver = nullptr;
  if (param->cuda_prec == param->cuda_prec_eigensolver && param->reconstruct == param->reconstruct_eigensolver) {
    eigensolver = precise;
  } else if (param->cuda_prec_precondition == param->cuda_prec_eigensolver
             && param->reconstruct_precondition == param->reconstruct_eigensolver) {
    eigensolver = precondition;
  } else if (param->cuda_prec_sloppy == param->cuda_prec_eigensolver
             && param->reconstruct_sloppy == param->reconstruct_eigensolver) {
    eigensolver = sloppy;
  } else {
    eigensolver = new cudaGaugeField(gauge_param);
    eigensolver->copy(*precise);
  }

  profileGauge.TPSTOP(QUDA_PROFILE_COMPUTE);

  // create an extended preconditioning field
  cudaGaugeField* extended = nullptr;
  if (param->overlap){
    int R[4]; // domain-overlap widths in different directions
    for (int i=0; i<4; ++i) R[i] = param->overlap*commDimPartitioned(i);
    extended = createExtendedGauge(*precondition, R, profileGauge);
  }

  switch (param->type) {
    case QUDA_WILSON_LINKS:
      gaugePrecise = precise;
      gaugeSloppy = sloppy;
      gaugePrecondition = precondition;
      gaugeRefinement = refinement;
      gaugeEigensolver = eigensolver;

      if(param->overlap) gaugeExtended = extended;
      break;
    case QUDA_ASQTAD_FAT_LINKS:
      gaugeFatPrecise = precise;
      gaugeFatSloppy = sloppy;
      gaugeFatPrecondition = precondition;
      gaugeFatRefinement = refinement;
      gaugeFatEigensolver = eigensolver;

      if(param->overlap){
        if(gaugeFatExtended) errorQuda("Extended gauge fat field already allocated");
	gaugeFatExtended = extended;
      }
      break;
    case QUDA_ASQTAD_LONG_LINKS:
      gaugeLongPrecise = precise;
      gaugeLongSloppy = sloppy;
      gaugeLongPrecondition = precondition;
      gaugeLongRefinement = refinement;
      gaugeLongEigensolver = eigensolver;

      if(param->overlap){
        if(gaugeLongExtended) errorQuda("Extended gauge long field already allocated");
   	gaugeLongExtended = extended;
      }
      break;
    default:
      errorQuda("Invalid gauge type %d", param->type);
  }

  profileGauge.TPSTART(QUDA_PROFILE_FREE);
  delete in;
  profileGauge.TPSTOP(QUDA_PROFILE_FREE);

  if (extendedGaugeResident) {
    // updated the resident gauge field if needed
    const int *R_ = extendedGaugeResident->R();
    const int R[] = { R_[0], R_[1], R_[2], R_[3] };
    QudaReconstructType recon = extendedGaugeResident->Reconstruct();
    delete extendedGaugeResident;

    extendedGaugeResident = createExtendedGauge(*gaugePrecise, R, profileGauge, false, recon);
  }

  profileGauge.TPSTOP(QUDA_PROFILE_TOTAL);
}

void saveGaugeQuda(void *h_gauge, QudaGaugeParam *param)
{
  profileGauge.TPSTART(QUDA_PROFILE_TOTAL);

  if (param->location != QUDA_CPU_FIELD_LOCATION)
    errorQuda("Non-cpu output location not yet supported");

  if (!initialized) errorQuda("QUDA not initialized");
  checkGaugeParam(param);

  // Set the specific cpu parameters and create the cpu gauge field
  GaugeFieldParam gauge_param(h_gauge, *param);
  cpuGaugeField cpuGauge(gauge_param);
  cudaGaugeField *cudaGauge = nullptr;
  switch (param->type) {
    case QUDA_WILSON_LINKS:
      cudaGauge = gaugePrecise;
      break;
    case QUDA_ASQTAD_FAT_LINKS:
      cudaGauge = gaugeFatPrecise;
      break;
    case QUDA_ASQTAD_LONG_LINKS:
      cudaGauge = gaugeLongPrecise;
      break;
    case QUDA_SMEARED_LINKS:
      gauge_param.create = QUDA_NULL_FIELD_CREATE;
      gauge_param.reconstruct = param->reconstruct;
      gauge_param.setPrecision(param->cuda_prec, true);
      gauge_param.ghostExchange = QUDA_GHOST_EXCHANGE_PAD;
      gauge_param.pad = param->ga_pad;
      cudaGauge = new cudaGaugeField(gauge_param);
      copyExtendedGauge(*cudaGauge, *gaugeSmeared, QUDA_CUDA_FIELD_LOCATION);
      break;
    default:
      errorQuda("Invalid gauge type");
  }

  profileGauge.TPSTART(QUDA_PROFILE_D2H);
  cudaGauge->saveCPUField(cpuGauge);
  profileGauge.TPSTOP(QUDA_PROFILE_D2H);

  if (param->type == QUDA_SMEARED_LINKS) { delete cudaGauge; }

  profileGauge.TPSTOP(QUDA_PROFILE_TOTAL);
}

void loadSloppyCloverQuda(const QudaPrecision prec[]);
void freeSloppyCloverQuda();

void loadCloverQuda(void *h_clover, void *h_clovinv, QudaInvertParam *inv_param)
{
  profileClover.TPSTART(QUDA_PROFILE_TOTAL);
  profileClover.TPSTART(QUDA_PROFILE_INIT);

  checkCloverParam(inv_param);
  bool device_calc = false; // calculate clover and inverse on the device?

  pushVerbosity(inv_param->verbosity);
  if (getVerbosity() >= QUDA_DEBUG_VERBOSE) printQudaInvertParam(inv_param);

  if (!initialized) errorQuda("QUDA not initialized");

  if ( (!h_clover && !h_clovinv) || inv_param->compute_clover ) {
    device_calc = true;
    if (inv_param->clover_coeff == 0.0) errorQuda("called with neither clover term nor inverse and clover coefficient not set");
    if (gaugePrecise->Anisotropy() != 1.0) errorQuda("cannot compute anisotropic clover field");
  }

  if (inv_param->clover_cpu_prec == QUDA_HALF_PRECISION)  errorQuda("Half precision not supported on CPU");
  if (gaugePrecise == nullptr) errorQuda("Gauge field must be loaded before clover");
  if ((inv_param->dslash_type != QUDA_CLOVER_WILSON_DSLASH) && (inv_param->dslash_type != QUDA_TWISTED_CLOVER_DSLASH)
      && (inv_param->dslash_type != QUDA_CLOVER_HASENBUSCH_TWIST_DSLASH)) {
    errorQuda("Wrong dslash_type %d in loadCloverQuda()", inv_param->dslash_type);
  }

  // determines whether operator is preconditioned when calling invertQuda()
  bool pc_solve = (inv_param->solve_type == QUDA_DIRECT_PC_SOLVE ||
      inv_param->solve_type == QUDA_NORMOP_PC_SOLVE ||
      inv_param->solve_type == QUDA_NORMERR_PC_SOLVE );

  // determines whether operator is preconditioned when calling MatQuda() or MatDagMatQuda()
  bool pc_solution = (inv_param->solution_type == QUDA_MATPC_SOLUTION ||
      inv_param->solution_type == QUDA_MATPCDAG_MATPC_SOLUTION);

  bool asymmetric = (inv_param->matpc_type == QUDA_MATPC_EVEN_EVEN_ASYMMETRIC ||
      inv_param->matpc_type == QUDA_MATPC_ODD_ODD_ASYMMETRIC);

  // uninverted clover term is required when applying unpreconditioned operator,
  // but note that dslashQuda() is always preconditioned
  if (!h_clover && !pc_solve && !pc_solution) {
    //warningQuda("Uninverted clover term not loaded");
  }

  // uninverted clover term is also required for "asymmetric" preconditioning
  if (!h_clover && pc_solve && pc_solution && asymmetric && !device_calc) {
    warningQuda("Uninverted clover term not loaded");
  }

  bool twisted = inv_param->dslash_type == QUDA_TWISTED_CLOVER_DSLASH ? true : false;

  CloverFieldParam clover_param;
  clover_param.nDim = 4;
  clover_param.csw = inv_param->clover_coeff;
  clover_param.twisted = twisted;
  clover_param.mu2 = twisted ? 4.*inv_param->kappa*inv_param->kappa*inv_param->mu*inv_param->mu : 0.0;
  clover_param.siteSubset = QUDA_FULL_SITE_SUBSET;
  for (int i=0; i<4; i++) clover_param.x[i] = gaugePrecise->X()[i];
  clover_param.pad = inv_param->cl_pad;
  clover_param.create = QUDA_NULL_FIELD_CREATE;
  clover_param.norm = nullptr;
  clover_param.invNorm = nullptr;
  clover_param.setPrecision(inv_param->clover_cuda_prec, true);
  clover_param.direct = h_clover || device_calc ? true : false;
  clover_param.inverse = (h_clovinv || pc_solve) && !dynamic_clover_inverse() ? true : false;
  CloverField *in = nullptr;
  profileClover.TPSTOP(QUDA_PROFILE_INIT);

  // FIXME do we need to make this more robust to changing other meta data (compare cloverPrecise against clover_param)
  bool clover_update = false;
  double csw_old = cloverPrecise ? cloverPrecise->Csw() : 0.0;
  if (!cloverPrecise || invalidate_clover || inv_param->clover_coeff != csw_old) clover_update = true;

  // compute or download clover field only if gauge field has been updated or clover field doesn't exist
  if (clover_update) {
    if (getVerbosity() >= QUDA_VERBOSE) printfQuda("Creating new clover field\n");
    freeSloppyCloverQuda();
    if (cloverPrecise) delete cloverPrecise;

    profileClover.TPSTART(QUDA_PROFILE_INIT);
    cloverPrecise = new cudaCloverField(clover_param);

    if (!device_calc || inv_param->return_clover || inv_param->return_clover_inverse) {
      // create a param for the cpu clover field
      CloverFieldParam inParam(clover_param);
      inParam.order = inv_param->clover_order;
      inParam.setPrecision(inv_param->clover_cpu_prec);
      inParam.direct = h_clover ? true : false;
      inParam.inverse = h_clovinv ? true : false;
      inParam.clover = h_clover;
      inParam.cloverInv = h_clovinv;
      inParam.create = QUDA_REFERENCE_FIELD_CREATE;
      in = (inv_param->clover_location == QUDA_CPU_FIELD_LOCATION) ?
	static_cast<CloverField*>(new cpuCloverField(inParam)) :
	static_cast<CloverField*>(new cudaCloverField(inParam));
    }
    profileClover.TPSTOP(QUDA_PROFILE_INIT);

    if (!device_calc) {
      profileClover.TPSTART(QUDA_PROFILE_H2D);
      bool inverse = (h_clovinv && !inv_param->compute_clover_inverse && !dynamic_clover_inverse());
      cloverPrecise->copy(*in, inverse);
      profileClover.TPSTOP(QUDA_PROFILE_H2D);
    } else {
      profileClover.TPSTOP(QUDA_PROFILE_TOTAL);
      createCloverQuda(inv_param);
      profileClover.TPSTART(QUDA_PROFILE_TOTAL);
    }

    // inverted clover term is required when applying preconditioned operator
    if ((!h_clovinv || inv_param->compute_clover_inverse) && pc_solve) {
      profileClover.TPSTART(QUDA_PROFILE_COMPUTE);
      if (!dynamic_clover_inverse()) {
	cloverInvert(*cloverPrecise, inv_param->compute_clover_trlog);
	if (inv_param->compute_clover_trlog) {
	  inv_param->trlogA[0] = cloverPrecise->TrLog()[0];
	  inv_param->trlogA[1] = cloverPrecise->TrLog()[1];
	}
      }
      profileClover.TPSTOP(QUDA_PROFILE_COMPUTE);
    }
  } else {
    if (getVerbosity() >= QUDA_VERBOSE) printfQuda("Gauge field unchanged - using cached clover field\n");
  }

  clover_param.direct = true;
  clover_param.inverse = dynamic_clover_inverse() ? false : true;

  cloverPrecise->setRho(inv_param->clover_rho);

  QudaPrecision prec[] = {inv_param->clover_cuda_prec_sloppy, inv_param->clover_cuda_prec_precondition,
                          inv_param->clover_cuda_prec_refinement_sloppy, inv_param->clover_cuda_prec_eigensolver};
  loadSloppyCloverQuda(prec);

  // if requested, copy back the clover / inverse field
  if (inv_param->return_clover || inv_param->return_clover_inverse) {
    if (!h_clover && !h_clovinv) errorQuda("Requested clover field return but no clover host pointers set");

    // copy the inverted clover term into host application order on the device
    clover_param.direct = (h_clover && inv_param->return_clover);
    clover_param.inverse = (h_clovinv && inv_param->return_clover_inverse);

    // this isn't really "epilogue" but this label suffices
    profileClover.TPSTART(QUDA_PROFILE_EPILOGUE);
    cudaCloverField *hack = nullptr;
    if (!dynamic_clover_inverse()) {
      clover_param.order = inv_param->clover_order;
      clover_param.setPrecision(inv_param->clover_cpu_prec);
      hack = new cudaCloverField(clover_param);
      hack->copy(*cloverPrecise); // FIXME this can lead to an redundant copies if we're not copying back direct + inverse
    } else {
      clover_param.setPrecision(inv_param->clover_cuda_prec, true);
      auto *hackOfTheHack = new cudaCloverField(clover_param);	// Hack of the hack
      hackOfTheHack->copy(*cloverPrecise, false);
      cloverInvert(*hackOfTheHack, inv_param->compute_clover_trlog);
      if (inv_param->compute_clover_trlog) {
	inv_param->trlogA[0] = cloverPrecise->TrLog()[0];
	inv_param->trlogA[1] = cloverPrecise->TrLog()[1];
      }
      clover_param.order = inv_param->clover_order;
      clover_param.setPrecision(inv_param->clover_cpu_prec);
      hack = new cudaCloverField(clover_param);
      hack->copy(*hackOfTheHack); // FIXME this can lead to an redundant copies if we're not copying back direct + inverse
      delete hackOfTheHack;
    }
    profileClover.TPSTOP(QUDA_PROFILE_EPILOGUE);

    // copy the field into the host application's clover field
    profileClover.TPSTART(QUDA_PROFILE_D2H);
    if (inv_param->return_clover) {
      qudaMemcpy((char*)(in->V(false)), (char*)(hack->V(false)), in->Bytes(), cudaMemcpyDeviceToHost);
    }
    if (inv_param->return_clover_inverse) {
      qudaMemcpy((char*)(in->V(true)), (char*)(hack->V(true)), in->Bytes(), cudaMemcpyDeviceToHost);
    }

    profileClover.TPSTOP(QUDA_PROFILE_D2H);

    delete hack;
    checkCudaError();
  }

  profileClover.TPSTART(QUDA_PROFILE_FREE);
  if (in) delete in; // delete object referencing input field
  profileClover.TPSTOP(QUDA_PROFILE_FREE);

  popVerbosity();

  profileClover.TPSTOP(QUDA_PROFILE_TOTAL);
}

void freeSloppyCloverQuda();

void loadSloppyCloverQuda(const QudaPrecision *prec)
{
  freeSloppyCloverQuda();

  if (cloverPrecise) {
    // create the mirror sloppy clover field
    CloverFieldParam clover_param(*cloverPrecise);
    clover_param.setPrecision(prec[0], true);

    if (cloverPrecise->V(false) != cloverPrecise->V(true)) {
      clover_param.direct = true;
      clover_param.inverse = true;
    } else {
      clover_param.direct = false;
      clover_param.inverse = true;
    }

    if (clover_param.Precision() != cloverPrecise->Precision()) {
      cloverSloppy = new cudaCloverField(clover_param);
      cloverSloppy->copy(*cloverPrecise, clover_param.inverse);
    } else {
      cloverSloppy = cloverPrecise;
    }

    // switch the parameters for creating the mirror preconditioner clover field
    clover_param.setPrecision(prec[1], true);

    // create the mirror preconditioner clover field
    if (clover_param.Precision() == cloverPrecise->Precision()) {
      cloverPrecondition = cloverPrecise;
    } else if (clover_param.Precision() == cloverSloppy->Precision()) {
      cloverPrecondition = cloverSloppy;
    } else {
      cloverPrecondition = new cudaCloverField(clover_param);
      cloverPrecondition->copy(*cloverPrecise, clover_param.inverse);
    }

    // switch the parameters for creating the mirror preconditioner clover field
    clover_param.setPrecision(prec[2], true);

    // create the mirror refinement clover field
    if (clover_param.Precision() != cloverSloppy->Precision()) {
      cloverRefinement = new cudaCloverField(clover_param);
      cloverRefinement->copy(*cloverSloppy, clover_param.inverse);
    } else {
      cloverRefinement = cloverSloppy;
    }
    // switch the parameters for creating the mirror eigensolver clover field
    clover_param.setPrecision(prec[3]);

    // create the mirror eigensolver clover field
    if (clover_param.Precision() == cloverPrecise->Precision()) {
      cloverEigensolver = cloverPrecise;
    } else if (clover_param.Precision() == cloverSloppy->Precision()) {
      cloverEigensolver = cloverSloppy;
    } else if (clover_param.Precision() == cloverPrecondition->Precision()) {
      cloverEigensolver = cloverPrecondition;
    } else {
      cloverEigensolver = new cudaCloverField(clover_param);
      cloverEigensolver->copy(*cloverPrecise, clover_param.inverse);
    }
  }

}

// just free the sloppy fields used in mixed-precision solvers
void freeSloppyGaugeQuda()
{
  if (!initialized) errorQuda("QUDA not initialized");

  if (gaugeSloppy != gaugeRefinement && gaugeRefinement) delete gaugeRefinement;

  if (gaugePrecondition != gaugeSloppy && gaugePrecondition != gaugePrecise && gaugePrecondition != gaugeEigensolver
      && gaugePrecondition)
    delete gaugePrecondition;

  if (gaugeEigensolver != gaugeSloppy && gaugeEigensolver != gaugePrecise && gaugeEigensolver) delete gaugeEigensolver;

  if (gaugeSloppy != gaugePrecise && gaugeSloppy != gaugeEigensolver) delete gaugeSloppy;

  gaugeEigensolver = nullptr;
  gaugeRefinement = nullptr;
  gaugePrecondition = nullptr;
  gaugeSloppy = nullptr;

  if (gaugeLongSloppy != gaugeLongRefinement && gaugeLongRefinement) delete gaugeLongRefinement;

  if (gaugeLongPrecondition != gaugeLongSloppy && gaugeLongPrecondition != gaugeLongPrecise
      && gaugeLongPrecondition != gaugeLongEigensolver && gaugeLongPrecondition)
    delete gaugeLongPrecondition;

  if (gaugeLongEigensolver != gaugeLongSloppy && gaugeLongEigensolver != gaugeLongPrecise && gaugeLongEigensolver)
    delete gaugeLongEigensolver;

  if (gaugeLongSloppy != gaugeLongPrecise && gaugeLongSloppy != gaugeLongEigensolver) delete gaugeLongSloppy;

  gaugeLongEigensolver = nullptr;
  gaugeLongRefinement = nullptr;
  gaugeLongPrecondition = nullptr;
  gaugeLongSloppy = nullptr;

  if (gaugeFatSloppy != gaugeFatRefinement && gaugeFatRefinement) delete gaugeFatRefinement;

  if (gaugeFatPrecondition != gaugeFatSloppy && gaugeFatPrecondition != gaugeFatPrecise
      && gaugeFatPrecondition != gaugeFatEigensolver && gaugeFatPrecondition)
    delete gaugeFatPrecondition;

  if (gaugeFatEigensolver != gaugeFatSloppy && gaugeFatEigensolver != gaugeFatPrecise && gaugeFatEigensolver)
    delete gaugeFatEigensolver;

  if (gaugeFatSloppy != gaugeFatPrecise && gaugeFatSloppy != gaugeFatEigensolver) delete gaugeFatSloppy;

  gaugeFatEigensolver = nullptr;
  gaugeFatRefinement = nullptr;
  gaugeFatPrecondition = nullptr;
  gaugeFatSloppy = nullptr;
}

void freeGaugeQuda(void)
{
  if (!initialized) errorQuda("QUDA not initialized");

  freeSloppyGaugeQuda();

  if (gaugePrecise) delete gaugePrecise;
  if (gaugeExtended) delete gaugeExtended;

  gaugePrecise = nullptr;
  gaugeExtended = nullptr;

  if (gaugeLongPrecise) delete gaugeLongPrecise;
  if (gaugeLongExtended) delete gaugeLongExtended;

  gaugeLongPrecise = nullptr;
  gaugeLongExtended = nullptr;

  if (gaugeFatPrecise) delete gaugeFatPrecise;

  gaugeFatPrecise = nullptr;
  gaugeFatExtended = nullptr;

  if (gaugeSmeared) delete gaugeSmeared;

  gaugeSmeared = nullptr;
  // Need to merge extendedGaugeResident and gaugeFatPrecise/gaugePrecise
  if (extendedGaugeResident) {
    delete extendedGaugeResident;
    extendedGaugeResident = nullptr;
  }
}

void loadSloppyGaugeQuda(const QudaPrecision *prec, const QudaReconstructType *recon)
{
  // first do SU3 links (if they exist)
  if (gaugePrecise) {
    GaugeFieldParam gauge_param(*gaugePrecise);
    // switch the parameters for creating the mirror sloppy cuda gauge field

    gauge_param.reconstruct = recon[0];
    gauge_param.setPrecision(prec[0], true);

    if (gaugeSloppy) errorQuda("gaugeSloppy already exists");

    if (gauge_param.Precision() == gaugePrecise->Precision() && gauge_param.reconstruct == gaugePrecise->Reconstruct()) {
      gaugeSloppy = gaugePrecise;
    } else {
      gaugeSloppy = new cudaGaugeField(gauge_param);
      gaugeSloppy->copy(*gaugePrecise);
    }

    // switch the parameters for creating the mirror preconditioner cuda gauge field
    gauge_param.reconstruct = recon[1];
    gauge_param.setPrecision(prec[1], true);

    if (gaugePrecondition) errorQuda("gaugePrecondition already exists");

    if (gauge_param.Precision() == gaugePrecise->Precision() && gauge_param.reconstruct == gaugePrecise->Reconstruct()) {
      gaugePrecondition = gaugePrecise;
    } else if (gauge_param.Precision() == gaugeSloppy->Precision()
               && gauge_param.reconstruct == gaugeSloppy->Reconstruct()) {
      gaugePrecondition = gaugeSloppy;
    } else {
      gaugePrecondition = new cudaGaugeField(gauge_param);
      gaugePrecondition->copy(*gaugePrecise);
    }

    // switch the parameters for creating the mirror refinement cuda gauge field
    gauge_param.reconstruct = recon[2];
    gauge_param.setPrecision(prec[2], true);

    if (gaugeRefinement) errorQuda("gaugeRefinement already exists");

    if (gauge_param.Precision() == gaugeSloppy->Precision() && gauge_param.reconstruct == gaugeSloppy->Reconstruct()) {
      gaugeRefinement = gaugeSloppy;
    } else {
      gaugeRefinement = new cudaGaugeField(gauge_param);
      gaugeRefinement->copy(*gaugeSloppy);
    }

    // switch the parameters for creating the mirror eigensolver cuda gauge field
    gauge_param.reconstruct = recon[3];
    gauge_param.setPrecision(prec[3], true);

    if (gaugeEigensolver) errorQuda("gaugePrecondition already exists");

    if (gauge_param.Precision() == gaugePrecise->Precision() && gauge_param.reconstruct == gaugePrecise->Reconstruct()) {
      gaugeEigensolver = gaugePrecise;
    } else if (gauge_param.Precision() == gaugeSloppy->Precision()
               && gauge_param.reconstruct == gaugeSloppy->Reconstruct()) {
      gaugeEigensolver = gaugeSloppy;
    } else if (gauge_param.Precision() == gaugePrecondition->Precision()
               && gauge_param.reconstruct == gaugePrecondition->Reconstruct()) {
      gaugeEigensolver = gaugePrecondition;
    } else {
      gaugeEigensolver = new cudaGaugeField(gauge_param);
      gaugeEigensolver->copy(*gaugePrecise);
    }
  }

  // fat links (if they exist)
  if (gaugeFatPrecise) {
    GaugeFieldParam gauge_param(*gaugeFatPrecise);

    gauge_param.setPrecision(prec[0], true);

    if (gaugeFatSloppy) errorQuda("gaugeFatSloppy already exists");

    if (gauge_param.Precision() == gaugeFatPrecise->Precision()
        && gauge_param.reconstruct == gaugeFatPrecise->Reconstruct()) {
      gaugeFatSloppy = gaugeFatPrecise;
    } else {
      gaugeFatSloppy = new cudaGaugeField(gauge_param);
      gaugeFatSloppy->copy(*gaugeFatPrecise);
    }

    // switch the parameters for creating the mirror preconditioner cuda gauge field
    gauge_param.setPrecision(prec[1], true);

    if (gaugeFatPrecondition) errorQuda("gaugeFatPrecondition already exists\n");

    if (gauge_param.Precision() == gaugeFatPrecise->Precision()
        && gauge_param.reconstruct == gaugeFatPrecise->Reconstruct()) {
      gaugeFatPrecondition = gaugeFatPrecise;
    } else if (gauge_param.Precision() == gaugeFatSloppy->Precision()
               && gauge_param.reconstruct == gaugeFatSloppy->Reconstruct()) {
      gaugeFatPrecondition = gaugeFatSloppy;
    } else {
      gaugeFatPrecondition = new cudaGaugeField(gauge_param);
      gaugeFatPrecondition->copy(*gaugeFatPrecise);
    }

    // switch the parameters for creating the mirror refinement cuda gauge field
    gauge_param.setPrecision(prec[2], true);

    if (gaugeFatRefinement) errorQuda("gaugeFatRefinement already exists\n");

    if (gauge_param.Precision() == gaugeFatSloppy->Precision()
        && gauge_param.reconstruct == gaugeFatSloppy->Reconstruct()) {
      gaugeFatRefinement = gaugeFatSloppy;
    } else {
      gaugeFatRefinement = new cudaGaugeField(gauge_param);
      gaugeFatRefinement->copy(*gaugeFatSloppy);
    }

    // switch the parameters for creating the mirror eigensolver cuda gauge field
    gauge_param.reconstruct = recon[3];
    gauge_param.setPrecision(prec[3], true);

    if (gaugeFatEigensolver) errorQuda("gaugePrecondition already exists");

    if (gauge_param.Precision() == gaugeFatPrecise->Precision()
        && gauge_param.reconstruct == gaugeFatPrecise->Reconstruct()) {
      gaugeFatEigensolver = gaugeFatPrecise;
    } else if (gauge_param.Precision() == gaugeFatSloppy->Precision()
               && gauge_param.reconstruct == gaugeFatSloppy->Reconstruct()) {
      gaugeFatEigensolver = gaugeFatSloppy;
    } else if (gauge_param.Precision() == gaugeFatPrecondition->Precision()
               && gauge_param.reconstruct == gaugeFatPrecondition->Reconstruct()) {
      gaugeFatEigensolver = gaugeFatPrecondition;
    } else {
      gaugeFatEigensolver = new cudaGaugeField(gauge_param);
      gaugeFatEigensolver->copy(*gaugeFatPrecise);
    }
  }

  // long links (if they exist)
  if (gaugeLongPrecise) {
    GaugeFieldParam gauge_param(*gaugeLongPrecise);

    gauge_param.reconstruct = recon[0];
    gauge_param.setPrecision(prec[0], true);

    if (gaugeLongSloppy) errorQuda("gaugeLongSloppy already exists");

    if (gauge_param.Precision() == gaugeLongPrecise->Precision()
        && gauge_param.reconstruct == gaugeLongPrecise->Reconstruct()) {
      gaugeLongSloppy = gaugeLongPrecise;
    } else {
      gaugeLongSloppy = new cudaGaugeField(gauge_param);
      gaugeLongSloppy->copy(*gaugeLongPrecise);
    }

    // switch the parameters for creating the mirror preconditioner cuda gauge field
    gauge_param.reconstruct = recon[1];
    gauge_param.setPrecision(prec[1], true);

    if (gaugeLongPrecondition) errorQuda("gaugeLongPrecondition already exists\n");

    if (gauge_param.Precision() == gaugeLongPrecise->Precision()
        && gauge_param.reconstruct == gaugeLongPrecise->Reconstruct()) {
      gaugeLongPrecondition = gaugeLongPrecise;
    } else if (gauge_param.Precision() == gaugeLongSloppy->Precision()
               && gauge_param.reconstruct == gaugeLongSloppy->Reconstruct()) {
      gaugeLongPrecondition = gaugeLongSloppy;
    } else {
      gaugeLongPrecondition = new cudaGaugeField(gauge_param);
      gaugeLongPrecondition->copy(*gaugeLongPrecise);
    }

    // switch the parameters for creating the mirror refinement cuda gauge field
    gauge_param.reconstruct = recon[2];
    gauge_param.setPrecision(prec[2], true);

    if (gaugeLongRefinement) errorQuda("gaugeLongRefinement already exists\n");

    if (gauge_param.Precision() == gaugeLongSloppy->Precision()
        && gauge_param.reconstruct == gaugeLongSloppy->Reconstruct()) {
      gaugeLongRefinement = gaugeLongSloppy;
    } else {
      gaugeLongRefinement = new cudaGaugeField(gauge_param);
      gaugeLongRefinement->copy(*gaugeLongSloppy);
    }

    // switch the parameters for creating the mirror eigensolver cuda gauge field
    gauge_param.reconstruct = recon[3];
    gauge_param.setPrecision(prec[3], true);

    if (gaugeLongEigensolver) errorQuda("gaugePrecondition already exists");

    if (gauge_param.Precision() == gaugeLongPrecise->Precision()
        && gauge_param.reconstruct == gaugeLongPrecise->Reconstruct()) {
      gaugeLongEigensolver = gaugeLongPrecise;
    } else if (gauge_param.Precision() == gaugeLongSloppy->Precision()
               && gauge_param.reconstruct == gaugeLongSloppy->Reconstruct()) {
      gaugeLongEigensolver = gaugeLongSloppy;
    } else if (gauge_param.Precision() == gaugeLongPrecondition->Precision()
               && gauge_param.reconstruct == gaugeLongPrecondition->Reconstruct()) {
      gaugeLongEigensolver = gaugeLongPrecondition;
    } else {
      gaugeLongEigensolver = new cudaGaugeField(gauge_param);
      gaugeLongEigensolver->copy(*gaugeLongPrecise);
    }
  }
}

void freeSloppyCloverQuda()
{
  if (!initialized) errorQuda("QUDA not initialized");
  if (cloverRefinement != cloverSloppy && cloverRefinement) delete cloverRefinement;
  if (cloverPrecondition != cloverSloppy && cloverPrecondition != cloverPrecise && cloverPrecondition)
    delete cloverPrecondition;
  if (cloverSloppy != cloverPrecise && cloverSloppy) delete cloverSloppy;

  cloverRefinement = nullptr;
  cloverPrecondition = nullptr;
  cloverSloppy = nullptr;
}

void freeCloverQuda(void)
{
  if (!initialized) errorQuda("QUDA not initialized");
  freeSloppyCloverQuda();
  if (cloverPrecise) delete cloverPrecise;
  cloverPrecise = nullptr;
}

void flushChronoQuda(int i)
{
  if (i >= QUDA_MAX_CHRONO)
    errorQuda("Requested chrono index %d is outside of max %d\n", i, QUDA_MAX_CHRONO);

  auto &basis = chronoResident[i];

  for (auto v : basis) {
    if (v)  delete v;
  }
  basis.clear();
}

void endQuda(void)
{
  profileEnd.TPSTART(QUDA_PROFILE_TOTAL);

  if (!initialized) return;

  freeGaugeQuda();
  freeCloverQuda();

  for (int i = 0; i < QUDA_MAX_CHRONO; i++) flushChronoQuda(i);

  for (auto v : solutionResident) if (v) delete v;
  solutionResident.clear();

  if(momResident) delete momResident;

  LatticeField::freeGhostBuffer();
  cpuColorSpinorField::freeGhostBuffer();

  blas_lapack::generic::destroy();
  blas_lapack::native::destroy();
  blas::destroy();

  pool::flush_pinned();
  pool::flush_device();

  host_free(num_failures_h);
  num_failures_h = nullptr;
  num_failures_d = nullptr;

  destroyDslashEvents();

  saveTuneCache();
  saveProfile();

  // flush any outstanding force monitoring (if enabled)
  flushForceMonitor();

  initialized = false;

  comm_finalize();
  comms_initialized = false;

  profileEnd.TPSTOP(QUDA_PROFILE_TOTAL);
  profileInit2End.TPSTOP(QUDA_PROFILE_TOTAL);

  // print out the profile information of the lifetime of the library
  if (getVerbosity() >= QUDA_SUMMARIZE) {
    profileInit.Print();
    profileGauge.Print();
    profileClover.Print();
    profileDslash.Print();
    profileInvert.Print();
    profileMulti.Print();
    profileEigensolve.Print();
    profileFatLink.Print();
    profileGaugeForce.Print();
    profileGaugeUpdate.Print();
    profileExtendedGauge.Print();
    profileCloverForce.Print();
    profileStaggeredForce.Print();
    profileHISQForce.Print();
    profileContract.Print();
    profileCuBLAS.Print();
    profileCovDev.Print();
    profilePlaq.Print();
    profileGaugeObs.Print();
    profileWuppertal.Print();
    profileGaussianSmear.Print();
    profileAPE.Print();
    profileSTOUT.Print();
    profileOvrImpSTOUT.Print();
    profileWFlow.Print();
    profileProject.Print();
    profilePhase.Print();
    profileMomAction.Print();
    profileMake4DProp.Print();
    profileEnd.Print();

    profileInit2End.Print();
    TimeProfile::PrintGlobal();

    printLaunchTimer();
    printAPIProfile();

    printfQuda("\n");
    printPeakMemUsage();
    printfQuda("\n");
  }

  assertAllMemFree();

  device::destroy();
}


namespace quda {

  void setDiracParam(DiracParam &diracParam, QudaInvertParam *inv_param, const bool pc)
  {
    double kappa = inv_param->kappa;
    if (inv_param->dirac_order == QUDA_CPS_WILSON_DIRAC_ORDER) {
      kappa *= gaugePrecise->Anisotropy();
    }

    switch (inv_param->dslash_type) {
    case QUDA_WILSON_DSLASH:
      diracParam.type = pc ? QUDA_WILSONPC_DIRAC : QUDA_WILSON_DIRAC;
      break;
    case QUDA_CLOVER_WILSON_DSLASH:
      diracParam.type = pc ? QUDA_CLOVERPC_DIRAC : QUDA_CLOVER_DIRAC;
      break;
    case QUDA_CLOVER_HASENBUSCH_TWIST_DSLASH:
      diracParam.type = pc ? QUDA_CLOVER_HASENBUSCH_TWISTPC_DIRAC : QUDA_CLOVER_HASENBUSCH_TWIST_DIRAC;
      break;
    case QUDA_DOMAIN_WALL_DSLASH:
      diracParam.type = pc ? QUDA_DOMAIN_WALLPC_DIRAC : QUDA_DOMAIN_WALL_DIRAC;
      diracParam.Ls = inv_param->Ls;
      break;
    case QUDA_DOMAIN_WALL_4D_DSLASH:
      diracParam.type = pc ? QUDA_DOMAIN_WALL_4DPC_DIRAC : QUDA_DOMAIN_WALL_4D_DIRAC;
      diracParam.Ls = inv_param->Ls;
      break;
    case QUDA_MOBIUS_DWF_EOFA_DSLASH:
      if (inv_param->Ls > QUDA_MAX_DWF_LS) {
        errorQuda("Length of Ls dimension %d greater than QUDA_MAX_DWF_LS %d", inv_param->Ls, QUDA_MAX_DWF_LS);
      }
      diracParam.type = pc ? QUDA_MOBIUS_DOMAIN_WALLPC_EOFA_DIRAC : QUDA_MOBIUS_DOMAIN_WALL_EOFA_DIRAC;
      diracParam.Ls = inv_param->Ls;
      if (sizeof(Complex) != sizeof(double _Complex)) {
        errorQuda("Irreconcilable difference between interface and internal complex number conventions");
      }
      memcpy(diracParam.b_5, inv_param->b_5, sizeof(Complex) * inv_param->Ls);
      memcpy(diracParam.c_5, inv_param->c_5, sizeof(Complex) * inv_param->Ls);
      diracParam.eofa_shift = inv_param->eofa_shift;
      diracParam.eofa_pm = inv_param->eofa_pm;
      diracParam.mq1 = inv_param->mq1;
      diracParam.mq2 = inv_param->mq2;
      diracParam.mq3 = inv_param->mq3;
      break;
    case QUDA_MOBIUS_DWF_DSLASH:
      if (inv_param->Ls > QUDA_MAX_DWF_LS)
	errorQuda("Length of Ls dimension %d greater than QUDA_MAX_DWF_LS %d", inv_param->Ls, QUDA_MAX_DWF_LS);
      diracParam.type = pc ? QUDA_MOBIUS_DOMAIN_WALLPC_DIRAC : QUDA_MOBIUS_DOMAIN_WALL_DIRAC;
      diracParam.Ls = inv_param->Ls;
      if (sizeof(Complex) != sizeof(double _Complex)) {
        errorQuda("Irreconcilable difference between interface and internal complex number conventions");
      }
      memcpy(diracParam.b_5, inv_param->b_5, sizeof(Complex) * inv_param->Ls);
      memcpy(diracParam.c_5, inv_param->c_5, sizeof(Complex) * inv_param->Ls);
      if (getVerbosity() >= QUDA_DEBUG_VERBOSE) {
        printfQuda("Printing b_5 and c_5 values\n");
        for (int i = 0; i < diracParam.Ls; i++) {
          printfQuda("fromQUDA diracParam: b5[%d] = %f + i%f, c5[%d] = %f + i%f\n", i, diracParam.b_5[i].real(),
              diracParam.b_5[i].imag(), i, diracParam.c_5[i].real(), diracParam.c_5[i].imag());
          // printfQuda("fromQUDA inv_param: b5[%d] = %f %f c5[%d] = %f %f\n", i, inv_param->b_5[i], i,
          // inv_param->c_5[i] ); printfQuda("fromQUDA creal: b5[%d] = %f %f c5[%d] = %f %f \n", i,
          // creal(inv_param->b_5[i]), cimag(inv_param->b_5[i]), i, creal(inv_param->c_5[i]), cimag(inv_param->c_5[i]) );
        }
      }
      break;
    case QUDA_STAGGERED_DSLASH:
      diracParam.type = pc ? QUDA_STAGGEREDPC_DIRAC : QUDA_STAGGERED_DIRAC;
      break;
    case QUDA_ASQTAD_DSLASH:
      diracParam.type = pc ? QUDA_ASQTADPC_DIRAC : QUDA_ASQTAD_DIRAC;
      break;
    case QUDA_TWISTED_MASS_DSLASH:
      diracParam.type = pc ? QUDA_TWISTED_MASSPC_DIRAC : QUDA_TWISTED_MASS_DIRAC;
      if (inv_param->twist_flavor == QUDA_TWIST_SINGLET) {
	diracParam.Ls = 1;
	diracParam.epsilon = 0.0;
      } else {
	diracParam.Ls = 2;
	diracParam.epsilon = inv_param->twist_flavor == QUDA_TWIST_NONDEG_DOUBLET ? inv_param->epsilon : 0.0;
      }
      break;
    case QUDA_TWISTED_CLOVER_DSLASH:
      diracParam.type = pc ? QUDA_TWISTED_CLOVERPC_DIRAC : QUDA_TWISTED_CLOVER_DIRAC;
      if (inv_param->twist_flavor == QUDA_TWIST_SINGLET)  {
	diracParam.Ls = 1;
	diracParam.epsilon = 0.0;
      } else {
	diracParam.Ls = 2;
	diracParam.epsilon = inv_param->twist_flavor == QUDA_TWIST_NONDEG_DOUBLET ? inv_param->epsilon : 0.0;
      }
      break;
    case QUDA_LAPLACE_DSLASH:
      diracParam.type = pc ? QUDA_GAUGE_LAPLACEPC_DIRAC : QUDA_GAUGE_LAPLACE_DIRAC;
      diracParam.laplace3D = inv_param->laplace3D;
      break;
    case QUDA_COVDEV_DSLASH:
      diracParam.type = QUDA_GAUGE_COVDEV_DIRAC;
      break;
    default:
      errorQuda("Unsupported dslash_type %d", inv_param->dslash_type);
    }

    diracParam.matpcType = inv_param->matpc_type;
    diracParam.dagger = inv_param->dagger;
    diracParam.gauge = inv_param->dslash_type == QUDA_ASQTAD_DSLASH ? gaugeFatPrecise : gaugePrecise;
    diracParam.fatGauge = gaugeFatPrecise;
    diracParam.longGauge = gaugeLongPrecise;
    diracParam.clover = cloverPrecise;
    diracParam.kappa = kappa;
    diracParam.mass = inv_param->mass;
    diracParam.m5 = inv_param->m5;
    diracParam.mu = inv_param->mu;

    for (int i=0; i<4; i++) diracParam.commDim[i] = 1;   // comms are always on

    if (diracParam.gauge->Precision() != inv_param->cuda_prec)
      errorQuda("Gauge precision %d does not match requested precision %d\n", diracParam.gauge->Precision(),
                inv_param->cuda_prec);
  }


  void setDiracSloppyParam(DiracParam &diracParam, QudaInvertParam *inv_param, const bool pc)
  {
    setDiracParam(diracParam, inv_param, pc);

    diracParam.gauge = inv_param->dslash_type == QUDA_ASQTAD_DSLASH ? gaugeFatSloppy : gaugeSloppy;
    diracParam.fatGauge = gaugeFatSloppy;
    diracParam.longGauge = gaugeLongSloppy;
    diracParam.clover = cloverSloppy;

    for (int i=0; i<4; i++) {
      diracParam.commDim[i] = 1;   // comms are always on
    }

    if (diracParam.gauge->Precision() != inv_param->cuda_prec_sloppy)
      errorQuda("Gauge precision %d does not match requested precision %d\n", diracParam.gauge->Precision(),
                inv_param->cuda_prec_sloppy);
  }

  void setDiracRefineParam(DiracParam &diracParam, QudaInvertParam *inv_param, const bool pc)
  {
    setDiracParam(diracParam, inv_param, pc);

    diracParam.gauge = inv_param->dslash_type == QUDA_ASQTAD_DSLASH ? gaugeFatRefinement : gaugeRefinement;
    diracParam.fatGauge = gaugeFatRefinement;
    diracParam.longGauge = gaugeLongRefinement;
    diracParam.clover = cloverRefinement;

    for (int i=0; i<4; i++) {
      diracParam.commDim[i] = 1;   // comms are always on
    }

    if (diracParam.gauge->Precision() != inv_param->cuda_prec_refinement_sloppy)
      errorQuda("Gauge precision %d does not match requested precision %d\n", diracParam.gauge->Precision(),
                inv_param->cuda_prec_refinement_sloppy);
  }

  // The preconditioner currently mimicks the sloppy operator with no comms
  void setDiracPreParam(DiracParam &diracParam, QudaInvertParam *inv_param, const bool pc, bool comms)
  {
    setDiracParam(diracParam, inv_param, pc);

    if (inv_param->overlap) {
      diracParam.gauge = inv_param->dslash_type == QUDA_ASQTAD_DSLASH ? gaugeFatExtended : gaugeExtended;
      diracParam.fatGauge = gaugeFatExtended;
      diracParam.longGauge = gaugeLongExtended;
    } else {
      diracParam.gauge = inv_param->dslash_type == QUDA_ASQTAD_DSLASH ? gaugeFatPrecondition : gaugePrecondition;
      diracParam.fatGauge = gaugeFatPrecondition;
      diracParam.longGauge = gaugeLongPrecondition;
    }
    diracParam.clover = cloverPrecondition;

    for (int i=0; i<4; i++) {
      diracParam.commDim[i] = comms ? 1 : 0;
    }

    // In the preconditioned staggered CG allow a different dslash type in the preconditioning
    if(inv_param->inv_type == QUDA_PCG_INVERTER && inv_param->dslash_type == QUDA_ASQTAD_DSLASH
       && inv_param->dslash_type_precondition == QUDA_STAGGERED_DSLASH) {
       diracParam.type = pc ? QUDA_STAGGEREDPC_DIRAC : QUDA_STAGGERED_DIRAC;
       diracParam.gauge = gaugeFatPrecondition;
    }

    if (diracParam.gauge->Precision() != inv_param->cuda_prec_precondition)
      errorQuda("Gauge precision %d does not match requested precision %d\n", diracParam.gauge->Precision(),
                inv_param->cuda_prec_precondition);
  }

  // The deflation preconditioner currently mimicks the sloppy operator with no comms
  void setDiracEigParam(DiracParam &diracParam, QudaInvertParam *inv_param, const bool pc, bool comms)
  {
    setDiracParam(diracParam, inv_param, pc);

    if (inv_param->overlap) {
      diracParam.gauge = inv_param->dslash_type == QUDA_ASQTAD_DSLASH ? gaugeFatExtended : gaugeExtended;
      diracParam.fatGauge = gaugeFatExtended;
      diracParam.longGauge = gaugeLongExtended;
    } else {
      diracParam.gauge = inv_param->dslash_type == QUDA_ASQTAD_DSLASH ? gaugeFatEigensolver : gaugeEigensolver;
      diracParam.fatGauge = gaugeFatEigensolver;
      diracParam.longGauge = gaugeLongEigensolver;
    }
    diracParam.clover = cloverEigensolver;

    for (int i = 0; i < 4; i++) { diracParam.commDim[i] = comms ? 1 : 0; }

    // In the deflated staggered CG allow a different dslash type
    if (inv_param->inv_type == QUDA_PCG_INVERTER && inv_param->dslash_type == QUDA_ASQTAD_DSLASH
        && inv_param->dslash_type_precondition == QUDA_STAGGERED_DSLASH) {
      diracParam.type = pc ? QUDA_STAGGEREDPC_DIRAC : QUDA_STAGGERED_DIRAC;
      diracParam.gauge = gaugeFatEigensolver;
    }

    if (diracParam.gauge->Precision() != inv_param->cuda_prec_eigensolver)
      errorQuda("Gauge precision %d does not match requested precision %d\n", diracParam.gauge->Precision(),
                inv_param->cuda_prec_eigensolver);
  }

  void createDirac(Dirac *&d, Dirac *&dSloppy, Dirac *&dPre, QudaInvertParam &param, const bool pc_solve)
  {
    DiracParam diracParam;
    DiracParam diracSloppyParam;
    DiracParam diracPreParam;

    setDiracParam(diracParam, &param, pc_solve);
    setDiracSloppyParam(diracSloppyParam, &param, pc_solve);
    // eigCG and deflation need 2 sloppy precisions and do not use Schwarz
    bool comms_flag = (param.schwarz_type != QUDA_INVALID_SCHWARZ) ? false : true;
    setDiracPreParam(diracPreParam, &param, pc_solve, comms_flag);

    d = Dirac::create(diracParam); // create the Dirac operator
    dSloppy = Dirac::create(diracSloppyParam);
    dPre = Dirac::create(diracPreParam);
  }

  void createDiracWithRefine(Dirac *&d, Dirac *&dSloppy, Dirac *&dPre, Dirac *&dRef, QudaInvertParam &param,
                             const bool pc_solve)
  {
    DiracParam diracParam;
    DiracParam diracSloppyParam;
    DiracParam diracPreParam;
    DiracParam diracRefParam;

    setDiracParam(diracParam, &param, pc_solve);
    setDiracSloppyParam(diracSloppyParam, &param, pc_solve);
    setDiracRefineParam(diracRefParam, &param, pc_solve);
    // eigCG and deflation need 2 sloppy precisions and do not use Schwarz
    bool comms_flag = (param.inv_type == QUDA_INC_EIGCG_INVERTER || param.eig_param) ? true : false;
    setDiracPreParam(diracPreParam, &param, pc_solve, comms_flag);

    d = Dirac::create(diracParam); // create the Dirac operator
    dSloppy = Dirac::create(diracSloppyParam);
    dPre = Dirac::create(diracPreParam);
    dRef = Dirac::create(diracRefParam);
  }

  void createDiracWithEig(Dirac *&d, Dirac *&dSloppy, Dirac *&dPre, Dirac *&dEig, QudaInvertParam &param,
                          const bool pc_solve)
  {
    DiracParam diracParam;
    DiracParam diracSloppyParam;
    DiracParam diracPreParam;
    DiracParam diracEigParam;

    setDiracParam(diracParam, &param, pc_solve);
    setDiracSloppyParam(diracSloppyParam, &param, pc_solve);
    // eigCG and deflation need 2 sloppy precisions and do not use Schwarz
    bool comms_flag = (param.inv_type == QUDA_INC_EIGCG_INVERTER || param.eig_param) ? true : false;
    setDiracPreParam(diracPreParam, &param, pc_solve, comms_flag);
    setDiracEigParam(diracEigParam, &param, pc_solve, comms_flag);

    d = Dirac::create(diracParam); // create the Dirac operator
    dSloppy = Dirac::create(diracSloppyParam);
    dPre = Dirac::create(diracPreParam);
    dEig = Dirac::create(diracEigParam);
  }

  static double unscaled_shifts[QUDA_MAX_MULTI_SHIFT];

  void massRescale(cudaColorSpinorField &b, QudaInvertParam &param) {

    double kappa5 = (0.5/(5.0 + param.m5));
    double kappa = (param.dslash_type == QUDA_DOMAIN_WALL_DSLASH || param.dslash_type == QUDA_DOMAIN_WALL_4D_DSLASH
                    || param.dslash_type == QUDA_MOBIUS_DWF_DSLASH || param.dslash_type == QUDA_MOBIUS_DWF_EOFA_DSLASH) ?
      kappa5 :
      param.kappa;

    if (getVerbosity() >= QUDA_DEBUG_VERBOSE) {
      printfQuda("Mass rescale: Kappa is: %g\n", kappa);
      printfQuda("Mass rescale: mass normalization: %d\n", param.mass_normalization);
      double nin = blas::norm2(b);
      printfQuda("Mass rescale: norm of source in = %g\n", nin);
    }

    // staggered dslash uses mass normalization internally
    if (param.dslash_type == QUDA_ASQTAD_DSLASH || param.dslash_type == QUDA_STAGGERED_DSLASH) {
      switch (param.solution_type) {
        case QUDA_MAT_SOLUTION:
        case QUDA_MATPC_SOLUTION:
          if (param.mass_normalization == QUDA_KAPPA_NORMALIZATION) blas::ax(2.0*param.mass, b);
          break;
        case QUDA_MATDAG_MAT_SOLUTION:
        case QUDA_MATPCDAG_MATPC_SOLUTION:
          if (param.mass_normalization == QUDA_KAPPA_NORMALIZATION) blas::ax(4.0*param.mass*param.mass, b);
          break;
        default:
          errorQuda("Not implemented");
      }
      return;
    }

    for(int i=0; i<param.num_offset; i++) {
      unscaled_shifts[i] = param.offset[i];
    }

    // multiply the source to compensate for normalization of the Dirac operator, if necessary
    switch (param.solution_type) {
      case QUDA_MAT_SOLUTION:
        if (param.mass_normalization == QUDA_MASS_NORMALIZATION ||
            param.mass_normalization == QUDA_ASYMMETRIC_MASS_NORMALIZATION) {
	  blas::ax(2.0*kappa, b);
	  for(int i=0; i<param.num_offset; i++)  param.offset[i] *= 2.0*kappa;
        }
        break;
      case QUDA_MATDAG_MAT_SOLUTION:
        if (param.mass_normalization == QUDA_MASS_NORMALIZATION ||
            param.mass_normalization == QUDA_ASYMMETRIC_MASS_NORMALIZATION) {
	  blas::ax(4.0*kappa*kappa, b);
	  for(int i=0; i<param.num_offset; i++)  param.offset[i] *= 4.0*kappa*kappa;
        }
        break;
      case QUDA_MATPC_SOLUTION:
        if (param.mass_normalization == QUDA_MASS_NORMALIZATION) {
	  blas::ax(4.0*kappa*kappa, b);
	  for(int i=0; i<param.num_offset; i++)  param.offset[i] *= 4.0*kappa*kappa;
        } else if (param.mass_normalization == QUDA_ASYMMETRIC_MASS_NORMALIZATION) {
	  blas::ax(2.0*kappa, b);
	  for(int i=0; i<param.num_offset; i++)  param.offset[i] *= 2.0*kappa;
        }
        break;
      case QUDA_MATPCDAG_MATPC_SOLUTION:
        if (param.mass_normalization == QUDA_MASS_NORMALIZATION) {
	  blas::ax(16.0*std::pow(kappa,4), b);
	  for(int i=0; i<param.num_offset; i++)  param.offset[i] *= 16.0*std::pow(kappa,4);
        } else if (param.mass_normalization == QUDA_ASYMMETRIC_MASS_NORMALIZATION) {
	  blas::ax(4.0*kappa*kappa, b);
	  for(int i=0; i<param.num_offset; i++)  param.offset[i] *= 4.0*kappa*kappa;
        }
        break;
      default:
        errorQuda("Solution type %d not supported", param.solution_type);
    }

    if (getVerbosity() >= QUDA_DEBUG_VERBOSE) printfQuda("Mass rescale done\n");
    if (getVerbosity() >= QUDA_DEBUG_VERBOSE) {
      printfQuda("Mass rescale: Kappa is: %g\n", kappa);
      printfQuda("Mass rescale: mass normalization: %d\n", param.mass_normalization);
      double nin = blas::norm2(b);
      printfQuda("Mass rescale: norm of source out = %g\n", nin);
    }

  }
}

void dslashQuda(void *h_out, void *h_in, QudaInvertParam *inv_param, QudaParity parity)
{
  profileDslash.TPSTART(QUDA_PROFILE_TOTAL);
  profileDslash.TPSTART(QUDA_PROFILE_INIT);

  const auto &gauge = (inv_param->dslash_type != QUDA_ASQTAD_DSLASH) ? *gaugePrecise : *gaugeFatPrecise;

  if ((!gaugePrecise && inv_param->dslash_type != QUDA_ASQTAD_DSLASH)
      || ((!gaugeFatPrecise || !gaugeLongPrecise) && inv_param->dslash_type == QUDA_ASQTAD_DSLASH))
    errorQuda("Gauge field not allocated");
  if (cloverPrecise == nullptr && ((inv_param->dslash_type == QUDA_CLOVER_WILSON_DSLASH) || (inv_param->dslash_type == QUDA_TWISTED_CLOVER_DSLASH)))
    errorQuda("Clover field not allocated");

  pushVerbosity(inv_param->verbosity);
  if (getVerbosity() >= QUDA_DEBUG_VERBOSE) printQudaInvertParam(inv_param);

  ColorSpinorParam cpuParam(h_in, *inv_param, gauge.X(), true, inv_param->input_location);
  ColorSpinorField *in_h = ColorSpinorField::Create(cpuParam);
  ColorSpinorParam cudaParam(cpuParam, *inv_param);

  cpuParam.v = h_out;
  cpuParam.location = inv_param->output_location;
  ColorSpinorField *out_h = ColorSpinorField::Create(cpuParam);

  cudaParam.create = QUDA_NULL_FIELD_CREATE;
  cudaColorSpinorField in(*in_h, cudaParam);
  cudaColorSpinorField out(in, cudaParam);

  bool pc = true;
  DiracParam diracParam;
  setDiracParam(diracParam, inv_param, pc);

  profileDslash.TPSTOP(QUDA_PROFILE_INIT);

  profileDslash.TPSTART(QUDA_PROFILE_H2D);
  in = *in_h;
  profileDslash.TPSTOP(QUDA_PROFILE_H2D);

  profileDslash.TPSTART(QUDA_PROFILE_COMPUTE);

  if (getVerbosity() >= QUDA_DEBUG_VERBOSE) {
    double cpu = blas::norm2(*in_h);
    double gpu = blas::norm2(in);
    printfQuda("In CPU %e CUDA %e\n", cpu, gpu);
  }

  if (inv_param->mass_normalization == QUDA_KAPPA_NORMALIZATION &&
      (inv_param->dslash_type == QUDA_STAGGERED_DSLASH ||
       inv_param->dslash_type == QUDA_ASQTAD_DSLASH) )
    blas::ax(1.0/(2.0*inv_param->mass), in);

  if (inv_param->dirac_order == QUDA_CPS_WILSON_DIRAC_ORDER) {
    if (parity == QUDA_EVEN_PARITY) {
      parity = QUDA_ODD_PARITY;
    } else {
      parity = QUDA_EVEN_PARITY;
    }
    blas::ax(gauge.Anisotropy(), in);
  }

  Dirac *dirac = Dirac::create(diracParam); // create the Dirac operator
  if (inv_param->dslash_type == QUDA_TWISTED_CLOVER_DSLASH && inv_param->dagger) {
    cudaParam.create = QUDA_NULL_FIELD_CREATE;
    cudaColorSpinorField tmp1(in, cudaParam);
    ((DiracTwistedCloverPC*) dirac)->TwistCloverInv(tmp1, in, (parity+1)%2); // apply the clover-twist
    dirac->Dslash(out, tmp1, parity); // apply the operator
  } else {
    dirac->Dslash(out, in, parity); // apply the operator
  }
  profileDslash.TPSTOP(QUDA_PROFILE_COMPUTE);

  profileDslash.TPSTART(QUDA_PROFILE_D2H);
  *out_h = out;
  profileDslash.TPSTOP(QUDA_PROFILE_D2H);

  if (getVerbosity() >= QUDA_DEBUG_VERBOSE) {
    double cpu = blas::norm2(*out_h);
    double gpu = blas::norm2(out);
    printfQuda("Out CPU %e CUDA %e\n", cpu, gpu);
  }

  profileDslash.TPSTART(QUDA_PROFILE_FREE);
  delete dirac; // clean up

  delete out_h;
  delete in_h;
  profileDslash.TPSTOP(QUDA_PROFILE_FREE);

  popVerbosity();
  profileDslash.TPSTOP(QUDA_PROFILE_TOTAL);
}

void MatQuda(void *h_out, void *h_in, QudaInvertParam *inv_param)
{
  pushVerbosity(inv_param->verbosity);

  const auto &gauge = (inv_param->dslash_type != QUDA_ASQTAD_DSLASH) ? *gaugePrecise : *gaugeFatPrecise;

  if ((!gaugePrecise && inv_param->dslash_type != QUDA_ASQTAD_DSLASH)
      || ((!gaugeFatPrecise || !gaugeLongPrecise) && inv_param->dslash_type == QUDA_ASQTAD_DSLASH))
    errorQuda("Gauge field not allocated");
  if (cloverPrecise == nullptr && ((inv_param->dslash_type == QUDA_CLOVER_WILSON_DSLASH) || (inv_param->dslash_type == QUDA_TWISTED_CLOVER_DSLASH)))
    errorQuda("Clover field not allocated");
  if (getVerbosity() >= QUDA_DEBUG_VERBOSE) printQudaInvertParam(inv_param);

  bool pc = (inv_param->solution_type == QUDA_MATPC_SOLUTION ||
      inv_param->solution_type == QUDA_MATPCDAG_MATPC_SOLUTION);

  ColorSpinorParam cpuParam(h_in, *inv_param, gauge.X(), pc, inv_param->input_location);
  ColorSpinorField *in_h = ColorSpinorField::Create(cpuParam);

  ColorSpinorParam cudaParam(cpuParam, *inv_param);
  cudaColorSpinorField in(*in_h, cudaParam);

  if (getVerbosity() >= QUDA_DEBUG_VERBOSE) {
    double cpu = blas::norm2(*in_h);
    double gpu = blas::norm2(in);
    printfQuda("In CPU %e CUDA %e\n", cpu, gpu);
  }

  cudaParam.create = QUDA_NULL_FIELD_CREATE;
  cudaColorSpinorField out(in, cudaParam);

  DiracParam diracParam;
  setDiracParam(diracParam, inv_param, pc);

  Dirac *dirac = Dirac::create(diracParam); // create the Dirac operator
  dirac->M(out, in); // apply the operator
  delete dirac; // clean up

  double kappa = inv_param->kappa;
  if (pc) {
    if (inv_param->mass_normalization == QUDA_MASS_NORMALIZATION) {
      blas::ax(0.25/(kappa*kappa), out);
    } else if (inv_param->mass_normalization == QUDA_ASYMMETRIC_MASS_NORMALIZATION) {
      blas::ax(0.5/kappa, out);
    }
  } else {
    if (inv_param->mass_normalization == QUDA_MASS_NORMALIZATION ||
        inv_param->mass_normalization == QUDA_ASYMMETRIC_MASS_NORMALIZATION) {
      blas::ax(0.5/kappa, out);
    }
  }

  cpuParam.v = h_out;
  cpuParam.location = inv_param->output_location;
  ColorSpinorField *out_h = ColorSpinorField::Create(cpuParam);
  *out_h = out;

  if (getVerbosity() >= QUDA_DEBUG_VERBOSE) {
    double cpu = blas::norm2(*out_h);
    double gpu = blas::norm2(out);
    printfQuda("Out CPU %e CUDA %e\n", cpu, gpu);
  }

  delete out_h;
  delete in_h;

  popVerbosity();
}


void MatDagMatQuda(void *h_out, void *h_in, QudaInvertParam *inv_param)
{
  pushVerbosity(inv_param->verbosity);

  const auto &gauge = (inv_param->dslash_type != QUDA_ASQTAD_DSLASH) ? *gaugePrecise : *gaugeFatPrecise;

  if ((!gaugePrecise && inv_param->dslash_type != QUDA_ASQTAD_DSLASH)
      || ((!gaugeFatPrecise || !gaugeLongPrecise) && inv_param->dslash_type == QUDA_ASQTAD_DSLASH))
    errorQuda("Gauge field not allocated");
  if (cloverPrecise == nullptr && ((inv_param->dslash_type == QUDA_CLOVER_WILSON_DSLASH) || (inv_param->dslash_type == QUDA_TWISTED_CLOVER_DSLASH)))
    errorQuda("Clover field not allocated");
  if (getVerbosity() >= QUDA_DEBUG_VERBOSE) printQudaInvertParam(inv_param);

  bool pc = (inv_param->solution_type == QUDA_MATPC_SOLUTION ||
      inv_param->solution_type == QUDA_MATPCDAG_MATPC_SOLUTION);

  ColorSpinorParam cpuParam(h_in, *inv_param, gauge.X(), pc, inv_param->input_location);
  ColorSpinorField *in_h = ColorSpinorField::Create(cpuParam);

  ColorSpinorParam cudaParam(cpuParam, *inv_param);
  cudaColorSpinorField in(*in_h, cudaParam);

  if (getVerbosity() >= QUDA_DEBUG_VERBOSE){
    double cpu = blas::norm2(*in_h);
    double gpu = blas::norm2(in);
    printfQuda("In CPU %e CUDA %e\n", cpu, gpu);
  }

  cudaParam.create = QUDA_NULL_FIELD_CREATE;
  cudaColorSpinorField out(in, cudaParam);

  //  double kappa = inv_param->kappa;
  //  if (inv_param->dirac_order == QUDA_CPS_WILSON_DIRAC_ORDER) kappa *= gaugePrecise->anisotropy;

  DiracParam diracParam;
  setDiracParam(diracParam, inv_param, pc);

  Dirac *dirac = Dirac::create(diracParam); // create the Dirac operator
  dirac->MdagM(out, in); // apply the operator
  delete dirac; // clean up

  double kappa = inv_param->kappa;
  if (pc) {
    if (inv_param->mass_normalization == QUDA_MASS_NORMALIZATION) {
      blas::ax(1.0/std::pow(2.0*kappa,4), out);
    } else if (inv_param->mass_normalization == QUDA_ASYMMETRIC_MASS_NORMALIZATION) {
      blas::ax(0.25/(kappa*kappa), out);
    }
  } else {
    if (inv_param->mass_normalization == QUDA_MASS_NORMALIZATION ||
        inv_param->mass_normalization == QUDA_ASYMMETRIC_MASS_NORMALIZATION) {
      blas::ax(0.25/(kappa*kappa), out);
    }
  }

  cpuParam.v = h_out;
  cpuParam.location = inv_param->output_location;
  ColorSpinorField *out_h = ColorSpinorField::Create(cpuParam);
  *out_h = out;

  if (getVerbosity() >= QUDA_DEBUG_VERBOSE){
    double cpu = blas::norm2(*out_h);
    double gpu = blas::norm2(out);
    printfQuda("Out CPU %e CUDA %e\n", cpu, gpu);
  }

  delete out_h;
  delete in_h;

  popVerbosity();
}

namespace quda
{
  bool canReuseResidentGauge(QudaInvertParam *param)
  {
    if (param->dslash_type != QUDA_ASQTAD_DSLASH) {
      return (gaugePrecise != nullptr) and param->cuda_prec == gaugePrecise->Precision();
    } else {
      return (gaugeFatPrecise != nullptr) and param->cuda_prec == gaugeFatPrecise->Precision();
    }
  }
} // namespace quda

void checkClover(QudaInvertParam *param) {

  if (param->dslash_type != QUDA_CLOVER_WILSON_DSLASH && param->dslash_type != QUDA_TWISTED_CLOVER_DSLASH) {
    return;
  }

  if (param->cuda_prec != cloverPrecise->Precision()) {
    errorQuda("Solve precision %d doesn't match clover precision %d", param->cuda_prec, cloverPrecise->Precision());
  }

  if ( (!cloverSloppy || param->cuda_prec_sloppy != cloverSloppy->Precision()) ||
       (!cloverPrecondition || param->cuda_prec_precondition != cloverPrecondition->Precision()) ||
       (!cloverRefinement || param->cuda_prec_refinement_sloppy != cloverRefinement->Precision()) ) {
    freeSloppyCloverQuda();
    QudaPrecision prec[] = {param->cuda_prec_sloppy, param->cuda_prec_precondition, param->cuda_prec_refinement_sloppy};
    loadSloppyCloverQuda(prec);
  }

  if (cloverPrecise == nullptr) errorQuda("Precise clover field doesn't exist");
  if (cloverSloppy == nullptr) errorQuda("Sloppy clover field doesn't exist");
  if (cloverPrecondition == nullptr) errorQuda("Precondition clover field doesn't exist");
  if (cloverRefinement == nullptr) errorQuda("Refinement clover field doesn't exist");
}

quda::cudaGaugeField *checkGauge(QudaInvertParam *param)
{
  quda::cudaGaugeField *cudaGauge = nullptr;
  if (param->dslash_type != QUDA_ASQTAD_DSLASH) {
    if (gaugePrecise == nullptr) errorQuda("Precise gauge field doesn't exist");

    if (param->cuda_prec != gaugePrecise->Precision()) {
      errorQuda("Solve precision %d doesn't match gauge precision %d", param->cuda_prec, gaugePrecise->Precision());
    }

    if (param->cuda_prec_sloppy != gaugeSloppy->Precision()
        || param->cuda_prec_precondition != gaugePrecondition->Precision()
        || param->cuda_prec_refinement_sloppy != gaugeRefinement->Precision()
        || param->cuda_prec_eigensolver != gaugeEigensolver->Precision()) {
      QudaPrecision precision[4] = {param->cuda_prec_sloppy, param->cuda_prec_precondition,
                                    param->cuda_prec_refinement_sloppy, param->cuda_prec_eigensolver};
      QudaReconstructType recon[4] = {gaugeSloppy->Reconstruct(), gaugePrecondition->Reconstruct(),
                                      gaugeRefinement->Reconstruct(), gaugeEigensolver->Reconstruct()};
      freeSloppyGaugeQuda();
      loadSloppyGaugeQuda(precision, recon);
    }

    if (gaugeSloppy == nullptr) errorQuda("Sloppy gauge field doesn't exist");
    if (gaugePrecondition == nullptr) errorQuda("Precondition gauge field doesn't exist");
    if (gaugeRefinement == nullptr) errorQuda("Refinement gauge field doesn't exist");
    if (gaugeEigensolver == nullptr) errorQuda("Refinement gauge field doesn't exist");
    if (param->overlap) {
      if (gaugeExtended == nullptr) errorQuda("Extended gauge field doesn't exist");
    }
    cudaGauge = gaugePrecise;
  } else {
    if (gaugeFatPrecise == nullptr) errorQuda("Precise gauge fat field doesn't exist");
    if (gaugeLongPrecise == nullptr) errorQuda("Precise gauge long field doesn't exist");

    if (param->cuda_prec != gaugeFatPrecise->Precision()) {
      errorQuda("Solve precision %d doesn't match gauge precision %d", param->cuda_prec, gaugeFatPrecise->Precision());
    }

    if (param->cuda_prec_sloppy != gaugeFatSloppy->Precision()
        || param->cuda_prec_precondition != gaugeFatPrecondition->Precision()
        || param->cuda_prec_refinement_sloppy != gaugeFatRefinement->Precision()
        || param->cuda_prec_eigensolver != gaugeFatEigensolver->Precision()
        || param->cuda_prec_sloppy != gaugeLongSloppy->Precision()
        || param->cuda_prec_precondition != gaugeLongPrecondition->Precision()
        || param->cuda_prec_refinement_sloppy != gaugeLongRefinement->Precision()
        || param->cuda_prec_eigensolver != gaugeLongEigensolver->Precision()) {

      QudaPrecision precision[4] = {param->cuda_prec_sloppy, param->cuda_prec_precondition,
                                    param->cuda_prec_refinement_sloppy, param->cuda_prec_eigensolver};
      // recon is always no for fat links, so just use long reconstructs here
      QudaReconstructType recon[4] = {gaugeLongSloppy->Reconstruct(), gaugeLongPrecondition->Reconstruct(),
                                      gaugeLongRefinement->Reconstruct(), gaugeLongEigensolver->Reconstruct()};
      freeSloppyGaugeQuda();
      loadSloppyGaugeQuda(precision, recon);
    }

    if (gaugeFatSloppy == nullptr) errorQuda("Sloppy gauge fat field doesn't exist");
    if (gaugeFatPrecondition == nullptr) errorQuda("Precondition gauge fat field doesn't exist");
    if (gaugeFatRefinement == nullptr) errorQuda("Refinement gauge fat field doesn't exist");
    if (gaugeFatEigensolver == nullptr) errorQuda("Eigensolver gauge fat field doesn't exist");
    if (param->overlap) {
      if (gaugeFatExtended == nullptr) errorQuda("Extended gauge fat field doesn't exist");
    }

    if (gaugeLongSloppy == nullptr) errorQuda("Sloppy gauge long field doesn't exist");
    if (gaugeLongPrecondition == nullptr) errorQuda("Precondition gauge long field doesn't exist");
    if (gaugeLongRefinement == nullptr) errorQuda("Refinement gauge long field doesn't exist");
    if (gaugeLongEigensolver == nullptr) errorQuda("Eigensolver gauge long field doesn't exist");
    if (param->overlap) {
      if (gaugeLongExtended == nullptr) errorQuda("Extended gauge long field doesn't exist");
    }
    cudaGauge = gaugeFatPrecise;
  }

  checkClover(param);

  return cudaGauge;
}

void cloverQuda(void *h_out, void *h_in, QudaInvertParam *inv_param, QudaParity parity, int inverse)
{
  pushVerbosity(inv_param->verbosity);

  if (!initialized) errorQuda("QUDA not initialized");
  if (gaugePrecise == nullptr) errorQuda("Gauge field not allocated");
  if (cloverPrecise == nullptr) errorQuda("Clover field not allocated");

  if (getVerbosity() >= QUDA_DEBUG_VERBOSE) printQudaInvertParam(inv_param);

  if ((inv_param->dslash_type != QUDA_CLOVER_WILSON_DSLASH) && (inv_param->dslash_type != QUDA_TWISTED_CLOVER_DSLASH))
    errorQuda("Cannot apply the clover term for a non Wilson-clover or Twisted-mass-clover dslash");

  ColorSpinorParam cpuParam(h_in, *inv_param, gaugePrecise->X(), true);

  ColorSpinorField *in_h = (inv_param->input_location == QUDA_CPU_FIELD_LOCATION) ?
    static_cast<ColorSpinorField*>(new cpuColorSpinorField(cpuParam)) :
    static_cast<ColorSpinorField*>(new cudaColorSpinorField(cpuParam));

  ColorSpinorParam cudaParam(cpuParam, *inv_param);
  cudaColorSpinorField in(*in_h, cudaParam);

  if (getVerbosity() >= QUDA_DEBUG_VERBOSE) {
    double cpu = blas::norm2(*in_h);
    double gpu = blas::norm2(in);
    printfQuda("In CPU %e CUDA %e\n", cpu, gpu);
  }

  cudaParam.create = QUDA_NULL_FIELD_CREATE;
  cudaColorSpinorField out(in, cudaParam);

  if (inv_param->dirac_order == QUDA_CPS_WILSON_DIRAC_ORDER) {
    if (parity == QUDA_EVEN_PARITY) {
      parity = QUDA_ODD_PARITY;
    } else {
      parity = QUDA_EVEN_PARITY;
    }
    blas::ax(gaugePrecise->Anisotropy(), in);
  }
  bool pc = true;

  DiracParam diracParam;
  setDiracParam(diracParam, inv_param, pc);
	//FIXME: Do we need this for twisted clover???
  DiracCloverPC dirac(diracParam); // create the Dirac operator
  if (!inverse) dirac.Clover(out, in, parity); // apply the clover operator
  else dirac.CloverInv(out, in, parity);

  cpuParam.v = h_out;
  cpuParam.location = inv_param->output_location;
  ColorSpinorField *out_h = ColorSpinorField::Create(cpuParam);
  *out_h = out;

  if (getVerbosity() >= QUDA_DEBUG_VERBOSE) {
    double cpu = blas::norm2(*out_h);
    double gpu = blas::norm2(out);
    printfQuda("Out CPU %e CUDA %e\n", cpu, gpu);
  }

  /*for (int i=0; i<in_h->Volume(); i++) {
    ((cpuColorSpinorField*)out_h)->PrintVector(i);
    }*/

  delete out_h;
  delete in_h;

  popVerbosity();
}


void eigensolveQuda(void **host_evecs, double _Complex *host_evals, QudaEigParam *eig_param)
{
  profileEigensolve.TPSTART(QUDA_PROFILE_TOTAL);
  profileEigensolve.TPSTART(QUDA_PROFILE_INIT);

  // Transfer the inv param structure contained in eig_param
  QudaInvertParam *inv_param = eig_param->invert_param;

  if (inv_param->dslash_type == QUDA_DOMAIN_WALL_DSLASH || inv_param->dslash_type == QUDA_DOMAIN_WALL_4D_DSLASH
      || inv_param->dslash_type == QUDA_MOBIUS_DWF_DSLASH)
    setKernelPackT(true);

  if (!initialized) errorQuda("QUDA not initialized");

  pushVerbosity(inv_param->verbosity);
  if (getVerbosity() >= QUDA_DEBUG_VERBOSE) {
    printQudaInvertParam(inv_param);
    printQudaEigParam(eig_param);
  }

  checkInvertParam(inv_param);
  checkEigParam(eig_param);
  cudaGaugeField *cudaGauge = checkGauge(inv_param);

  bool pc_solve = (inv_param->solve_type == QUDA_DIRECT_PC_SOLVE) || (inv_param->solve_type == QUDA_NORMOP_PC_SOLVE)
    || (inv_param->solve_type == QUDA_NORMERR_PC_SOLVE);

  inv_param->secs = 0;
  inv_param->gflops = 0;
  inv_param->iter = 0;

  // Define problem matrix
  //------------------------------------------------------
  Dirac *d = nullptr;
  Dirac *dSloppy = nullptr;
  Dirac *dPre = nullptr;

  // Create the dirac operator with a sloppy and a precon.
  createDirac(d, dSloppy, dPre, *inv_param, pc_solve);
  Dirac &dirac = *d;

  // Create device side ColorSpinorField vector space and to pass to the
  // compute function.
  const int *X = cudaGauge->X();
  ColorSpinorParam cpuParam(host_evecs[0], *inv_param, X, inv_param->solution_type, inv_param->input_location);

  // create wrappers around application vector set
  std::vector<ColorSpinorField *> host_evecs_;
  for (int i = 0; i < eig_param->n_conv; i++) {
    cpuParam.v = host_evecs[i];
    host_evecs_.push_back(ColorSpinorField::Create(cpuParam));
  }

  ColorSpinorParam cudaParam(cpuParam);
  cudaParam.location = QUDA_CUDA_FIELD_LOCATION;
  cudaParam.create = QUDA_ZERO_FIELD_CREATE;
  cudaParam.setPrecision(eig_param->cuda_prec_ritz, eig_param->cuda_prec_ritz, true);

  std::vector<Complex> evals(eig_param->n_conv, 0.0);
  std::vector<ColorSpinorField *> kSpace;
  for (int i = 0; i < eig_param->n_conv; i++) { kSpace.push_back(ColorSpinorField::Create(cudaParam)); }

  // If you use polynomial acceleration on a non-symmetric matrix,
  // the solver will fail.
  if (eig_param->use_poly_acc && !eig_param->use_norm_op && !(inv_param->dslash_type == QUDA_LAPLACE_DSLASH)) {
    // Breaking up the boolean check a little bit. If it's a staggered dslash type and a PC type, we can use poly accel.
    if (!((inv_param->dslash_type == QUDA_STAGGERED_DSLASH || inv_param->dslash_type == QUDA_ASQTAD_DSLASH) && inv_param->solve_type == QUDA_DIRECT_PC_SOLVE)) {
      errorQuda("Polynomial acceleration with non-symmetric matrices not supported");
    }
  }

  profileEigensolve.TPSTOP(QUDA_PROFILE_INIT);

  if (!eig_param->use_norm_op && !eig_param->use_dagger) {
    DiracM m(dirac);
    if (eig_param->arpack_check) {
      arpack_solve(host_evecs_, evals, m, eig_param, profileEigensolve);
    } else {
      EigenSolver *eig_solve = EigenSolver::create(eig_param, m, profileEigensolve);
      (*eig_solve)(kSpace, evals);
      delete eig_solve;
    }
  } else if (!eig_param->use_norm_op && eig_param->use_dagger) {
    DiracMdag m(dirac);
    if (eig_param->arpack_check) {
      arpack_solve(host_evecs_, evals, m, eig_param, profileEigensolve);
    } else {
      EigenSolver *eig_solve = EigenSolver::create(eig_param, m, profileEigensolve);
      (*eig_solve)(kSpace, evals);
      delete eig_solve;
    }
  } else if (eig_param->use_norm_op && !eig_param->use_dagger) {
    DiracMdagM m(dirac);
    if (eig_param->arpack_check) {
      arpack_solve(host_evecs_, evals, m, eig_param, profileEigensolve);
    } else {
      EigenSolver *eig_solve = EigenSolver::create(eig_param, m, profileEigensolve);
      (*eig_solve)(kSpace, evals);
      delete eig_solve;
    }
  } else if (eig_param->use_norm_op && eig_param->use_dagger) {
    DiracMMdag m(dirac);
    if (eig_param->arpack_check) {
      arpack_solve(host_evecs_, evals, m, eig_param, profileEigensolve);
    } else {
      EigenSolver *eig_solve = EigenSolver::create(eig_param, m, profileEigensolve);
      (*eig_solve)(kSpace, evals);
      delete eig_solve;
    }
  } else {
    errorQuda("Invalid use_norm_op and dagger combination");
  }

  // Copy eigen values back
  for (int i = 0; i < eig_param->n_conv; i++) { memcpy(host_evals + i, &evals[i], sizeof(Complex)); }

  // Transfer Eigenpairs back to host if using GPU eigensolver
  if (!(eig_param->arpack_check)) {
    profileEigensolve.TPSTART(QUDA_PROFILE_D2H);
    for (int i = 0; i < eig_param->n_conv; i++) *host_evecs_[i] = *kSpace[i];
    profileEigensolve.TPSTOP(QUDA_PROFILE_D2H);
  }

  profileEigensolve.TPSTART(QUDA_PROFILE_FREE);
  for (int i = 0; i < eig_param->n_conv; i++) delete host_evecs_[i];
  delete d;
  delete dSloppy;
  delete dPre;
  for (int i = 0; i < eig_param->n_conv; i++) delete kSpace[i];
  profileEigensolve.TPSTOP(QUDA_PROFILE_FREE);

  popVerbosity();

  // cache is written out even if a long benchmarking job gets interrupted
  saveTuneCache();

  profileEigensolve.TPSTOP(QUDA_PROFILE_TOTAL);
}

multigrid_solver::multigrid_solver(QudaMultigridParam &mg_param, TimeProfile &profile)
  : profile(profile) {
  profile.TPSTART(QUDA_PROFILE_INIT);
  QudaInvertParam *param = mg_param.invert_param;
  // set whether we are going use native or generic blas
  blas_lapack::set_native(param->native_blas_lapack);

  checkMultigridParam(&mg_param);
  cudaGaugeField *cudaGauge = checkGauge(param);

  // check MG params (needs to go somewhere else)
  if (mg_param.n_level > QUDA_MAX_MG_LEVEL)
    errorQuda("Requested MG levels %d greater than allowed maximum %d", mg_param.n_level, QUDA_MAX_MG_LEVEL);
  for (int i=0; i<mg_param.n_level; i++) {
    if (mg_param.smoother_solve_type[i] != QUDA_DIRECT_SOLVE && mg_param.smoother_solve_type[i] != QUDA_DIRECT_PC_SOLVE)
      errorQuda("Unsupported smoother solve type %d on level %d", mg_param.smoother_solve_type[i], i);
  }
  if (param->solve_type != QUDA_DIRECT_SOLVE)
    errorQuda("Outer MG solver can only use QUDA_DIRECT_SOLVE at present");

  if (getVerbosity() >= QUDA_DEBUG_VERBOSE) printQudaMultigridParam(&mg_param);
  mg_param.secs = 0;
  mg_param.gflops = 0;

  bool pc_solution = (param->solution_type == QUDA_MATPC_SOLUTION) ||
    (param->solution_type == QUDA_MATPCDAG_MATPC_SOLUTION);

  bool outer_pc_solve = (param->solve_type == QUDA_DIRECT_PC_SOLVE) ||
    (param->solve_type == QUDA_NORMOP_PC_SOLVE);

  // create the dirac operators for the fine grid

  // this is the Dirac operator we use for inter-grid residual computation
  DiracParam diracParam;
  setDiracSloppyParam(diracParam, param, outer_pc_solve);
  d = Dirac::create(diracParam);
  m = new DiracM(*d);

  // this is the Dirac operator we use for smoothing
  DiracParam diracSmoothParam;
  bool fine_grid_pc_solve = (mg_param.smoother_solve_type[0] == QUDA_DIRECT_PC_SOLVE) ||
    (mg_param.smoother_solve_type[0] == QUDA_NORMOP_PC_SOLVE);
  setDiracSloppyParam(diracSmoothParam, param, fine_grid_pc_solve);
  diracSmoothParam.halo_precision = mg_param.smoother_halo_precision[0];
  dSmooth = Dirac::create(diracSmoothParam);
  mSmooth = new DiracM(*dSmooth);

  // this is the Dirac operator we use for sloppy smoothing (we use the preconditioner fields for this)
  DiracParam diracSmoothSloppyParam;
  setDiracPreParam(diracSmoothSloppyParam, param, fine_grid_pc_solve,
		   mg_param.smoother_schwarz_type[0] == QUDA_INVALID_SCHWARZ ? true : false);
  diracSmoothSloppyParam.halo_precision = mg_param.smoother_halo_precision[0];

  dSmoothSloppy = Dirac::create(diracSmoothSloppyParam);
  mSmoothSloppy = new DiracM(*dSmoothSloppy);

  ColorSpinorParam csParam(nullptr, *param, cudaGauge->X(), pc_solution, mg_param.setup_location[0]);
  csParam.create = QUDA_NULL_FIELD_CREATE;
  QudaPrecision Bprec = mg_param.precision_null[0];
  Bprec = (mg_param.setup_location[0] == QUDA_CPU_FIELD_LOCATION && Bprec < QUDA_SINGLE_PRECISION ? QUDA_SINGLE_PRECISION : Bprec);
  csParam.setPrecision(Bprec, Bprec, true);
  if (mg_param.setup_location[0] == QUDA_CPU_FIELD_LOCATION) csParam.fieldOrder = QUDA_SPACE_SPIN_COLOR_FIELD_ORDER;
  csParam.mem_type = mg_param.setup_minimize_memory == QUDA_BOOLEAN_TRUE ? QUDA_MEMORY_MAPPED : QUDA_MEMORY_DEVICE;
  B.resize(mg_param.n_vec[0]);

  if (mg_param.is_staggered == QUDA_BOOLEAN_TRUE) {
    // Create the ColorSpinorField as a "container" for metadata.
    csParam.create = QUDA_REFERENCE_FIELD_CREATE;

    // These never get accessed, `nullptr` on its own leads to an error in texture binding
    csParam.v = (void *)std::numeric_limits<uint64_t>::max();
    csParam.norm = (void *)std::numeric_limits<uint64_t>::max();
  }

  for (int i = 0; i < mg_param.n_vec[0]; i++) { B[i] = ColorSpinorField::Create(csParam); }

  // fill out the MG parameters for the fine level
  mgParam = new MGParam(mg_param, B, m, mSmooth, mSmoothSloppy);

  mg = new MG(*mgParam, profile);
  mgParam->updateInvertParam(*param);

  // cache is written out even if a long benchmarking job gets interrupted
  saveTuneCache();
  profile.TPSTOP(QUDA_PROFILE_INIT);
}

void* newMultigridQuda(QudaMultigridParam *mg_param) {
  profilerStart(__func__);

  pushVerbosity(mg_param->invert_param->verbosity);

  profileInvert.TPSTART(QUDA_PROFILE_TOTAL);
  auto *mg = new multigrid_solver(*mg_param, profileInvert);
  profileInvert.TPSTOP(QUDA_PROFILE_TOTAL);

  saveTuneCache();

  popVerbosity();

  profilerStop(__func__);
  return static_cast<void*>(mg);
}

void destroyMultigridQuda(void *mg) {
  delete static_cast<multigrid_solver*>(mg);
}

void updateMultigridQuda(void *mg_, QudaMultigridParam *mg_param)
{
  profilerStart(__func__);

  pushVerbosity(mg_param->invert_param->verbosity);

  profileInvert.TPSTART(QUDA_PROFILE_TOTAL);
  profileInvert.TPSTART(QUDA_PROFILE_PREAMBLE);

  auto *mg = static_cast<multigrid_solver*>(mg_);
  checkMultigridParam(mg_param);

  QudaInvertParam *param = mg_param->invert_param;
  // check the gauge fields have been created and set the precision as needed
  checkGauge(param);

  // for reporting level 1 is the fine level but internally use level 0 for indexing
  // sprintf(mg->prefix,"MG level 1 (%s): ", param.location == QUDA_CUDA_FIELD_LOCATION ? "GPU" : "CPU" );
  // setOutputPrefix(prefix);
  setOutputPrefix("MG level 1 (GPU): "); //fix me

  // Check if we're doing a thin update only
  if (mg_param->thin_update_only) {
    // FIXME: add support for updating kappa, mu as appropriate

    // FIXME: assumes gauge parameters haven't changed.
    // These routines will set gauge = gaugeFat for DiracImprovedStaggered
    mg->d->updateFields(gaugeSloppy, gaugeFatSloppy, gaugeLongSloppy, cloverSloppy);
    mg->d->setMass(param->mass);

    mg->dSmooth->updateFields(gaugeSloppy, gaugeFatSloppy, gaugeLongSloppy, cloverSloppy);
    mg->dSmooth->setMass(param->mass);

    if (mg->dSmoothSloppy != mg->dSmooth) {
      if (param->overlap) {
        mg->dSmoothSloppy->updateFields(gaugeExtended, gaugeFatExtended, gaugeLongExtended, cloverPrecondition);
      } else {
        mg->dSmoothSloppy->updateFields(gaugePrecondition, gaugeFatPrecondition, gaugeLongPrecondition,
                                        cloverPrecondition);
      }
      mg->dSmoothSloppy->setMass(param->mass);
    }
    // The above changes are propagated internally by use of references, pointers, etc, so
    // no further updates are needed.

  } else {

    bool outer_pc_solve = (param->solve_type == QUDA_DIRECT_PC_SOLVE) || (param->solve_type == QUDA_NORMOP_PC_SOLVE);

    // free the previous dirac operators
    if (mg->m) delete mg->m;
    if (mg->mSmooth) delete mg->mSmooth;
    if (mg->mSmoothSloppy) delete mg->mSmoothSloppy;

    if (mg->d) delete mg->d;
    if (mg->dSmooth) delete mg->dSmooth;
    if (mg->dSmoothSloppy && mg->dSmoothSloppy != mg->dSmooth) delete mg->dSmoothSloppy;

    // create new fine dirac operators

    // this is the Dirac operator we use for inter-grid residual computation
    DiracParam diracParam;
    setDiracSloppyParam(diracParam, param, outer_pc_solve);
    mg->d = Dirac::create(diracParam);
    mg->m = new DiracM(*(mg->d));

    // this is the Dirac operator we use for smoothing
    DiracParam diracSmoothParam;
    bool fine_grid_pc_solve = (mg_param->smoother_solve_type[0] == QUDA_DIRECT_PC_SOLVE)
      || (mg_param->smoother_solve_type[0] == QUDA_NORMOP_PC_SOLVE);
    setDiracSloppyParam(diracSmoothParam, param, fine_grid_pc_solve);
    mg->dSmooth = Dirac::create(diracSmoothParam);
    mg->mSmooth = new DiracM(*(mg->dSmooth));

    // this is the Dirac operator we use for sloppy smoothing (we use the preconditioner fields for this)
    DiracParam diracSmoothSloppyParam;
    setDiracPreParam(diracSmoothSloppyParam, param, fine_grid_pc_solve, true);
    mg->dSmoothSloppy = Dirac::create(diracSmoothSloppyParam);
    ;
    mg->mSmoothSloppy = new DiracM(*(mg->dSmoothSloppy));

    mg->mgParam->matResidual = mg->m;
    mg->mgParam->matSmooth = mg->mSmooth;
    mg->mgParam->matSmoothSloppy = mg->mSmoothSloppy;

    mg->mgParam->updateInvertParam(*param);
    if (mg->mgParam->mg_global.invert_param != param) mg->mgParam->mg_global.invert_param = param;

    bool refresh = true;
    mg->mg->reset(refresh);
  }

  setOutputPrefix("");

  // cache is written out even if a long benchmarking job gets interrupted
  saveTuneCache();

  profileInvert.TPSTOP(QUDA_PROFILE_PREAMBLE);
  profileInvert.TPSTOP(QUDA_PROFILE_TOTAL);

  popVerbosity();

  profilerStop(__func__);
}

void dumpMultigridQuda(void *mg_, QudaMultigridParam *mg_param)
{
  profilerStart(__func__);
  pushVerbosity(mg_param->invert_param->verbosity);
  profileInvert.TPSTART(QUDA_PROFILE_TOTAL);

  auto *mg = static_cast<multigrid_solver*>(mg_);
  checkMultigridParam(mg_param);
  checkGauge(mg_param->invert_param);

  mg->mg->dumpNullVectors();

  profileInvert.TPSTOP(QUDA_PROFILE_TOTAL);
  popVerbosity();
  profilerStop(__func__);
}

deflated_solver::deflated_solver(QudaEigParam &eig_param, TimeProfile &profile)
  : d(nullptr), m(nullptr), RV(nullptr), deflParam(nullptr), defl(nullptr),  profile(profile) {

  QudaInvertParam *param = eig_param.invert_param;

  if (param->inv_type != QUDA_EIGCG_INVERTER && param->inv_type != QUDA_INC_EIGCG_INVERTER) return;

  profile.TPSTART(QUDA_PROFILE_INIT);

  cudaGaugeField *cudaGauge = checkGauge(param);
  eig_param.secs   = 0;
  eig_param.gflops = 0;

  DiracParam diracParam;
  if(eig_param.cuda_prec_ritz == param->cuda_prec)
  {
    setDiracParam(diracParam, param, (param->solve_type == QUDA_DIRECT_PC_SOLVE) || (param->solve_type == QUDA_NORMOP_PC_SOLVE));
  } else {
    setDiracSloppyParam(diracParam, param, (param->solve_type == QUDA_DIRECT_PC_SOLVE) || (param->solve_type == QUDA_NORMOP_PC_SOLVE));
  }

  const bool pc_solve = (param->solve_type == QUDA_NORMOP_PC_SOLVE);

  d = Dirac::create(diracParam);
  m = pc_solve ? static_cast<DiracMatrix*>( new DiracMdagM(*d) ) : static_cast<DiracMatrix*>( new DiracM(*d));

  ColorSpinorParam ritzParam(nullptr, *param, cudaGauge->X(), pc_solve, eig_param.location);

  ritzParam.create        = QUDA_ZERO_FIELD_CREATE;
  ritzParam.is_composite  = true;
  ritzParam.is_component  = false;
  ritzParam.composite_dim = param->n_ev * param->deflation_grid;
  ritzParam.setPrecision(param->cuda_prec_ritz);

  if (ritzParam.location==QUDA_CUDA_FIELD_LOCATION) {
    ritzParam.setPrecision(param->cuda_prec_ritz, param->cuda_prec_ritz, true); // set native field order
    if (ritzParam.nSpin != 1) ritzParam.gammaBasis = QUDA_UKQCD_GAMMA_BASIS;

    //select memory location here, by default ritz vectors will be allocated on the device
    //but if not sufficient device memory, then the user may choose mapped type of memory
    ritzParam.mem_type = eig_param.mem_type_ritz;
  } else { //host location
    ritzParam.mem_type = QUDA_MEMORY_PINNED;
  }

  int ritzVolume = 1;
  for(int d = 0; d < ritzParam.nDim; d++) ritzVolume *= ritzParam.x[d];

  if (getVerbosity() == QUDA_DEBUG_VERBOSE) {

    size_t byte_estimate = (size_t)ritzParam.composite_dim*(size_t)ritzVolume*(ritzParam.nColor*ritzParam.nSpin*ritzParam.Precision());
    printfQuda("allocating bytes: %lu (lattice volume %d, prec %d)", byte_estimate, ritzVolume, ritzParam.Precision());
    if(ritzParam.mem_type == QUDA_MEMORY_DEVICE) printfQuda("Using device memory type.\n");
    else if (ritzParam.mem_type == QUDA_MEMORY_MAPPED)
      printfQuda("Using mapped memory type.\n");
  }

  RV = ColorSpinorField::Create(ritzParam);

  deflParam = new DeflationParam(eig_param, RV, *m);

  defl = new Deflation(*deflParam, profile);

  profile.TPSTOP(QUDA_PROFILE_INIT);
}

void* newDeflationQuda(QudaEigParam *eig_param) {
  profileInvert.TPSTART(QUDA_PROFILE_TOTAL);
#ifdef MAGMA_LIB
  openMagma();
#endif
  auto *defl = new deflated_solver(*eig_param, profileInvert);

  profileInvert.TPSTOP(QUDA_PROFILE_TOTAL);

  saveProfile(__func__);
  flushProfile();
  return static_cast<void*>(defl);
}

void destroyDeflationQuda(void *df) {
#ifdef MAGMA_LIB
  closeMagma();
#endif
  delete static_cast<deflated_solver*>(df);
}

void invertQuda(void *hp_x, void *hp_b, QudaInvertParam *param)
{
  profilerStart(__func__);

  if (param->dslash_type == QUDA_DOMAIN_WALL_DSLASH || param->dslash_type == QUDA_DOMAIN_WALL_4D_DSLASH
      || param->dslash_type == QUDA_MOBIUS_DWF_DSLASH || param->dslash_type == QUDA_MOBIUS_DWF_EOFA_DSLASH)
    setKernelPackT(true);

  profileInvert.TPSTART(QUDA_PROFILE_TOTAL);

  if (!initialized) errorQuda("QUDA not initialized");

  pushVerbosity(param->verbosity);
  if (getVerbosity() >= QUDA_DEBUG_VERBOSE) printQudaInvertParam(param);

  checkInvertParam(param, hp_x, hp_b);

  // check the gauge fields have been created
  cudaGaugeField *cudaGauge = checkGauge(param);

  // It was probably a bad design decision to encode whether the system is even/odd preconditioned (PC) in
  // solve_type and solution_type, rather than in separate members of QudaInvertParam.  We're stuck with it
  // for now, though, so here we factorize everything for convenience.

  bool pc_solution = (param->solution_type == QUDA_MATPC_SOLUTION) ||
    (param->solution_type == QUDA_MATPCDAG_MATPC_SOLUTION);
  bool pc_solve = (param->solve_type == QUDA_DIRECT_PC_SOLVE) ||
    (param->solve_type == QUDA_NORMOP_PC_SOLVE) || (param->solve_type == QUDA_NORMERR_PC_SOLVE);
  bool mat_solution = (param->solution_type == QUDA_MAT_SOLUTION) ||
    (param->solution_type ==  QUDA_MATPC_SOLUTION);
  bool direct_solve = (param->solve_type == QUDA_DIRECT_SOLVE) ||
    (param->solve_type == QUDA_DIRECT_PC_SOLVE);
  bool norm_error_solve = (param->solve_type == QUDA_NORMERR_SOLVE) ||
    (param->solve_type == QUDA_NORMERR_PC_SOLVE);

  param->secs = 0;
  param->gflops = 0;
  param->iter = 0;

  Dirac *d = nullptr;
  Dirac *dSloppy = nullptr;
  Dirac *dPre = nullptr;
  Dirac *dEig = nullptr;

  // Create the dirac operator and operators for sloppy, precondition,
  // and an eigensolver
  createDiracWithEig(d, dSloppy, dPre, dEig, *param, pc_solve);

  Dirac &dirac = *d;
  Dirac &diracSloppy = *dSloppy;
  Dirac &diracPre = *dPre;
  Dirac &diracEig = *dEig;

  profileInvert.TPSTART(QUDA_PROFILE_H2D);

  ColorSpinorField *b = nullptr;
  ColorSpinorField *x = nullptr;
  ColorSpinorField *in = nullptr;
  ColorSpinorField *out = nullptr;

  const int *X = cudaGauge->X();

  // wrap CPU host side pointers
  ColorSpinorParam cpuParam(hp_b, *param, X, pc_solution, param->input_location);
  ColorSpinorField *h_b = ColorSpinorField::Create(cpuParam);

  cpuParam.v = hp_x;
  cpuParam.location = param->output_location;
  ColorSpinorField *h_x = ColorSpinorField::Create(cpuParam);

  // download source
  ColorSpinorParam cudaParam(cpuParam, *param);
  cudaParam.create = QUDA_COPY_FIELD_CREATE;
  b = new cudaColorSpinorField(*h_b, cudaParam);

  // now check if we need to invalidate the solutionResident vectors
  bool invalidate = false;
  if (param->use_resident_solution == 1) {
    for (auto v : solutionResident)
      if (b->Precision() != v->Precision() || b->SiteSubset() != v->SiteSubset()) { invalidate = true; break; }

    if (invalidate) {
      for (auto v : solutionResident) if (v) delete v;
      solutionResident.clear();
    }

    if (!solutionResident.size()) {
      cudaParam.create = QUDA_NULL_FIELD_CREATE;
      solutionResident.push_back(new cudaColorSpinorField(cudaParam)); // solution
    }
    x = solutionResident[0];
  } else {
    cudaParam.create = QUDA_NULL_FIELD_CREATE;
    x = new cudaColorSpinorField(cudaParam);
  }

  if (param->use_init_guess == QUDA_USE_INIT_GUESS_YES) { // download initial guess
    // initial guess only supported for single-pass solvers
    if ((param->solution_type == QUDA_MATDAG_MAT_SOLUTION || param->solution_type == QUDA_MATPCDAG_MATPC_SOLUTION) &&
        (param->solve_type == QUDA_DIRECT_SOLVE || param->solve_type == QUDA_DIRECT_PC_SOLVE)) {
      errorQuda("Initial guess not supported for two-pass solver");
    }

    *x = *h_x; // solution
  } else { // zero initial guess
    blas::zero(*x);
  }

  // if we're doing a managed memory MG solve and prefetching is
  // enabled, prefetch all the Dirac matrices. There's probably
  // a better place to put this...
  if (param->inv_type_precondition == QUDA_MG_INVERTER) {
    dirac.prefetch(QUDA_CUDA_FIELD_LOCATION);
    diracSloppy.prefetch(QUDA_CUDA_FIELD_LOCATION);
    diracPre.prefetch(QUDA_CUDA_FIELD_LOCATION);
  }

  profileInvert.TPSTOP(QUDA_PROFILE_H2D);
  profileInvert.TPSTART(QUDA_PROFILE_PREAMBLE);

  double nb = blas::norm2(*b);
  if (nb==0.0) errorQuda("Source has zero norm");

  if (getVerbosity() >= QUDA_VERBOSE) {
    double nh_b = blas::norm2(*h_b);
    printfQuda("Source: CPU = %g, CUDA copy = %g\n", nh_b, nb);
    if (param->use_init_guess == QUDA_USE_INIT_GUESS_YES) {
      double nh_x = blas::norm2(*h_x);
      double nx = blas::norm2(*x);
      printfQuda("Solution: CPU = %g, CUDA copy = %g\n", nh_x, nx);
    }
  }

  // rescale the source and solution vectors to help prevent the onset of underflow
  if (param->solver_normalization == QUDA_SOURCE_NORMALIZATION) {
    blas::ax(1.0/sqrt(nb), *b);
    blas::ax(1.0/sqrt(nb), *x);
  }

  massRescale(*static_cast<cudaColorSpinorField*>(b), *param);

  dirac.prepare(in, out, *x, *b, param->solution_type);

  if (getVerbosity() >= QUDA_VERBOSE) {
    double nin = blas::norm2(*in);
    double nout = blas::norm2(*out);
    printfQuda("Prepared source = %g\n", nin);
    printfQuda("Prepared solution = %g\n", nout);
  }

  if (getVerbosity() >= QUDA_VERBOSE) {
    double nin = blas::norm2(*in);
    printfQuda("Prepared source post mass rescale = %g\n", nin);
  }

  // solution_type specifies *what* system is to be solved.
  // solve_type specifies *how* the system is to be solved.
  //
  // We have the following four cases (plus preconditioned variants):
  //
  // solution_type    solve_type    Effect
  // -------------    ----------    ------
  // MAT              DIRECT        Solve Ax=b
  // MATDAG_MAT       DIRECT        Solve A^dag y = b, followed by Ax=y
  // MAT              NORMOP        Solve (A^dag A) x = (A^dag b)
  // MATDAG_MAT       NORMOP        Solve (A^dag A) x = b
  // MAT              NORMERR       Solve (A A^dag) y = b, then x = A^dag y
  //
  // We generally require that the solution_type and solve_type
  // preconditioning match.  As an exception, the unpreconditioned MAT
  // solution_type may be used with any solve_type, including
  // DIRECT_PC and NORMOP_PC.  In these cases, preparation of the
  // preconditioned source and reconstruction of the full solution are
  // taken care of by Dirac::prepare() and Dirac::reconstruct(),
  // respectively.

  if (pc_solution && !pc_solve) {
    errorQuda("Preconditioned (PC) solution_type requires a PC solve_type");
  }

  if (!mat_solution && !pc_solution && pc_solve) {
    errorQuda("Unpreconditioned MATDAG_MAT solution_type requires an unpreconditioned solve_type");
  }

  if (!mat_solution && norm_error_solve) {
    errorQuda("Normal-error solve requires Mat solution");
  }

  if (param->inv_type_precondition == QUDA_MG_INVERTER && (!direct_solve || !mat_solution)) {
    errorQuda("Multigrid preconditioning only supported for direct solves");
  }

  if (param->chrono_use_resident && ( norm_error_solve) ){
    errorQuda("Chronological forcasting only presently supported for M^dagger M solver");
  }

  profileInvert.TPSTOP(QUDA_PROFILE_PREAMBLE);

  if (mat_solution && !direct_solve && !norm_error_solve) { // prepare source: b' = A^dag b
    cudaColorSpinorField tmp(*in);
    dirac.Mdag(*in, tmp);
  } else if (!mat_solution && direct_solve) { // perform the first of two solves: A^dag y = b
    DiracMdag m(dirac), mSloppy(diracSloppy), mPre(diracPre), mEig(diracEig);
    SolverParam solverParam(*param);
    Solver *solve = Solver::create(solverParam, m, mSloppy, mPre, mEig, profileInvert);
    (*solve)(*out, *in);
    blas::copy(*in, *out);
    delete solve;
    solverParam.updateInvertParam(*param);
  }

  if (direct_solve) {
    DiracM m(dirac), mSloppy(diracSloppy), mPre(diracPre), mEig(diracEig);
    SolverParam solverParam(*param);
    // chronological forecasting
    if (param->chrono_use_resident && chronoResident[param->chrono_index].size() > 0) {
      profileInvert.TPSTART(QUDA_PROFILE_CHRONO);

      auto &basis = chronoResident[param->chrono_index];

      ColorSpinorParam cs_param(*basis[0]);
      ColorSpinorField *tmp = ColorSpinorField::Create(cs_param);
      ColorSpinorField *tmp2 = (param->chrono_precision == out->Precision()) ? out : ColorSpinorField::Create(cs_param);
      std::vector<ColorSpinorField*> Ap;
      for (unsigned int k=0; k < basis.size(); k++) {
        Ap.emplace_back((ColorSpinorField::Create(cs_param)));
      }

      if (param->chrono_precision == param->cuda_prec) {
        for (unsigned int j=0; j<basis.size(); j++) m(*Ap[j], *basis[j], *tmp, *tmp2);
      } else if (param->chrono_precision == param->cuda_prec_sloppy) {
        for (unsigned int j=0; j<basis.size(); j++) mSloppy(*Ap[j], *basis[j], *tmp, *tmp2);
      } else {
        errorQuda("Unexpected precision %d for chrono vectors (doesn't match outer %d or sloppy precision %d)",
                  param->chrono_precision, param->cuda_prec, param->cuda_prec_sloppy);
      }

      bool orthogonal = true;
      bool apply_mat = false;
      bool hermitian = false;
      MinResExt mre(m, orthogonal, apply_mat, hermitian, profileInvert);

      blas::copy(*tmp, *in);
      mre(*out, *tmp, basis, Ap);

      for (auto ap: Ap) {
        if (ap) delete (ap);
      }
      delete tmp;
      if (tmp2 != out) delete tmp2;

      profileInvert.TPSTOP(QUDA_PROFILE_CHRONO);
    }

    Solver *solve = Solver::create(solverParam, m, mSloppy, mPre, mEig, profileInvert);
    (*solve)(*out, *in);
    delete solve;
    solverParam.updateInvertParam(*param);
  } else if (!norm_error_solve) {
    DiracMdagM m(dirac), mSloppy(diracSloppy), mPre(diracPre), mEig(diracEig);
    SolverParam solverParam(*param);

    // chronological forecasting
    if (param->chrono_use_resident && chronoResident[param->chrono_index].size() > 0) {
      profileInvert.TPSTART(QUDA_PROFILE_CHRONO);

      auto &basis = chronoResident[param->chrono_index];

      ColorSpinorParam cs_param(*basis[0]);
      std::vector<ColorSpinorField*> Ap;
      ColorSpinorField *tmp = ColorSpinorField::Create(cs_param);
      ColorSpinorField *tmp2 = (param->chrono_precision == out->Precision()) ? out : ColorSpinorField::Create(cs_param);
      for (unsigned int k=0; k < basis.size(); k++) {
        Ap.emplace_back((ColorSpinorField::Create(cs_param)));
      }

      if (param->chrono_precision == param->cuda_prec) {
        for (unsigned int j=0; j<basis.size(); j++) m(*Ap[j], *basis[j], *tmp, *tmp2);
      } else if (param->chrono_precision == param->cuda_prec_sloppy) {
        for (unsigned int j=0; j<basis.size(); j++) mSloppy(*Ap[j], *basis[j], *tmp, *tmp2);
      } else {
        errorQuda("Unexpected precision %d for chrono vectors (doesn't match outer %d or sloppy precision %d)",
                  param->chrono_precision, param->cuda_prec, param->cuda_prec_sloppy);
      }

      bool orthogonal = true;
      bool apply_mat = false;
      bool hermitian = true;
      MinResExt mre(m, orthogonal, apply_mat, hermitian, profileInvert);

      blas::copy(*tmp, *in);
      mre(*out, *tmp, basis, Ap);

      for (auto ap: Ap) {
        if (ap) delete(ap);
      }
      delete tmp;
      if (tmp2 != out) delete tmp2;

      profileInvert.TPSTOP(QUDA_PROFILE_CHRONO);
    }

    // if using a Schwarz preconditioner with a normal operator then we must use the DiracMdagMLocal operator
    if (param->inv_type_precondition != QUDA_INVALID_INVERTER && param->schwarz_type != QUDA_INVALID_SCHWARZ) {
      DiracMdagMLocal mPreLocal(diracPre);
      Solver *solve = Solver::create(solverParam, m, mSloppy, mPreLocal, mEig, profileInvert);
      (*solve)(*out, *in);
      delete solve;
      solverParam.updateInvertParam(*param);
    } else {
      Solver *solve = Solver::create(solverParam, m, mSloppy, mPre, mEig, profileInvert);
      (*solve)(*out, *in);
      delete solve;
      solverParam.updateInvertParam(*param);
    }
  } else { // norm_error_solve
    DiracMMdag m(dirac), mSloppy(diracSloppy), mPre(diracPre), mEig(diracEig);
    cudaColorSpinorField tmp(*out);
    SolverParam solverParam(*param);
    Solver *solve = Solver::create(solverParam, m, mSloppy, mPre, mEig, profileInvert);
    (*solve)(tmp, *in); // y = (M M^\dag) b
    dirac.Mdag(*out, tmp);  // x = M^dag y
    delete solve;
    solverParam.updateInvertParam(*param);
  }

  if (getVerbosity() >= QUDA_VERBOSE){
    double nx = blas::norm2(*x);
    printfQuda("Solution = %g\n",nx);
  }

  profileInvert.TPSTART(QUDA_PROFILE_EPILOGUE);
  if (param->chrono_make_resident) {
    if(param->chrono_max_dim < 1){
      errorQuda("Cannot chrono_make_resident with chrono_max_dim %i",param->chrono_max_dim);
    }

    const int i = param->chrono_index;
    if (i >= QUDA_MAX_CHRONO)
      errorQuda("Requested chrono index %d is outside of max %d\n", i, QUDA_MAX_CHRONO);

    auto &basis = chronoResident[i];

    if(param->chrono_max_dim < (int)basis.size()){
      errorQuda("Requested chrono_max_dim %i is smaller than already existing chroology %i",param->chrono_max_dim,(int)basis.size());
    }

    if(not param->chrono_replace_last){
      // if we have not filled the space yet just augment
      if ((int)basis.size() < param->chrono_max_dim) {
        ColorSpinorParam cs_param(*out);
        cs_param.setPrecision(param->chrono_precision);
        basis.emplace_back(ColorSpinorField::Create(cs_param));
      }

      // shuffle every entry down one and bring the last to the front
      ColorSpinorField *tmp = basis[basis.size()-1];
      for (unsigned int j=basis.size()-1; j>0; j--) basis[j] = basis[j-1];
        basis[0] = tmp;
    }
    *(basis[0]) = *out; // set first entry to new solution
  }
  dirac.reconstruct(*x, *b, param->solution_type);

  if (param->solver_normalization == QUDA_SOURCE_NORMALIZATION) {
    // rescale the solution
    blas::ax(sqrt(nb), *x);
  }
  profileInvert.TPSTOP(QUDA_PROFILE_EPILOGUE);

  if (!param->make_resident_solution) {
    profileInvert.TPSTART(QUDA_PROFILE_D2H);
    *h_x = *x;
    profileInvert.TPSTOP(QUDA_PROFILE_D2H);
  }

  profileInvert.TPSTART(QUDA_PROFILE_EPILOGUE);

  if (param->compute_action) {
    Complex action = blas::cDotProduct(*b, *x);
    param->action[0] = action.real();
    param->action[1] = action.imag();
  }

  if (getVerbosity() >= QUDA_VERBOSE){
    double nx = blas::norm2(*x);
    double nh_x = blas::norm2(*h_x);
    printfQuda("Reconstructed: CUDA solution = %g, CPU copy = %g\n", nx, nh_x);
  }
  profileInvert.TPSTOP(QUDA_PROFILE_EPILOGUE);

  profileInvert.TPSTART(QUDA_PROFILE_FREE);

  delete h_b;
  delete h_x;
  delete b;

  if (param->use_resident_solution && !param->make_resident_solution) {
    for (auto v: solutionResident) if (v) delete v;
    solutionResident.clear();
  } else if (!param->make_resident_solution) {
    delete x;
  }

  delete d;
  delete dSloppy;
  delete dPre;
  delete dEig;

  profileInvert.TPSTOP(QUDA_PROFILE_FREE);

  popVerbosity();

  // cache is written out even if a long benchmarking job gets interrupted
  saveTuneCache();

  profileInvert.TPSTOP(QUDA_PROFILE_TOTAL);

  profilerStop(__func__);
}


/*!
 * Generic version of the multi-shift solver. Should work for
 * most fermions. Note that offset[0] is not folded into the mass parameter.
 *
 * At present, the solution_type must be MATDAG_MAT or MATPCDAG_MATPC,
 * and solve_type must be NORMOP or NORMOP_PC.  The solution and solve
 * preconditioning have to match.
 */
void invertMultiSrcQuda(void **_hp_x, void **_hp_b, QudaInvertParam *param)
{
  // currently that code is just a copy of invertQuda and cannot work
  profileInvert.TPSTART(QUDA_PROFILE_TOTAL);

  if (!initialized) errorQuda("QUDA not initialized");

  pushVerbosity(param->verbosity);
  if (getVerbosity() >= QUDA_DEBUG_VERBOSE) printQudaInvertParam(param);

  checkInvertParam(param, _hp_x[0], _hp_b[0]);

  // check the gauge fields have been created
  cudaGaugeField *cudaGauge = checkGauge(param);

  // It was probably a bad design decision to encode whether the system is even/odd preconditioned (PC) in
  // solve_type and solution_type, rather than in separate members of QudaInvertParam.  We're stuck with it
  // for now, though, so here we factorize everything for convenience.

  bool pc_solution = (param->solution_type == QUDA_MATPC_SOLUTION) ||
    (param->solution_type == QUDA_MATPCDAG_MATPC_SOLUTION);
  bool pc_solve = (param->solve_type == QUDA_DIRECT_PC_SOLVE) ||
    (param->solve_type == QUDA_NORMOP_PC_SOLVE) || (param->solve_type == QUDA_NORMERR_PC_SOLVE);
  bool mat_solution = (param->solution_type == QUDA_MAT_SOLUTION) ||
    (param->solution_type ==  QUDA_MATPC_SOLUTION);
  bool direct_solve = (param->solve_type == QUDA_DIRECT_SOLVE) ||
    (param->solve_type == QUDA_DIRECT_PC_SOLVE);
  bool norm_error_solve = (param->solve_type == QUDA_NORMERR_SOLVE) ||
    (param->solve_type == QUDA_NORMERR_PC_SOLVE);

  param->secs = 0;
  param->gflops = 0;
  param->iter = 0;

  Dirac *d = nullptr;
  Dirac *dSloppy = nullptr;
  Dirac *dPre = nullptr;

  // Create the dirac operator with a sloppy and a precon
  createDirac(d, dSloppy, dPre, *param, pc_solve);

  Dirac &dirac = *d;
  Dirac &diracSloppy = *dSloppy;
  Dirac &diracPre = *dPre;

  profileInvert.TPSTART(QUDA_PROFILE_H2D);

  // std::vector<ColorSpinorField*> b;  // Cuda Solutions
  // b.resize(param->num_src);
  // std::vector<ColorSpinorField*> x;  // Cuda Solutions
  // x.resize(param->num_src);
  ColorSpinorField* in;  // = nullptr;
  //in.resize(param->num_src);
  ColorSpinorField* out;  // = nullptr;
  //out.resize(param->num_src);

  // for(int i=0;i < param->num_src;i++){
  //   in[i] = nullptr;
  //   out[i] = nullptr;
  // }

  const int *X = cudaGauge->X();


  // Host pointers for x, take a copy of the input host pointers
  void** hp_x;
  hp_x = new void* [ param->num_src ];

  void** hp_b;
  hp_b = new void* [param->num_src];

  for(int i=0;i < param->num_src;i++){
    hp_x[i] = _hp_x[i];
    hp_b[i] = _hp_b[i];
  }

  // wrap CPU host side pointers
  ColorSpinorParam cpuParam(hp_b[0], *param, X, pc_solution, param->input_location);
  std::vector<ColorSpinorField*> h_b;
  h_b.resize(param->num_src);
  for(int i=0; i < param->num_src; i++) {
    cpuParam.v = hp_b[i]; //MW seems wird in the loop
    h_b[i] = ColorSpinorField::Create(cpuParam);
  }

 // cpuParam.v = hp_x;
  cpuParam.location = param->output_location;
  std::vector<ColorSpinorField*> h_x;
  h_x.resize(param->num_src);
//
  for(int i=0; i < param->num_src; i++) {
    cpuParam.v = hp_x[i]; //MW seems wird in the loop
    h_x[i] = ColorSpinorField::Create(cpuParam);
  }


  // MW currently checked until here

  // download source
  printfQuda("Setup b\n");
  ColorSpinorParam cudaParam(cpuParam, *param);
  cudaParam.create = QUDA_NULL_FIELD_CREATE;
  cudaParam.is_composite = true;
  cudaParam.composite_dim = param->num_src;

  printfQuda("Create b \n");
  ColorSpinorField *b = ColorSpinorField::Create(cudaParam);




  for(int i=0; i < param->num_src; i++) {
    b->Component(i) = *h_b[i];
  }
  printfQuda("Done b \n");

    ColorSpinorField *x;
  if (param->use_init_guess == QUDA_USE_INIT_GUESS_YES) { // download initial guess
    // initial guess only supported for single-pass solvers
    if ((param->solution_type == QUDA_MATDAG_MAT_SOLUTION || param->solution_type == QUDA_MATPCDAG_MATPC_SOLUTION) &&
        (param->solve_type == QUDA_DIRECT_SOLVE || param->solve_type == QUDA_DIRECT_PC_SOLVE)) {
      errorQuda("Initial guess not supported for two-pass solver");
    }
    cudaParam.is_composite = true;
    cudaParam.is_component = false;
    cudaParam.composite_dim = param->num_src;

    x = ColorSpinorField::Create(cudaParam);
    for(int i=0; i < param->num_src; i++) {
      x->Component(i) = *h_x[i];
    }

  } else { // zero initial guess
    // Create the solution fields filled with zero
    cudaParam.create = QUDA_ZERO_FIELD_CREATE;
      printfQuda("Create x \n");
    x = ColorSpinorField::Create(cudaParam);
      printfQuda("Done x \n");
 // solution
  }

  profileInvert.TPSTOP(QUDA_PROFILE_H2D);

  auto * nb = new double[param->num_src];
  for(int i=0; i < param->num_src; i++) {
    nb[i] = blas::norm2(b->Component(i));
    printfQuda("Source %i: CPU = %g, CUDA copy = %g\n", i, nb[i], nb[i]);
    if (nb[i]==0.0) errorQuda("Source has zero norm");

    if (getVerbosity() >= QUDA_VERBOSE) {
      double nh_b = blas::norm2(*h_b[i]);
      double nh_x = blas::norm2(*h_x[i]);
      double nx = blas::norm2(x->Component(i));
      printfQuda("Source %i: CPU = %g, CUDA copy = %g\n", i, nh_b, nb[i]);
      printfQuda("Solution %i: CPU = %g, CUDA copy = %g\n", i, nh_x, nx);
    }
  }

  // MW checked until here do far

  // rescale the source and solution vectors to help prevent the onset of underflow
  if (param->solver_normalization == QUDA_SOURCE_NORMALIZATION) {
    for(int i=0; i < param->num_src; i++) {
      blas::ax(1.0/sqrt(nb[i]), b->Component(i));
      blas::ax(1.0/sqrt(nb[i]), x->Component(i));
    }
  }

  for(int i=0; i < param->num_src; i++) {
    massRescale(dynamic_cast<cudaColorSpinorField&>( b->Component(i) ), *param);
  }

  // MW: need to check what dirac.prepare does
  // for now let's just try looping of num_rhs already here???
  // for(int i=0; i < param->num_src; i++) {
    dirac.prepare(in, out, *x, *b, param->solution_type);
for(int i=0; i < param->num_src; i++) {
    if (getVerbosity() >= QUDA_VERBOSE) {
      double nin = blas::norm2((in->Component(i)));
      double nout = blas::norm2((out->Component(i)));
      printfQuda("Prepared source %i = %g\n", i, nin);
      printfQuda("Prepared solution %i = %g\n", i, nout);
    }

    if (getVerbosity() >= QUDA_VERBOSE) {
      double nin = blas::norm2(in->Component(i));
      printfQuda("Prepared source %i post mass rescale = %g\n", i, nin);
    }
  }

    // solution_type specifies *what* system is to be solved.
    // solve_type specifies *how* the system is to be solved.
    //
    // We have the following four cases (plus preconditioned variants):
    //
    // solution_type    solve_type    Effect
    // -------------    ----------    ------
    // MAT              DIRECT        Solve Ax=b
    // MATDAG_MAT       DIRECT        Solve A^dag y = b, followed by Ax=y
    // MAT              NORMOP        Solve (A^dag A) x = (A^dag b)
    // MATDAG_MAT       NORMOP        Solve (A^dag A) x = b
    // MAT              NORMERR       Solve (A A^dag) y = b, then x = A^dag y
    //
    // We generally require that the solution_type and solve_type
    // preconditioning match.  As an exception, the unpreconditioned MAT
    // solution_type may be used with any solve_type, including
    // DIRECT_PC and NORMOP_PC.  In these cases, preparation of the
    // preconditioned source and reconstruction of the full solution are
    // taken care of by Dirac::prepare() and Dirac::reconstruct(),
    // respectively.

    if (pc_solution && !pc_solve) {
      errorQuda("Preconditioned (PC) solution_type requires a PC solve_type");
    }

    if (!mat_solution && !pc_solution && pc_solve) {
      errorQuda("Unpreconditioned MATDAG_MAT solution_type requires an unpreconditioned solve_type");
    }

    if (!mat_solution && norm_error_solve) {
      errorQuda("Normal-error solve requires Mat solution");
    }

    if (param->inv_type_precondition == QUDA_MG_INVERTER && (pc_solve || pc_solution || !direct_solve || !mat_solution))
      errorQuda("Multigrid preconditioning only supported for direct non-red-black solve");

    if (mat_solution && !direct_solve && !norm_error_solve) { // prepare source: b' = A^dag b
      for(int i=0; i < param->num_src; i++) {
        cudaColorSpinorField tmp((in->Component(i)));
        dirac.Mdag(in->Component(i), tmp);
      }
    } else if (!mat_solution && direct_solve) { // perform the first of two solves: A^dag y = b
      DiracMdag m(dirac), mSloppy(diracSloppy), mPre(diracPre);
      SolverParam solverParam(*param);
      Solver *solve = Solver::create(solverParam, m, mSloppy, mPre, mPre, profileInvert);
      solve->blocksolve(*out,*in);
      for(int i=0; i < param->num_src; i++) {
        blas::copy(in->Component(i), out->Component(i));
      }
      delete solve;
      solverParam.updateInvertParam(*param);
    }

    if (direct_solve) {
      DiracM m(dirac), mSloppy(diracSloppy), mPre(diracPre);
      SolverParam solverParam(*param);
      Solver *solve = Solver::create(solverParam, m, mSloppy, mPre, mPre, profileInvert);
      solve->blocksolve(*out,*in);
      delete solve;
      solverParam.updateInvertParam(*param);
    } else if (!norm_error_solve) {
      DiracMdagM m(dirac), mSloppy(diracSloppy), mPre(diracPre);
      SolverParam solverParam(*param);
      Solver *solve = Solver::create(solverParam, m, mSloppy, mPre, mPre, profileInvert);
      solve->blocksolve(*out,*in);
      delete solve;
      solverParam.updateInvertParam(*param);
    } else { // norm_error_solve
      DiracMMdag m(dirac), mSloppy(diracSloppy), mPre(diracPre);
      errorQuda("norm_error_solve not supported in multi source solve");
      // cudaColorSpinorField tmp(*out);
      // SolverParam solverParam(*param);
      // Solver *solve = Solver::create(solverParam, m, mSloppy, mPre, profileInvert);
      //(*solve)(tmp, *in); // y = (M M^\dag) b
      // dirac.Mdag(*out, tmp);  // x = M^dag y
      // delete solve;
      // solverParam.updateInvertParam(*param,i,i);
    }

    if (getVerbosity() >= QUDA_VERBOSE){
      for(int i=0; i < param->num_src; i++) {
        double nx = blas::norm2(x->Component(i));
        printfQuda("Solution %i = %g\n",i, nx);
      }
    }


  profileInvert.TPSTART(QUDA_PROFILE_EPILOGUE);
  for(int i=0; i< param->num_src; i++){
    dirac.reconstruct(x->Component(i), b->Component(i), param->solution_type);
  }
  profileInvert.TPSTOP(QUDA_PROFILE_EPILOGUE);

  if (param->solver_normalization == QUDA_SOURCE_NORMALIZATION) {
    for(int i=0; i< param->num_src; i++){
      // rescale the solution
      blas::ax(sqrt(nb[i]), x->Component(i));
    }
  }

  // MW -- not sure how to handle that here
  if (!param->make_resident_solution) {
    profileInvert.TPSTART(QUDA_PROFILE_D2H);
    for(int i=0; i< param->num_src; i++){
      *h_x[i] = x->Component(i);
    }
    profileInvert.TPSTOP(QUDA_PROFILE_D2H);
  }

  if (getVerbosity() >= QUDA_VERBOSE){
    for(int i=0; i< param->num_src; i++){
      double nx = blas::norm2(x->Component(i));
      double nh_x = blas::norm2(*h_x[i]);
      printfQuda("Reconstructed: CUDA solution = %g, CPU copy = %g\n", nx, nh_x);
    }
  }

  //FIX need to make sure all deletes are correct again
  for(int i=0; i < param->num_src; i++){
    delete h_x[i];
    // delete x[i];
    delete h_b[i];
    // delete b[i];
  }
   delete [] hp_b;
   delete [] hp_x;
//   delete [] b;
//  if (!param->make_resident_solution) delete x; // FIXME make this cleaner

  delete d;
  delete dSloppy;
  delete dPre;
  delete x;
  delete b;

  popVerbosity();

  // FIXME: added temporarily so that the cache is written out even if a long benchmarking job gets interrupted
  saveTuneCache();

  profileInvert.TPSTOP(QUDA_PROFILE_TOTAL);
}

/*!
 * Generic version of the multi-shift solver. Should work for
 * most fermions. Note that offset[0] is not folded into the mass parameter.
 *
 * For Wilson-type fermions, the solution_type must be MATDAG_MAT or MATPCDAG_MATPC,
 * and solve_type must be NORMOP or NORMOP_PC. The solution and solve
 * preconditioning have to match.
 *
 * For Staggered-type fermions, the solution_type must be MATPC, and the
 * solve type must be DIRECT_PC. This difference in convention is because
 * preconditioned staggered operator is normal, unlike with Wilson-type fermions.
 */
void invertMultiShiftQuda(void **_hp_x, void *_hp_b, QudaInvertParam *param)
{
  profilerStart(__func__);

  profileMulti.TPSTART(QUDA_PROFILE_TOTAL);
  profileMulti.TPSTART(QUDA_PROFILE_INIT);

  if (!initialized) errorQuda("QUDA not initialized");

  checkInvertParam(param, _hp_x[0], _hp_b);

  // check the gauge fields have been created
  checkGauge(param);

  if (param->num_offset > QUDA_MAX_MULTI_SHIFT)
    errorQuda("Number of shifts %d requested greater than QUDA_MAX_MULTI_SHIFT %d", param->num_offset,
              QUDA_MAX_MULTI_SHIFT);

  pushVerbosity(param->verbosity);

  bool pc_solution = (param->solution_type == QUDA_MATPC_SOLUTION) || (param->solution_type == QUDA_MATPCDAG_MATPC_SOLUTION);
  bool pc_solve = (param->solve_type == QUDA_DIRECT_PC_SOLVE) || (param->solve_type == QUDA_NORMOP_PC_SOLVE);
  bool mat_solution = (param->solution_type == QUDA_MAT_SOLUTION) || (param->solution_type ==  QUDA_MATPC_SOLUTION);
  bool direct_solve = (param->solve_type == QUDA_DIRECT_SOLVE) || (param->solve_type == QUDA_DIRECT_PC_SOLVE);

  if (param->dslash_type == QUDA_ASQTAD_DSLASH ||
      param->dslash_type == QUDA_STAGGERED_DSLASH) {

    if (param->solution_type != QUDA_MATPC_SOLUTION) {
      errorQuda("For Staggered-type fermions, multi-shift solver only suports MATPC solution type");
    }

    if (param->solve_type != QUDA_DIRECT_PC_SOLVE) {
      errorQuda("For Staggered-type fermions, multi-shift solver only supports DIRECT_PC solve types");
    }

  } else { // Wilson type

    if (mat_solution) {
      errorQuda("For Wilson-type fermions, multi-shift solver does not support MAT or MATPC solution types");
    }
    if (direct_solve) {
      errorQuda("For Wilson-type fermions, multi-shift solver does not support DIRECT or DIRECT_PC solve types");
    }
    if (pc_solution & !pc_solve) {
      errorQuda("For Wilson-type fermions, preconditioned (PC) solution_type requires a PC solve_type");
    }
    if (!pc_solution & pc_solve) {
      errorQuda("For Wilson-type fermions, in multi-shift solver, a preconditioned (PC) solve_type requires a PC solution_type");
    }
  }

  // Timing and FLOP counters
  param->secs = 0;
  param->gflops = 0;
  param->iter = 0;

  for (int i=0; i<param->num_offset-1; i++) {
    for (int j=i+1; j<param->num_offset; j++) {
      if (param->offset[i] > param->offset[j])
        errorQuda("Offsets must be ordered from smallest to largest");
    }
  }

  // Host pointers for x, take a copy of the input host pointers
  void** hp_x;
  hp_x = new void* [ param->num_offset ];

  void* hp_b = _hp_b;
  for(int i=0;i < param->num_offset;i++){
    hp_x[i] = _hp_x[i];
  }

  // Create the matrix.
  // The way this works is that createDirac will create 'd' and 'dSloppy'
  // which are global. We then grab these with references...
  //
  // Balint: Isn't there a nice construction pattern we could use here? This is
  // expedient but yucky.
  //  DiracParam diracParam;
  if (param->dslash_type == QUDA_ASQTAD_DSLASH ||
      param->dslash_type == QUDA_STAGGERED_DSLASH){
    param->mass = sqrt(param->offset[0]/4);
  }

  Dirac *d = nullptr;
  Dirac *dSloppy = nullptr;
  Dirac *dPre = nullptr;
  Dirac *dRefine = nullptr;

  // Create the dirac operator and a sloppy, precon, and refine.
  createDiracWithRefine(d, dSloppy, dPre, dRefine, *param, pc_solve);
  Dirac &dirac = *d;
  Dirac &diracSloppy = *dSloppy;


  cudaColorSpinorField *b = nullptr;   // Cuda RHS
  std::vector<ColorSpinorField*> x;  // Cuda Solutions
  x.resize(param->num_offset);
  std::vector<ColorSpinorField*> p;
  std::unique_ptr<double[]> r2_old(new double[param->num_offset]);

  // Grab the dimension array of the input gauge field.
  const int *X = ( param->dslash_type == QUDA_ASQTAD_DSLASH ) ?
    gaugeFatPrecise->X() : gaugePrecise->X();

  // This creates a ColorSpinorParam struct, from the host data
  // pointer, the definitions in param, the dimensions X, and whether
  // the solution is on a checkerboard instruction or not. These can
  // then be used as 'instructions' to create the actual
  // ColorSpinorField
  ColorSpinorParam cpuParam(hp_b, *param, X, pc_solution, param->input_location);
  ColorSpinorField *h_b = ColorSpinorField::Create(cpuParam);

  std::vector<ColorSpinorField*> h_x;
  h_x.resize(param->num_offset);

  cpuParam.location = param->output_location;
  for(int i=0; i < param->num_offset; i++) {
    cpuParam.v = hp_x[i];
    h_x[i] = ColorSpinorField::Create(cpuParam);
  }

  profileMulti.TPSTOP(QUDA_PROFILE_INIT);
  profileMulti.TPSTART(QUDA_PROFILE_H2D);
  // Now I need a colorSpinorParam for the device
  ColorSpinorParam cudaParam(cpuParam, *param);
  // This setting will download a host vector
  cudaParam.create = QUDA_COPY_FIELD_CREATE;
  cudaParam.location = QUDA_CUDA_FIELD_LOCATION;
  b = new cudaColorSpinorField(*h_b, cudaParam); // Creates b and downloads h_b to it
  profileMulti.TPSTOP(QUDA_PROFILE_H2D);

  profileMulti.TPSTART(QUDA_PROFILE_INIT);
  // Create the solution fields filled with zero
  cudaParam.create = QUDA_ZERO_FIELD_CREATE;

  // now check if we need to invalidate the solutionResident vectors
  bool invalidate = false;
  for (auto v : solutionResident) {
    if (cudaParam.Precision() != v->Precision()) {
      invalidate = true;
      break;
    }
  }

  if (invalidate) {
    for (auto v : solutionResident) delete v;
    solutionResident.clear();
  }

  // grow resident solutions to be big enough
  for (int i=solutionResident.size(); i < param->num_offset; i++) {
    if (getVerbosity() >= QUDA_DEBUG_VERBOSE) printfQuda("Adding vector %d to solutionsResident\n", i);
    solutionResident.push_back(new cudaColorSpinorField(cudaParam));
  }
  for (int i=0; i < param->num_offset; i++) x[i] = solutionResident[i];
  profileMulti.TPSTOP(QUDA_PROFILE_INIT);

  profileMulti.TPSTART(QUDA_PROFILE_PREAMBLE);

  // Check source norms
  double nb = blas::norm2(*b);
  if (nb==0.0) errorQuda("Source has zero norm");

  if(getVerbosity() >= QUDA_VERBOSE ) {
    double nh_b = blas::norm2(*h_b);
    printfQuda("Source: CPU = %g, CUDA copy = %g\n", nh_b, nb);
  }

  // rescale the source vector to help prevent the onset of underflow
  if (param->solver_normalization == QUDA_SOURCE_NORMALIZATION) {
    blas::ax(1.0/sqrt(nb), *b);
  }

  massRescale(*b, *param);
  profileMulti.TPSTOP(QUDA_PROFILE_PREAMBLE);

  DiracMatrix *m, *mSloppy;

  if (param->dslash_type == QUDA_ASQTAD_DSLASH ||
      param->dslash_type == QUDA_STAGGERED_DSLASH) {
    m = new DiracM(dirac);
    mSloppy = new DiracM(diracSloppy);
  } else {
    m = new DiracMdagM(dirac);
    mSloppy = new DiracMdagM(diracSloppy);
  }

  SolverParam solverParam(*param);
  {
    MultiShiftCG cg_m(*m, *mSloppy, solverParam, profileMulti);
    cg_m(x, *b, p, r2_old.get());
  }
  solverParam.updateInvertParam(*param);

  delete m;
  delete mSloppy;

  if (param->compute_true_res) {
    // check each shift has the desired tolerance and use sequential CG to refine
    profileMulti.TPSTART(QUDA_PROFILE_INIT);
    cudaParam.create = QUDA_ZERO_FIELD_CREATE;
    cudaColorSpinorField r(*b, cudaParam);
    profileMulti.TPSTOP(QUDA_PROFILE_INIT);
    QudaInvertParam refineparam = *param;
    refineparam.cuda_prec_sloppy = param->cuda_prec_refinement_sloppy;
    Dirac &dirac = *d;
    Dirac &diracSloppy = *dRefine;

#define REFINE_INCREASING_MASS
#ifdef REFINE_INCREASING_MASS
    for(int i=0; i < param->num_offset; i++) {
#else
    for(int i=param->num_offset-1; i >= 0; i--) {
#endif
      double rsd_hq = param->residual_type & QUDA_HEAVY_QUARK_RESIDUAL ?
	param->true_res_hq_offset[i] : 0;
      double tol_hq = param->residual_type & QUDA_HEAVY_QUARK_RESIDUAL ?
	param->tol_hq_offset[i] : 0;

      /*
	In the case where the shifted systems have zero tolerance
	specified, we refine these systems until either the limit of
	precision is reached (prec_tol) or until the tolerance reaches
	the iterated residual tolerance of the previous multi-shift
	solver (iter_res_offset[i]), which ever is greater.
      */
      const double prec_tol = std::pow(10.,(-2*(int)param->cuda_prec+4)); // implicit refinment limit of 1e-12
      const double iter_tol = (param->iter_res_offset[i] < prec_tol ? prec_tol : (param->iter_res_offset[i] *1.1));
      const double refine_tol = (param->tol_offset[i] == 0.0 ? iter_tol : param->tol_offset[i]);
      // refine if either L2 or heavy quark residual tolerances have not been met, only if desired residual is > 0
      if (param->true_res_offset[i] > refine_tol || rsd_hq > tol_hq) {
	if (getVerbosity() >= QUDA_SUMMARIZE)
	  printfQuda("Refining shift %d: L2 residual %e / %e, heavy quark %e / %e (actual / requested)\n",
		     i, param->true_res_offset[i], param->tol_offset[i], rsd_hq, tol_hq);

        // for staggered the shift is just a change in mass term (FIXME: for twisted mass also)
        if (param->dslash_type == QUDA_ASQTAD_DSLASH ||
            param->dslash_type == QUDA_STAGGERED_DSLASH) {
          dirac.setMass(sqrt(param->offset[i]/4));
          diracSloppy.setMass(sqrt(param->offset[i]/4));
        }

        DiracMatrix *m, *mSloppy;

        if (param->dslash_type == QUDA_ASQTAD_DSLASH ||
            param->dslash_type == QUDA_STAGGERED_DSLASH) {
          m = new DiracM(dirac);
          mSloppy = new DiracM(diracSloppy);
        } else {
          m = new DiracMdagM(dirac);
          mSloppy = new DiracMdagM(diracSloppy);
        }

        // need to curry in the shift if we are not doing staggered
        if (param->dslash_type != QUDA_ASQTAD_DSLASH && param->dslash_type != QUDA_STAGGERED_DSLASH) {
          m->shift = param->offset[i];
          mSloppy->shift = param->offset[i];
        }

        if (false) { // experimenting with Minimum residual extrapolation
                     // only perform MRE using current and previously refined solutions
#ifdef REFINE_INCREASING_MASS
	  const int nRefine = i+1;
#else
	  const int nRefine = param->num_offset - i + 1;
#endif

          std::vector<ColorSpinorField *> q;
          q.resize(nRefine);
          std::vector<ColorSpinorField *> z;
          z.resize(nRefine);
          cudaParam.create = QUDA_NULL_FIELD_CREATE;
          cudaColorSpinorField tmp(cudaParam);

          for (int j = 0; j < nRefine; j++) {
            q[j] = new cudaColorSpinorField(cudaParam);
            z[j] = new cudaColorSpinorField(cudaParam);
          }

          *z[0] = *x[0]; // zero solution already solved
#ifdef REFINE_INCREASING_MASS
	  for (int j=1; j<nRefine; j++) *z[j] = *x[j];
#else
	  for (int j=1; j<nRefine; j++) *z[j] = *x[param->num_offset-j];
#endif

          bool orthogonal = true;
          bool apply_mat = true;
          bool hermitian = true;
	  MinResExt mre(*m, orthogonal, apply_mat, hermitian, profileMulti);
	  blas::copy(tmp, *b);
	  mre(*x[i], tmp, z, q);

	  for(int j=0; j < nRefine; j++) {
	    delete q[j];
	    delete z[j];
	  }
        }

        SolverParam solverParam(refineparam);
        solverParam.iter = 0;
        solverParam.use_init_guess = QUDA_USE_INIT_GUESS_YES;
        solverParam.tol = (param->tol_offset[i] > 0.0 ? param->tol_offset[i] : iter_tol); // set L2 tolerance
        solverParam.tol_hq = param->tol_hq_offset[i];                                     // set heavy quark tolerance
        solverParam.delta = param->reliable_delta_refinement;

        {
          CG cg(*m, *mSloppy, *mSloppy, *mSloppy, solverParam, profileMulti);
          if (i==0)
            cg(*x[i], *b, p[i], r2_old[i]);
          else
            cg(*x[i], *b);
        }

        solverParam.true_res_offset[i] = solverParam.true_res;
        solverParam.true_res_hq_offset[i] = solverParam.true_res_hq;
        solverParam.updateInvertParam(*param,i);

        if (param->dslash_type == QUDA_ASQTAD_DSLASH ||
            param->dslash_type == QUDA_STAGGERED_DSLASH) {
          dirac.setMass(sqrt(param->offset[0]/4)); // restore just in case
          diracSloppy.setMass(sqrt(param->offset[0]/4)); // restore just in case
        }

        delete m;
        delete mSloppy;
      }
    }
  }

  // restore shifts -- avoid side effects
  for(int i=0; i < param->num_offset; i++) {
    param->offset[i] = unscaled_shifts[i];
  }

  profileMulti.TPSTART(QUDA_PROFILE_D2H);

  if (param->compute_action) {
    Complex action(0);
    for (int i=0; i<param->num_offset; i++) action += param->residue[i] * blas::cDotProduct(*b, *x[i]);
    param->action[0] = action.real();
    param->action[1] = action.imag();
  }

  for(int i=0; i < param->num_offset; i++) {
    if (param->solver_normalization == QUDA_SOURCE_NORMALIZATION) { // rescale the solution
      blas::ax(sqrt(nb), *x[i]);
    }

    if (getVerbosity() >= QUDA_VERBOSE){
      double nx = blas::norm2(*x[i]);
      printfQuda("Solution %d = %g\n", i, nx);
    }

    if (!param->make_resident_solution) *h_x[i] = *x[i];
  }
  profileMulti.TPSTOP(QUDA_PROFILE_D2H);

  profileMulti.TPSTART(QUDA_PROFILE_EPILOGUE);

  if (!param->make_resident_solution) {
    for (auto v: solutionResident) if (v) delete v;
    solutionResident.clear();
  }

  profileMulti.TPSTOP(QUDA_PROFILE_EPILOGUE);

  profileMulti.TPSTART(QUDA_PROFILE_FREE);
  for(int i=0; i < param->num_offset; i++){
    delete h_x[i];
    //if (!param->make_resident_solution) delete x[i];
  }

  delete h_b;
  delete b;

  delete [] hp_x;

  delete d;
  delete dSloppy;
  delete dPre;
  delete dRefine;
  for (auto& pp : p) delete pp;

  profileMulti.TPSTOP(QUDA_PROFILE_FREE);

  popVerbosity();

  // cache is written out even if a long benchmarking job gets interrupted
  saveTuneCache();

  profileMulti.TPSTOP(QUDA_PROFILE_TOTAL);

  profilerStop(__func__);
}

void computeKSLinkQuda(void* fatlink, void* longlink, void* ulink, void* inlink, double *path_coeff, QudaGaugeParam *param) {

#ifdef GPU_FATLINK
  profileFatLink.TPSTART(QUDA_PROFILE_TOTAL);
  profileFatLink.TPSTART(QUDA_PROFILE_INIT);

  checkGaugeParam(param);

  if (ulink) {
    const double unitarize_eps = 1e-14;
    const double max_error = 1e-10;
    const int reunit_allow_svd = 1;
    const int reunit_svd_only  = 0;
    const double svd_rel_error = 1e-6;
    const double svd_abs_error = 1e-6;
    quda::setUnitarizeLinksConstants(unitarize_eps, max_error, reunit_allow_svd, reunit_svd_only,
				     svd_rel_error, svd_abs_error);
  }

  GaugeFieldParam gParam(fatlink, *param, QUDA_GENERAL_LINKS);
  cpuGaugeField cpuFatLink(gParam);   // create the host fatlink
  gParam.gauge = longlink;
  cpuGaugeField cpuLongLink(gParam);  // create the host longlink
  gParam.gauge = ulink;
  cpuGaugeField cpuUnitarizedLink(gParam);
  gParam.link_type = param->type;
  gParam.gauge     = inlink;
  cpuGaugeField cpuInLink(gParam);    // create the host sitelink

  // create the device fields
  gParam.reconstruct = param->reconstruct;
  gParam.setPrecision(param->cuda_prec, true);
  gParam.create      = QUDA_NULL_FIELD_CREATE;
  cudaGaugeField *cudaInLink = new cudaGaugeField(gParam);

  profileFatLink.TPSTOP(QUDA_PROFILE_INIT);

  profileFatLink.TPSTART(QUDA_PROFILE_H2D);
  cudaInLink->loadCPUField(cpuInLink);
  profileFatLink.TPSTOP(QUDA_PROFILE_H2D);

  cudaGaugeField *cudaInLinkEx = createExtendedGauge(*cudaInLink, R, profileFatLink);

  profileFatLink.TPSTART(QUDA_PROFILE_FREE);
  delete cudaInLink;
  profileFatLink.TPSTOP(QUDA_PROFILE_FREE);

  gParam.create = QUDA_ZERO_FIELD_CREATE;
  gParam.link_type = QUDA_GENERAL_LINKS;
  gParam.reconstruct = QUDA_RECONSTRUCT_NO;
  gParam.setPrecision(param->cuda_prec, true);
  gParam.ghostExchange = QUDA_GHOST_EXCHANGE_NO;
  cudaGaugeField *cudaFatLink = new cudaGaugeField(gParam);
  cudaGaugeField *cudaUnitarizedLink = ulink ? new cudaGaugeField(gParam) : nullptr;
  cudaGaugeField *cudaLongLink = longlink ? new cudaGaugeField(gParam) : nullptr;

  profileFatLink.TPSTART(QUDA_PROFILE_COMPUTE);
  fatLongKSLink(cudaFatLink, cudaLongLink, *cudaInLinkEx, path_coeff);
  profileFatLink.TPSTOP(QUDA_PROFILE_COMPUTE);

  if (ulink) {
    profileFatLink.TPSTART(QUDA_PROFILE_COMPUTE);
    *num_failures_h = 0;
    quda::unitarizeLinks(*cudaUnitarizedLink, *cudaFatLink, num_failures_d); // unitarize on the gpu
    if (*num_failures_h>0) errorQuda("Error in unitarization component of the hisq fattening: %d failures\n", *num_failures_h);
    profileFatLink.TPSTOP(QUDA_PROFILE_COMPUTE);
  }

  profileFatLink.TPSTART(QUDA_PROFILE_D2H);
  if (ulink) cudaUnitarizedLink->saveCPUField(cpuUnitarizedLink);
  if (fatlink) cudaFatLink->saveCPUField(cpuFatLink);
  if (longlink) cudaLongLink->saveCPUField(cpuLongLink);
  profileFatLink.TPSTOP(QUDA_PROFILE_D2H);

  profileFatLink.TPSTART(QUDA_PROFILE_FREE);
  delete cudaFatLink;
  if (longlink) delete cudaLongLink;
  if (ulink) delete cudaUnitarizedLink;
  delete cudaInLinkEx;
  profileFatLink.TPSTOP(QUDA_PROFILE_FREE);

  profileFatLink.TPSTOP(QUDA_PROFILE_TOTAL);
#else
  errorQuda("Fat-link has not been built");
#endif // GPU_FATLINK
}

int getGaugePadding(GaugeFieldParam& param){
  int pad = 0;
#ifdef MULTI_GPU
  int volume = param.x[0]*param.x[1]*param.x[2]*param.x[3];
  int face_size[4];
  for(int dir=0; dir<4; ++dir) face_size[dir] = (volume/param.x[dir])/2;
  pad = *std::max_element(face_size, face_size+4);
#endif

  return pad;
}

int computeGaugeForceQuda(void* mom, void* siteLink,  int*** input_path_buf, int* path_length,
			  double* loop_coeff, int num_paths, int max_length, double eb3, QudaGaugeParam* qudaGaugeParam)
{
#ifdef GPU_GAUGE_FORCE
  profileGaugeForce.TPSTART(QUDA_PROFILE_TOTAL);
  profileGaugeForce.TPSTART(QUDA_PROFILE_INIT);

  checkGaugeParam(qudaGaugeParam);

  GaugeFieldParam gParam(siteLink, *qudaGaugeParam);
  gParam.site_offset = qudaGaugeParam->gauge_offset;
  gParam.site_size = qudaGaugeParam->site_size;
  cpuGaugeField *cpuSiteLink = (!qudaGaugeParam->use_resident_gauge) ? new cpuGaugeField(gParam) : nullptr;

  cudaGaugeField* cudaSiteLink = nullptr;

  if (qudaGaugeParam->use_resident_gauge) {
    if (!gaugePrecise) errorQuda("No resident gauge field to use");
    cudaSiteLink = gaugePrecise;
  } else {
    gParam.create = QUDA_NULL_FIELD_CREATE;
    gParam.reconstruct = qudaGaugeParam->reconstruct;
    gParam.setPrecision(qudaGaugeParam->cuda_prec, true);

    cudaSiteLink = new cudaGaugeField(gParam);
    profileGaugeForce.TPSTOP(QUDA_PROFILE_INIT);

    profileGaugeForce.TPSTART(QUDA_PROFILE_H2D);
    cudaSiteLink->loadCPUField(*cpuSiteLink);
    profileGaugeForce.TPSTOP(QUDA_PROFILE_H2D);

    profileGaugeForce.TPSTART(QUDA_PROFILE_INIT);
  }

  GaugeFieldParam gParamMom(mom, *qudaGaugeParam, QUDA_ASQTAD_MOM_LINKS);
  if (gParamMom.order == QUDA_TIFR_GAUGE_ORDER || gParamMom.order == QUDA_TIFR_PADDED_GAUGE_ORDER)
    gParamMom.reconstruct = QUDA_RECONSTRUCT_NO;
  else
    gParamMom.reconstruct = QUDA_RECONSTRUCT_10;

  gParamMom.site_offset = qudaGaugeParam->mom_offset;
  gParamMom.site_size = qudaGaugeParam->site_size;
  cpuGaugeField* cpuMom = (!qudaGaugeParam->use_resident_mom) ? new cpuGaugeField(gParamMom) : nullptr;

  cudaGaugeField* cudaMom = nullptr;
  if (qudaGaugeParam->use_resident_mom) {
    if (!momResident) errorQuda("No resident momentum field to use");
    cudaMom = momResident;
    if (qudaGaugeParam->overwrite_mom) cudaMom->zero();
    profileGaugeForce.TPSTOP(QUDA_PROFILE_INIT);
  } else {
    gParamMom.create = qudaGaugeParam->overwrite_mom ? QUDA_ZERO_FIELD_CREATE : QUDA_NULL_FIELD_CREATE;
    gParamMom.reconstruct = QUDA_RECONSTRUCT_10;
    gParamMom.link_type = QUDA_ASQTAD_MOM_LINKS;
    gParamMom.setPrecision(qudaGaugeParam->cuda_prec, true);
    gParamMom.create = QUDA_ZERO_FIELD_CREATE;
    cudaMom = new cudaGaugeField(gParamMom);
    profileGaugeForce.TPSTOP(QUDA_PROFILE_INIT);
    if (!qudaGaugeParam->overwrite_mom) {
      profileGaugeForce.TPSTART(QUDA_PROFILE_H2D);
      cudaMom->loadCPUField(*cpuMom);
      profileGaugeForce.TPSTOP(QUDA_PROFILE_H2D);
    }
  }

  cudaGaugeField *cudaGauge = createExtendedGauge(*cudaSiteLink, R, profileGaugeForce);
  // apply / remove phase as appropriate
  if (cudaGauge->StaggeredPhaseApplied()) cudaGauge->removeStaggeredPhase();

  // actually do the computation
  profileGaugeForce.TPSTART(QUDA_PROFILE_COMPUTE);
  if (!forceMonitor()) {
    gaugeForce(*cudaMom, *cudaGauge, eb3, input_path_buf,  path_length, loop_coeff, num_paths, max_length);
  } else {
    // if we are monitoring the force, separate the force computation from the momentum update
    GaugeFieldParam gParam(*cudaMom);
    gParam.create = QUDA_ZERO_FIELD_CREATE;
    GaugeField *force = GaugeField::Create(gParam);
    gaugeForce(*force, *cudaGauge, 1.0, input_path_buf,  path_length, loop_coeff, num_paths, max_length);
    updateMomentum(*cudaMom, eb3, *force, "gauge");
    delete force;
  }
  profileGaugeForce.TPSTOP(QUDA_PROFILE_COMPUTE);

  if (qudaGaugeParam->return_result_mom) {
    profileGaugeForce.TPSTART(QUDA_PROFILE_D2H);
    cudaMom->saveCPUField(*cpuMom);
    profileGaugeForce.TPSTOP(QUDA_PROFILE_D2H);
  }

  profileGaugeForce.TPSTART(QUDA_PROFILE_FREE);
  if (qudaGaugeParam->make_resident_gauge) {
    if (gaugePrecise && gaugePrecise != cudaSiteLink) delete gaugePrecise;
    gaugePrecise = cudaSiteLink;
  } else {
    delete cudaSiteLink;
  }

  if (qudaGaugeParam->make_resident_mom) {
    if (momResident && momResident != cudaMom) delete momResident;
    momResident = cudaMom;
  } else {
    delete cudaMom;
  }

  if (cpuSiteLink) delete cpuSiteLink;
  if (cpuMom) delete cpuMom;

  if (qudaGaugeParam->make_resident_gauge) {
    if (extendedGaugeResident) delete extendedGaugeResident;
    extendedGaugeResident = cudaGauge;
  } else {
    delete cudaGauge;
  }
  profileGaugeForce.TPSTOP(QUDA_PROFILE_FREE);

  profileGaugeForce.TPSTOP(QUDA_PROFILE_TOTAL);

  checkCudaError();
#else
  errorQuda("Gauge force has not been built");
#endif // GPU_GAUGE_FORCE
  return 0;
}

void momResidentQuda(void *mom, QudaGaugeParam *param)
{
  profileGaugeForce.TPSTART(QUDA_PROFILE_TOTAL);
  profileGaugeForce.TPSTART(QUDA_PROFILE_INIT);

  checkGaugeParam(param);

  GaugeFieldParam gParamMom(mom, *param, QUDA_ASQTAD_MOM_LINKS);
  if (gParamMom.order == QUDA_TIFR_GAUGE_ORDER || gParamMom.order == QUDA_TIFR_PADDED_GAUGE_ORDER)
    gParamMom.reconstruct = QUDA_RECONSTRUCT_NO;
  else
    gParamMom.reconstruct = QUDA_RECONSTRUCT_10;
  gParamMom.site_offset = param->mom_offset;
  gParamMom.site_size = param->site_size;

  cpuGaugeField cpuMom(gParamMom);

  if (param->make_resident_mom && !param->return_result_mom) {
    if (momResident) delete momResident;

    gParamMom.create = QUDA_NULL_FIELD_CREATE;
    gParamMom.reconstruct = QUDA_RECONSTRUCT_10;
    gParamMom.link_type = QUDA_ASQTAD_MOM_LINKS;
    gParamMom.setPrecision(param->cuda_prec, true);
    gParamMom.create = QUDA_ZERO_FIELD_CREATE;
    momResident = new cudaGaugeField(gParamMom);
  } else if (param->return_result_mom && !param->make_resident_mom) {
    if (!momResident) errorQuda("No resident momentum to return");
  } else {
    errorQuda("Unexpected combination make_resident_mom = %d return_result_mom = %d", param->make_resident_mom,
              param->return_result_mom);
  }

  profileGaugeForce.TPSTOP(QUDA_PROFILE_INIT);

  if (param->make_resident_mom) {
    // we are downloading the momentum from the host
    profileGaugeForce.TPSTART(QUDA_PROFILE_H2D);
    momResident->loadCPUField(cpuMom);
    profileGaugeForce.TPSTOP(QUDA_PROFILE_H2D);
  } else if (param->return_result_mom) {
    // we are uploading the momentum to the host
    profileGaugeForce.TPSTART(QUDA_PROFILE_D2H);
    momResident->saveCPUField(cpuMom);
    profileGaugeForce.TPSTOP(QUDA_PROFILE_D2H);

    profileGaugeForce.TPSTART(QUDA_PROFILE_FREE);
    delete momResident;
    momResident = nullptr;
    profileGaugeForce.TPSTOP(QUDA_PROFILE_FREE);
  }

  profileGaugeForce.TPSTOP(QUDA_PROFILE_TOTAL);

  checkCudaError();
}

void createCloverQuda(QudaInvertParam* invertParam)
{
  profileClover.TPSTART(QUDA_PROFILE_TOTAL);
  if (!cloverPrecise) errorQuda("Clover field not allocated");

  QudaReconstructType recon = (gaugePrecise->Reconstruct() == QUDA_RECONSTRUCT_8) ? QUDA_RECONSTRUCT_12 : gaugePrecise->Reconstruct();
  // for clover we optimize to only send depth 1 halos in y/z/t (FIXME - make work for x, make robust in general)
  int R[4];
  for (int d=0; d<4; d++) R[d] = (d==0 ? 2 : 1) * (redundant_comms || commDimPartitioned(d));
  cudaGaugeField *gauge = extendedGaugeResident ? extendedGaugeResident : createExtendedGauge(*gaugePrecise, R, profileClover, false, recon);

  profileClover.TPSTART(QUDA_PROFILE_INIT);
  // create the Fmunu field
  GaugeFieldParam tensorParam(gaugePrecise->X(), gauge->Precision(), QUDA_RECONSTRUCT_NO, 0, QUDA_TENSOR_GEOMETRY);
  tensorParam.siteSubset = QUDA_FULL_SITE_SUBSET;
  tensorParam.order = QUDA_FLOAT2_GAUGE_ORDER;
  tensorParam.ghostExchange = QUDA_GHOST_EXCHANGE_NO;
  cudaGaugeField Fmunu(tensorParam);
  profileClover.TPSTOP(QUDA_PROFILE_INIT);
  profileClover.TPSTART(QUDA_PROFILE_COMPUTE);
  computeFmunu(Fmunu, *gauge);
  computeClover(*cloverPrecise, Fmunu, invertParam->clover_coeff);
  profileClover.TPSTOP(QUDA_PROFILE_COMPUTE);
  profileClover.TPSTOP(QUDA_PROFILE_TOTAL);

  // FIXME always preserve the extended gauge
  extendedGaugeResident = gauge;
}

void* createGaugeFieldQuda(void* gauge, int geometry, QudaGaugeParam* param)
{
  GaugeFieldParam gParam(gauge, *param, QUDA_GENERAL_LINKS);
  gParam.geometry = static_cast<QudaFieldGeometry>(geometry);
  if (geometry != QUDA_SCALAR_GEOMETRY && geometry != QUDA_VECTOR_GEOMETRY)
    errorQuda("Only scalar and vector geometries are supported\n");

  cpuGaugeField *cpuGauge = nullptr;
  if (gauge) cpuGauge = new cpuGaugeField(gParam);

  gParam.order = QUDA_FLOAT2_GAUGE_ORDER;
  gParam.create = QUDA_ZERO_FIELD_CREATE;
  auto* cudaGauge = new cudaGaugeField(gParam);

  if (gauge) {
    cudaGauge->loadCPUField(*cpuGauge);
    delete cpuGauge;
  }

  return cudaGauge;
}


void saveGaugeFieldQuda(void* gauge, void* inGauge, QudaGaugeParam* param){

  auto* cudaGauge = reinterpret_cast<cudaGaugeField*>(inGauge);

  GaugeFieldParam gParam(gauge, *param, QUDA_GENERAL_LINKS);
  gParam.geometry = cudaGauge->Geometry();

  cpuGaugeField cpuGauge(gParam);
  cudaGauge->saveCPUField(cpuGauge);

}


void destroyGaugeFieldQuda(void* gauge){
  auto* g = reinterpret_cast<cudaGaugeField*>(gauge);
  delete g;
}


void computeStaggeredForceQuda(void* h_mom, double dt, double delta, void *h_force, void **x,
			       QudaGaugeParam *gauge_param, QudaInvertParam *inv_param)
{
  profileStaggeredForce.TPSTART(QUDA_PROFILE_TOTAL);
  profileStaggeredForce.TPSTART(QUDA_PROFILE_INIT);

  GaugeFieldParam gParam(h_mom, *gauge_param, QUDA_ASQTAD_MOM_LINKS);

  // create the host momentum field
  gParam.reconstruct = gauge_param->reconstruct;
  gParam.t_boundary = QUDA_PERIODIC_T;
  cpuGaugeField cpuMom(gParam);

  // create the host momentum field
  gParam.link_type = QUDA_GENERAL_LINKS;
  gParam.gauge = h_force;
  cpuGaugeField cpuForce(gParam);

  // create the device momentum field
  gParam.link_type = QUDA_ASQTAD_MOM_LINKS;
  gParam.create = QUDA_ZERO_FIELD_CREATE; // FIXME
  gParam.order = QUDA_FLOAT2_GAUGE_ORDER;
  gParam.reconstruct = QUDA_RECONSTRUCT_10;
  cudaGaugeField *cudaMom = !gauge_param->use_resident_mom ? new cudaGaugeField(gParam) : nullptr;

  // create temporary field for quark-field outer product
  gParam.reconstruct = QUDA_RECONSTRUCT_NO;
  gParam.link_type = QUDA_GENERAL_LINKS;
  gParam.create = QUDA_ZERO_FIELD_CREATE;
  cudaGaugeField cudaForce(gParam);
  GaugeField *cudaForce_[2] = {&cudaForce};

  ColorSpinorParam qParam;
  qParam.location = QUDA_CUDA_FIELD_LOCATION;
  qParam.nColor = 3;
  qParam.nSpin = 1;
  qParam.siteSubset = QUDA_FULL_SITE_SUBSET;
  qParam.siteOrder = QUDA_EVEN_ODD_SITE_ORDER;
  qParam.nDim = 5; // 5 since staggered mrhs
  qParam.setPrecision(gParam.Precision());
  qParam.pad = 0;
  for(int dir=0; dir<4; ++dir) qParam.x[dir] = gParam.x[dir];
  qParam.x[4] = 1;
  qParam.create = QUDA_NULL_FIELD_CREATE;
  qParam.fieldOrder = QUDA_FLOAT2_FIELD_ORDER;
  qParam.gammaBasis = QUDA_DEGRAND_ROSSI_GAMMA_BASIS;

  profileStaggeredForce.TPSTOP(QUDA_PROFILE_INIT);
  profileStaggeredForce.TPSTART(QUDA_PROFILE_H2D);

  if (gauge_param->use_resident_mom) {
    if (!momResident) errorQuda("Cannot use resident momentum field since none appears resident");
    cudaMom = momResident;
  } else {
    // download the initial momentum (FIXME make an option just to return?)
    cudaMom->loadCPUField(cpuMom);
  }

  // resident gauge field is required
  if (!gauge_param->use_resident_gauge || !gaugePrecise)
    errorQuda("Resident gauge field is required");

  if (!gaugePrecise->StaggeredPhaseApplied()) {
    errorQuda("Gauge field requires the staggered phase factors to be applied");
  }

  // check if staggered phase is the desired one
  if (gauge_param->staggered_phase_type != gaugePrecise->StaggeredPhase()) {
    errorQuda("Requested staggered phase %d, but found %d\n",
              gauge_param->staggered_phase_type, gaugePrecise->StaggeredPhase());
  }

  profileStaggeredForce.TPSTOP(QUDA_PROFILE_H2D);
  profileStaggeredForce.TPSTART(QUDA_PROFILE_INIT);

  const int nvector = inv_param->num_offset;
  std::vector<ColorSpinorField*> X(nvector);
  for ( int i=0; i<nvector; i++) X[i] = ColorSpinorField::Create(qParam);

  if (inv_param->use_resident_solution) {
    if (solutionResident.size() < (unsigned int)nvector)
      errorQuda("solutionResident.size() %lu does not match number of shifts %d",
		solutionResident.size(), nvector);
  }

  // create the staggered operator
  DiracParam diracParam;
  bool pc_solve = (inv_param->solve_type == QUDA_DIRECT_PC_SOLVE) ||
    (inv_param->solve_type == QUDA_NORMOP_PC_SOLVE);
  if (!pc_solve)
    errorQuda("Preconditioned solve type required not %d\n", inv_param->solve_type);
  setDiracParam(diracParam, inv_param, pc_solve);
  Dirac *dirac = Dirac::create(diracParam);

  profileStaggeredForce.TPSTOP(QUDA_PROFILE_INIT);
  profileStaggeredForce.TPSTART(QUDA_PROFILE_PREAMBLE);

  for (int i=0; i<nvector; i++) {
    ColorSpinorField &x = *(X[i]);

    if (inv_param->use_resident_solution) x.Even() = *(solutionResident[i]);
    else errorQuda("%s requires resident solution", __func__);

    // set the odd solution component
    dirac->Dslash(x.Odd(), x.Even(), QUDA_ODD_PARITY);
  }

  profileStaggeredForce.TPSTOP(QUDA_PROFILE_PREAMBLE);
  profileStaggeredForce.TPSTART(QUDA_PROFILE_FREE);

#if 0
  if (inv_param->use_resident_solution) {
    for (auto v : solutionResident) if (v) delete solutionResident[i];
    solutionResident.clear();
  }
#endif
  delete dirac;

  profileStaggeredForce.TPSTOP(QUDA_PROFILE_FREE);
  profileStaggeredForce.TPSTART(QUDA_PROFILE_COMPUTE);

  // compute quark-field outer product
  for (int i=0; i<nvector; i++) {
    ColorSpinorField &x = *(X[i]);
    // second component is zero since we have no three hop term
    double coeff[2] = {inv_param->residue[i], 0.0};

    // Operate on even-parity sites
    computeStaggeredOprod(cudaForce_, x, coeff, 1);
  }

  // mom += delta * [U * force]TA
  applyU(cudaForce, *gaugePrecise);
  updateMomentum(*cudaMom, dt * delta, cudaForce, "staggered");
  qudaDeviceSynchronize();

  profileStaggeredForce.TPSTOP(QUDA_PROFILE_COMPUTE);
  profileStaggeredForce.TPSTART(QUDA_PROFILE_D2H);

  if (gauge_param->return_result_mom) {
    // copy the momentum field back to the host
    cudaMom->saveCPUField(cpuMom);
  }

  if (gauge_param->make_resident_mom) {
    // make the momentum field resident
    momResident = cudaMom;
  } else {
    delete cudaMom;
  }

  profileStaggeredForce.TPSTOP(QUDA_PROFILE_D2H);
  profileStaggeredForce.TPSTART(QUDA_PROFILE_FREE);

  for (int i=0; i<nvector; i++) delete X[i];

  profileStaggeredForce.TPSTOP(QUDA_PROFILE_FREE);
  profileStaggeredForce.TPSTOP(QUDA_PROFILE_TOTAL);

  checkCudaError();
}

void computeHISQForceQuda(void* const milc_momentum,
                          double dt,
                          const double level2_coeff[6],
                          const double fat7_coeff[6],
                          const void* const w_link,
                          const void* const v_link,
                          const void* const u_link,
                          void **fermion,
                          int num_terms,
                          int num_naik_terms,
                          double **coeff,
                          QudaGaugeParam* gParam)
{
#ifdef  GPU_STAGGERED_OPROD
  using namespace quda;
  using namespace quda::fermion_force;
  profileHISQForce.TPSTART(QUDA_PROFILE_TOTAL);
  if (gParam->gauge_order != QUDA_MILC_GAUGE_ORDER) errorQuda("Unsupported input field order %d", gParam->gauge_order);

  checkGaugeParam(gParam);

  profileHISQForce.TPSTART(QUDA_PROFILE_INIT);

  // create the device outer-product field
  GaugeFieldParam oParam(0, *gParam, QUDA_GENERAL_LINKS);
  oParam.nFace = 0;
  oParam.create = QUDA_ZERO_FIELD_CREATE;
  oParam.order = QUDA_FLOAT2_GAUGE_ORDER;
  cudaGaugeField *stapleOprod = new cudaGaugeField(oParam);
  cudaGaugeField *oneLinkOprod = new cudaGaugeField(oParam);
  cudaGaugeField *naikOprod = new cudaGaugeField(oParam);

  {
    // default settings for the unitarization
    const double unitarize_eps = 1e-14;
    const double hisq_force_filter = 5e-5;
    const double max_det_error = 1e-10;
    const bool   allow_svd = true;
    const bool   svd_only = false;
    const double svd_rel_err = 1e-8;
    const double svd_abs_err = 1e-8;

    setUnitarizeForceConstants(unitarize_eps, hisq_force_filter, max_det_error, allow_svd, svd_only, svd_rel_err, svd_abs_err);
  }

  double act_path_coeff[6] = {0,1,level2_coeff[2],level2_coeff[3],level2_coeff[4],level2_coeff[5]};
  // You have to look at the MILC routine to understand the following
  // Basically, I have already absorbed the one-link coefficient

  GaugeFieldParam param(milc_momentum, *gParam, QUDA_ASQTAD_MOM_LINKS);
  //param.nFace = 0;
  param.order  = QUDA_MILC_GAUGE_ORDER;
  param.reconstruct = QUDA_RECONSTRUCT_10;
  param.ghostExchange =  QUDA_GHOST_EXCHANGE_NO;
  cpuGaugeField* cpuMom = (!gParam->use_resident_mom) ? new cpuGaugeField(param) : nullptr;

  param.link_type = QUDA_GENERAL_LINKS;
  param.reconstruct = QUDA_RECONSTRUCT_NO;
  param.gauge = (void*)w_link;
  cpuGaugeField cpuWLink(param);
  param.gauge = (void*)v_link;
  cpuGaugeField cpuVLink(param);
  param.gauge = (void*)u_link;
  cpuGaugeField cpuULink(param);

  param.create = QUDA_ZERO_FIELD_CREATE;
  param.order  = QUDA_FLOAT2_GAUGE_ORDER;
  param.link_type = QUDA_ASQTAD_MOM_LINKS;
  param.reconstruct = QUDA_RECONSTRUCT_10;
  GaugeFieldParam momParam(param);

  param.create = QUDA_ZERO_FIELD_CREATE;
  param.link_type = QUDA_GENERAL_LINKS;
  param.setPrecision(gParam->cpu_prec, true);

  int R[4] = { 2*comm_dim_partitioned(0), 2*comm_dim_partitioned(1), 2*comm_dim_partitioned(2), 2*comm_dim_partitioned(3) };
  for (int dir=0; dir<4; ++dir) {
    param.x[dir] += 2*R[dir];
    param.r[dir] = R[dir];
  }

  param.reconstruct = QUDA_RECONSTRUCT_NO;
  param.create = QUDA_ZERO_FIELD_CREATE;
  param.setPrecision(gParam->cpu_prec);
  param.ghostExchange = QUDA_GHOST_EXCHANGE_EXTENDED;

  profileHISQForce.TPSTOP(QUDA_PROFILE_INIT);

  { // do outer-product computation
    ColorSpinorParam qParam;
    qParam.nColor = 3;
    qParam.nSpin = 1;
    qParam.siteSubset = QUDA_FULL_SITE_SUBSET;
    qParam.siteOrder = QUDA_EVEN_ODD_SITE_ORDER;
    qParam.nDim = 4;
    qParam.setPrecision(oParam.Precision());
    qParam.pad = 0;
    for (int dir=0; dir<4; ++dir) qParam.x[dir] = oParam.x[dir];

    // create the device quark field
    qParam.create = QUDA_NULL_FIELD_CREATE;
    qParam.fieldOrder = QUDA_FLOAT2_FIELD_ORDER;
    cudaColorSpinorField cudaQuark(qParam);

    // create the host quark field
    qParam.create = QUDA_REFERENCE_FIELD_CREATE;
    qParam.fieldOrder = QUDA_SPACE_COLOR_SPIN_FIELD_ORDER;
    qParam.v = fermion[0];

    { // regular terms
      GaugeField *oprod[2] = {stapleOprod, naikOprod};

      // loop over different quark fields
      for(int i=0; i<num_terms; ++i){

        // Wrap the MILC quark field
        profileHISQForce.TPSTART(QUDA_PROFILE_INIT);
        qParam.v = fermion[i];
        cpuColorSpinorField cpuQuark(qParam); // create host quark field
        profileHISQForce.TPSTOP(QUDA_PROFILE_INIT);

        profileHISQForce.TPSTART(QUDA_PROFILE_H2D);
        cudaQuark = cpuQuark;
        profileHISQForce.TPSTOP(QUDA_PROFILE_H2D);

        profileHISQForce.TPSTART(QUDA_PROFILE_COMPUTE);
        computeStaggeredOprod(oprod, cudaQuark, coeff[i], 3);
        profileHISQForce.TPSTOP(QUDA_PROFILE_COMPUTE);
      }
    }

    { // naik terms
      oneLinkOprod->copy(*stapleOprod);
      ax(level2_coeff[0], *oneLinkOprod);
      GaugeField *oprod[2] = {oneLinkOprod, naikOprod};

      // loop over different quark fields
      for(int i=0; i<num_naik_terms; ++i){

        // Wrap the MILC quark field
        profileHISQForce.TPSTART(QUDA_PROFILE_INIT);
        qParam.v = fermion[i + num_terms - num_naik_terms];
        cpuColorSpinorField cpuQuark(qParam); // create host quark field
        profileHISQForce.TPSTOP(QUDA_PROFILE_INIT);

        profileHISQForce.TPSTART(QUDA_PROFILE_H2D);
        cudaQuark = cpuQuark;
        profileHISQForce.TPSTOP(QUDA_PROFILE_H2D);

        profileHISQForce.TPSTART(QUDA_PROFILE_COMPUTE);
        computeStaggeredOprod(oprod, cudaQuark, coeff[i + num_terms], 3);
        profileHISQForce.TPSTOP(QUDA_PROFILE_COMPUTE);
      }
    }
  }

  profileHISQForce.TPSTART(QUDA_PROFILE_INIT);
  cudaGaugeField* cudaInForce = new cudaGaugeField(param);
  copyExtendedGauge(*cudaInForce, *stapleOprod, QUDA_CUDA_FIELD_LOCATION);
  delete stapleOprod;

  cudaGaugeField* cudaOutForce = new cudaGaugeField(param);
  copyExtendedGauge(*cudaOutForce, *oneLinkOprod, QUDA_CUDA_FIELD_LOCATION);
  delete oneLinkOprod;

  cudaGaugeField* cudaGauge = new cudaGaugeField(param);
  profileHISQForce.TPSTOP(QUDA_PROFILE_INIT);

  cudaGauge->loadCPUField(cpuWLink, profileHISQForce);

  cudaInForce->exchangeExtendedGhost(R,profileHISQForce,true);
  cudaGauge->exchangeExtendedGhost(R,profileHISQForce,true);
  cudaOutForce->exchangeExtendedGhost(R,profileHISQForce,true);

  profileHISQForce.TPSTART(QUDA_PROFILE_COMPUTE);
  hisqStaplesForce(*cudaOutForce, *cudaInForce, *cudaGauge, act_path_coeff);
  profileHISQForce.TPSTOP(QUDA_PROFILE_COMPUTE);

  // Load naik outer product
  copyExtendedGauge(*cudaInForce, *naikOprod, QUDA_CUDA_FIELD_LOCATION);
  cudaInForce->exchangeExtendedGhost(R,profileHISQForce,true);
  delete naikOprod;

  // Compute Naik three-link term
  profileHISQForce.TPSTART(QUDA_PROFILE_COMPUTE);
  hisqLongLinkForce(*cudaOutForce, *cudaInForce, *cudaGauge, act_path_coeff[1]);
  profileHISQForce.TPSTOP(QUDA_PROFILE_COMPUTE);

  cudaOutForce->exchangeExtendedGhost(R,profileHISQForce,true);

  // load v-link
  cudaGauge->loadCPUField(cpuVLink, profileHISQForce);
  cudaGauge->exchangeExtendedGhost(R,profileHISQForce,true);

  profileHISQForce.TPSTART(QUDA_PROFILE_COMPUTE);
  *num_failures_h = 0;
  unitarizeForce(*cudaInForce, *cudaOutForce, *cudaGauge, num_failures_d);
  profileHISQForce.TPSTOP(QUDA_PROFILE_COMPUTE);

  if (*num_failures_h>0) errorQuda("Error in the unitarization component of the hisq fermion force: %d failures\n", *num_failures_h);

  qudaMemset((void**)(cudaOutForce->Gauge_p()), 0, cudaOutForce->Bytes());

  // read in u-link
  cudaGauge->loadCPUField(cpuULink, profileHISQForce);
  cudaGauge->exchangeExtendedGhost(R,profileHISQForce,true);

  // Compute Fat7-staple term
  profileHISQForce.TPSTART(QUDA_PROFILE_COMPUTE);
  hisqStaplesForce(*cudaOutForce, *cudaInForce, *cudaGauge, fat7_coeff);
  profileHISQForce.TPSTOP(QUDA_PROFILE_COMPUTE);

  delete cudaInForce;
  cudaGaugeField* cudaMom = new cudaGaugeField(momParam);

  profileHISQForce.TPSTART(QUDA_PROFILE_COMPUTE);
  hisqCompleteForce(*cudaOutForce, *cudaGauge);
  profileHISQForce.TPSTOP(QUDA_PROFILE_COMPUTE);

  if (gParam->use_resident_mom) {
    if (!momResident) errorQuda("No resident momentum field to use");
    updateMomentum(*momResident, dt, *cudaOutForce, "hisq");
  } else {
    updateMomentum(*cudaMom, dt, *cudaOutForce, "hisq");
  }

  if (gParam->return_result_mom) {
    // Close the paths, make anti-hermitian, and store in compressed format
    if (gParam->return_result_mom) cudaMom->saveCPUField(*cpuMom, profileHISQForce);
  }

  profileHISQForce.TPSTART(QUDA_PROFILE_FREE);

  if (cpuMom) delete cpuMom;

  if (!gParam->make_resident_mom) {
    delete momResident;
    momResident = nullptr;
  }
  if (cudaMom) delete cudaMom;
  delete cudaOutForce;
  delete cudaGauge;
  profileHISQForce.TPSTOP(QUDA_PROFILE_FREE);

  profileHISQForce.TPSTOP(QUDA_PROFILE_TOTAL);

#else
  errorQuda("HISQ force has not been built");
#endif
}

void computeCloverForceQuda(void *h_mom, double dt, void **h_x, void **h_p,
			    double *coeff, double kappa2, double ck,
			    int nvector, double multiplicity, void *gauge,
			    QudaGaugeParam *gauge_param, QudaInvertParam *inv_param) {

  using namespace quda;
  profileCloverForce.TPSTART(QUDA_PROFILE_TOTAL);
  profileCloverForce.TPSTART(QUDA_PROFILE_INIT);

  checkGaugeParam(gauge_param);
  if (!gaugePrecise) errorQuda("No resident gauge field");

  GaugeFieldParam fParam(h_mom, *gauge_param, QUDA_ASQTAD_MOM_LINKS);
  // create the host momentum field
  fParam.reconstruct = QUDA_RECONSTRUCT_10;
  fParam.order = gauge_param->gauge_order;
  cpuGaugeField cpuMom(fParam);

  // create the device momentum field
  fParam.create = QUDA_ZERO_FIELD_CREATE;
  fParam.order = QUDA_FLOAT2_GAUGE_ORDER;
  cudaGaugeField cudaMom(fParam);

  // create the device force field
  fParam.link_type = QUDA_GENERAL_LINKS;
  fParam.create = QUDA_ZERO_FIELD_CREATE;
  fParam.order = QUDA_FLOAT2_GAUGE_ORDER;
  fParam.reconstruct = QUDA_RECONSTRUCT_NO;
  cudaGaugeField cudaForce(fParam);

  ColorSpinorParam qParam;
  qParam.location = QUDA_CUDA_FIELD_LOCATION;
  qParam.nColor = 3;
  qParam.nSpin = 4;
  qParam.siteSubset = QUDA_FULL_SITE_SUBSET;
  qParam.siteOrder = QUDA_EVEN_ODD_SITE_ORDER;
  qParam.nDim = 4;
  qParam.setPrecision(fParam.Precision());
  qParam.pad = 0;
  for(int dir=0; dir<4; ++dir) qParam.x[dir] = fParam.x[dir];

  // create the device quark field
  qParam.create = QUDA_NULL_FIELD_CREATE;
  qParam.fieldOrder = QUDA_FLOAT2_FIELD_ORDER;
  qParam.gammaBasis = QUDA_UKQCD_GAMMA_BASIS;

  std::vector<ColorSpinorField*> quarkX, quarkP;
  for (int i=0; i<nvector; i++) {
    quarkX.push_back(ColorSpinorField::Create(qParam));
    quarkP.push_back(ColorSpinorField::Create(qParam));
  }

  qParam.siteSubset = QUDA_PARITY_SITE_SUBSET;
  qParam.x[0] /= 2;
  cudaColorSpinorField tmp(qParam);

  // create the host quark field
  qParam.create = QUDA_REFERENCE_FIELD_CREATE;
  qParam.fieldOrder = QUDA_SPACE_SPIN_COLOR_FIELD_ORDER;
  qParam.gammaBasis = QUDA_DEGRAND_ROSSI_GAMMA_BASIS; // need expose this to interface

  bool pc_solve = (inv_param->solve_type == QUDA_DIRECT_PC_SOLVE) ||
    (inv_param->solve_type == QUDA_NORMOP_PC_SOLVE);
  DiracParam diracParam;
  setDiracParam(diracParam, inv_param, pc_solve);
  diracParam.tmp1 = &tmp; // use as temporary for dirac->M
  Dirac *dirac = Dirac::create(diracParam);

  if (inv_param->use_resident_solution) {
    if (solutionResident.size() < (unsigned int)nvector)
      errorQuda("solutionResident.size() %lu does not match number of shifts %d",
		solutionResident.size(), nvector);
  }

  cudaGaugeField &gaugeEx = *extendedGaugeResident;

  // create oprod and trace fields
  fParam.geometry = QUDA_TENSOR_GEOMETRY;
  cudaGaugeField oprod(fParam);

  profileCloverForce.TPSTOP(QUDA_PROFILE_INIT);
  profileCloverForce.TPSTART(QUDA_PROFILE_COMPUTE);

  std::vector<double> force_coeff(nvector);
  // loop over different quark fields
  for(int i=0; i<nvector; i++){
    ColorSpinorField &x = *(quarkX[i]);
    ColorSpinorField &p = *(quarkP[i]);

    if (!inv_param->use_resident_solution) {
      // for downloading x_e
      qParam.siteSubset = QUDA_PARITY_SITE_SUBSET;
      qParam.x[0] /= 2;

      // Wrap the even-parity MILC quark field
      profileCloverForce.TPSTOP(QUDA_PROFILE_COMPUTE);
      profileCloverForce.TPSTART(QUDA_PROFILE_INIT);
      qParam.v = h_x[i];
      cpuColorSpinorField cpuQuarkX(qParam); // create host quark field
      profileCloverForce.TPSTOP(QUDA_PROFILE_INIT);

      profileCloverForce.TPSTART(QUDA_PROFILE_H2D);
      x.Even() = cpuQuarkX;
      profileCloverForce.TPSTOP(QUDA_PROFILE_H2D);

      profileCloverForce.TPSTART(QUDA_PROFILE_COMPUTE);
      gamma5(x.Even(), x.Even());
    } else {
      x.Even() = *(solutionResident[i]);
    }
    
    dirac->Dslash(x.Odd(), x.Even(), QUDA_ODD_PARITY);
    dirac->M(p.Even(), x.Even());
    dirac->Dagger(QUDA_DAG_YES);
    dirac->Dslash(p.Odd(), p.Even(), QUDA_ODD_PARITY);
    dirac->Dagger(QUDA_DAG_NO);
    
    gamma5(x, x);
    gamma5(p, p);
    
    force_coeff[i] = 2.0*dt*coeff[i]*kappa2;
  }

  computeCloverForce(cudaForce, *gaugePrecise, quarkX, quarkP, force_coeff);

  // In double precision the clover derivative is faster with no reconstruct
  cudaGaugeField *u = &gaugeEx;
  if (gaugeEx.Reconstruct() == QUDA_RECONSTRUCT_12 && gaugeEx.Precision() == QUDA_DOUBLE_PRECISION) {
    GaugeFieldParam param(gaugeEx);
    param.reconstruct = QUDA_RECONSTRUCT_NO;
    u = new cudaGaugeField(param);
    u -> copy(gaugeEx);
  }

  computeCloverSigmaTrace(oprod, *cloverPrecise, 2.0*ck*multiplicity*dt);

  /* Now the U dA/dU terms */
  std::vector< std::vector<double> > ferm_epsilon(nvector);
  for (int shift = 0; shift < nvector; shift++) {
    ferm_epsilon[shift].reserve(2);
    ferm_epsilon[shift][0] = 2.0*ck*coeff[shift]*dt;
    ferm_epsilon[shift][1] = -kappa2 * 2.0*ck*coeff[shift]*dt;
  }

  computeCloverSigmaOprod(oprod, quarkX, quarkP, ferm_epsilon);

  cudaGaugeField *oprodEx = createExtendedGauge(oprod, R, profileCloverForce);

  profileCloverForce.TPSTART(QUDA_PROFILE_COMPUTE);

  cloverDerivative(cudaForce, *u, *oprodEx, 1.0, QUDA_ODD_PARITY);
  cloverDerivative(cudaForce, *u, *oprodEx, 1.0, QUDA_EVEN_PARITY);

  if (u != &gaugeEx) delete u;

  updateMomentum(cudaMom, -1.0, cudaForce, "clover");
  profileCloverForce.TPSTOP(QUDA_PROFILE_COMPUTE);

  // copy the outer product field back to the host
  profileCloverForce.TPSTART(QUDA_PROFILE_D2H);
  cudaMom.saveCPUField(cpuMom);
  profileCloverForce.TPSTOP(QUDA_PROFILE_D2H);

  profileCloverForce.TPSTART(QUDA_PROFILE_FREE);

  for (int i=0; i<nvector; i++) {
    delete quarkX[i];
    delete quarkP[i];
  }

#if 0
  if (inv_param->use_resident_solution) {
    for (auto v : solutionResident) if (v) delete v;
    solutionResident.clear();
  }
#endif
  delete dirac;
  profileCloverForce.TPSTOP(QUDA_PROFILE_FREE);

  checkCudaError();
  profileCloverForce.TPSTOP(QUDA_PROFILE_TOTAL);
}



void updateGaugeFieldQuda(void* gauge,
			  void* momentum,
			  double dt,
			  int conj_mom,
			  int exact,
			  QudaGaugeParam* param)
{
  profileGaugeUpdate.TPSTART(QUDA_PROFILE_TOTAL);

  checkGaugeParam(param);

  profileGaugeUpdate.TPSTART(QUDA_PROFILE_INIT);

  // create the host fields
  GaugeFieldParam gParam(gauge, *param, QUDA_SU3_LINKS);
  gParam.site_offset = param->gauge_offset;
  gParam.site_size = param->site_size;
  bool need_cpu = !param->use_resident_gauge || param->return_result_gauge;
  cpuGaugeField *cpuGauge = need_cpu ? new cpuGaugeField(gParam) : nullptr;

  GaugeFieldParam gParamMom(momentum, *param);
  gParamMom.reconstruct = (gParamMom.order == QUDA_TIFR_GAUGE_ORDER || gParamMom.order == QUDA_TIFR_PADDED_GAUGE_ORDER) ?
   QUDA_RECONSTRUCT_NO : QUDA_RECONSTRUCT_10;
  gParamMom.link_type = QUDA_ASQTAD_MOM_LINKS;
  gParamMom.site_offset = param->mom_offset;
  gParamMom.site_size = param->site_size;
  cpuGaugeField *cpuMom = !param->use_resident_mom ? new cpuGaugeField(gParamMom) : nullptr;

  // create the device fields
  gParam.create = QUDA_NULL_FIELD_CREATE;
  gParam.order = QUDA_FLOAT2_GAUGE_ORDER;
  gParam.link_type = QUDA_ASQTAD_MOM_LINKS;
  gParam.reconstruct = QUDA_RECONSTRUCT_10;
  gParam.ghostExchange = QUDA_GHOST_EXCHANGE_NO;
  gParam.pad = 0;
  cudaGaugeField *cudaMom = !param->use_resident_mom ? new cudaGaugeField(gParam) : nullptr;

  gParam.link_type = QUDA_SU3_LINKS;
  gParam.reconstruct = param->reconstruct;
  cudaGaugeField *cudaInGauge = !param->use_resident_gauge ? new cudaGaugeField(gParam) : nullptr;
  auto *cudaOutGauge = new cudaGaugeField(gParam);

  profileGaugeUpdate.TPSTOP(QUDA_PROFILE_INIT);

  profileGaugeUpdate.TPSTART(QUDA_PROFILE_H2D);

  if (!param->use_resident_gauge) {   // load fields onto the device
    cudaInGauge->loadCPUField(*cpuGauge);
  } else { // or use resident fields already present
    if (!gaugePrecise) errorQuda("No resident gauge field allocated");
    cudaInGauge = gaugePrecise;
    gaugePrecise = nullptr;
  }

  if (!param->use_resident_mom) {
    cudaMom->loadCPUField(*cpuMom);
  } else {
    if (!momResident) errorQuda("No resident mom field allocated");
    cudaMom = momResident;
    momResident = nullptr;
  }

  profileGaugeUpdate.TPSTOP(QUDA_PROFILE_H2D);

  // perform the update
  profileGaugeUpdate.TPSTART(QUDA_PROFILE_COMPUTE);
  updateGaugeField(*cudaOutGauge, dt, *cudaInGauge, *cudaMom,
      (bool)conj_mom, (bool)exact);
  profileGaugeUpdate.TPSTOP(QUDA_PROFILE_COMPUTE);

  if (param->return_result_gauge) {
    // copy the gauge field back to the host
    profileGaugeUpdate.TPSTART(QUDA_PROFILE_D2H);
    cudaOutGauge->saveCPUField(*cpuGauge);
    profileGaugeUpdate.TPSTOP(QUDA_PROFILE_D2H);
  }

  profileGaugeUpdate.TPSTART(QUDA_PROFILE_FREE);
  if (param->make_resident_gauge) {
    if (gaugePrecise != nullptr) delete gaugePrecise;
    gaugePrecise = cudaOutGauge;
  } else {
    delete cudaOutGauge;
  }

  if (param->make_resident_mom) {
    if (momResident != nullptr && momResident != cudaMom) delete momResident;
    momResident = cudaMom;
  } else {
    delete cudaMom;
  }

  delete cudaInGauge;
  if (cpuMom) delete cpuMom;
  if (cpuGauge) delete cpuGauge;
  profileGaugeUpdate.TPSTOP(QUDA_PROFILE_FREE);

  checkCudaError();

  profileGaugeUpdate.TPSTOP(QUDA_PROFILE_TOTAL);
}

 void projectSU3Quda(void *gauge_h, double tol, QudaGaugeParam *param) {
   profileProject.TPSTART(QUDA_PROFILE_TOTAL);

   profileProject.TPSTART(QUDA_PROFILE_INIT);
   checkGaugeParam(param);

   // create the gauge field
   GaugeFieldParam gParam(gauge_h, *param, QUDA_GENERAL_LINKS);
   gParam.site_offset = param->gauge_offset;
   gParam.site_size = param->site_size;
   bool need_cpu = !param->use_resident_gauge || param->return_result_gauge;
   cpuGaugeField *cpuGauge = need_cpu ? new cpuGaugeField(gParam) : nullptr;

   // create the device fields
   gParam.create = QUDA_NULL_FIELD_CREATE;
   gParam.order = QUDA_FLOAT2_GAUGE_ORDER;
   gParam.reconstruct = param->reconstruct;
   cudaGaugeField *cudaGauge = !param->use_resident_gauge ? new cudaGaugeField(gParam) : nullptr;
   profileProject.TPSTOP(QUDA_PROFILE_INIT);

   if (param->use_resident_gauge) {
     if (!gaugePrecise) errorQuda("No resident gauge field to use");
     cudaGauge = gaugePrecise;
   } else {
     profileProject.TPSTART(QUDA_PROFILE_H2D);
     cudaGauge->loadCPUField(*cpuGauge);
     profileProject.TPSTOP(QUDA_PROFILE_H2D);
   }

   profileProject.TPSTART(QUDA_PROFILE_COMPUTE);
   *num_failures_h = 0;

   // project onto SU(3)
   if (cudaGauge->StaggeredPhaseApplied()) cudaGauge->removeStaggeredPhase();
   projectSU3(*cudaGauge, tol, num_failures_d);
   if (!cudaGauge->StaggeredPhaseApplied() && param->staggered_phase_applied) cudaGauge->applyStaggeredPhase();

   profileProject.TPSTOP(QUDA_PROFILE_COMPUTE);

   if(*num_failures_h>0)
     errorQuda("Error in the SU(3) unitarization: %d failures\n", *num_failures_h);

   profileProject.TPSTART(QUDA_PROFILE_D2H);
   if (param->return_result_gauge) cudaGauge->saveCPUField(*cpuGauge);
   profileProject.TPSTOP(QUDA_PROFILE_D2H);

   if (param->make_resident_gauge) {
     if (gaugePrecise != nullptr && cudaGauge != gaugePrecise) delete gaugePrecise;
     gaugePrecise = cudaGauge;
   } else {
     delete cudaGauge;
   }

   profileProject.TPSTART(QUDA_PROFILE_FREE);
   if (cpuGauge) delete cpuGauge;
   profileProject.TPSTOP(QUDA_PROFILE_FREE);

   profileProject.TPSTOP(QUDA_PROFILE_TOTAL);
 }

 void staggeredPhaseQuda(void *gauge_h, QudaGaugeParam *param) {
   profilePhase.TPSTART(QUDA_PROFILE_TOTAL);

   profilePhase.TPSTART(QUDA_PROFILE_INIT);
   checkGaugeParam(param);

   // create the gauge field
   GaugeFieldParam gParam(gauge_h, *param, QUDA_GENERAL_LINKS);
   bool need_cpu = !param->use_resident_gauge || param->return_result_gauge;
   cpuGaugeField *cpuGauge = need_cpu ? new cpuGaugeField(gParam) : nullptr;

   // create the device fields
   gParam.create = QUDA_NULL_FIELD_CREATE;
   gParam.order = QUDA_FLOAT2_GAUGE_ORDER;
   gParam.reconstruct = param->reconstruct;
   cudaGaugeField *cudaGauge = !param->use_resident_gauge ? new cudaGaugeField(gParam) : nullptr;
   profilePhase.TPSTOP(QUDA_PROFILE_INIT);

   if (param->use_resident_gauge) {
     if (!gaugePrecise) errorQuda("No resident gauge field to use");
     cudaGauge = gaugePrecise;
   } else {
     profilePhase.TPSTART(QUDA_PROFILE_H2D);
     cudaGauge->loadCPUField(*cpuGauge);
     profilePhase.TPSTOP(QUDA_PROFILE_H2D);
   }

   profilePhase.TPSTART(QUDA_PROFILE_COMPUTE);
   *num_failures_h = 0;

   // apply / remove phase as appropriate
   if (!cudaGauge->StaggeredPhaseApplied()) cudaGauge->applyStaggeredPhase();
   else cudaGauge->removeStaggeredPhase();

   profilePhase.TPSTOP(QUDA_PROFILE_COMPUTE);

   profilePhase.TPSTART(QUDA_PROFILE_D2H);
   if (param->return_result_gauge) cudaGauge->saveCPUField(*cpuGauge);
   profilePhase.TPSTOP(QUDA_PROFILE_D2H);

   if (param->make_resident_gauge) {
     if (gaugePrecise != nullptr && cudaGauge != gaugePrecise) delete gaugePrecise;
     gaugePrecise = cudaGauge;
   } else {
     delete cudaGauge;
   }

   profilePhase.TPSTART(QUDA_PROFILE_FREE);
   if (cpuGauge) delete cpuGauge;
   profilePhase.TPSTOP(QUDA_PROFILE_FREE);

   profilePhase.TPSTOP(QUDA_PROFILE_TOTAL);
 }

// evaluate the momentum action
double momActionQuda(void* momentum, QudaGaugeParam* param)
{
  profileMomAction.TPSTART(QUDA_PROFILE_TOTAL);

  profileMomAction.TPSTART(QUDA_PROFILE_INIT);
  checkGaugeParam(param);

  // create the momentum fields
  GaugeFieldParam gParam(momentum, *param, QUDA_ASQTAD_MOM_LINKS);
  gParam.reconstruct = (gParam.order == QUDA_TIFR_GAUGE_ORDER || gParam.order == QUDA_TIFR_PADDED_GAUGE_ORDER) ?
    QUDA_RECONSTRUCT_NO : QUDA_RECONSTRUCT_10;
  gParam.site_offset = param->mom_offset;
  gParam.site_size = param->site_size;

  cpuGaugeField *cpuMom = !param->use_resident_mom ? new cpuGaugeField(gParam) : nullptr;

  // create the device fields
  gParam.create = QUDA_NULL_FIELD_CREATE;
  gParam.reconstruct = QUDA_RECONSTRUCT_10;
  gParam.setPrecision(param->cuda_prec, true);

  cudaGaugeField *cudaMom = !param->use_resident_mom ? new cudaGaugeField(gParam) : nullptr;

  profileMomAction.TPSTOP(QUDA_PROFILE_INIT);

  profileMomAction.TPSTART(QUDA_PROFILE_H2D);
  if (!param->use_resident_mom) {
    cudaMom->loadCPUField(*cpuMom);
  } else {
    if (!momResident) errorQuda("No resident mom field allocated");
    cudaMom = momResident;
  }
  profileMomAction.TPSTOP(QUDA_PROFILE_H2D);

  // perform the update
  profileMomAction.TPSTART(QUDA_PROFILE_COMPUTE);
  double action = computeMomAction(*cudaMom);
  profileMomAction.TPSTOP(QUDA_PROFILE_COMPUTE);

  profileMomAction.TPSTART(QUDA_PROFILE_FREE);
  if (param->make_resident_mom) {
    if (momResident != nullptr && momResident != cudaMom) delete momResident;
    momResident = cudaMom;
  } else {
    delete cudaMom;
    momResident = nullptr;
  }
  if (cpuMom) {
    delete cpuMom;
  }

  profileMomAction.TPSTOP(QUDA_PROFILE_FREE);

  checkCudaError();

  profileMomAction.TPSTOP(QUDA_PROFILE_TOTAL);
  return action;
}

/*
  The following functions are for the Fortran interface.
*/

void init_quda_(int *dev) { initQuda(*dev); }
void init_quda_device_(int *dev) { initQudaDevice(*dev); }
void init_quda_memory_() { initQudaMemory(); }
void end_quda_() { endQuda(); }
void load_gauge_quda_(void *h_gauge, QudaGaugeParam *param) { loadGaugeQuda(h_gauge, param); }
void free_gauge_quda_() { freeGaugeQuda(); }
void free_sloppy_gauge_quda_() { freeSloppyGaugeQuda(); }
void load_clover_quda_(void *h_clover, void *h_clovinv, QudaInvertParam *inv_param)
{ loadCloverQuda(h_clover, h_clovinv, inv_param); }
void free_clover_quda_(void) { freeCloverQuda(); }
void dslash_quda_(void *h_out, void *h_in, QudaInvertParam *inv_param,
    QudaParity *parity) { dslashQuda(h_out, h_in, inv_param, *parity); }
void clover_quda_(void *h_out, void *h_in, QudaInvertParam *inv_param,
    QudaParity *parity, int *inverse) { cloverQuda(h_out, h_in, inv_param, *parity, *inverse); }
void mat_quda_(void *h_out, void *h_in, QudaInvertParam *inv_param)
{ MatQuda(h_out, h_in, inv_param); }
void mat_dag_mat_quda_(void *h_out, void *h_in, QudaInvertParam *inv_param)
{ MatDagMatQuda(h_out, h_in, inv_param); }
void invert_quda_(void *hp_x, void *hp_b, QudaInvertParam *param) {
  fflush(stdout);
  // ensure that fifth dimension is set to 1
  if (param->dslash_type == QUDA_ASQTAD_DSLASH || param->dslash_type == QUDA_STAGGERED_DSLASH) param->Ls = 1;
  invertQuda(hp_x, hp_b, param);
  fflush(stdout);
}

void invert_multishift_quda_(void *h_x, void *hp_b, QudaInvertParam *param) {
  // ensure that fifth dimension is set to 1
  if (param->dslash_type == QUDA_ASQTAD_DSLASH || param->dslash_type == QUDA_STAGGERED_DSLASH) param->Ls = 1;

  if (!gaugePrecise) errorQuda("Resident gauge field not allocated");

  // get data into array of pointers
  int nSpin = (param->dslash_type == QUDA_STAGGERED_DSLASH || param->dslash_type == QUDA_ASQTAD_DSLASH) ? 1 : 4;

  // compute offset assuming TIFR padded ordering (FIXME)
  if (param->dirac_order != QUDA_TIFR_PADDED_DIRAC_ORDER)
    errorQuda("Fortran multi-shift solver presently only supports QUDA_TIFR_PADDED_DIRAC_ORDER");

  const int *X = gaugePrecise->X();
  size_t cb_offset = (X[0]/2) * X[1] * (X[2] + 4) * X[3] * gaugePrecise->Ncolor() * nSpin * 2 * param->cpu_prec;
  void *hp_x[QUDA_MAX_MULTI_SHIFT];
  for (int i=0; i<param->num_offset; i++) hp_x[i] = static_cast<char*>(h_x) + i*cb_offset;

  invertMultiShiftQuda(hp_x, hp_b, param);
}

void flush_chrono_quda_(int *index) { flushChronoQuda(*index); }

void register_pinned_quda_(void *ptr, size_t *bytes) {
  cudaHostRegister(ptr, *bytes, cudaHostRegisterDefault);
  checkCudaError();
}

void unregister_pinned_quda_(void *ptr) {
  cudaHostUnregister(ptr);
  checkCudaError();
}

void new_quda_gauge_param_(QudaGaugeParam *param) {
  *param = newQudaGaugeParam();
}
void new_quda_invert_param_(QudaInvertParam *param) {
  *param = newQudaInvertParam();
}

void update_gauge_field_quda_(void *gauge, void *momentum, double *dt,
    bool *conj_mom, bool *exact,
    QudaGaugeParam *param) {
  updateGaugeFieldQuda(gauge, momentum, *dt, (int)*conj_mom, (int)*exact, param);
}

static inline int opp(int dir) { return 7-dir; }

static void createGaugeForcePaths(int **paths, int dir, int num_loop_types){

  int index=0;
  // Plaquette paths
  if (num_loop_types >= 1)
    for(int i=0; i<4; ++i){
      if(i==dir) continue;
      paths[index][0] = i;        paths[index][1] = opp(dir);   paths[index++][2] = opp(i);
      paths[index][0] = opp(i);   paths[index][1] = opp(dir);   paths[index++][2] = i;
    }

  // Rectangle Paths
  if (num_loop_types >= 2)
    for(int i=0; i<4; ++i){
      if(i==dir) continue;
      paths[index][0] = paths[index][1] = i;       paths[index][2] = opp(dir); paths[index][3] = paths[index][4] = opp(i);
      index++;
      paths[index][0] = paths[index][1] = opp(i);  paths[index][2] = opp(dir); paths[index][3] = paths[index][4] = i;
      index++;
      paths[index][0] = dir; paths[index][1] = i; paths[index][2] = paths[index][3] = opp(dir); paths[index][4] = opp(i);
      index++;
      paths[index][0] = dir; paths[index][1] = opp(i); paths[index][2] = paths[index][3] = opp(dir); paths[index][4] = i;
      index++;
      paths[index][0] = i;  paths[index][1] = paths[index][2] = opp(dir); paths[index][3] = opp(i); paths[index][4] = dir;
      index++;
      paths[index][0] = opp(i);  paths[index][1] = paths[index][2] = opp(dir); paths[index][3] = i; paths[index][4] = dir;
      index++;
    }

  if (num_loop_types >= 3) {
    // Staple paths
    for(int i=0; i<4; ++i){
      for(int j=0; j<4; ++j){
	if(i==dir || j==dir || i==j) continue;
	paths[index][0] = i; paths[index][1] = j; paths[index][2] = opp(dir); paths[index][3] = opp(i), paths[index][4] = opp(j);
	index++;
	paths[index][0] = i; paths[index][1] = opp(j); paths[index][2] = opp(dir); paths[index][3] = opp(i), paths[index][4] = j;
	index++;
	paths[index][0] = opp(i); paths[index][1] = j; paths[index][2] = opp(dir); paths[index][3] = i, paths[index][4] = opp(j);
	index++;
	paths[index][0] = opp(i); paths[index][1] = opp(j); paths[index][2] = opp(dir); paths[index][3] = i, paths[index][4] = j;
	index++;
     }
    }
  }

}

void compute_gauge_force_quda_(void *mom, void *gauge, int *num_loop_types, double *coeff, double *dt,
			       QudaGaugeParam *param) {

  int numPaths = 0;
  switch (*num_loop_types) {
  case 1:
    numPaths = 6;
    break;
  case 2:
    numPaths = 24;
    break;
  case 3:
    numPaths = 48;
    break;
  default:
    errorQuda("Invalid num_loop_types = %d\n", *num_loop_types);
  }

  auto *loop_coeff = static_cast<double*>(safe_malloc(numPaths*sizeof(double)));
  int *path_length = static_cast<int*>(safe_malloc(numPaths*sizeof(int)));

  if (*num_loop_types >= 1) for(int i= 0; i< 6; ++i) {
      loop_coeff[i] = coeff[0];
      path_length[i] = 3;
    }
  if (*num_loop_types >= 2) for(int i= 6; i<24; ++i) {
      loop_coeff[i] = coeff[1];
      path_length[i] = 5;
    }
  if (*num_loop_types >= 3) for(int i=24; i<48; ++i) {
      loop_coeff[i] = coeff[2];
      path_length[i] = 5;
    }

  int** input_path_buf[4];
  for(int dir=0; dir<4; ++dir){
    input_path_buf[dir] = static_cast<int**>(safe_malloc(numPaths*sizeof(int*)));
    for(int i=0; i<numPaths; ++i){
      input_path_buf[dir][i] = static_cast<int*>(safe_malloc(path_length[i]*sizeof(int)));
    }
    createGaugeForcePaths(input_path_buf[dir], dir, *num_loop_types);
  }

  int max_length = 6;

  computeGaugeForceQuda(mom, gauge, input_path_buf, path_length, loop_coeff, numPaths, max_length, *dt, param);

  for(auto & dir : input_path_buf){
    for(int i=0; i<numPaths; ++i) host_free(dir[i]);
    host_free(dir);
  }

  host_free(path_length);
  host_free(loop_coeff);
}

void compute_staggered_force_quda_(void* h_mom, double *dt, double *delta, void *gauge, void *x, QudaGaugeParam *gauge_param, QudaInvertParam *inv_param) {
  computeStaggeredForceQuda(h_mom, *dt, *delta, gauge, (void**)x, gauge_param, inv_param);
}

// apply the staggered phases
void apply_staggered_phase_quda_() {
  if (getVerbosity() >= QUDA_VERBOSE) printfQuda("applying staggered phase\n");
  if (gaugePrecise) {
    gaugePrecise->applyStaggeredPhase();
  } else {
    errorQuda("No persistent gauge field");
  }
}

// remove the staggered phases
void remove_staggered_phase_quda_() {
  if (getVerbosity() >= QUDA_VERBOSE) printfQuda("removing staggered phase\n");
  if (gaugePrecise) {
    gaugePrecise->removeStaggeredPhase();
  } else {
    errorQuda("No persistent gauge field");
  }
  qudaDeviceSynchronize();
}

// evaluate the kinetic term
void kinetic_quda_(double *kin, void* momentum, QudaGaugeParam* param) {
  *kin = momActionQuda(momentum, param);
}


/**
 * BQCD wants a node mapping with x varying fastest.
 */
#ifdef MULTI_GPU
static int bqcd_rank_from_coords(const int *coords, void *fdata)
{
  int *dims = static_cast<int *>(fdata);

  int rank = coords[3];
  for (int i = 2; i >= 0; i--) {
    rank = dims[i] * rank + coords[i];
  }
  return rank;
}
#endif

void comm_set_gridsize_(int *grid)
{
#ifdef MULTI_GPU
  initCommsGridQuda(4, grid, bqcd_rank_from_coords, static_cast<void *>(grid));
#endif
}

/**
 * Exposed due to poor derived MPI datatype performance with GPUDirect RDMA
 */
void set_kernel_pack_t_(int* pack)
{
  bool pack_ = *pack ? true : false;
  setKernelPackT(pack_);
}

void gaussGaugeQuda(unsigned long long seed, double sigma)
{
  profileGauss.TPSTART(QUDA_PROFILE_TOTAL);

  if (!gaugePrecise) errorQuda("Cannot generate Gauss GaugeField as there is no resident gauge field");

  cudaGaugeField *data = gaugePrecise;

  GaugeFieldParam param(*data);
  param.reconstruct = QUDA_RECONSTRUCT_12;
  param.ghostExchange = QUDA_GHOST_EXCHANGE_NO;
  cudaGaugeField u(param);

  profileGauss.TPSTART(QUDA_PROFILE_COMPUTE);
  quda::gaugeGauss(*data, seed, sigma);
  profileGauss.TPSTOP(QUDA_PROFILE_COMPUTE);

  if (extendedGaugeResident) {
    *extendedGaugeResident = *gaugePrecise;
    extendedGaugeResident->exchangeExtendedGhost(R, profileGauss, redundant_comms);
  }

  profileGauss.TPSTOP(QUDA_PROFILE_TOTAL);
}


/*
 * Computes the total, spatial and temporal plaquette averages of the loaded gauge configuration.
 */
void plaq_quda_(double plaq[3]) {
  plaqQuda(plaq);
}

void plaqQuda(double plaq[3])
{
  profilePlaq.TPSTART(QUDA_PROFILE_TOTAL);

  if (!gaugePrecise) errorQuda("Cannot compute plaquette as there is no resident gauge field");

  cudaGaugeField *data = extendedGaugeResident ? extendedGaugeResident : createExtendedGauge(*gaugePrecise, R, profilePlaq);
  extendedGaugeResident = data;

  profilePlaq.TPSTART(QUDA_PROFILE_COMPUTE);
  double3 plaq3 = quda::plaquette(*data);
  plaq[0] = plaq3.x;
  plaq[1] = plaq3.y;
  plaq[2] = plaq3.z;
  profilePlaq.TPSTOP(QUDA_PROFILE_COMPUTE);

  profilePlaq.TPSTOP(QUDA_PROFILE_TOTAL);
}

/*
 * Performs a deep copy from the internal extendedGaugeResident field.
 */
void copyExtendedResidentGaugeQuda(void* resident_gauge, QudaFieldLocation loc)
{
  //profilePlaq.TPSTART(QUDA_PROFILE_TOTAL);

  if (!gaugePrecise) errorQuda("Cannot perform deep copy of resident gauge field as there is no resident gauge field");

  cudaGaugeField *data = extendedGaugeResident ? extendedGaugeResident : createExtendedGauge(*gaugePrecise, R, profilePlaq);
  extendedGaugeResident = data;

  auto* io_gauge = (cudaGaugeField*)resident_gauge;

  copyExtendedGauge(*io_gauge, *extendedGaugeResident, loc);

  //profilePlaq.TPSTOP(QUDA_PROFILE_TOTAL);
}

void performWuppertalnStep(void *h_out, void *h_in, QudaInvertParam *inv_param, unsigned int n_steps, double alpha)
{
  profileWuppertal.TPSTART(QUDA_PROFILE_TOTAL);

  if (gaugePrecise == nullptr) errorQuda("Gauge field must be loaded");

  pushVerbosity(inv_param->verbosity);
  if (getVerbosity() >= QUDA_DEBUG_VERBOSE) printQudaInvertParam(inv_param);

  cudaGaugeField *precise = nullptr;

  if (gaugeSmeared != nullptr) {
    if (getVerbosity() >= QUDA_VERBOSE) printfQuda("Wuppertal smearing done with gaugeSmeared\n");
    GaugeFieldParam gParam(*gaugePrecise);
    gParam.create = QUDA_NULL_FIELD_CREATE;
    precise = new cudaGaugeField(gParam);
    copyExtendedGauge(*precise, *gaugeSmeared, QUDA_CUDA_FIELD_LOCATION);
    precise->exchangeGhost();
  } else {
    if (getVerbosity() >= QUDA_VERBOSE)
      printfQuda("Wuppertal smearing done with gaugePrecise\n");
    precise = gaugePrecise;
  }

  ColorSpinorParam cpuParam(h_in, *inv_param, precise->X(), false, inv_param->input_location);
  ColorSpinorField *in_h = ColorSpinorField::Create(cpuParam);

  ColorSpinorParam cudaParam(cpuParam, *inv_param);
  cudaColorSpinorField in(*in_h, cudaParam);

  if (getVerbosity() >= QUDA_DEBUG_VERBOSE) {
    double cpu = blas::norm2(*in_h);
    double gpu = blas::norm2(in);
    printfQuda("In CPU %e CUDA %e\n", cpu, gpu);
  }

  cudaParam.create = QUDA_NULL_FIELD_CREATE;
  cudaColorSpinorField out(in, cudaParam);
  int parity = 0;

  // Computes out(x) = 1/(1+6*alpha)*(in(x) + alpha*\sum_mu (U_{-\mu}(x)in(x+mu) + U^\dagger_mu(x-mu)in(x-mu)))
  double a = alpha/(1.+6.*alpha);
  double b = 1./(1.+6.*alpha);

  for (unsigned int i = 0; i < n_steps; i++) {
    if (i) in = out;
    ApplyLaplace(out, in, *precise, 3, a, b, in, parity, false, nullptr, profileWuppertal);
    if (getVerbosity() >= QUDA_DEBUG_VERBOSE) {
      double norm = blas::norm2(out);
      printfQuda("Step %d, vector norm %e\n", i, norm);
    }
  }

  cpuParam.v = h_out;
  cpuParam.location = inv_param->output_location;
  ColorSpinorField *out_h = ColorSpinorField::Create(cpuParam);
  *out_h = out;

  if (getVerbosity() >= QUDA_DEBUG_VERBOSE) {
    double cpu = blas::norm2(*out_h);
    double gpu = blas::norm2(out);
    printfQuda("Out CPU %e CUDA %e\n", cpu, gpu);
  }

  if (gaugeSmeared != nullptr)
    delete precise;

  delete out_h;
  delete in_h;

  popVerbosity();

  profileWuppertal.TPSTOP(QUDA_PROFILE_TOTAL);
}

void performGaussianSmearNStep(void *h_in, QudaInvertParam *inv_param, unsigned int n_steps)
{
  profileGaussianSmear.TPSTART(QUDA_PROFILE_TOTAL);
  profileGaussianSmear.TPSTART(QUDA_PROFILE_INIT);

  if (gaugePrecise == nullptr) errorQuda("Gauge field must be loaded");

  if (getVerbosity() >= QUDA_DEBUG_VERBOSE) printQudaInvertParam(inv_param);

  cudaGaugeField *gauge_ptr = nullptr;

  if (gaugeSmeared != nullptr) {
    if (getVerbosity() >= QUDA_VERBOSE) printfQuda("Gaussian smearing done with gaugeSmeared\n");
    GaugeFieldParam gParam(*gaugePrecise);
    gParam.create = QUDA_NULL_FIELD_CREATE;
    gauge_ptr = new cudaGaugeField(gParam);
    copyExtendedGauge(*gauge_ptr, *gaugeSmeared, QUDA_CUDA_FIELD_LOCATION);
    gauge_ptr->exchangeGhost();
  } else {
    if (getVerbosity() >= QUDA_VERBOSE) printfQuda("Gaussian smearing done with gaugePrecise\n");
    gauge_ptr = gaugePrecise;
  }

  if (!initialized) errorQuda("QUDA not initialized");

  if (getVerbosity() >= QUDA_DEBUG_VERBOSE) { printQudaInvertParam(inv_param); }

  checkInvertParam(inv_param);

  // Create device side ColorSpinorField vectors and to pass to the
  // compute function.
  const int *X = gauge_ptr->X();
  ColorSpinorParam cpuParam(h_in, *inv_param, X, QUDA_MAT_SOLUTION, QUDA_CPU_FIELD_LOCATION);
  cpuParam.nSpin = 4;
  // QUDA style pointer for host data.
  ColorSpinorField *in_h = ColorSpinorField::Create(cpuParam);

  // Device side data.
  ColorSpinorParam cudaParam(cpuParam);
  cudaParam.location = QUDA_CUDA_FIELD_LOCATION;
  cudaParam.create = QUDA_ZERO_FIELD_CREATE;
  cudaParam.setPrecision(inv_param->cuda_prec, inv_param->cuda_prec, true);
  ColorSpinorField *in = ColorSpinorField::Create(cudaParam);
  ColorSpinorField *out = ColorSpinorField::Create(cudaParam);
  ColorSpinorField *temp1 = ColorSpinorField::Create(cudaParam);
  ColorSpinorField *temp2 = ColorSpinorField::Create(cudaParam);

  // Create the laplace operator
  //------------------------------------------------------
  bool pc_solve = false;

  Dirac *d = nullptr;
  Dirac *dSloppy = nullptr;
  Dirac *dPre = nullptr;
  createDirac(d, dSloppy, dPre, *inv_param, pc_solve);
  Dirac &dirac = *d;
  DiracM laplace_op(dirac);
  profileGaussianSmear.TPSTOP(QUDA_PROFILE_INIT);

  //massRescale(*static_cast<cudaColorSpinorField*>(in_h), *inv_param);

  // Copy host data to device
  profileGaussianSmear.TPSTART(QUDA_PROFILE_H2D);
  *in = *in_h;
  profileGaussianSmear.TPSTOP(QUDA_PROFILE_H2D);

  // Scale up the source to prevent underflow
  profileGaussianSmear.TPSTART(QUDA_PROFILE_COMPUTE);
  blas::ax(1e6, *in);

  // Computes out(x) = (in(x) + (\omega/(4N) * \sum_mu (U_{-\mu}(x)in(x+mu) + U^\dagger_mu(x-mu)in(x-mu))))
  if (n_steps == 0) std::swap(in, out);
  for (unsigned int i = 0; i < n_steps; i++) {
    // If performing an iteration greater that i=0, swap the `out` and `in` pointers.
    // This will feed the previous iteration's result into the loop, and
    // overwrite the previous `in`.
    if (i > 0) std::swap(in, out);
    laplace_op.Expose()->M(*out, *in);
    blas::ax(1.0/inv_param->mass, *out);
    if (getVerbosity() >= QUDA_DEBUG_VERBOSE) {
      double norm = blas::norm2(*out);
      printfQuda("Step %d, vector norm %e\n", i, norm);
    }
  }
  
  // Normalise the source
  double nout = blas::norm2(*out);
  blas::ax(1.0/sqrt(nout), *out);    
  profileGaussianSmear.TPSTOP(QUDA_PROFILE_COMPUTE);

  // Copy device data to host.
  profileGaussianSmear.TPSTART(QUDA_PROFILE_D2H);
  *in_h = *out;
  profileGaussianSmear.TPSTOP(QUDA_PROFILE_D2H);

  profileGaussianSmear.TPSTART(QUDA_PROFILE_FREE);
  if (gaugeSmeared != nullptr) delete gauge_ptr;
  delete temp1;
  delete temp2;
  delete out;
  delete in;
  delete in_h;
  delete d;
  delete dSloppy;
  delete dPre;

  profileGaussianSmear.TPSTOP(QUDA_PROFILE_FREE);
  profileGaussianSmear.TPSTOP(QUDA_PROFILE_TOTAL);
  saveTuneCache();
}

void performAPEnStep(unsigned int n_steps, double alpha, int meas_interval)
{
  profileAPE.TPSTART(QUDA_PROFILE_TOTAL);

  if (gaugePrecise == nullptr) errorQuda("Gauge field must be loaded");

  if (gaugeSmeared != nullptr) delete gaugeSmeared;
  gaugeSmeared = createExtendedGauge(*gaugePrecise, R, profileAPE);

  GaugeFieldParam gParam(*gaugeSmeared);
  auto *cudaGaugeTemp = new cudaGaugeField(gParam);

  QudaGaugeObservableParam param = newQudaGaugeObservableParam();
  param.compute_qcharge = QUDA_BOOLEAN_TRUE;

  if (getVerbosity() >= QUDA_SUMMARIZE) {
    gaugeObservablesQuda(&param);
    printfQuda("Q charge at step %03d = %+.16e\n", 0, param.qcharge);
  }

  for (unsigned int i = 0; i < n_steps; i++) {
    profileAPE.TPSTART(QUDA_PROFILE_COMPUTE);
    APEStep(*gaugeSmeared, *cudaGaugeTemp, alpha);
    profileAPE.TPSTOP(QUDA_PROFILE_COMPUTE);
    if ((i + 1) % meas_interval == 0 && getVerbosity() >= QUDA_VERBOSE) {
      gaugeObservablesQuda(&param);
      printfQuda("Q charge at step %03d = %+.16e\n", i + 1, param.qcharge);
    }
  }

  delete cudaGaugeTemp;
  profileAPE.TPSTOP(QUDA_PROFILE_TOTAL);
}

void performSTOUTnStep(unsigned int n_steps, double rho, int meas_interval)
{
  profileSTOUT.TPSTART(QUDA_PROFILE_TOTAL);

  if (gaugePrecise == nullptr) errorQuda("Gauge field must be loaded");

  if (gaugeSmeared != nullptr) delete gaugeSmeared;
  gaugeSmeared = createExtendedGauge(*gaugePrecise, R, profileSTOUT);

  GaugeFieldParam gParam(*gaugeSmeared);
  auto *cudaGaugeTemp = new cudaGaugeField(gParam);

  QudaGaugeObservableParam param = newQudaGaugeObservableParam();
  param.compute_qcharge = QUDA_BOOLEAN_TRUE;

  if (getVerbosity() >= QUDA_SUMMARIZE) {
    gaugeObservablesQuda(&param);
    printfQuda("Q charge at step %03d = %+.16e\n", 0, param.qcharge);
  }

  for (unsigned int i = 0; i < n_steps; i++) {
    profileSTOUT.TPSTART(QUDA_PROFILE_COMPUTE);
    STOUTStep(*gaugeSmeared, *cudaGaugeTemp, rho);
    profileSTOUT.TPSTOP(QUDA_PROFILE_COMPUTE);
    if ((i + 1) % meas_interval == 0 && getVerbosity() >= QUDA_VERBOSE) {
      gaugeObservablesQuda(&param);
      printfQuda("Q charge at step %03d = %+.16e\n", i + 1, param.qcharge);
    }
  }

  delete cudaGaugeTemp;
  profileSTOUT.TPSTOP(QUDA_PROFILE_TOTAL);
}

void performOvrImpSTOUTnStep(unsigned int n_steps, double rho, double epsilon, int meas_interval)
{
  profileOvrImpSTOUT.TPSTART(QUDA_PROFILE_TOTAL);

  if (gaugePrecise == nullptr) errorQuda("Gauge field must be loaded");

  if (gaugeSmeared != nullptr) delete gaugeSmeared;
  gaugeSmeared = createExtendedGauge(*gaugePrecise, R, profileOvrImpSTOUT);

  GaugeFieldParam gParam(*gaugeSmeared);
  auto *cudaGaugeTemp = new cudaGaugeField(gParam);

  QudaGaugeObservableParam param = newQudaGaugeObservableParam();
  param.compute_qcharge = QUDA_BOOLEAN_TRUE;

  if (getVerbosity() >= QUDA_SUMMARIZE) {
    gaugeObservablesQuda(&param);
    printfQuda("Q charge at step %03d = %+.16e\n", 0, param.qcharge);
  }

  for (unsigned int i = 0; i < n_steps; i++) {
    profileOvrImpSTOUT.TPSTART(QUDA_PROFILE_COMPUTE);
    OvrImpSTOUTStep(*gaugeSmeared, *cudaGaugeTemp, rho, epsilon);
    profileOvrImpSTOUT.TPSTOP(QUDA_PROFILE_COMPUTE);
    if ((i + 1) % meas_interval == 0 && getVerbosity() >= QUDA_VERBOSE) {
      gaugeObservablesQuda(&param);
      printfQuda("Q charge at step %03d = %+.16e\n", i + 1, param.qcharge);
    }
  }

  delete cudaGaugeTemp;
  profileOvrImpSTOUT.TPSTOP(QUDA_PROFILE_TOTAL);
}

void performWFlownStep(unsigned int n_steps, double step_size, int meas_interval, QudaWFlowType wflow_type)
{
  pushOutputPrefix("performWFlownStep: ");
  profileWFlow.TPSTART(QUDA_PROFILE_TOTAL);

  if (gaugePrecise == nullptr) errorQuda("Gauge field must be loaded");

  if (gaugeSmeared != nullptr) delete gaugeSmeared;
  gaugeSmeared = createExtendedGauge(*gaugePrecise, R, profileWFlow);

  GaugeFieldParam gParamEx(*gaugeSmeared);
  auto *gaugeAux = GaugeField::Create(gParamEx);

  GaugeFieldParam gParam(*gaugePrecise);
  gParam.reconstruct = QUDA_RECONSTRUCT_NO; // temporary field is not on manifold so cannot use reconstruct
  auto *gaugeTemp = GaugeField::Create(gParam);

  GaugeField *in = gaugeSmeared;
  GaugeField *out = gaugeAux;

  QudaGaugeObservableParam param = newQudaGaugeObservableParam();
  param.compute_plaquette = QUDA_BOOLEAN_TRUE;
  param.compute_qcharge = QUDA_BOOLEAN_TRUE;

  if (getVerbosity() >= QUDA_SUMMARIZE) {
    gaugeObservables(*in, param, profileWFlow);
    printfQuda("flow t, plaquette, E_tot, E_spatial, E_temporal, Q charge\n");
    printfQuda("%le %.16e %+.16e %+.16e %+.16e %+.16e\n", 0.0, param.plaquette[0], param.energy[0], param.energy[1],
               param.energy[2], param.qcharge);
  }

  for (unsigned int i = 0; i < n_steps; i++) {
    // Perform W1, W2, and Vt Wilson Flow steps as defined in
    // https://arxiv.org/abs/1006.4518v3
    profileWFlow.TPSTART(QUDA_PROFILE_COMPUTE);
    if (i > 0) std::swap(in, out); // output from prior step becomes input for next step

    WFlowStep(*out, *gaugeTemp, *in, step_size, wflow_type);
    profileWFlow.TPSTOP(QUDA_PROFILE_COMPUTE);

    if ((i + 1) % meas_interval == 0 && getVerbosity() >= QUDA_SUMMARIZE) {
      gaugeObservables(*out, param, profileWFlow);
      printfQuda("%le %.16e %+.16e %+.16e %+.16e %+.16e\n", step_size * (i + 1), param.plaquette[0], param.energy[0],
                 param.energy[1], param.energy[2], param.qcharge);
    }
  }

  delete gaugeTemp;
  delete gaugeAux;
  profileWFlow.TPSTOP(QUDA_PROFILE_TOTAL);
  popOutputPrefix();
}

int computeGaugeFixingOVRQuda(void *gauge, const unsigned int gauge_dir, const unsigned int Nsteps,
                              const unsigned int verbose_interval, const double relax_boost, const double tolerance,
                              const unsigned int reunit_interval, const unsigned int stopWtheta, QudaGaugeParam *param,
                              double *timeinfo)
{
  GaugeFixOVRQuda.TPSTART(QUDA_PROFILE_TOTAL);

  checkGaugeParam(param);

  GaugeFixOVRQuda.TPSTART(QUDA_PROFILE_INIT);
  GaugeFieldParam gParam(gauge, *param);
  auto *cpuGauge = new cpuGaugeField(gParam);

  // gParam.pad = getFatLinkPadding(param->X);
  gParam.create = QUDA_NULL_FIELD_CREATE;
  gParam.link_type = param->type;
  gParam.reconstruct = param->reconstruct;
  gParam.setPrecision(gParam.Precision(), true);
  auto *cudaInGauge = new cudaGaugeField(gParam);

  GaugeFixOVRQuda.TPSTOP(QUDA_PROFILE_INIT);
  GaugeFixOVRQuda.TPSTART(QUDA_PROFILE_H2D);

  ///if (!param->use_resident_gauge) {   // load fields onto the device
  cudaInGauge->loadCPUField(*cpuGauge);
 /* } else { // or use resident fields already present
    if (!gaugePrecise) errorQuda("No resident gauge field allocated");
    cudaInGauge = gaugePrecise;
    gaugePrecise = nullptr;
  } */

  GaugeFixOVRQuda.TPSTOP(QUDA_PROFILE_H2D);

  checkCudaError();

  if (comm_size() == 1) {
    // perform the update
    GaugeFixOVRQuda.TPSTART(QUDA_PROFILE_COMPUTE);
    gaugeFixingOVR(*cudaInGauge, gauge_dir, Nsteps, verbose_interval, relax_boost, tolerance, reunit_interval,
                   stopWtheta);
    GaugeFixOVRQuda.TPSTOP(QUDA_PROFILE_COMPUTE);
  } else {
    cudaGaugeField *cudaInGaugeEx = createExtendedGauge(*cudaInGauge, R, GaugeFixOVRQuda);

    // perform the update
    GaugeFixOVRQuda.TPSTART(QUDA_PROFILE_COMPUTE);
    gaugeFixingOVR(*cudaInGaugeEx, gauge_dir, Nsteps, verbose_interval, relax_boost, tolerance, reunit_interval,
                   stopWtheta);
    GaugeFixOVRQuda.TPSTOP(QUDA_PROFILE_COMPUTE);

    //HOW TO COPY BACK TO CPU: cudaInGaugeEx->cpuGauge
    copyExtendedGauge(*cudaInGauge, *cudaInGaugeEx, QUDA_CUDA_FIELD_LOCATION);
  }

  checkCudaError();
  // copy the gauge field back to the host
  GaugeFixOVRQuda.TPSTART(QUDA_PROFILE_D2H);
  cudaInGauge->saveCPUField(*cpuGauge);
  GaugeFixOVRQuda.TPSTOP(QUDA_PROFILE_D2H);

  GaugeFixOVRQuda.TPSTOP(QUDA_PROFILE_TOTAL);

  if (param->make_resident_gauge) {
    if (gaugePrecise != nullptr) delete gaugePrecise;
    gaugePrecise = cudaInGauge;
  } else {
    delete cudaInGauge;
  }

  if(timeinfo){
    timeinfo[0] = GaugeFixOVRQuda.Last(QUDA_PROFILE_H2D);
    timeinfo[1] = GaugeFixOVRQuda.Last(QUDA_PROFILE_COMPUTE);
    timeinfo[2] = GaugeFixOVRQuda.Last(QUDA_PROFILE_D2H);
  }

  checkCudaError();
  return 0;
}

int computeGaugeFixingFFTQuda(void* gauge, const unsigned int gauge_dir,  const unsigned int Nsteps, \
  const unsigned int verbose_interval, const double alpha, const unsigned int autotune, const double tolerance, \
  const unsigned int  stopWtheta, QudaGaugeParam* param , double* timeinfo)
{
  GaugeFixFFTQuda.TPSTART(QUDA_PROFILE_TOTAL);

  checkGaugeParam(param);

  GaugeFixFFTQuda.TPSTART(QUDA_PROFILE_INIT);

  GaugeFieldParam gParam(gauge, *param);
  auto *cpuGauge = new cpuGaugeField(gParam);

  //gParam.pad = getFatLinkPadding(param->X);
  gParam.create      = QUDA_NULL_FIELD_CREATE;
  gParam.link_type   = param->type;
  gParam.reconstruct = param->reconstruct;
  gParam.setPrecision(gParam.Precision(), true);
  auto *cudaInGauge = new cudaGaugeField(gParam);


  GaugeFixFFTQuda.TPSTOP(QUDA_PROFILE_INIT);

  GaugeFixFFTQuda.TPSTART(QUDA_PROFILE_H2D);

  //if (!param->use_resident_gauge) {   // load fields onto the device
  cudaInGauge->loadCPUField(*cpuGauge);
  /*} else { // or use resident fields already present
    if (!gaugePrecise) errorQuda("No resident gauge field allocated");
    cudaInGauge = gaugePrecise;
    gaugePrecise = nullptr;
  } */

  GaugeFixFFTQuda.TPSTOP(QUDA_PROFILE_H2D);

  // perform the update
  GaugeFixFFTQuda.TPSTART(QUDA_PROFILE_COMPUTE);
  checkCudaError();

  gaugeFixingFFT(*cudaInGauge, gauge_dir, Nsteps, verbose_interval, alpha, autotune, tolerance, stopWtheta);

  GaugeFixFFTQuda.TPSTOP(QUDA_PROFILE_COMPUTE);

  checkCudaError();
  // copy the gauge field back to the host
  GaugeFixFFTQuda.TPSTART(QUDA_PROFILE_D2H);
  checkCudaError();
  cudaInGauge->saveCPUField(*cpuGauge);
  GaugeFixFFTQuda.TPSTOP(QUDA_PROFILE_D2H);
  checkCudaError();

  GaugeFixFFTQuda.TPSTOP(QUDA_PROFILE_TOTAL);

  if (param->make_resident_gauge) {
    if (gaugePrecise != nullptr) delete gaugePrecise;
    gaugePrecise = cudaInGauge;
  } else {
    delete cudaInGauge;
  }

  if (timeinfo) {
    timeinfo[0] = GaugeFixFFTQuda.Last(QUDA_PROFILE_H2D);
    timeinfo[1] = GaugeFixFFTQuda.Last(QUDA_PROFILE_COMPUTE);
    timeinfo[2] = GaugeFixFFTQuda.Last(QUDA_PROFILE_D2H);
  }

  checkCudaError();
  return 0;
}

//- This is a generic interface to QUDA for a two fermion contraction routine. We will, for the sake 
//- instruction, reproduce the comments loacted at `https://github.com/lattice/quda/wiki/Writing-QUDA-Kernels`
//- which use this routine as an example. 

//- The contractQuda routine in defined lib/interface_quda.cpp and declared in include/quda.h 
//- accepts three pointers and some meta data. The pointers are the two fermion fields to be 
//- contracted and an array that will store the result of the contraction, which is the 
//- 16 \mu \nu contractions associated with the operation \Sum_{a} \phi_{a,\mu, X} \psi_{a,\nu, X} per lattice site.
 void contractQuda(const void *hp_x, const void *hp_y, void *h_result, const QudaContractType cType,
		   QudaInvertParam *param, const int *X)
 {
   //- This is a host function. It is passed pointers to arrays defined on the host. 
   //- Its function is to move the data from the host to the device, call the GPU functions 
   //- that will perform a contraction, then move the results from the device back to the host. 
   //- We will go through it line my line so as to leave no stone unturned.

   //- These objects are defined in the interface_quda.cpp file. They will collect timing 
   //- data for the various aspects of the function, such as time spent computing, moving data, etc. 
   //- We start the profiling with TPSTART(QUDA_PROFILE_TOTAL) and then measure specific 
   //- aspects with TPSTART(QUDA_PROFILE_<aspect>). This is the initialisation.
   profileContract.TPSTART(QUDA_PROFILE_TOTAL);
   profileContract.TPSTART(QUDA_PROFILE_INIT);

   //- We begin by creating a QUDA object ColorSpinorParam that will collect the data it needs 
   //- to make a ColorSpinorField object. It is given, as one of its arguments, a pointer to 
   //- the host data hp_x. Thus, the resulting ColorSpinorField pointer *h_x points to the data 
   //- associated with hp_x.
   // Wrap CPU host side pointers
   ColorSpinorParam cpuParam((void *)hp_x, *param, X, false, param->input_location);
   ColorSpinorField *h_x = ColorSpinorField::Create(cpuParam);
   
   //- We change the ColorSpinorParam pointer to the other host pointer in order to create a 
   //- ColorSpinorField wrapper for hp_y. This is just done so that we may wrap the host 
   //- lattice data in a convenient QUDA object.
   cpuParam.v = (void *)hp_y;
   ColorSpinorField *h_y = ColorSpinorField::Create(cpuParam);

   //- Next, we create a ColorSpinorParam object that will describe ColorSpinorField objects on the GPU.
   //- Notice some important aspects are changed. After cloning the cpuParam object, we change the 
   //- location to QUDA_CUDA_FIELD_LOCATION. This means that ColorSpinorField objects created using 
   //- cudaParam will live on device memory. 
   //- cudaParam.create = QUDA_NULL_FIELD_CREATE; simply means that the data does not need to be initialised. 
   //- We declare that the GPU data should be in QUDA_DEGRAND_ROSSI_GAMMA_BASIS order, and then 
   //- we choose the GPU precision. Finally, we create the GPU ColorSpinorField objects.
   // Create device parameter
   ColorSpinorParam cudaParam(cpuParam);
   cudaParam.location = QUDA_CUDA_FIELD_LOCATION;
   cudaParam.create = QUDA_NULL_FIELD_CREATE;
   // Quda uses Degrand-Rossi gamma basis for contractions and will
   // automatically reorder data if necessary.
   cudaParam.gammaBasis = QUDA_DEGRAND_ROSSI_GAMMA_BASIS;
   cudaParam.setPrecision(cpuParam.Precision(), cpuParam.Precision(), true);

   //- We use std::vector so that future developers may more easily extend this code to handle multiple vectors.
   std::vector<ColorSpinorField *> x, y;
   x.push_back(ColorSpinorField::Create(cudaParam));
   y.push_back(ColorSpinorField::Create(cudaParam));

   //- We next create some device memory to store the result of the contraction.
   size_t array_size = (cType == QUDA_CONTRACT_TYPE_OPEN || cType == QUDA_CONTRACT_TYPE_DR) ? x[0]->Volume() : x[0]->X(3); 
   size_t data_bytes = array_size * x[0]->Nspin() * x[0]->Nspin() * 2 * x[0]->Precision();
   void *dev_result;
   // The location of the array passed to the kernel depends on the type of 
   // contraction we want.
   if(cType == QUDA_CONTRACT_TYPE_OPEN || cType == QUDA_CONTRACT_TYPE_DR) {
     dev_result = device_pinned_malloc(data_bytes);
     if (getVerbosity() >= QUDA_VERBOSE) printfQuda("device malloc of size %lu * %lu\n", array_size, data_bytes/array_size);
   } else { 
     dev_result = pinned_malloc(data_bytes);
     if (getVerbosity() >= QUDA_VERBOSE) printfQuda("host malloc of size %lu * %lu\n", array_size, data_bytes/array_size);
   }
   // The host array will hold the data in the computed precision so 
   // that we can pass data back to the user in double
   void *prec_result = pinned_malloc(data_bytes);
   profileContract.TPSTOP(QUDA_PROFILE_INIT);

   //- This competes the initialisation. Next, we transfer the host lattice data to the device.
   profileContract.TPSTART(QUDA_PROFILE_H2D);
   *x[0] = *h_x;
   *y[0] = *h_y;
   profileContract.TPSTOP(QUDA_PROFILE_H2D);
   //- Yes... that's right. No... I didn't miss out any code. QUDA's ColorSpinorField objects 
   //- are very smart indeed! The objects on the right are on the host. The objects on the 
   //- left are on the device. If the = operator is used for ColorSpinorField objects 
   //- that are located on different memory spaces, it is implied that that a data transfer 
   //- must take place, and it is done automatically for the user. 
   //- We next perform the GPU computation which is located and explained in contract.cu
   profileContract.TPSTART(QUDA_PROFILE_COMPUTE);
   //- Ok, this is it... this is where the real adventure begins. See you on the other side.
   contractQuda(*x[0], *y[0], dev_result, cType);
   profileContract.TPSTOP(QUDA_PROFILE_COMPUTE);

   //- Welcome back! We did it! Finally we transfer the result to the original host pointer.
   //- If we did not timeslice sum, we must to a device to host transfer, else the data
   //- is already on a host pointer.
   if(cType == QUDA_CONTRACT_TYPE_OPEN || cType == QUDA_CONTRACT_TYPE_DR) {
     profileContract.TPSTART(QUDA_PROFILE_D2H);
     qudaMemcpy(prec_result, dev_result, data_bytes, cudaMemcpyDeviceToHost);
     profileContract.TPSTOP(QUDA_PROFILE_D2H);
   } else {
     memcpy(prec_result, dev_result, data_bytes);
   }
   
   //- Copy the data back to the user's array
   if(x[0]->Precision() == QUDA_SINGLE_PRECISION) {
     for(unsigned int i=0; i<(array_size * x[0]->Nspin() * x[0]->Nspin() * 2); i++) {
       ((double*)h_result)[i] = ((float*)prec_result)[i];
     }
   } else {
     for(unsigned int i=0; i<(array_size * x[0]->Nspin() * x[0]->Nspin() * 2); i++) {
       ((double*)h_result)[i] = ((double*)prec_result)[i];
     }
   }
 
   //- Last, we be good programmers and clean up memory.
   profileContract.TPSTART(QUDA_PROFILE_FREE);
   if(cType == QUDA_CONTRACT_TYPE_OPEN || cType == QUDA_CONTRACT_TYPE_DR) {
     device_pinned_free(dev_result);
   } else {
     host_free(dev_result);
   }
   host_free(prec_result);

   delete x[0];
   delete y[0];
   delete h_y;
   delete h_x;
   profileContract.TPSTOP(QUDA_PROFILE_FREE);   

   //- This completes the 2 fermion contraction. We save the tune data and exit.
   saveTuneCache();
   profileContract.TPSTOP(QUDA_PROFILE_TOTAL);
   //- Well done! You made it! Did you learn everything you wanted to learn? Don't be afraid to ask questions.
 }

 void gaugeObservablesQuda(QudaGaugeObservableParam *param)
{
  profileGaugeObs.TPSTART(QUDA_PROFILE_TOTAL);
  checkGaugeObservableParam(param);

  cudaGaugeField *gauge = nullptr;
  if (!gaugeSmeared) {
    if (!extendedGaugeResident) extendedGaugeResident = createExtendedGauge(*gaugePrecise, R, profileGaugeObs);
    gauge = extendedGaugeResident;
  } else {
    gauge = gaugeSmeared;
  }

  gaugeObservables(*gauge, *param, profileGaugeObs);
  profileGaugeObs.TPSTOP(QUDA_PROFILE_TOTAL);
}

<<<<<<< HEAD
void cublasGEMMQuda(void *arrayA, void *arrayB, void *arrayC, QudaCublasParam *cublas_param)
{
  profileCuBLAS.TPSTART(QUDA_PROFILE_TOTAL);
  profileCuBLAS.TPSTART(QUDA_PROFILE_INIT);
  checkCublasParam(cublas_param);

  // The data in the arrays is on the host. We transfer the data to the device here
  // for timing purposes. One can pass host pointers to the BatchGEMM function
  // and it will handle the data movement for the user.

  // Extract data from the param struct for device malloc
  uint64_t arrayA_size = 0, arrayB_size = 0, arrayC_size = 0;
  if (cublas_param->data_order == QUDA_CUBLAS_DATAORDER_COL) {
    // leading dimension is in terms of consecutive data
    // elements in a column, multiplied by number of rows
    if (cublas_param->trans_a == QUDA_CUBLAS_OP_N) {
      arrayA_size = cublas_param->lda * cublas_param->k; // A_mk
      if (getVerbosity() >= QUDA_VERBOSE) printfQuda("array A_{%d, %d}\n", cublas_param->lda, cublas_param->k);
    } else {
      arrayA_size = cublas_param->lda * cublas_param->m; // A_km
      if (getVerbosity() >= QUDA_VERBOSE) printfQuda("array A_{%d, %d}\n", cublas_param->lda, cublas_param->m);
    }

    if (cublas_param->trans_b == QUDA_CUBLAS_OP_N) {
      arrayB_size = cublas_param->ldb * cublas_param->n; // B_kn
      if (getVerbosity() >= QUDA_VERBOSE) printfQuda("array B_{%d, %d}\n", cublas_param->ldb, cublas_param->n);
    } else {
      arrayB_size = cublas_param->ldb * cublas_param->k; // B_nk
      if (getVerbosity() >= QUDA_VERBOSE) printfQuda("array B_{%d, %d}\n", cublas_param->ldb, cublas_param->k);
    }
    arrayC_size = cublas_param->ldc * cublas_param->n; // C_mn
    if (getVerbosity() >= QUDA_VERBOSE) printfQuda("array C_{%d, %d}\n", cublas_param->ldc, cublas_param->n);
  } else {
    // leading dimension is in terms of consecutive data
    // elements in a row, multiplied by number of columns.
    if (cublas_param->trans_a == QUDA_CUBLAS_OP_N) {
      arrayA_size = cublas_param->lda * cublas_param->m; // A_mk
      if (getVerbosity() >= QUDA_VERBOSE) printfQuda("array A_{%d, %d}\n", cublas_param->m, cublas_param->lda);
    } else {
      arrayA_size = cublas_param->lda * cublas_param->k; // A_km
      if (getVerbosity() >= QUDA_VERBOSE) printfQuda("array A_{%d, %d}\n", cublas_param->k, cublas_param->lda);
    }
    if (cublas_param->trans_b == QUDA_CUBLAS_OP_N) {
      arrayB_size = cublas_param->ldb * cublas_param->k; // B_nk
      if (getVerbosity() >= QUDA_VERBOSE) printfQuda("array B_{%d, %d}\n", cublas_param->k, cublas_param->ldb);
    } else {
      arrayB_size = cublas_param->ldb * cublas_param->n; // B_kn
      if (getVerbosity() >= QUDA_VERBOSE) printfQuda("array B_{%d, %d}\n", cublas_param->n, cublas_param->ldb);
    }
    arrayC_size = cublas_param->ldc * cublas_param->m; // C_mn
    if (getVerbosity() >= QUDA_VERBOSE) printfQuda("array C_{%d, %d}\n", cublas_param->m, cublas_param->ldc);
  }

  size_t data_size
    = (cublas_param->data_type == QUDA_CUBLAS_DATATYPE_D || cublas_param->data_type == QUDA_CUBLAS_DATATYPE_Z) ?
    sizeof(double) :
    sizeof(float);
  int re_im = 1;
  if (cublas_param->data_type == QUDA_CUBLAS_DATATYPE_C || cublas_param->data_type == QUDA_CUBLAS_DATATYPE_Z) {
    re_im *= 2;
  }

  int batches = cublas_param->batch_count;
  size_t A_bytes = batches * arrayA_size * re_im * data_size;
  size_t B_bytes = batches * arrayB_size * re_im * data_size;
  size_t C_bytes = batches * arrayC_size * re_im * data_size;
  if (getVerbosity() >= QUDA_VERBOSE)
    printfQuda("A_Gbtyes = %f, B_Gbtyes = %f, C_Gbtyes = %f\n", 1.0 * A_bytes / std::pow(1024, 3),
               1.0 * B_bytes / std::pow(1024, 3), 1.0 * C_bytes / std::pow(1024, 3));
  void *A_d = pool_device_malloc(A_bytes);
  void *B_d = pool_device_malloc(B_bytes);
  void *C_d = pool_device_malloc(C_bytes);
  if (getVerbosity() >= QUDA_VERBOSE) printfQuda("QUDA: arrays allocated sucsessfully.\n");
  profileCuBLAS.TPSTOP(QUDA_PROFILE_INIT);

  // Transfer host data to device
  profileCuBLAS.TPSTART(QUDA_PROFILE_H2D);
  qudaMemcpy(A_d, arrayA, A_bytes, cudaMemcpyHostToDevice);
  qudaMemcpy(B_d, arrayB, B_bytes, cudaMemcpyHostToDevice);
  qudaMemcpy(C_d, arrayC, C_bytes, cudaMemcpyHostToDevice);
  if (getVerbosity() >= QUDA_VERBOSE) printfQuda("QUDA: arrays copied sucsessfully.\n");
  profileCuBLAS.TPSTOP(QUDA_PROFILE_H2D);

  // Compute Batched GEMM
  profileCuBLAS.TPSTART(QUDA_PROFILE_COMPUTE);

  // cuBLAS works exclusively in column major order. If the input data is in
  // row major order, we may treat the A and B and C arrays as A^T, B^T, and C^T.
  // We swap the order of the A * B multiplication and swap the
  // operation types and other data to recover the the desired result in the
  // desired order.
  // E.g: in row major, the operation,
  // C = a * A^T * B + b * C
  //
  // will become the column major operation
  // C^T = a * B^T * A + b * C^T
  //
  // By inspection, one can see that transposition of the above column major
  // operation will result in the desired row major answer:
  //
  // (C^T)^T = a * (B^T * A)^T + b * (C^T)^T
  //  -->  C = a *  A^T * B    + b *  C
  //
  // We must also swap around some parameters. The Row major indices,
  // A_{m, lda}, B_{k, ldb}, C_{m, ldc}
  // become
  // A^T_{lda, m}, B^T_{ldb, k}, C^T_{ldc, m}.
  // so the leading dimensions remain the same. However, we must change the actual
  // matrix dims m,n,k to reflect the change to column major.
  // m_{col} = n_{row}
  // n_{col} = m_{row}
  // k_{col} = k_{row}
  // And because we are swapping the A and B arrays, we must also swap their
  // leading dim values and any offsets. All this is done behind the scenes in the
  // BatchGEMM function, and before function exit all pointers and values are
  // restored to the values they had on entry.

  blas_lapack::native::stridedBatchGEMM(A_d, B_d, C_d, *cublas_param, QUDA_CUDA_FIELD_LOCATION);

  if (getVerbosity() >= QUDA_VERBOSE) printfQuda("BatchGEMM success!\n");
  profileCuBLAS.TPSTOP(QUDA_PROFILE_COMPUTE);

  // Copy device C array back to host
  profileCuBLAS.TPSTART(QUDA_PROFILE_D2H);
  qudaMemcpy(arrayC, C_d, C_bytes, cudaMemcpyDeviceToHost);
  profileCuBLAS.TPSTOP(QUDA_PROFILE_D2H);

  // Clean up
  profileCuBLAS.TPSTART(QUDA_PROFILE_FREE);
  pool_device_free(A_d);
  pool_device_free(B_d);
  pool_device_free(C_d);
  profileCuBLAS.TPSTOP(QUDA_PROFILE_FREE);

  profileCuBLAS.TPSTOP(QUDA_PROFILE_TOTAL);
  saveTuneCache();
=======
void make4DMidPointProp(void *out4D_ptr, void *in5D_ptr, QudaInvertParam *inv_param5D, QudaInvertParam *inv_param4D, const int *X)
{
  profileMake4DProp.TPSTART(QUDA_PROFILE_TOTAL);
  profileMake4DProp.TPSTART(QUDA_PROFILE_INIT);
  // wrap CPU host side pointers
  ColorSpinorParam cpuParam5D((void *)in5D_ptr, *inv_param5D, X, false, inv_param5D->input_location);
  ColorSpinorField *h_in5D = ColorSpinorField::Create(cpuParam5D);
  ColorSpinorParam cpuParam4D((void *)out4D_ptr, *inv_param4D, X, false, inv_param4D->input_location);
  ColorSpinorField *h_out4D = ColorSpinorField::Create(cpuParam4D);

  // Create device vectors
  ColorSpinorParam cudaParam5D(cpuParam5D);
  cudaParam5D.location = QUDA_CUDA_FIELD_LOCATION;
  cudaParam5D.create = QUDA_NULL_FIELD_CREATE;
  cudaParam5D.setPrecision(cpuParam5D.Precision(), cpuParam5D.Precision(), true);
  std::vector<ColorSpinorField *> in5D;
  in5D.push_back(ColorSpinorField::Create(cudaParam5D));

  ColorSpinorParam cudaParam4D(cpuParam4D);
  cudaParam4D.location = QUDA_CUDA_FIELD_LOCATION;
  cudaParam4D.create = QUDA_NULL_FIELD_CREATE;
  cudaParam4D.setPrecision(cpuParam4D.Precision(), cpuParam4D.Precision(), true);
  std::vector<ColorSpinorField *> out4D;
  out4D.push_back(ColorSpinorField::Create(cudaParam4D));
  profileMake4DProp.TPSTOP(QUDA_PROFILE_INIT);

  profileMake4DProp.TPSTART(QUDA_PROFILE_H2D);  
  in5D[0] = h_in5D;
  profileMake4DProp.TPSTOP(QUDA_PROFILE_H2D);  

  profileMake4DProp.TPSTART(QUDA_PROFILE_COMPUTE);  
  make4DMidPointProp(*out4D[0], *in5D[0]);
  profileMake4DProp.TPSTOP(QUDA_PROFILE_COMPUTE);

  profileMake4DProp.TPSTART(QUDA_PROFILE_D2H);  
  out4D[0] = h_out4D;
  profileMake4DProp.TPSTOP(QUDA_PROFILE_D2H);  

  profileMake4DProp.TPSTOP(QUDA_PROFILE_TOTAL);
}

void make4DQuarkProp(void *out4D_ptr, void *in5D_ptr, QudaInvertParam *inv_param5D, QudaInvertParam *inv_param4D, const int *X)
{
  profileMake4DProp.TPSTART(QUDA_PROFILE_TOTAL);
  profileMake4DProp.TPSTART(QUDA_PROFILE_INIT);
  // wrap CPU host side pointers
  ColorSpinorParam cpuParam5D((void *)in5D_ptr, *inv_param5D, X, false, inv_param5D->input_location);
  std::vector<ColorSpinorField *> h_in5D;
  h_in5D.push_back(ColorSpinorField::Create(cpuParam5D));
  
  ColorSpinorParam cpuParam4D((void *)out4D_ptr, *inv_param4D, X, false, inv_param4D->input_location);
  std::vector<ColorSpinorField* >h_out4D;
  h_out4D.push_back(ColorSpinorField::Create(cpuParam4D));
  
  // Create device vectors
  ColorSpinorParam cudaParam5D(cpuParam5D);
  cudaParam5D.location = QUDA_CUDA_FIELD_LOCATION;
  cudaParam5D.create = QUDA_NULL_FIELD_CREATE;
  cudaParam5D.setPrecision(cpuParam5D.Precision(), cpuParam5D.Precision(), true);
  std::vector<ColorSpinorField *> in5D;
  in5D.push_back(ColorSpinorField::Create(cudaParam5D));

  ColorSpinorParam cudaParam4D(cpuParam4D);
  cudaParam4D.location = QUDA_CUDA_FIELD_LOCATION;
  cudaParam4D.create = QUDA_ZERO_FIELD_CREATE;
  cudaParam4D.setPrecision(cpuParam4D.Precision(), cpuParam4D.Precision(), true);
  std::vector<ColorSpinorField *> out4D;
  out4D.push_back(ColorSpinorField::Create(cudaParam4D));
  profileMake4DProp.TPSTOP(QUDA_PROFILE_INIT);

  profileMake4DProp.TPSTART(QUDA_PROFILE_H2D);  
  *in5D[0] = *h_in5D[0];
  profileMake4DProp.TPSTOP(QUDA_PROFILE_H2D);  

  profileMake4DProp.TPSTART(QUDA_PROFILE_COMPUTE);
  make4DQuarkProp(*out4D[0], *in5D[0]);
  profileMake4DProp.TPSTOP(QUDA_PROFILE_COMPUTE);

  profileMake4DProp.TPSTART(QUDA_PROFILE_D2H);  
  *h_out4D[0] = *out4D[0];
  profileMake4DProp.TPSTOP(QUDA_PROFILE_D2H);  

  profileMake4DProp.TPSTART(QUDA_PROFILE_FREE);  
  delete out4D[0];
  delete in5D[0];
  
  delete h_in5D[0];
  delete h_out4D[0];  
  profileMake4DProp.TPSTOP(QUDA_PROFILE_FREE);  
  profileMake4DProp.TPSTOP(QUDA_PROFILE_TOTAL);  
>>>>>>> 6d0f7474
}<|MERGE_RESOLUTION|>--- conflicted
+++ resolved
@@ -6153,7 +6153,7 @@
   profileGaugeObs.TPSTOP(QUDA_PROFILE_TOTAL);
 }
 
-<<<<<<< HEAD
+
 void cublasGEMMQuda(void *arrayA, void *arrayB, void *arrayC, QudaCublasParam *cublas_param)
 {
   profileCuBLAS.TPSTART(QUDA_PROFILE_TOTAL);
@@ -6290,7 +6290,7 @@
 
   profileCuBLAS.TPSTOP(QUDA_PROFILE_TOTAL);
   saveTuneCache();
-=======
+
 void make4DMidPointProp(void *out4D_ptr, void *in5D_ptr, QudaInvertParam *inv_param5D, QudaInvertParam *inv_param4D, const int *X)
 {
   profileMake4DProp.TPSTART(QUDA_PROFILE_TOTAL);
@@ -6381,5 +6381,4 @@
   delete h_out4D[0];  
   profileMake4DProp.TPSTOP(QUDA_PROFILE_FREE);  
   profileMake4DProp.TPSTOP(QUDA_PROFILE_TOTAL);  
->>>>>>> 6d0f7474
 }