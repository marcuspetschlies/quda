--- conflicted
+++ resolved
@@ -113,63 +113,10 @@
   grid
   */
 
-<<<<<<< HEAD
   void DiracWilson::createCoarseOp(Transfer &T, void *Y[], QudaPrecision precision) const {
 	CoarseOp(T, Y, precision, gauge);
-#if 0
-=======
-  /*  void DiracWilson::createCoarseOp(Transfer &T, void *Y[], QudaPrecision precision) const {
->>>>>>> dcf653b1
-    //First make a cpu gauge field from
-    // the cuda gauge field
-
-    int pad = 0;
-    GaugeFieldParam gf_param(gauge.X(), precision, gauge.Reconstruct(), pad = 0, gauge.Geometry());
-    gf_param.order = QUDA_QDP_GAUGE_ORDER;
-    gf_param.fixed = gauge.GaugeFixed();
-    gf_param.link_type = gauge.LinkType();
-    gf_param.t_boundary = gauge.TBoundary();
-    gf_param.anisotropy = gauge.Anisotropy();
-    gf_param.gauge = NULL;
-    gf_param.create = QUDA_NULL_FIELD_CREATE;
-
-    cpuGaugeField g(gf_param);
-
-  //Copy the cuda gauge field to the cpu
-  gauge.saveCPUField(g, QUDA_CPU_FIELD_LOCATION);
-
-  int ndim = g.Ndim();
-  int geo_bs[QUDA_MAX_DIM];
-  int spin_bs = T.Spin_bs();
-  int nvec = T.nvec();
-  int x[QUDA_MAX_DIM];
-  int xc[QUDA_MAX_DIM];
-  for(int d = 0; d < ndim; d++) {
-    x[d] = g.X()[d];
-    geo_bs[d] = T.Geo_bs()[d];
-    xc[d] = x[d]/geo_bs[d];
-  }
-
-
-  void *vOrder;
-  if (precision == QUDA_DOUBLE_PRECISION) {
-    vOrder = (ColorSpinorFieldOrder<double> *) createOrder<double>(T.Vectors(),nvec);
-  }
-  else {
-    vOrder = (ColorSpinorFieldOrder<float> *) createOrder<float>(T.Vectors(), nvec);
-  }
-
-<<<<<<< HEAD
-  #endif 
-  } 
-=======
-  
-
-  
-  
-   
-  } */
->>>>>>> dcf653b1
+  }
+
 
   DiracWilsonPC::DiracWilsonPC(const DiracParam &param)
     : DiracWilson(param)
