#pragma once
#include <cstdint>

#ifdef __cplusplus
extern "C" {
#endif

  typedef struct MsgHandle_s MsgHandle;
  typedef struct Topology_s Topology;

  /* defined in quda.h; redefining here to avoid circular references */ 
  typedef int (*QudaCommsMap)(const int *coords, void *fdata);

  /* implemented in comm_common.cpp */

  char *comm_hostname(void);
  double comm_drand(void);
  Topology *comm_create_topology(int ndim, const int *dims, QudaCommsMap rank_from_coords, void *map_data);
  void comm_destroy_topology(Topology *topo);
  int comm_ndim(const Topology *topo);
  const int *comm_dims(const Topology *topo);
  const int *comm_coords(const Topology *topo);
  const int *comm_coords_from_rank(const Topology *topo, int rank);
  int comm_rank_from_coords(const Topology *topo, const int *coords);
  int comm_rank_displaced(const Topology *topo, const int displacement[]);
  void comm_set_default_topology(Topology *topo);
  Topology *comm_default_topology(void);

  // routines related to direct peer-2-peer access
  void comm_set_neighbor_ranks(Topology *topo=NULL);
  int comm_neighbor_rank(int dir, int dim);

  /**
     Return the number of processes in the dimension dim
     @param dim Dimension which we are querying
     @return Length of process dimensions
   */
  int comm_dim(int dim);

  /**
     Return the coording of this process in the dimension dim
     @param dim Dimension which we are querying
     @return Coordinate of this process
   */
  int comm_coord(int dim);

  /**
     Create a persistent message handler for a relative send.  This
     should not be called directly, and instead the helper macro
     (without the trailing underscore) should be called instead.
     @param buffer Buffer from which message will be sent
     @param dim Dimension in which message will be sent
     @param dir Direction in which messaged with be sent (0 - backwards, 1 forwards)
     @param nbytes Size of message in bytes
  */
  MsgHandle *comm_declare_send_relative_(const char *func, const char *file, int line,
					 void *buffer, int dim, int dir, size_t nbytes);

#define comm_declare_send_relative(buffer, dim, dir, nbytes)		\
  comm_declare_send_relative_(__func__, __FILE__, __LINE__, buffer, dim, dir, nbytes)

  /**
     Create a persistent message handler for a relative send.  This
     should not be called directly, and instead the helper macro
     (without the trailing underscore) should be called instead.
     @param buffer Buffer into which message will be received
     @param dim Dimension from message will be received
     @param dir Direction from messaged with be recived (0 - backwards, 1 forwards)
     @param nbytes Size of message in bytes
  */
  MsgHandle *comm_declare_receive_relative_(const char *func, const char *file, int line,
					    void *buffer, int dim, int dir, size_t nbytes);

#define comm_declare_receive_relative(buffer, dim, dir, nbytes)		\
  comm_declare_receive_relative_(__func__, __FILE__, __LINE__, buffer, dim, dir, nbytes)

  /**
     Create a persistent strided message handler for a relative send.
     This should not be called directly, and instead the helper macro
     (without the trailing underscore) should be called instead.
     @param buffer Buffer from which message will be sent
     @param dim Dimension in which message will be sent
     @param dir Direction in which messaged with be sent (0 - backwards, 1 forwards)
     @param blksize Size of block in bytes
     @param nblocks Number of blocks
     @param stride Stride between blocks in bytes
  */
  MsgHandle *comm_declare_strided_send_relative_(const char *func, const char *file, int line,
						 void *buffer, int dim, int dir,
						 size_t blksize, int nblocks, size_t stride);

#define comm_declare_strided_send_relative(buffer, dim, dir, blksize, nblocks, stride) \
  comm_declare_strided_send_relative_(__func__, __FILE__, __LINE__, buffer, dim, dir, blksize, nblocks, stride)

  /**
     Create a persistent strided message handler for a relative receive
     This should not be called directly, and instead the helper macro
     (without the trailing underscore) should be called instead.
     @param buffer Buffer into which message will be received
     @param dim Dimension from message will be received
     @param dir Direction from messaged with be recived (0 - backwards, 1 forwards)
     @param blksize Size of block in bytes
     @param nblocks Number of blocks
     @param stride Stride between blocks in bytes
  */
  MsgHandle *comm_declare_strided_receive_relative_(const char *func, const char *file, int line,
						    void *buffer, int dim, int dir,
						    size_t blksize, int nblocks, size_t stride);

#define comm_declare_strided_receive_relative(buffer, dim, dir, blksize, nblocks, stride) \
  comm_declare_strided_receive_relative_(__func__, __FILE__, __LINE__, buffer, dim, dir, blksize, nblocks, stride)

  void comm_finalize(void);
  void comm_dim_partitioned_set(int dim);
  int comm_dim_partitioned(int dim);

  /**
     @brief Loop over comm_dim_partitioned(dim) for all comms dimensions
     @return Whether any communications dimensions are partitioned
   */
  int comm_partitioned();

  /**
     @brief Return a string that defines the comm partitioning (used as a tuneKey)
     @return String specifying comm partitioning
  */
  const char* comm_dim_partitioned_string();

  /**
     @brief Return a string that defines the comm topology (for use as a tuneKey)
     @return String specifying comm topology
  */
  const char* comm_dim_topology_string();

  /* implemented in comm_single.cpp, comm_qmp.cpp, and comm_mpi.cpp */

  void comm_init(int ndim, const int *dims, QudaCommsMap rank_from_coords, void *map_data);
  int comm_rank(void);
  int comm_size(void);
  int comm_gpuid(void);

  /**
     @brief Gather all hostnames
     @param[out] hostname_recv_buf char array of length
     128*comm_size() that will be filled in GPU ids for all processes.
     Each hostname is in rank order, with 128 bytes for each.
   */
  void comm_gather_hostname(char *hostname_recv_buf);

  /**
     @brief Gather all GPU ids
     @param[out] gpuid_recv_buf int array of length comm_size() that
     will be filled in GPU ids for all processes (in rank order).
   */
  void comm_gather_gpuid(int *gpuid_recv_buf);

  /**
     Enabled peer-to-peer communication.
     @param hostname_buf Array that holds all process hostnames
   */
  void comm_peer2peer_init(const char *hostname_recv_buf);

  /**
<<<<<<< HEAD
     @brief Returns true if any peer-to-peer capability is present on
     this system (regardless of whether it has been disabled or not.  We
     use this, for example, to determine if we need to allocate pinned
     device memory or not.
  */
  bool comm_peer2peer_present();

  /**
     Query if peer-to-peer communication is enabled globally
     @return Whether peer-to-peer is enabled globally
=======
     Query what peer-to-peer communication is enabled globally
     @return 2-bit number reporting 1 for copy engine, 2 for remote writes
>>>>>>> 53d4c712
  */
  int comm_peer2peer_enabled_global();

  /**
     Query if peer-to-peer communication is enabled
     @param dir Direction (0 - backwards, 1 forwards)
     @param dim Dimension (0-3)
     @return Whether peer-to-peer is enabled
  */
  bool comm_peer2peer_enabled(int dir, int dim);

  /**
     @brief Enable / disable peer-to-peer communication: used for dslash
     policies that do not presently support peer-to-peer communication
     @param[in] enable Boolean flag to enable / disable peer-to-peer communication
  */
  void comm_enable_peer2peer(bool enable);

  /**
     Query if intra-node (non-peer-to-peer) communication is enabled
     in a given dimension and direction
     @param dir Direction (0 - backwards, 1 forwards)
     @param dim Dimension (0-3)
     @return Whether intra-node communication is enabled
  */
  bool comm_intranode_enabled(int dir, int dim);

  /**
     @brief Enable / disable intra-node (non-peer-to-peer)
     communication
     @param[in] enable Boolean flag to enable / disable intra-node
     (non peer-to-peer) communication
  */
  void comm_enable_intranode(bool enable);

  /**
     @brief Query if GPU Direct RDMA communication is enabled (global setting)
  */
  bool comm_gdr_enabled();

  /**
     @brief Query if GPU Direct RDMA communication is blacklisted for this GPU
  */
  bool comm_gdr_blacklist();

  /**
     Create a persistent message handler for a relative send
     @param buffer Buffer from which message will be sent
     @param dim Dimension in which message will be sent
     @param dir Direction in which messaged with be sent (0 - backwards, 1 forwards)
     @param nbytes Size of message in bytes
  */
  MsgHandle *comm_declare_send_displaced(void *buffer, const int displacement[], size_t nbytes);

  /**
     Create a persistent message handler for a relative receive
     @param buffer Buffer into which message will be received
     @param dim Dimension from message will be received
     @param dir Direction from messaged with be recived (0 - backwards, 1 forwards)
     @param nbytes Size of message in bytes
  */
  MsgHandle *comm_declare_receive_displaced(void *buffer, const int displacement[], size_t nbytes);

  /**
     Create a persistent strided message handler for a displaced send
     @param buffer Buffer from which message will be sent
     @param displacement Array of offsets specifying the relative node to which we are sending 
     @param blksize Size of block in bytes
     @param nblocks Number of blocks
     @param stride Stride between blocks in bytes
  */
  MsgHandle *comm_declare_strided_send_displaced(void *buffer, const int displacement[], 
						 size_t blksize, int nblocks, size_t stride);

  /**
     Create a persistent strided message handler for a displaced receive
     @param buffer Buffer into which message will be received
     @param displacement Array of offsets specifying the relative node from which we are receiving
     @param blksize Size of block in bytes
     @param nblocks Number of blocks
     @param stride Stride between blocks in bytes
  */
  MsgHandle *comm_declare_strided_receive_displaced(void *buffer, const int displacement[],
						    size_t blksize, int nblocks, size_t stride);

  void comm_free(MsgHandle *mh);
  void comm_start(MsgHandle *mh);
  void comm_wait(MsgHandle *mh);
  int comm_query(MsgHandle *mh);
  void comm_allreduce(double* data);
  void comm_allreduce_max(double* data);
  void comm_allreduce_min(double* data);
  void comm_allreduce_array(double* data, size_t size);
  void comm_allreduce_int(int* data);
  void comm_allreduce_xor(uint64_t *data);
  void comm_broadcast(void *data, size_t nbytes);
  void comm_barrier(void);
  void comm_abort(int status);

  void reduceMaxDouble(double &);
  void reduceDouble(double &);
  void reduceDoubleArray(double *, const int len);
  int commDim(int);
  int commCoords(int);
  int commDimPartitioned(int dir);
  void commDimPartitionedSet(int dir);
  bool commGlobalReduction();
  void commGlobalReductionSet(bool global_reduce);

  bool commAsyncReduction();
  void commAsyncReductionSet(bool global_reduce);

#ifdef __cplusplus
}
#endif<|MERGE_RESOLUTION|>--- conflicted
+++ resolved
@@ -161,7 +161,6 @@
   void comm_peer2peer_init(const char *hostname_recv_buf);
 
   /**
-<<<<<<< HEAD
      @brief Returns true if any peer-to-peer capability is present on
      this system (regardless of whether it has been disabled or not.  We
      use this, for example, to determine if we need to allocate pinned
@@ -170,12 +169,8 @@
   bool comm_peer2peer_present();
 
   /**
-     Query if peer-to-peer communication is enabled globally
-     @return Whether peer-to-peer is enabled globally
-=======
      Query what peer-to-peer communication is enabled globally
      @return 2-bit number reporting 1 for copy engine, 2 for remote writes
->>>>>>> 53d4c712
   */
   int comm_peer2peer_enabled_global();
 
