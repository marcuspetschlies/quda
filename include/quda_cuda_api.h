--- conflicted
+++ resolved
@@ -1,14 +1,9 @@
 #pragma once
 
 #ifndef __CUDACC_RTC__
-<<<<<<< HEAD
-#include <quda_backend_api.h>
-#include <quda_cuda_api.h>
-=======
 // This header includes all the CUDA data types
 #include <quda_target_api.h> 
 #include <cuda_profiler_api.h>
->>>>>>> a2543a25
 
 /**
    @file quda_cuda_api.h
@@ -20,19 +15,6 @@
 namespace quda {
 
   /**
-<<<<<<< HEAD
-     @brief Wrapper around qudaGetErrorString
-  */
-  const char* qudaGetErrorString_(qudaError_t &error, const char *func, const char *file, const char *line);
-  
-  /**
-     @brief Wrapper around qudaGetLastError
-  */
-  qudaError_t qudaGetLastError_(const char *func, const char *file, const char *line);
-  
-  /**
-     @brief Wrapper around qudaMemcpy used for auto-profiling.  Do not
-=======
      @brief Wrapper around cudaGetErrorString
   */
   const char *qudaGetErrorString_(qudaError_t &error, const char *func, const char *file, const char *line);
@@ -55,7 +37,6 @@
 
   /**
      @brief Wrapper around cudaMemcpy used for auto-profiling.  Do not
->>>>>>> a2543a25
      call directly, rather call macro below which will grab the
      location of the call.
      @param[out] dst Destination pointer
@@ -63,13 +44,6 @@
      @param[in] count Size of transfer
      @param[in] kind Type of memory copy
   */
-<<<<<<< HEAD
-  qudaError_t qudaMemcpy_(void *dst, const void *src, size_t count, qudaMemcpyKind kind,
-			  const char *func, const char *file, const char *line);
-  
-  /**
-     @brief Wrapper around qudaMemcpyAsync or driver API equivalent
-=======
   void qudaMemcpy_(void *dst, const void *src, size_t count, qudaMemcpyKind kind, const char *func, const char *file,
                    const char *line);
 
@@ -141,7 +115,6 @@
 
   /**
      @brief Wrapper around cudaMemcpy2DAsync or driver API equivalent
->>>>>>> a2543a25
      Potentially add auto-profiling support.
      @param[out] dst Destination pointer
      @param[in] dpitch Destination pitch
@@ -152,27 +125,6 @@
      @param[in] kind Type of memory copy
      @param[in] stream Stream to issue copy
   */
-<<<<<<< HEAD
-  void qudaMemcpyAsync_(void *dst, const void *src, size_t count, qudaMemcpyKind kind, 
-			const qudaStream_t &stream, const char *func, const char *file, const char *line);
-
-  /**
-     @brief Wrapper around qudaMemcpyToSymbolAsync or driver API equivalent
-     Potentially add auto-profiling support.
-     @param[in] symbol Device symbol address
-     @param[in] src Source pointer
-     @param[in] count Size of transfer
-     @param[in] offset Offset from start of symbol in bytes
-     @param[in] kind Type of memory copy
-     @param[in] stream Stream to issue copy
-  */
-  void qudaMemcpyToSymbolAsync_(const void *symbol, const void *src, size_t count, size_t offset, qudaMemcpyKind kind, 
-				const qudaStream_t &stream, const char *func, const char *file, const char *line);
-  
-  /**
-     @brief Wrapper around qudaMemcpy2DAsync or driver API equivalent
-     Potentially add auto-profiling support.
-=======
   void qudaMemcpy2DAsync_(void *dst, size_t dpitch, const void *src, size_t spitch, size_t width, size_t hieght,
                           qudaMemcpyKind kind, const qudaStream_t &stream, const char *func, const char *file,
                           const char *line);
@@ -180,7 +132,6 @@
   /**
      @brief Wrapper around cudaMemcpy2DAsync or driver API equivalent
      where no tuning should take place.
->>>>>>> a2543a25
      @param[out] dst Destination pointer
      @param[in] dpitch Destination pitch
      @param[in] src Source pointer
@@ -190,21 +141,12 @@
      @param[in] kind Type of memory copy
      @param[in] stream Stream to issue copy
   */
-<<<<<<< HEAD
-  void qudaMemcpy2DAsync_(void *dst, size_t dpitch, const void *src, size_t spitch,
-                          size_t width, size_t hieght, qudaMemcpyKind kind, const qudaStream_t &stream,
-                          const char *func, const char *file, const char *line);
-
-  /**
-     @brief Wrapper around qudaMemset or driver API equivalent
-=======
   void qudaMemcpy2DAsyncNoTune_(void *dst, size_t dpitch, const void *src, size_t spitch, size_t width, size_t hieght,
                                 qudaMemcpyKind kind, const qudaStream_t &stream, const char *func, const char *file,
                                 const char *line);
 
   /**
      @brief Wrapper around cudaMemset or driver API equivalent
->>>>>>> a2543a25
      Potentially add auto-profiling support.
      @param[out] dst Destination pointer
      @param[in] val value to set
@@ -213,21 +155,17 @@
   void qudaMemset_(void *dst, int val, size_t count, const char *func, const char *file, const char *line);
 
   /**
-<<<<<<< HEAD
-     @brief Wrapper around qudaMemsetAsync or driver API equivalent
-=======
      @brief Wrapper around cudaMemsetAsync or driver API equivalent
->>>>>>> a2543a25
      Potentially add auto-profiling support.
      @param[out] dst Destination pointer
      @param[in] val value to set
      @param[in] bytes Size of transfer in bytes
   */
-<<<<<<< HEAD
-  void qudaMemsetAsync_(void *dst, int val, size_t count, const qudaStream_t &stream, const char *func, const char *file, const char *line);
-  
-  /**
-     @brief Wrapper around qudaMemset2D or driver API equivalent
+  void qudaMemsetAsync_(void *dst, int val, size_t count, const qudaStream_t &stream, const char *func,
+                        const char *file, const char *line);
+
+  /**
+     @brief Wrapper around cudaMemset2D or driver API equivalent
      Potentially add auto-profiling support.
      @param[out] dst Destination pointer
      @param[in] pitch Destination pitch
@@ -235,17 +173,11 @@
      @param[in] width Width in bytes
      @param[in] height Number of rows
   */
-  void qudaMemset2D_(void* dst, size_t pitch, int val, size_t width, size_t height, const char *func, const char *file, const char *line);
-
-  /**
-     @brief Wrapper around qudaMemset2DAsync or driver API equivalent
-=======
-  void qudaMemsetAsync_(void *dst, int val, size_t count, const qudaStream_t &stream, const char *func,
-                        const char *file, const char *line);
-
-  /**
-     @brief Wrapper around cudaMemset2D or driver API equivalent
->>>>>>> a2543a25
+  void qudaMemset2D_(void *dst, size_t pitch, int val, size_t width, size_t height, const char *func, const char *file,
+                     const char *line);
+
+  /**
+     @brief Wrapper around cudaMemset2DAsync or driver API equivalent
      Potentially add auto-profiling support.
      @param[out] dst Destination pointer
      @param[in] pitch Destination pitch
@@ -253,24 +185,6 @@
      @param[in] width Width in bytes
      @param[in] height Number of rows
   */
-<<<<<<< HEAD
-  void qudaMemset2DAsync_(void* dst, size_t pitch, int val, size_t width, size_t height, const qudaStream_t &stream, const char *func, const char *file, const char *line);
-  
-  /**
-     @brief Wrapper around qudaLaunchKernel
-=======
-  void qudaMemset2D_(void *dst, size_t pitch, int val, size_t width, size_t height, const char *func, const char *file,
-                     const char *line);
-
-  /**
-     @brief Wrapper around cudaMemset2DAsync or driver API equivalent
-     Potentially add auto-profiling support.
-     @param[out] dst Destination pointer
-     @param[in] pitch Destination pitch
-     @param[in] val value to set
-     @param[in] width Width in bytes
-     @param[in] height Number of rows
-  */
   void qudaMemset2DAsync_(void *dst, size_t pitch, int val, size_t width, size_t height, const qudaStream_t &stream,
                           const char *func, const char *file, const char *line);
 
@@ -295,7 +209,6 @@
 
   /**
      @brief Wrapper around cudaLaunchKernel
->>>>>>> a2543a25
      @param[in] func Device function symbol
      @param[in] gridDim Grid dimensions
      @param[in] blockDim Block dimensions
@@ -303,47 +216,6 @@
      @param[in] sharedMem Shared memory requested per thread block
      @param[in] stream Stream identifier
   */
-<<<<<<< HEAD
-  qudaError_t qudaLaunchKernel_(const void* func_arg, dim3 gridDim, dim3 blockDim, void** args, size_t sharedMem, qudaStream_t stream, const char *func, const char *file, const char *line);
-
-  /**
-     @brief Wrapper around qudaEventCreate
-     @param[in] event Event we are querying
-     @return Status of event query
-  */
-  qudaError_t qudaEventCreate_(qudaEvent_t *event, const char *func, const char *file, const char *line);
-
-  /**
-     @brief Wrapper around qudaEventCreateWithFlags
-     @param[in] event Event we are querying
-     @return Status of event query
-  */
-  qudaError_t qudaEventCreateWithFlags_(qudaEvent_t *event, unsigned int flags, const char *func, const char *file, const char *line);
-
-  /**
-     @brief Wrapper around qudaEventDestroy
-     @param[in] event Event we are querying
-     @return Status of event query
-  */
-  qudaError_t qudaEventDestroy_(qudaEvent_t &event, const char *func, const char *file, const char *line);
-
-  /**
-     @brief Wrapper around qudaEventQuery 
-     @param[in] event Event we are querying
-     @return Status of event query
-  */
-  qudaError_t qudaEventQuery_(qudaEvent_t &event, const char *func, const char *file, const char *line);
-
-  /**
-     @brief Wrapper around qudaEventRecord
-     @param[in,out] event Event we are recording
-     @param[in,out] stream Stream where to record the event
-  */
-  qudaError_t qudaEventRecord_(qudaEvent_t &event, qudaStream_t stream, const char *func, const char *file, const char *line);
-
-  /**
-     @brief Wrapper around qudaEventElapsedTime
-=======
   qudaError_t qudaLaunchKernel_(const void *func_arg, dim3 gridDim, dim3 blockDim, void **args, size_t sharedMem,
                                 qudaStream_t stream, const char *func, const char *file, const char *line);
 
@@ -386,29 +258,10 @@
 
   /**
      @brief Wrapper around cudaEventElapsedTime
->>>>>>> a2543a25
      @param[out] ms Time in ms
      @param[in,out] start Start event we are recording
      @param[in,out] end End event we are recording
   */
-<<<<<<< HEAD
-  qudaError_t qudaEventElapsedTime_(float *ms, qudaEvent_t start, qudaEvent_t end, const char *func, const char *file, const char *line);
-
-  /**
-     @brief Wrapper around qudaEventSynchronize 
-     @param[in] event Event which we are synchronizing with respect to
-  */
-  qudaError_t qudaEventSynchronize_(qudaEvent_t &event, const char *func, const char *file, const char *line);
-
-  /**
-     @brief Wrapper around qudaEventSynchronize, specialised to use the driver API
-     @param[in] event Event which we are synchronizing with respect to
-  */
-  qudaError_t qudaEventSynchronizeDriver_(qudaEvent_t &event, const char *func, const char *file, const char *line);
-    
-  /**
-     @brief Wrapper around qudaStreamWaitEvent
-=======
   qudaError_t qudaEventElapsedTime_(float *ms, qudaEvent_t &start, qudaEvent_t &end, const char *func, const char *file,
                                     const char *line);
 
@@ -420,92 +273,20 @@
 
   /**
      @brief Wrapper around cudaStreamWaitEvent
->>>>>>> a2543a25
      @param[in,out] stream Stream which we are instructing to waitç∂
      @param[in] event Event we are waiting on
      @param[in] flags Flags to pass to function
   */
-<<<<<<< HEAD
-  qudaError_t qudaStreamWaitEvent_(qudaStream_t stream, qudaEvent_t event, unsigned int flags, const char *func, const char *file, const char *line);
-
-  /**
-     @brief Wrapper around qudaStreamWaitEvent, Driver enabled variant
-     @param[in,out] stream Stream which we are instructing to waitç∂
-     @param[in] event Event we are waiting on
-     @param[in] flags Flags to pass to function
-  */
-  qudaError_t qudaStreamWaitEventDriver_(qudaStream_t stream, qudaEvent_t event, unsigned int flags, const char *func, const char *file, const char *line);
-
-  
-  /**
-     @brief Wrapper around qudaStreamSynchronize or 
-     @param[in] stream Stream which we are synchronizing with respect to
-=======
   qudaError_t qudaStreamWaitEvent_(qudaStream_t stream, qudaEvent_t event, unsigned int flags, const char *func,
                                    const char *file, const char *line);
 
   /**
      @brief Wrapper around cudaStreamSynchronize or cuStreamSynchronize
      @param[in] stream Stream which we are synchronizing
->>>>>>> a2543a25
   */
   qudaError_t qudaStreamSynchronize_(qudaStream_t &stream, const char *func, const char *file, const char *line);
 
   /**
-<<<<<<< HEAD
-     @brief Wrapper around qudaStreamSynchronize Driver variant 
-     @param[in] stream Stream which we are synchronizing with respect to
-  */
-  qudaError_t qudaStreamSynchronizeDriver_(qudaStream_t &stream, const char *func, const char *file, const char *line);
-
-  /**
-     @brief Wrapper around cudaCreateTextureObject
-  */
-  qudaError_t qudaCreateTextureObject_(qudaTextureObject_t *pTexObject, const qudaResourceDesc *pResDesc, const qudaTextureDesc *pTexDesc, const qudaResourceViewDesc *pResViewDesc, const char *func, const char *file, const char *line);
-  
-  /**
-     @brief Wrapper around cudaDestroyTextureObject
-  */
-  qudaError_t qudaDestroyTextureObject_(qudaTextureObject_t pTexObject, const char *func, const char *file, const char *line);
-  
-  /**
-     @brief Wrapper around cudaDestroyTextureObject
-  */
-  qudaError_t qudaGetTextureObjectResourceDesc_(qudaResourceDesc* pResDesc, qudaTextureObject_t texObject, const char *func, const char *file, const char *line);
-  
-  //QUDA Device
-  /**
-     @brief Wrapper around cudaDeviceCanAccessPeer
-  */
-  qudaError_t qudaDeviceCanAccessPeer_(int* canAccessPeer, int device, int peerDevice, const char *func, const char *file, const char *line);
-
-  /**
-     @brief Wrapper around cudaDeviceGetStreamPriorityRange
-  */
-  qudaError_t qudaDeviceGetStreamPriorityRange_(int* leastPriority, int* greatestPrioriy, const char *func, const char *file, const char *line);
-
-  /**
-     @brief Wrapper around cudaDeviceGetStreamPriorityRange
-  */
-  qudaError_t qudaDeviceReset_(const char *func, const char *file, const char *line);
-
-  /**
-     @brief Wrapper around cudaDeviceSetCacheConfig
-  */
-  qudaError_t qudaDeviceSetCacheConfig_(qudaFuncCache cacheConfig, const char *func, const char *file, const char *line);
-  
-  /**
-     @brief Wrapper around cudaDeviceSynchronize
-  */
-  qudaError_t qudaDeviceSynchronize_(const char *func, const char *file, const char *line);
-
-  /**
-     @brief Wrapper around cudaDeviceSynchronize
-  */
-  qudaError_t qudaGetDeviceCount_(int* count, const char *func, const char *file, const char *line);
-
-  /**
-=======
    @brief Wrapper around cudaStreamCreate or cuStreamCreate
    @param[in] stream Stream which we are creating
 */
@@ -571,7 +352,6 @@
   qudaError_t qudaGetDeviceCount_(int *count, const char *func, const char *file, const char *line);
 
   /**
->>>>>>> a2543a25
      @brief Wrapper around cudaSetDevice
   */
   qudaError_t qudaSetDevice_(int dev, const char *func, const char *file, const char *line);
@@ -579,14 +359,6 @@
   /**
      @brief Wrapper around cudaDeviceSynchronize
   */
-<<<<<<< HEAD
-  qudaError_t qudaGetDeviceProperties_(qudaDeviceProp* prop, int  device, const char *func, const char *file, const char *line);
-
-  /**
-     @brief Wrapper around cudaHostGetDevicePointer
-  */
-  qudaError_t qudaHostGetDevicePointer_(void** pDevice, void* pHost, unsigned int flags, const char *func, const char *file, const char *line);
-=======
   qudaError_t qudaGetDeviceProperties_(qudaDeviceProp *prop, int device, const char *func, const char *file,
                                        const char *line);
 
@@ -670,33 +442,16 @@
      @brief Wrapper around cudaProfileStop
   */
   qudaError_t qudaProfilerStop_(const char *func, const char *file, const char *line);
->>>>>>> a2543a25
-
-  /**
-     @brief Call API wrapper
-  */
-  qudaError_t qudaDriverGetVersion_(int* driverVersion, const char *func, const char *file, const char *line);
-  
-  qudaError_t qudaRuntimeGetVersion_(int* runtimeVersion, const char *func, const char *file, const char *line);
-
-  /**
-     @brief Wrapper around cudaHostRegister
-  */
-  qudaError_t qudaHostRegister_(void* ptr, size_t size, unsigned int flags, const char *func, const char *file, const char *line);
-  
+
 #if CUDA_VERSION >= 9000
   /**
-     @brief Wrapper around qudaFuncSetAttribute
+     @brief Wrapper around cudaFuncSetAttribute
      @param[in] func Function for which we are setting the attribute
      @param[in] attr Attribute to set
      @param[in] value Value to set
   */
-<<<<<<< HEAD
-  qudaError_t qudaFuncSetAttribute(const void* func, qudaFuncAttribute attr, int value);
-=======
   qudaError_t qudaFuncSetAttribute_(const void *func, qudaFuncAttribute attr, int value, const char *func_actual,
                                     const char *file, const char *line);
->>>>>>> a2543a25
 #endif
 
   /**
@@ -709,121 +464,6 @@
 #define STRINGIFY__(x) #x
 #define __STRINGIFY__(x) STRINGIFY__(x)
 
-<<<<<<< HEAD
-//START Memcpy
-//-------------------------------------------------------------------------------------
-#define qudaMemcpy(dst, src, count, kind)				\
-  ::quda::qudaMemcpy_(dst, src, count, kind, __func__, quda::file_name(__FILE__), __STRINGIFY__(__LINE__));
-
-#define qudaMemcpyAsync(dst, src, count, kind, stream)			\
-  ::quda::qudaMemcpyAsync_(dst, src, count, kind, stream, __func__, quda::file_name(__FILE__), __STRINGIFY__(__LINE__));
-
-#define qudaMemcpy2DAsync(dst, dpitch, src, spitch, width, height, kind, stream) \
-  ::quda::qudaMemcpy2DAsync_(dst, dpitch, src, spitch, width, height, kind, stream, __func__, quda::file_name(__FILE__), __STRINGIFY__(__LINE__));
-
-#define qudaMemcpyToSymbolAsync(symbol, src, count, offset, kind, stream) \
-  ::quda::qudaMemcpyToSymbolAsync_(symbol, src, count, offset, kind, stream, __func__, quda::file_name(__FILE__), __STRINGIFY__(__LINE__));
-//END Memcpy
-//-------------------------------------------------------------------------------------
-
-#define qudaStreamSynchronize(stream)					\
-  ::quda::qudaStreamSynchronize_(stream, __func__, quda::file_name(__FILE__), __STRINGIFY__(__LINE__));
-
-#define qudaStreamSynchronizeDriver(stream)					\
-  ::quda::qudaStreamSynchronizeDriver_(stream, __func__, quda::file_name(__FILE__), __STRINGIFY__(__LINE__));
-
-
-
-
-
-
-
-
-
-
-
-
-//START Event
-//-------------------------------------------------------------------------------------
-#define qudaEventCreate(event)						\
-  ::quda::qudaEventCreate_(event, __func__, quda::file_name(__FILE__), __STRINGIFY__(__LINE__));
-
-#define qudaEventCreateWithFlags(event, flags)				\
-  ::quda::qudaEventCreateWithFlags_(event, flags, __func__, quda::file_name(__FILE__), __STRINGIFY__(__LINE__));
-
-#define qudaEventDestroy(event)						\
-  ::quda::qudaEventDestroy_(event, __func__, quda::file_name(__FILE__), __STRINGIFY__(__LINE__));
-
-#define qudaEventQuery(event)						\
-  ::quda::qudaEventQuery_(event, __func__, quda::file_name(__FILE__), __STRINGIFY__(__LINE__));
-
-#define qudaEventRecord(event, stream)					\
-  ::quda::qudaEventRecord_(event, stream, __func__, quda::file_name(__FILE__), __STRINGIFY__(__LINE__));
-
-#define qudaEventElapsedTime(ms, start, end)				\
-  ::quda::qudaEventElapsedTime_(ms, start, end, __func__, quda::file_name(__FILE__), __STRINGIFY__(__LINE__));
-
-#define qudaEventSynchronize(event)					\
-  ::quda::qudaEventSynchronize_(event, __func__, quda::file_name(__FILE__), __STRINGIFY__(__LINE__));
-
-#define qudaEventSynchronizeDriver(event)				\
-  ::quda::qudaEventSynchronizeDriver_(event, __func__, quda::file_name(__FILE__), __STRINGIFY__(__LINE__));
-
-#define qudaStreamWaitEvent(stream, event, flags)			\
-  ::quda::qudaStreamWaitEvent_(stream, event, flags, __func__, quda::file_name(__FILE__), __STRINGIFY__(__LINE__));
-
-#define qudaStreamWaitEventDriver(stream, event, flags)			\
-  ::quda::qudaStreamWaitEventDriver_(stream, event, flags, __func__, quda::file_name(__FILE__), __STRINGIFY__(__LINE__));
-//END Event
-//-------------------------------------------------------------------------------------
-
-
-
-//START Memset
-//-------------------------------------------------------------------------------------
-#define qudaMemset(dst, val, count)					\
-  ::quda::qudaMemset_(dst, val, count, __func__, quda::file_name(__FILE__), __STRINGIFY__(__LINE__));
-
-#define qudaMemsetAsync(dst, val, count, stream)			\
-  ::quda::qudaMemsetAsync_(dst, val, count, stream, __func__, quda::file_name(__FILE__), __STRINGIFY__(__LINE__));
-
-#define qudaMemset2D(dst, val, pitch, width, height)			\
-  ::quda::qudaMemset2D_(dst, val, pitch, width, height, __func__, quda::file_name(__FILE__), __STRINGIFY__(__LINE__));
-
-#define qudaMemset2DAsync(dst, val, pitch, width, height, stream)	\
-  ::quda::qudaMemset2DAsync_(dst, val, pitch, width, height, stream, __func__, quda::file_name(__FILE__), __STRINGIFY__(__LINE__));
-//END Memset
-//-------------------------------------------------------------------------------------
-
-//START Texture
-//-------------------------------------------------------------------------------------
-#define qudaCreateTextureObject(pTexObject, pResDesc, pTexDesc, pResViewDesc) \
-  ::quda::qudaCreateTextureObject_(pTexObject, pResDesc, pTexDesc, pResViewDesc, __func__, quda::file_name(__FILE__), __STRINGIFY__(__LINE__));
-
-#define qudaDestroyTextureObject(pTexObject)				\
-  ::quda::qudaDestroyTextureObject_(pTexObject, __func__, quda::file_name(__FILE__), __STRINGIFY__(__LINE__));
-
-#define qudaGetTextureObjectResourceDesc(pResDesc, texObject)		\
-  ::quda::qudaGetTextureObjectResourceDesc_(pResDesc, texObject, __func__, quda::file_name(__FILE__), __STRINGIFY__(__LINE__));
-//END Texture
-//-------------------------------------------------------------------------------------
-
-//START Device
-//-------------------------------------------------------------------------------------
-#define qudaDeviceCanAccessPeer(canAccessPeer, device, peerDevice)	\
-  ::quda::qudaDeviceCanAccessPeer_(canAccessPeer, device, peerDevice, __func__, quda::file_name(__FILE__), __STRINGIFY__(__LINE__));
-
-#define qudaDeviceGetStreamPriorityRange(leastPriority, greatestPriority) \
-  ::quda::qudaDeviceGetStreamPriorityRange_(leastPriority, greatestPriority, __func__, quda::file_name(__FILE__), __STRINGIFY__(__LINE__));
-
-#define qudaDeviceReset()						\
-  ::quda::qudaDeviceReset_(__func__, quda::file_name(__FILE__), __STRINGIFY__(__LINE__));
-
-#define qudaDeviceSetCacheConfig(cacheConfig)				\
-  ::quda::qudaDeviceSetCacheConfig_(cacheConfig, __func__, quda::file_name(__FILE__), __STRINGIFY__(__LINE__));
-
-#define qudaDeviceSynchronize()						\
-=======
 // START Memcpy
 //-------------------------------------------------------------------------------------
 #define qudaMemPrefetchAsync(devPtr, count, dstDevice, stream)                                                         \
@@ -917,7 +557,6 @@
 #define qudaDeviceSynchronize()                                                                                        \
   ::quda::qudaDeviceSynchronize_(__func__, quda::file_name(__FILE__), __STRINGIFY__(__LINE__));
 #define qudaDeviceSynchronize()                                                                                        \
->>>>>>> a2543a25
   ::quda::qudaDeviceSynchronize_(__func__, quda::file_name(__FILE__), __STRINGIFY__(__LINE__));
 #define qudaGetDeviceCount(count)                                                                                      \
   ::quda::qudaGetDeviceCount_(count, __func__, quda::file_name(__FILE__), __STRINGIFY__(__LINE__));
@@ -997,50 +636,6 @@
   ::quda::qudaFuncSetAttribute_(func, attr, value, __func__, quda::file_name(__FILE__), __STRINGIFY__(__LINE__));
 #endif
 
-<<<<<<< HEAD
-#define qudaDeviceSynchronize()						\
-  ::quda::qudaDeviceSynchronize_(__func__, quda::file_name(__FILE__), __STRINGIFY__(__LINE__));
-
-#define qudaGetDeviceCount(count)					\
-  ::quda::qudaGetDeviceCount_(count, __func__, quda::file_name(__FILE__), __STRINGIFY__(__LINE__));
-
-#define qudaSetDevice(dev)						\
-  ::quda::qudaSetDevice_(dev, __func__, quda::file_name(__FILE__), __STRINGIFY__(__LINE__));
-
-#define qudaGetDeviceProperties(prop, device)				\
-  ::quda::qudaGetDeviceProperties_(prop, device, __func__, quda::file_name(__FILE__), __STRINGIFY__(__LINE__));
-
-#define qudaHostGetDevicePointer(pDevice, pHost, flags)			\
-  ::quda::qudaHostGetDevicePointer_(pDevice, pHost, flags, __func__, quda::file_name(__FILE__), __STRINGIFY__(__LINE__));
-
-#define qudaDriverGetVersion(driverVersion)				\
-  ::quda::qudaDriverGetVersion_(driverVersion, __func__, quda::file_name(__FILE__), __STRINGIFY__(__LINE__));
-
-#define qudaRuntimeGetVersion(runtimeVersion)				\
-  ::quda::qudaRuntimeGetVersion_(runtimeVersion, __func__, quda::file_name(__FILE__), __STRINGIFY__(__LINE__));
-//END Device
-//-------------------------------------------------------------------------------------
-
-//START Host
-//-------------------------------------------------------------------------------------
-#define qudaHostRegister(ptr, size, flags)				\
-  ::quda::qudaHostRegister_(ptr, size, flags, __func__, quda::file_name(__FILE__), __STRINGIFY__(__LINE__));
-//END Host
-//-------------------------------------------------------------------------------------
-
-//START Misc
-//-------------------------------------------------------------------------------------
-#define qudaGetLastError()						\
-  ::quda::qudaGetLastError_(__func__, quda::file_name(__FILE__), __STRINGIFY__(__LINE__));
-
-#define qudaGetErrorString(error)					\
-  ::quda::qudaGetErrorString_(error,__func__, quda::file_name(__FILE__), __STRINGIFY__(__LINE__));
-
-#define qudaLaunchKernel(func_arg, gridDim, blockDim, args, sharedMem, stream) \
-  ::quda::qudaLaunchKernel_(func_arg, gridDim, blockDim, args, sharedMem, stream, __func__, quda::file_name(__FILE__), __STRINGIFY__(__LINE__));
-//END Misc
-=======
 // END Misc
->>>>>>> a2543a25
 //-------------------------------------------------------------------------------------
 #endif