--- conflicted
+++ resolved
@@ -218,16 +218,10 @@
     QudaFieldLocation location = 
       (typeid(u)==typeid(cudaGaugeField)) ? QUDA_CUDA_FIELD_LOCATION : QUDA_CPU_FIELD_LOCATION;
 
-<<<<<<< HEAD
-    using namespace gauge;
-    
-    if (u.Order() == QUDA_FLOAT2_GAUGE_ORDER) {
-=======
     if (u.isNative()) {
->>>>>>> 9cfad35c
       if (u.Reconstruct() == QUDA_RECONSTRUCT_NO) {
 	if (typeid(Float)==typeid(short) && u.LinkType() == QUDA_ASQTAD_FAT_LINKS) {
-	  gaugePhase<short,length>(FloatNOrder<short,length,2,19>(u), u, location);
+	  gaugePhase<short,length>(gauge::FloatNOrder<short,length,2,19>(u), u, location);
 	} else {
 	  typedef typename gauge_mapper<Float,QUDA_RECONSTRUCT_NO>::type G;
 	  gaugePhase<Float,length>(G(u), u, location);
