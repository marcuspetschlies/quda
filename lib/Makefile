include ../make.inc

QUDA = libquda.a
QUDA_OBJS = blas_quda.o blas_cpu.o clover_quda.o color_spinor_field.o	\
<<<<<<< HEAD
	cpu_color_spinor_field.o cuda_color_spinor_field.o dirac.o	     \
	dirac_clover.o dirac_wilson.o dirac_staggered.o dirac_domain_wall.o  \
	dirac_twisted_mass.o tune.o gauge_quda.o inv_bicgstab_quda.o \
	inv_cg_quda.o inv_multi_cg_quda.o inv_gcr_quda.o inv_mr_quda.o \
	interface_quda.o util_quda.o hw_quda.o \
	dslash_quda.o ${FACE_COMMS} ${FATLINK_QUDA_ITF}
=======
	cpu_color_spinor_field.o cuda_color_spinor_field.o dirac.o	\
	dirac_clover.o dirac_wilson.o dirac_staggered.o			\
	dirac_domain_wall.o dirac_twisted_mass.o tune.o gauge_quda.o	\
	inv_bicgstab_quda.o inv_cg_quda.o inv_multi_cg_quda.o		\
	interface_quda.o util_quda.o hw_quda.o dslash_quda.o		\
	${FACE_COMMS} ${FATLINK_QUDA_ITF}
>>>>>>> 5315ecdc

# header files, found in include/
QUDA_HDRS = blas_quda.h clover_quda.h color_spinor_field.h dirac_quda.h	     \
	dslash_quda.h enum_quda.h gauge_force_quda.h gauge_quda.h            \
	invert_quda.h llfat_quda.h quda.h quda_internal.h util_quda.h        \
	face_quda.h tune_quda.h mpicomm.h exchange_face.h

# These are only inlined into blas_quad.cu
BLAS_INLN = blas_param.h reduce_complex_core.h reduce_core.h reduce_triple_core.h 

# files containing complex macros and other code fragments to be inlined,
# found in lib/
QUDA_INLN = check_params.h clover_def.h dslash_constants.h dslash_textures.h \
	force_common.h io_spinor.h llfat_core.h pack_spinor.h read_clover.h  \
	read_gauge.h staggered_dslash_def.h wilson_dslash_def.h              \
	dw_dslash_def.h tm_dslash_def.h pack_face_def.h

# files generated by the scripts in lib/generate/, found in lib/dslash_core/
# (The current clover_core.h, staggered_dslash_core.h, and dw_*_core.h were
#  edited by hand.)
QUDA_CORE = clover_core.h staggered_dslash_core.h wilson_dslash_core.h	 \
	wilson_dslash_dagger_core.h staggered_dslash_core.h		 \
	dw_dslash_dagger_core.h dw_dslash_core.h                         \
	tm_dslash_dagger_core.h tm_dslash_core.h wilson_pack_face_core.h \
	wilson_pack_face_dagger_core.h

INC += -I../include -Idslash_core -I.

HDRS = $(QUDA_HDRS:%=../include/%)
HDRS += $(QUDA_INLN)

CORE = $(QUDA_CORE:%=dslash_core/%)

# limit maximum number of registers in BLAS routines to increase occupancy
ifeq ($(strip $(GPU_ARCH)), sm_20)
  MAXREG =
else
  MAXREG = --maxrregcount=80
endif

all: $(QUDA)

$(QUDA): $(QUDA_OBJS) ../make.inc
	ar cru $@ $(QUDA_OBJS)

gen:
	$(PYTHON) generate/dslash_cuda_gen.py

clean:
	-rm -f *.o $(QUDA)

%.o: %.cpp $(HDRS)
	$(CXX) $(CXXFLAGS) $< -c -o $@

blas_quda.o: blas_quda.cu $(HDRS) $(BLAS_INLN)
	$(NVCC) $(NVCCFLAGS) $(MAXREG) $< -c -o $@ #-Xptxas -abi=no # CUDA 3.1 and up only
%.o: %.cu $(HDRS) $(CORE)
	$(NVCC) $(NVCCFLAGS) $< -c -o $@

.PHONY: all gen clean<|MERGE_RESOLUTION|>--- conflicted
+++ resolved
@@ -2,21 +2,12 @@
 
 QUDA = libquda.a
 QUDA_OBJS = blas_quda.o blas_cpu.o clover_quda.o color_spinor_field.o	\
-<<<<<<< HEAD
 	cpu_color_spinor_field.o cuda_color_spinor_field.o dirac.o	     \
 	dirac_clover.o dirac_wilson.o dirac_staggered.o dirac_domain_wall.o  \
 	dirac_twisted_mass.o tune.o gauge_quda.o inv_bicgstab_quda.o \
 	inv_cg_quda.o inv_multi_cg_quda.o inv_gcr_quda.o inv_mr_quda.o \
 	interface_quda.o util_quda.o hw_quda.o \
 	dslash_quda.o ${FACE_COMMS} ${FATLINK_QUDA_ITF}
-=======
-	cpu_color_spinor_field.o cuda_color_spinor_field.o dirac.o	\
-	dirac_clover.o dirac_wilson.o dirac_staggered.o			\
-	dirac_domain_wall.o dirac_twisted_mass.o tune.o gauge_quda.o	\
-	inv_bicgstab_quda.o inv_cg_quda.o inv_multi_cg_quda.o		\
-	interface_quda.o util_quda.o hw_quda.o dslash_quda.o		\
-	${FACE_COMMS} ${FATLINK_QUDA_ITF}
->>>>>>> 5315ecdc
 
 # header files, found in include/
 QUDA_HDRS = blas_quda.h clover_quda.h color_spinor_field.h dirac_quda.h	     \
