#pragma once

#include <kernels/coarse_op_kernel.cuh>
#include <uint_to_char.h>
#include <coarse_op_mma_launch.h>
#include <tunable_nd.h>

#if __cplusplus >= 201703L
#define IF_CONSTEXPR if constexpr
#else
#define IF_CONSTEXPR if
#endif

namespace quda {

  // For coarsening un-preconditioned operators we use uni-directional
  // coarsening to reduce the set up code.  For debugging we can force
  // bi-directional coarsening.
  static bool bidirectional_debug = false;

  enum ComputeType {
    COMPUTE_UV,
    COMPUTE_AV,
    COMPUTE_TMAV,
    COMPUTE_TMCAV,
    COMPUTE_CLOVER_INV_MAX,
    COMPUTE_TWISTED_CLOVER_INV_MAX,
    COMPUTE_VUV,
    COMPUTE_COARSE_CLOVER,
    COMPUTE_REVERSE_Y,
    COMPUTE_DIAGONAL,
    COMPUTE_STAGGEREDMASS,
    COMPUTE_TMDIAGONAL,
    COMPUTE_CONVERT,
    COMPUTE_RESCALE,
    COMPUTE_INVALID
  };

<<<<<<< HEAD
  /**
     @brief Launcher for CPU instantiations of coarse-link construction
   */
  template <QudaFieldLocation location, typename Arg> struct Launch {
    static constexpr bool from_coarse = Arg::from_coarse;
    Launch(Arg &arg, qudaError_t &, TuneParam &, ComputeType type, bool use_mma, const qudaStream_t &)
    {
      if (use_mma) { errorQuda("MMA intructions are not supported on the host."); }

      if (type == COMPUTE_UV) {
        if (arg.dir == QUDA_BACKWARDS) {
          if      (arg.dim==0) ComputeUVCPU<0,QUDA_BACKWARDS>(arg);
          else if (arg.dim==1) ComputeUVCPU<1,QUDA_BACKWARDS>(arg);
          else if (arg.dim==2) ComputeUVCPU<2,QUDA_BACKWARDS>(arg);
          else if (arg.dim==3) ComputeUVCPU<3,QUDA_BACKWARDS>(arg);
        } else if (arg.dir == QUDA_FORWARDS) {
          if      (arg.dim==0) ComputeUVCPU<0,QUDA_FORWARDS>(arg);
          else if (arg.dim==1) ComputeUVCPU<1,QUDA_FORWARDS>(arg);
          else if (arg.dim==2) ComputeUVCPU<2,QUDA_FORWARDS>(arg);
          else if (arg.dim==3) ComputeUVCPU<3,QUDA_FORWARDS>(arg);
        } else if (arg.dir == QUDA_IN_PLACE) {
          ComputeUVCPU<0,QUDA_IN_PLACE>(arg);
        } else {
          errorQuda("Undefined direction %d", arg.dir);
        }
      } else if (type == COMPUTE_AV) {
        if (from_coarse) errorQuda("ComputeAV should only be called from the fine grid");

#if defined(GPU_CLOVER_DIRAC) && defined(WILSONCOARSE)
        ComputeAVCPU(arg);
#else
        errorQuda("Clover dslash has not been built");
#endif

      } else if (type == COMPUTE_TMAV) {
        if (from_coarse) errorQuda("ComputeTMAV should only be called from the fine grid");

#if defined(GPU_TWISTED_MASS_DIRAC) && defined(WILSONCOARSE)
        ComputeTMAVCPU(arg);
#else
        errorQuda("Twisted mass dslash has not been built");
#endif

      } else if (type == COMPUTE_TMCAV) {
        if (from_coarse) errorQuda("ComputeTMCAV should only be called from the fine grid");

#if defined(GPU_TWISTED_CLOVER_DIRAC) && defined(WILSONCOARSE)
        ComputeTMCAVCPU(arg);
#else
        errorQuda("Twisted clover dslash has not been built");
#endif

      } else if (type == COMPUTE_CLOVER_INV_MAX) {
        if (from_coarse) errorQuda("ComputeInvCloverMax should only be called from the fine grid");

#if defined(DYNAMIC_CLOVER) && defined(WILSONCOARSE)
        ComputeCloverInvMaxCPU<false>(arg);
        double max = arg.max_h;
        comm_allreduce_max(&max);
        arg.max_h = max;
#else
        errorQuda("ComputeInvCloverMax only enabled with dynamic clover");
#endif

      } else if (type == COMPUTE_TWISTED_CLOVER_INV_MAX) {
        if (from_coarse) errorQuda("ComputeInvCloverMax should only be called from the fine grid");

#if defined(DYNAMIC_CLOVER) && defined(WILSONCOARSE)
        ComputeCloverInvMaxCPU<true>(arg);
        double max = arg.max_h;
        comm_allreduce_max(&max);
        arg.max_h = max;
#else
        errorQuda("ComputeInvCloverMax only enabled with dynamic clover");
#endif

      } else if (type == COMPUTE_VUV) {
        if (arg.dir == QUDA_BACKWARDS) {
          if      (arg.dim==0) ComputeVUVCPU<0,QUDA_BACKWARDS>(arg);
          else if (arg.dim==1) ComputeVUVCPU<1,QUDA_BACKWARDS>(arg);
          else if (arg.dim==2) ComputeVUVCPU<2,QUDA_BACKWARDS>(arg);
          else if (arg.dim==3) ComputeVUVCPU<3,QUDA_BACKWARDS>(arg);
        } else if (arg.dir == QUDA_FORWARDS) {
          if      (arg.dim==0) ComputeVUVCPU<0,QUDA_FORWARDS>(arg);
          else if (arg.dim==1) ComputeVUVCPU<1,QUDA_FORWARDS>(arg);
          else if (arg.dim==2) ComputeVUVCPU<2,QUDA_FORWARDS>(arg);
          else if (arg.dim==3) ComputeVUVCPU<3,QUDA_FORWARDS>(arg);
        } else if (arg.dir == QUDA_IN_PLACE) {
          ComputeVUVCPU<0,QUDA_IN_PLACE>(arg);
        } else {
          errorQuda("Undefined direction %d", arg.dir);
        }
      } else if (type == COMPUTE_COARSE_CLOVER) {
#if defined(WILSONCOARSE)
        ComputeCoarseCloverCPU(arg);
#else
        errorQuda("ComputeCoarseClover not enabled for non-Wilson coarsenings");
#endif
      } else if (type == COMPUTE_REVERSE_Y) {
        ComputeYReverseCPU(arg);
      } else if (type == COMPUTE_DIAGONAL) {
        AddCoarseDiagonalCPU(arg);
      } else if (type == COMPUTE_STAGGEREDMASS) {
#if defined(STAGGEREDCOARSE)
        AddCoarseStaggeredMassCPU(arg);
#else
        errorQuda("AddCoarseStaggeredMass not enabled for non-staggered coarsenings");
#endif
      } else if (type == COMPUTE_TMDIAGONAL) {
        AddCoarseTmDiagonalCPU(arg);
      } else if (type == COMPUTE_CONVERT) {
        ConvertCPU(arg);
      } else if (type == COMPUTE_RESCALE) {
        RescaleYCPU(arg);
      } else {
        errorQuda("Undefined compute type %d", type);
      }
    }
  };

  /**
     @brief Launcher for GPU instantiations of coarse-link construction
  */
  template <typename Arg>
  struct Launch<QUDA_CUDA_FIELD_LOCATION, Arg> {
    using Float = typename Arg::Float;
    static constexpr bool from_coarse = Arg::from_coarse;

    Launch(Arg &arg, qudaError_t &qerror, TuneParam &tp, ComputeType type, bool use_mma, const qudaStream_t &stream)
    {
#ifdef JITIFY
      using namespace jitify::reflection;
#endif
      
      qudaError_t error = QUDA_SUCCESS;
      if (type == COMPUTE_UV) {
        if (use_mma && arg.dir != QUDA_IN_PLACE) {
#if defined(QUDA_TARGET_CUDA)
#if (CUDA_VERSION >= 10010 && __COMPUTE_CAPABILITY__ >= 700)
          mma::launch_compute_uv_kernel<from_coarse>(tp, arg, arg.fineVolumeCB, stream);
#endif
#endif
        } else {
 
          if (arg.dir != QUDA_BACKWARDS && arg.dir != QUDA_FORWARDS && arg.dir != QUDA_IN_PLACE) errorQuda("Undefined direction %d", arg.dir);
#ifdef JITIFY
  error = program->kernel("quda::ComputeUVGPU")
    .instantiate(arg.dim,arg.dir,Type<Arg>())
    .configure(tp.grid,tp.block,tp.shared_bytes,device::get_cuda_stream(stream)).launch(arg);
#else
  if (arg.dir == QUDA_BACKWARDS) {
    if      (arg.dim==0) qudaLaunchKernel(ComputeUVGPU<0,QUDA_BACKWARDS,Arg>, tp, stream, arg);
          else if (arg.dim==1) qudaLaunchKernel(ComputeUVGPU<1,QUDA_BACKWARDS,Arg>, tp, stream, arg);
          else if (arg.dim==2) qudaLaunchKernel(ComputeUVGPU<2,QUDA_BACKWARDS,Arg>, tp, stream, arg);
          else if (arg.dim==3) qudaLaunchKernel(ComputeUVGPU<3,QUDA_BACKWARDS,Arg>, tp, stream, arg);
        } else if (arg.dir == QUDA_FORWARDS) {
          if      (arg.dim==0) qudaLaunchKernel(ComputeUVGPU<0,QUDA_FORWARDS,Arg>, tp, stream, arg);
          else if (arg.dim==1) qudaLaunchKernel(ComputeUVGPU<1,QUDA_FORWARDS,Arg>, tp, stream, arg);
          else if (arg.dim==2) qudaLaunchKernel(ComputeUVGPU<2,QUDA_FORWARDS,Arg>, tp, stream, arg);
          else if (arg.dim==3) qudaLaunchKernel(ComputeUVGPU<3,QUDA_FORWARDS,Arg>, tp, stream, arg);
        } else if (arg.dir == QUDA_IN_PLACE) {
          qudaLaunchKernel(ComputeUVGPU<0,QUDA_IN_PLACE,Arg>, tp, stream, arg);
        }
#endif
        }
      } else if (type == COMPUTE_AV) {

        if (from_coarse) errorQuda("ComputeAV should only be called from the fine grid");
#ifdef JITIFY
        error = program->kernel("quda::ComputeAVGPU")
          .instantiate(Type<Arg>())
          .configure(tp.grid,tp.block,tp.shared_bytes,device::get_cuda_stream(stream)).launch(arg);
#else
#if defined(GPU_CLOVER_DIRAC) && defined(WILSONCOARSE)
        qudaLaunchKernel(ComputeAVGPU<Arg>, tp, stream, arg);
#else
          errorQuda("Clover dslash has not been built");
#endif
#endif

      } else if (type == COMPUTE_TMAV) {

        if (from_coarse) errorQuda("ComputeTMAV should only be called from the fine grid");
#ifdef JITIFY
        error = program->kernel("quda::ComputeTMAVGPU")
          .instantiate(Type<Arg>())
          .configure(tp.grid,tp.block,tp.shared_bytes,device::get_cuda_stream(stream)).launch(arg);
#else
#if defined(GPU_TWISTED_MASS_DIRAC) && defined(WILSONCOARSE)
        qudaLaunchKernel(ComputeTMAVGPU<Arg>, tp, stream, arg);
#else
        errorQuda("Twisted mass dslash has not been built");
#endif
#endif

      } else if (type == COMPUTE_TMCAV) {

        if (from_coarse) errorQuda("ComputeTMCAV should only be called from the fine grid");
#ifdef JITIFY
        error = program->kernel("quda::ComputeTMCAVGPU")
          .instantiate(Type<Arg>())
          .configure(tp.grid,tp.block,tp.shared_bytes,device::get_cuda_stream(stream)).launch(arg);
#else
#if defined(GPU_TWISTED_CLOVER_DIRAC) && defined(WILSONCOARSE)
        qudaLaunchKernel(ComputeTMCAVGPU<Arg>, tp, stream, arg);
#else
        errorQuda("Twisted clover dslash has not been built");
#endif
#endif

      } else if (type == COMPUTE_CLOVER_INV_MAX) {

        if (from_coarse) errorQuda("ComputeCloverInvMax should only be called from the fine grid");
        arg.max_d = static_cast<Float*>(pool_device_malloc(2 * arg.fineVolumeCB *sizeof(Float)));

#ifdef JITIFY
        error = program->kernel("quda::ComputeCloverInvMaxGPU")
          .instantiate(false, Type<Arg>())
          .configure(tp.grid, tp.block, tp.shared_bytes, device::get_cuda_stream(stream))
          .launch(arg);
#else
#if defined(DYNAMIC_CLOVER) && defined(WILSONCOARSE)
        qudaLaunchKernel(ComputeCloverInvMaxGPU<false, Arg>, tp, stream, arg);
#else
        errorQuda("ComputeCloverInvMax only enabled with dynamic clover");
#endif
#endif

        if (!activeTuning()) { // only do reduction once tuning is done else we have nested tuning
          double max = reduce(QUDA_CUDA_FIELD_LOCATION, arg.max_d, 2 * arg.fineVolumeCB,
                             static_cast<Float>(0.0), maximum<Float>());
          comm_allreduce_max(&max);
          arg.max_h = max;
        }
        pool_device_free(arg.max_d);

      } else if (type == COMPUTE_TWISTED_CLOVER_INV_MAX) {

        if (from_coarse) errorQuda("ComputeCloverInvMax should only be called from the fine grid");
        arg.max_d = static_cast<Float *>(pool_device_malloc(2 * arg.fineVolumeCB * sizeof(Float)));

#ifdef JITIFY
        error = program->kernel("quda::ComputeCloverInvMaxGPU")
          .instantiate(true, Type<Arg>())
          .configure(tp.grid, tp.block, tp.shared_bytes, device::get_cuda_stream(stream))
          .launch(arg);
#else
#if defined(DYNAMIC_CLOVER) && defined(WILSONCOARSE)
        qudaLaunchKernel(ComputeCloverInvMaxGPU<true, Arg>, tp, stream, arg);
#else
        errorQuda("ComputeCloverInvMax only enabled with dynamic clover");
#endif
#endif

        if (!activeTuning()) { // only do reduction once tuning is done else we have nested tuning
          double max = reduce(QUDA_CUDA_FIELD_LOCATION, arg.max_d, 2 * arg.fineVolumeCB,
                              static_cast<Float>(0.0), maximum<Float>());
          comm_allreduce_max(&max);
          arg.max_h = max;
        }
        pool_device_free(arg.max_d);

      } else if (type == COMPUTE_VUV) {

        if (use_mma && arg.dir != QUDA_IN_PLACE) {
#if defined(QUDA_TARGET_CUDA)
#if (CUDA_VERSION >= 10010 && __COMPUTE_CAPABILITY__ >= 700)
          mma::launch_compute_vuv_kernel<from_coarse>(tp, arg, arg.fineVolumeCB, stream);
#endif
#endif
        } else {

          // need to resize the grid since we don't tune over the entire coarseColor dimension
          // factor of two comes from parity onto different blocks (e.g. in the grid)
          tp.grid.y = (2 * arg.vuvTile.M_tiles + tp.block.y - 1) / tp.block.y;
          tp.grid.z = (arg.vuvTile.N_tiles + tp.block.z - 1) / tp.block.z;

          arg.shared_atomic = tp.aux.y;
          arg.parity_flip = tp.aux.z;

          if (arg.shared_atomic) {
            // check we have a valid problem size for shared atomics
            // constraint is due to how shared memory initialization and global store are done
            int block_size = arg.fineVolumeCB / arg.coarseVolumeCB;
            if (block_size / 2 < Arg::coarseSpin * Arg::coarseSpin)
              errorQuda("Block size %d not supported in shared-memory atomic coarsening", block_size);

            arg.aggregates_per_block = tp.aux.x;
            tp.block.x *= tp.aux.x;
            tp.grid.x /= tp.aux.x;
          }

          if (arg.coarse_color_wave) {
            // swap x and y grids
            std::swap(tp.grid.y, tp.grid.x);
            // augment x grid with coarseColor row grid (z grid)
            arg.grid_z = tp.grid.z;
            arg.coarse_color_grid_z = arg.vuvTile.M_tiles * tp.grid.z;
            tp.grid.x *= tp.grid.z;
            tp.grid.z = 1;
          }

          if (arg.dir != QUDA_BACKWARDS && arg.dir != QUDA_FORWARDS && arg.dir != QUDA_IN_PLACE) errorQuda("Undefined direction %d", arg.dir);
#ifdef JITIFY
        error = program->kernel("quda::ComputeVUVGPU")
          .instantiate(arg.shared_atomic,arg.parity_flip,arg.dim,arg.dir,Type<Arg>())
          .configure(tp.grid,tp.block,tp.shared_bytes,device::get_cuda_stream(stream)).launch(arg);
#else
        if (arg.shared_atomic) {
          if (arg.parity_flip != true) errorQuda("parity_flip = %d not instantiated", arg.parity_flip);
          constexpr bool parity_flip = true;

          if (arg.dir == QUDA_BACKWARDS) {
            if      (arg.dim==0) qudaLaunchKernel(ComputeVUVGPU<true,parity_flip,0,QUDA_BACKWARDS,Arg>, tp, stream, arg);
            else if (arg.dim==1) qudaLaunchKernel(ComputeVUVGPU<true,parity_flip,1,QUDA_BACKWARDS,Arg>, tp, stream, arg);
            else if (arg.dim==2) qudaLaunchKernel(ComputeVUVGPU<true,parity_flip,2,QUDA_BACKWARDS,Arg>, tp, stream, arg);
            else if (arg.dim==3) qudaLaunchKernel(ComputeVUVGPU<true,parity_flip,3,QUDA_BACKWARDS,Arg>, tp, stream, arg);
          } else if (arg.dir == QUDA_FORWARDS) {
            if      (arg.dim==0) qudaLaunchKernel(ComputeVUVGPU<true,parity_flip,0,QUDA_FORWARDS,Arg>, tp, stream, arg);
            else if (arg.dim==1) qudaLaunchKernel(ComputeVUVGPU<true,parity_flip,1,QUDA_FORWARDS,Arg>, tp, stream, arg);
            else if (arg.dim==2) qudaLaunchKernel(ComputeVUVGPU<true,parity_flip,2,QUDA_FORWARDS,Arg>, tp, stream, arg);
            else if (arg.dim==3) qudaLaunchKernel(ComputeVUVGPU<true,parity_flip,3,QUDA_FORWARDS,Arg>, tp, stream, arg);
          } else if (arg.dir == QUDA_IN_PLACE) {
            qudaLaunchKernel(ComputeVUVGPU<true,parity_flip,0,QUDA_IN_PLACE,Arg>, tp, stream, arg);
          } else {
            errorQuda("Undefined direction %d", arg.dir);
          }
        } else {
          if (arg.parity_flip != false) errorQuda("parity_flip = %d not instantiated", arg.parity_flip);
          constexpr bool parity_flip = false;

          if (arg.dir == QUDA_BACKWARDS) {
            if      (arg.dim==0) qudaLaunchKernel(ComputeVUVGPU<false,parity_flip,0,QUDA_BACKWARDS,Arg>, tp, stream, arg);
            else if (arg.dim==1) qudaLaunchKernel(ComputeVUVGPU<false,parity_flip,1,QUDA_BACKWARDS,Arg>, tp, stream, arg);
            else if (arg.dim==2) qudaLaunchKernel(ComputeVUVGPU<false,parity_flip,2,QUDA_BACKWARDS,Arg>, tp, stream, arg);
            else if (arg.dim==3) qudaLaunchKernel(ComputeVUVGPU<false,parity_flip,3,QUDA_BACKWARDS,Arg>, tp, stream, arg);
          } else if (arg.dir == QUDA_FORWARDS) {
            if      (arg.dim==0) qudaLaunchKernel(ComputeVUVGPU<false,parity_flip,0,QUDA_FORWARDS,Arg>, tp, stream, arg);
            else if (arg.dim==1) qudaLaunchKernel(ComputeVUVGPU<false,parity_flip,1,QUDA_FORWARDS,Arg>, tp, stream, arg);
            else if (arg.dim==2) qudaLaunchKernel(ComputeVUVGPU<false,parity_flip,2,QUDA_FORWARDS,Arg>, tp, stream, arg);
            else if (arg.dim==3) qudaLaunchKernel(ComputeVUVGPU<false,parity_flip,3,QUDA_FORWARDS,Arg>, tp, stream, arg);
          } else if (arg.dir == QUDA_IN_PLACE) {
            qudaLaunchKernel(ComputeVUVGPU<false,parity_flip,0,QUDA_IN_PLACE,Arg>, tp, stream, arg);
          } else {
            errorQuda("Undefined direction %d", arg.dir);
          }
        }
#endif

        if (arg.coarse_color_wave) {
          // revert the grids
          tp.grid.z = arg.grid_z;
          tp.grid.x /= tp.grid.z;
          std::swap(tp.grid.x,tp.grid.y);
        }

        if (arg.shared_atomic) {
          tp.block.x /= tp.aux.x;
          tp.grid.x *= tp.aux.x;
        }

        } // if use_mma

      } else if (type == COMPUTE_COARSE_CLOVER) {

#ifdef JITIFY
        error = program->kernel("quda::ComputeCoarseCloverGPU")
          .instantiate(Type<Arg>())
          .configure(tp.grid,tp.block,tp.shared_bytes,device::get_cuda_stream(stream)).launch(arg);
#else
#if defined(WILSONCOARSE)
        qudaLaunchKernel(ComputeCoarseCloverGPU<Arg>, tp, stream, arg);
#else
        errorQuda("ComputeCoarseClover not enabled for staggered coarsenings");
#endif
        
#endif
      } else if (type == COMPUTE_REVERSE_Y) {

#ifdef JITIFY
        error = program->kernel("quda::ComputeYReverseGPU")
          .instantiate(Type<Arg>())
          .configure(tp.grid,tp.block,tp.shared_bytes,device::get_cuda_stream(stream)).launch(arg);
#else
        qudaLaunchKernel(ComputeYReverseGPU<Arg>, tp, stream, arg);
#endif
      } else if (type == COMPUTE_DIAGONAL) {

#ifdef JITIFY
        error = program->kernel("quda::AddCoarseDiagonalGPU")
          .instantiate(Type<Arg>())
          .configure(tp.grid,tp.block,tp.shared_bytes,device::get_cuda_stream(stream)).launch(arg);
#else
        qudaLaunchKernel(AddCoarseDiagonalGPU<Arg>, tp, stream, arg);
#endif
      } else if (type == COMPUTE_STAGGEREDMASS) {

#ifdef JITIFY
        error = program->kernel("quda::AddCoarseStaggeredMassGPU")
          .instantiate(Type<Arg>())
          .configure(tp.grid,tp.block,tp.shared_bytes,device::get_cuda_stream(stream)).launch(arg);
#else
#if defined(STAGGEREDCOARSE)
        qudaLaunchKernel(AddCoarseStaggeredMassGPU<Arg>, tp, stream, arg);
#else
        errorQuda("AddCoarseStaggeredMass not enabled for non-staggered coarsenings");
#endif

#endif
      } else if (type == COMPUTE_TMDIAGONAL) {

#ifdef JITIFY
        error = program->kernel("quda::AddCoarseTmDiagonalGPU")
          .instantiate(Type<Arg>())
          .configure(tp.grid,tp.block,tp.shared_bytes,device::get_cuda_stream(stream)).launch(arg);
#else
        qudaLaunchKernel(AddCoarseTmDiagonalGPU<Arg>, tp, stream, arg);
#endif
      } else if (type == COMPUTE_CONVERT) {

#ifdef JITIFY
        error = program->kernel("quda::ConvertGPU")
          .instantiate(Type<Arg>())
          .configure(tp.grid,tp.block,tp.shared_bytes,device::get_cuda_stream(stream)).launch(arg);
#else
        qudaLaunchKernel(ConvertGPU<Arg>, tp, stream, arg);
#endif
      } else if (type == COMPUTE_RESCALE) {

#ifdef JITIFY
        error = program->kernel("quda::RescaleYGPU")
          .instantiate(Type<Arg>())
          .configure(tp.grid,tp.block,tp.shared_bytes,device::get_cuda_stream(stream)).launch(arg);
#else
        qudaLaunchKernel(RescaleYGPU<Arg>, tp, stream, arg);
#endif

      } else {
        errorQuda("Undefined compute type %d", type);
      }

      // convert Jitify return error into QUDA error
      qerror = error == QUDA_SUCCESS ? QUDA_SUCCESS : QUDA_ERROR;
    }
  };

  template <QudaFieldLocation location, typename Arg>
  class CalculateY : public TunableVectorYZ {
=======
  template <bool use_mma, QudaFieldLocation location_template, typename Arg>
  class CalculateY : public TunableKernel3D {
>>>>>>> 6b55283d
  public:
    using Float = typename Arg::Float;
    static constexpr bool from_coarse = Arg::from_coarse;
    static constexpr int fineSpin = Arg::fineSpin;
    static constexpr int coarseSpin = Arg::coarseSpin;
    static constexpr int fineColor = Arg::fineColor;
    static constexpr int coarseColor = Arg::coarseColor;

  protected:
    Arg &arg;
    const ColorSpinorField &V;
    GaugeField &Y;
    GaugeField &X;
    GaugeField &Y_atomic;
    GaugeField &X_atomic;

    int dim;
    QudaDirection dir;
    ComputeType type;

    long long flops() const
    {
      long long flops_ = 0;
      switch (type) {
      case COMPUTE_UV:
      // when fine operator is coarse take into account that the link matrix has spin dependence
      flops_ = 2l * arg.fineVolumeCB * 8 * fineSpin * coarseColor * fineColor * fineColor * (!from_coarse ? 1 : fineSpin);
	break;
      case COMPUTE_AV:
      case COMPUTE_TMAV:
	// # chiral blocks * size of chiral block * number of null space vectors
	flops_ = 2l * arg.fineVolumeCB * 8 * (fineSpin/2) * (fineSpin/2) * (fineSpin/2) * fineColor * fineColor * coarseColor;
	break;
      case COMPUTE_TMCAV:
	// # Twice chiral blocks * size of chiral block * number of null space vectors
	flops_ = 4l * arg.fineVolumeCB * 8 * (fineSpin/2) * (fineSpin/2) * (fineSpin/2) * fineColor * fineColor * coarseColor;
	break;
      case COMPUTE_VUV:
      // when the fine operator is truly fine the VUV multiplication is block sparse which halves the number of operations
      flops_ = 2l * arg.fineVolumeCB * 8 * fineSpin * fineSpin * coarseColor * coarseColor * fineColor / (!from_coarse ? coarseSpin : 1);
	break;
      case COMPUTE_COARSE_CLOVER:
	// when the fine operator is truly fine the clover multiplication is block sparse which halves the number of operations
	flops_ = 2l * arg.fineVolumeCB * 8 * fineSpin * fineSpin * coarseColor * coarseColor * fineColor * fineColor / (!from_coarse ? coarseSpin : 1);
	break;
      case COMPUTE_REVERSE_Y:
      case COMPUTE_CONVERT:
      case COMPUTE_RESCALE:
      case COMPUTE_CLOVER_INV_MAX: // FIXME
      case COMPUTE_TWISTED_CLOVER_INV_MAX: // FIXME
        // no floating point operations
        flops_ = 0;
	break;
      case COMPUTE_DIAGONAL:
      case COMPUTE_STAGGEREDMASS:
      case COMPUTE_TMDIAGONAL:
	// read addition on the diagonal
	flops_ = 2l * arg.coarseVolumeCB*coarseSpin*coarseColor;
	break;
      default:
	errorQuda("Undefined compute type %d", type);
      }
      // 2 from parity, 8 from complex
      return flops_;
    }
    long long bytes() const
    {
      long long bytes_ = 0;
      switch (type) {
      case COMPUTE_UV:
	bytes_ = arg.UV.Bytes() + arg.V.Bytes() + 2*arg.U.Bytes()*coarseColor;
	break;
      case COMPUTE_AV:
	bytes_ = arg.AV.Bytes() + arg.V.Bytes() + 2*arg.C.Bytes()*coarseColor;
	break;
      case COMPUTE_TMAV:
	bytes_ = arg.AV.Bytes() + arg.V.Bytes();
	break;
      case COMPUTE_TMCAV:
#ifdef DYNAMIC_CLOVER
	bytes_ = arg.AV.Bytes() + arg.V.Bytes() + 2*arg.C.Bytes()*coarseColor; // A single clover field
#else
	bytes_ = arg.AV.Bytes() + arg.V.Bytes() + 4*arg.C.Bytes()*coarseColor; // Both clover and its inverse
#endif
	break;
      case COMPUTE_CLOVER_INV_MAX:
      case COMPUTE_TWISTED_CLOVER_INV_MAX:
        bytes_ = 2*arg.C.Bytes(); // read both parities of the clover field
	break;
      case COMPUTE_VUV:
        {
          // formula for shared-atomic variant assuming parity_flip = true
          int writes = 4;
          // we use a (coarseColor * coarseColor) matrix of threads so each load is input element is loaded coarseColor times
          // we ignore the multiple loads of spin since these are per thread (and should be cached?)
          bytes_ = 2*writes*arg.Y.Bytes() + (arg.bidirectional ? 1 : 2) * 2*writes*arg.X.Bytes() + coarseColor*(arg.UV.Bytes() + arg.V.Bytes());
          break;
        }
      case COMPUTE_COARSE_CLOVER:
	bytes_ = 2*arg.X.Bytes() + 2*arg.C.Bytes() + arg.V.Bytes(); // 2 from parity
	break;
      case COMPUTE_REVERSE_Y:
	bytes_ = 4*2*2*arg.Y.Bytes(); // 4 from direction, 2 from i/o, 2 from parity
	bytes_ = 2*2*arg.X.Bytes(); // 2 from i/o, 2 from parity
	break;
      case COMPUTE_DIAGONAL:
      case COMPUTE_STAGGEREDMASS:
      case COMPUTE_TMDIAGONAL:
	bytes_ = 2*2*arg.X.Bytes()/(coarseSpin*coarseColor); // 2 from i/o, 2 from parity, division because of diagonal
	break;
      case COMPUTE_CONVERT:
	bytes_ = dim == 4 ? 2*(arg.X.Bytes() + arg.X_atomic.Bytes()) : 2*(arg.Y.Bytes() + arg.Y_atomic.Bytes());
	break;
      case COMPUTE_RESCALE:
	bytes_ = 2*2*arg.Y.Bytes(); // 2 from i/o, 2 from parity
	break;
      default:
	errorQuda("Undefined compute type %d", type);
      }
      return bytes_;
    }

    unsigned int minThreads() const {
      unsigned int threads = 0;
      switch (type) {
      case COMPUTE_UV:
      case COMPUTE_AV:
      case COMPUTE_TMAV:
      case COMPUTE_TMCAV:
      case COMPUTE_CLOVER_INV_MAX:
      case COMPUTE_TWISTED_CLOVER_INV_MAX:
      case COMPUTE_VUV:
      case COMPUTE_COARSE_CLOVER:
	threads = arg.fineVolumeCB;
	break;
      case COMPUTE_REVERSE_Y:
      case COMPUTE_DIAGONAL:
      case COMPUTE_STAGGEREDMASS:
      case COMPUTE_TMDIAGONAL:
      case COMPUTE_CONVERT:
      case COMPUTE_RESCALE:
	threads = arg.coarseVolumeCB;
	break;
      default:
	errorQuda("Undefined compute type %d", type);
      }

      return threads;
    }

    bool tuneGridDim() const { return false; } // don't tune the grid dimension
    bool tuneAuxDim() const { return type != COMPUTE_VUV ? false : true; }

    unsigned int sharedBytesPerBlock(const TuneParam &param) const {
      if (/*arg.shared_atomic && */type == COMPUTE_VUV)
        return 4*sizeof(storeType)*arg.max_color_height_per_block*arg.max_color_width_per_block*4*coarseSpin*coarseSpin;
      return TunableKernel3D::sharedBytesPerBlock(param);
    }

  public:
    CalculateY(Arg &arg, const ColorSpinorField &V, GaugeField &Y, GaugeField &X, GaugeField &Y_atomic,
               GaugeField &X_atomic) :
      TunableKernel3D(V, 2, 1),
      arg(arg),
      V(V),
      Y(Y),
      X(X),
      Y_atomic(Y_atomic),
      X_atomic(X_atomic),
      dim(0),
      dir(QUDA_BACKWARDS),
      type(COMPUTE_INVALID)
    {
      strcat(aux, comm_dim_partitioned_string());
    }

    /**
       @brief Launcher for CPU instantiations of coarse-link construction
    */
    template <QudaFieldLocation location_> std::enable_if_t<location_ == QUDA_CPU_FIELD_LOCATION>
    Launch(Arg &arg, TuneParam &tp, ComputeType type, const qudaStream_t &stream)
    {
      if (type == COMPUTE_UV) {
        launch_host<compute_uv>(tp, stream, arg);
      } else if (type == COMPUTE_AV) {
        if (from_coarse) errorQuda("compute_av should only be called from the fine grid");

#if defined(GPU_CLOVER_DIRAC) && defined(WILSONCOARSE)
        launch_host<compute_av>(tp, stream, arg);
#else
        errorQuda("Clover dslash has not been built");
#endif

      } else if (type == COMPUTE_TMAV) {
        if (from_coarse) errorQuda("compute_tmav should only be called from the fine grid");

#if defined(GPU_TWISTED_MASS_DIRAC) && defined(WILSONCOARSE)
        launch_host<compute_tmav>(arg);
#else
        errorQuda("Twisted mass dslash has not been built");
#endif

      } else if (type == COMPUTE_TMCAV) {
        if (from_coarse) errorQuda("compute_tmcav should only be called from the fine grid");

#if defined(GPU_TWISTED_CLOVER_DIRAC) && defined(WILSONCOARSE)
        launch_host<compute_tmcav>(tp, stream, arg);
#else
        errorQuda("Twisted clover dslash has not been built");
#endif

      } else if (type == COMPUTE_CLOVER_INV_MAX || type == COMPUTE_TWISTED_CLOVER_INV_MAX) {
        if (from_coarse) errorQuda("compute_clover_inv_max should only be called from the fine grid");
        arg.max_site = static_cast<Float*>(safe_malloc(2 * arg.fineVolumeCB *sizeof(Float)));
        arg.twist = (type == COMPUTE_TWISTED_CLOVER_INV_MAX);

#if defined(DYNAMIC_CLOVER) && defined(WILSONCOARSE)
        launch_host<compute_clover_inv_max>(tp, stream, arg);
#else
        errorQuda("compute_clover_inv_max only enabled with dynamic clover");
#endif

        if (!activeTuning()) { // only do reduction once tuning is done else we have nested tuning
          double max = reduce(QUDA_CPU_FIELD_LOCATION, arg.max_site, 2 * arg.fineVolumeCB,
                             static_cast<Float>(0.0), maximum<Float>());
          comm_allreduce_max(&max);
          arg.max_h = max;
        }
        host_free(arg.max_site);

      } else if (type == COMPUTE_VUV) {
        launch_host<compute_vuv>(tp, stream, arg);
      } else if (type == COMPUTE_COARSE_CLOVER) {
#if defined(WILSONCOARSE)
        launch_host<compute_coarse_clover>(tp, stream, arg);
#else
        errorQuda("compute_coarse_clover not enabled for non-Wilson coarsenings");
#endif
      } else if (type == COMPUTE_REVERSE_Y) {
        launch_host<reverse>(tp, stream, arg);
      } else if (type == COMPUTE_DIAGONAL) {
#if defined(WILSONCOARSE) || defined(COARSECOARSE)
        launch_host<add_coarse_diagonal>(tp, stream, arg);
#else
        errorQuda("add_coarse_diagonal not enabled for staggered coarsenings");
#endif
      } else if (type == COMPUTE_STAGGEREDMASS) {
#if defined(STAGGEREDCOARSE)
        launch_host<add_coarse_staggered_mass>(tp, stream, arg);
#else
        errorQuda("add_coarse_staggered_mass not enabled for non-staggered coarsenings");
#endif
      } else if (type == COMPUTE_TMDIAGONAL) {
#if defined(WILSONCOARSE) || defined(COARSECOARSE)
        launch_host<add_coarse_tm>(tp, stream, arg);
#else
        errorQuda("add_coarse_tm not enabled for non-wilson coarsenings");
#endif
      } else if (type == COMPUTE_CONVERT) {
        launch_host<convert>(tp, stream, arg);
      } else if (type == COMPUTE_RESCALE) {
        launch_host<rescale>(tp, stream, arg);
      } else {
        errorQuda("Undefined compute type %d", type);
      }
    }

    /**
       @brief Launcher for GPU instantiations of coarse-link construction
    */
    template <QudaFieldLocation location_> std::enable_if_t<location_ == QUDA_CUDA_FIELD_LOCATION>
    Launch(Arg &arg, TuneParam &tp, ComputeType type, const qudaStream_t &stream)
    {
      if (type == COMPUTE_UV) {

        IF_CONSTEXPR (use_mma) {
          mma::launch_compute_uv_kernel<from_coarse>(tp, arg, arg.fineVolumeCB, stream);
        } else {
          launch_device<compute_uv>(tp, stream, arg);
        }

      } else if (type == COMPUTE_AV) {

        if (from_coarse) errorQuda("compute_av should only be called from the fine grid");
#if defined(GPU_CLOVER_DIRAC) && defined(WILSONCOARSE)
        launch_device<compute_av>(tp, stream, arg);
#else
        errorQuda("Clover dslash has not been built");
#endif

      } else if (type == COMPUTE_TMAV) {

        if (from_coarse) errorQuda("compute_tmav should only be called from the fine grid");
#if defined(GPU_TWISTED_MASS_DIRAC) && defined(WILSONCOARSE)
        launch_device<compute_tmav>(tp, stream, arg);
#else
        errorQuda("Twisted mass dslash has not been built");
#endif

      } else if (type == COMPUTE_TMCAV) {

        if (from_coarse) errorQuda("compute_tmcav should only be called from the fine grid");
#if defined(GPU_TWISTED_CLOVER_DIRAC) && defined(WILSONCOARSE)
        launch_device<compute_tmcav>(tp, stream, arg);
#else
        errorQuda("Twisted clover dslash has not been built");
#endif

      } else if (type == COMPUTE_CLOVER_INV_MAX || type == COMPUTE_TWISTED_CLOVER_INV_MAX) {

        if (from_coarse) errorQuda("compute_clover_inv_max should only be called from the fine grid");
        arg.max_site = static_cast<Float*>(pool_device_malloc(2 * arg.fineVolumeCB *sizeof(Float)));
        arg.twist = (type == COMPUTE_TWISTED_CLOVER_INV_MAX);

#if defined(DYNAMIC_CLOVER) && defined(WILSONCOARSE)
        launch_device<compute_clover_inv_max>(tp, stream, arg);
#else
        errorQuda("compute_clover_inv_max only enabled with dynamic clover");
#endif

        if (!activeTuning()) { // only do reduction once tuning is done else we have nested tuning
          double max = reduce(QUDA_CUDA_FIELD_LOCATION, arg.max_site, 2 * arg.fineVolumeCB,
                             static_cast<Float>(0.0), maximum<Float>());
          comm_allreduce_max(&max);
          arg.max_h = max;
        }
        pool_device_free(arg.max_site);

      } else if (type == COMPUTE_VUV) {

        IF_CONSTEXPR (use_mma) {

          mma::launch_compute_vuv_kernel<from_coarse>(tp, arg, arg.fineVolumeCB, stream);

        } else {

          // need to resize the grid since we don't tune over the entire coarseColor dimension
          // factor of two comes from parity onto different blocks (e.g. in the grid)
          tp.grid.y = (2 * arg.vuvTile.M_tiles + tp.block.y - 1) / tp.block.y;
          tp.grid.z = (arg.vuvTile.N_tiles + tp.block.z - 1) / tp.block.z;

          arg.shared_atomic = tp.aux.y;
          arg.parity_flip = tp.aux.z;

          if (arg.shared_atomic) {
            // check we have a valid problem size for shared atomics
            // constraint is due to how shared memory initialization and global store are done
            int block_size = arg.fineVolumeCB / arg.coarseVolumeCB;
            if (block_size / 2 < Arg::coarseSpin * Arg::coarseSpin)
              errorQuda("Block size %d not supported in shared-memory atomic coarsening", block_size);

            arg.aggregates_per_block = tp.aux.x;
            tp.block.x *= tp.aux.x;
            tp.grid.x /= tp.aux.x;
          }

          if (arg.coarse_color_wave) {
            // swap x and y grids
            std::swap(tp.grid.y, tp.grid.x);
            // augment x grid with coarseColor row grid (z grid)
            arg.grid_z = tp.grid.z;
            arg.coarse_color_grid_z = arg.vuvTile.M_tiles * tp.grid.z;
            tp.grid.x *= tp.grid.z;
            tp.grid.z = 1;
          }

          // this will ensure we pass the generic kernel bounds check
          arg.threads.x = tp.grid.x * tp.block.x;
          resizeVector(tp.grid.y * tp.block.y, tp.grid.z * tp.block.z);
          launch_device<compute_vuv>(tp, stream, arg);
          arg.threads.x = minThreads();
          resizeVector((arg.parity_flip ? 1 : 2) * arg.max_height_tiles_per_block, arg.max_width_tiles_per_block);

          if (arg.coarse_color_wave) {
            // revert the grids
            tp.grid.z = arg.grid_z;
            tp.grid.x /= tp.grid.z;
            std::swap(tp.grid.x,tp.grid.y);
          }

          if (arg.shared_atomic) {
            tp.block.x /= tp.aux.x;
            tp.grid.x *= tp.aux.x;
          }

        } // if use_mma

      } else if (type == COMPUTE_COARSE_CLOVER) {

#if defined(WILSONCOARSE)
        launch_device<compute_coarse_clover>(tp, stream, arg);
#else
        errorQuda("compute_coarse_clover not enabled for non-wilson coarsenings");
#endif

      } else if (type == COMPUTE_REVERSE_Y) {
        launch_device<reverse>(tp, stream, arg);
      } else if (type == COMPUTE_DIAGONAL) {
#if defined(WILSONCOARSE) || defined(COARSECOARSE)
        launch_device<add_coarse_diagonal>(tp, stream, arg);
#else
        errorQuda("add_coarse_diagonal not enabled for staggered coarsenings");
#endif
      } else if (type == COMPUTE_STAGGEREDMASS) {
#if defined(STAGGEREDCOARSE)
        launch_device<add_coarse_staggered_mass>(tp, stream, arg);
#else
        errorQuda("add_coarse_staggered_mass not enabled for non-staggered coarsenings");
#endif
      } else if (type == COMPUTE_TMDIAGONAL) {
#if defined(WILSONCOARSE)
        launch_device<add_coarse_tm>(tp, stream, arg);
#else
        errorQuda("add_coarse_tm not enabled for non-wilson coarsenings");
#endif
      } else if (type == COMPUTE_CONVERT) {
        launch_device<convert>(tp, stream, arg);
      } else if (type == COMPUTE_RESCALE) {
        launch_device<rescale>(tp, stream, arg);
      } else {
        errorQuda("Undefined compute type %d", type);
      }
    }

    void apply(const qudaStream_t &stream)
    {
      TuneParam tp = tuneLaunch(*this, getTuning(), getVerbosity());
      arg.threads.x = minThreads();
      arg.dim = dim;
      arg.dir = dir;
      if (type == COMPUTE_VUV || type == COMPUTE_CONVERT || type == COMPUTE_RESCALE) arg.dim_index = 4*(dir==QUDA_BACKWARDS ? 0 : 1) + dim;

      if (type == COMPUTE_VUV) tp.shared_bytes -= sharedBytesPerBlock(tp); // shared memory is static so don't include it in launch
      Launch<location_template>(arg, tp, type, stream);
      if (type == COMPUTE_VUV) tp.shared_bytes += sharedBytesPerBlock(tp); // restore shared memory
    };

    /**
       Set which dimension we are working on (where applicable)
    */
    void setDimension(int dim_) { dim = dim_; }

    /**
       Set which direction we are working on (where applicable)
    */
    void setDirection(QudaDirection dir_)
    {
      if (dir_ != QUDA_BACKWARDS && dir_ != QUDA_FORWARDS && dir_ != QUDA_IN_PLACE) errorQuda("Undefined direction %d", dir_);
      dir = dir_;
    }

    /**
       Set which computation we are doing
     */
    void setComputeType(ComputeType type_)
    {
      type = type_;
      switch(type) {
      case COMPUTE_VUV:
        arg.shared_atomic = false;
        arg.parity_flip = false;
        arg.coarse_color_wave = false;
        // if not parity flip then we need to force parity within the block (hence factor of 2)
        resizeVector((arg.parity_flip ? 1 : 2) * arg.max_height_tiles_per_block, arg.max_width_tiles_per_block);
	break;
      case COMPUTE_COARSE_CLOVER: // no shared atomic version so keep separate from above
      case COMPUTE_REVERSE_Y:
      case COMPUTE_CONVERT:
      case COMPUTE_RESCALE:
	resizeVector(2 * coarseColor, coarseColor);
        break;
      case COMPUTE_UV: resizeVector(2 * arg.uvTile.M_tiles, arg.uvTile.N_tiles); break;
      case COMPUTE_AV:
      case COMPUTE_TMCAV: resizeVector(4, coarseColor); break; // y dimension is chirality and parity
      case COMPUTE_TMAV:
      case COMPUTE_DIAGONAL:
      case COMPUTE_TMDIAGONAL: resizeVector(2, coarseColor); break;
      default: resizeVector(2, 1); break;
      }

      resizeStep(1,1);
      if (type == COMPUTE_VUV && !arg.parity_flip) resizeStep(2,1);

      // do not tune spatial block size for VUV or COARSE_CLOVER
      tune_block_x = (type == COMPUTE_VUV || type == COMPUTE_COARSE_CLOVER) ? false : true;
    }

    bool advanceSwizzle(TuneParam &param) const
    {
      if (param.aux.w == 0) {
        param.aux.w = 1;
        arg.coarse_color_wave = true;
        return true;
      } else {
        param.aux.w = 0;
        arg.coarse_color_wave = false;
        return false;
      }
    }

    bool advanceParityFlip(TuneParam &param) const
    {
      if (param.aux.z == 0) {
        arg.parity_flip = true;
        resizeVector(arg.max_height_tiles_per_block, arg.max_width_tiles_per_block);
        resizeStep(1, 1);
        initTuneParam(param);
        return true;
      } else {
        arg.parity_flip = false;
        resizeVector(2 * arg.max_height_tiles_per_block, arg.max_width_tiles_per_block);
        resizeStep(2, 1);

        initTuneParam(param);
        return false;
      }
    }

    bool advanceAtomic(TuneParam &param) const
    {
      if (param.aux.y == 0) {
        // exhausted the global-atomic search space so switch to
        // shared-atomic space

        // pre-Maxwell does not support shared-memory atomics natively so no point in trying
        if (!device::shared_memory_atomic_supported()) return false;

        // before advancing, check we can use shared-memory atomics
        int block_size = arg.fineVolumeCB/arg.coarseVolumeCB;
        if (block_size/2 < coarseSpin*coarseSpin) return false;

        arg.shared_atomic = true;

        // need to reset since we're switching to shared-memory atomics
        initTuneParam(param);

        return true;
      } else {
        // already doing shared-memory atomics but can tune number of
        // coarse grid points per block

        if (param.aux.x < 4) {
          param.aux.x *= 2;
          return true;
        } else {
          // completed all shared-memory tuning so reset to global atomics
          arg.shared_atomic = false;
          initTuneParam(param);
          return false;
        }
      }
    }

    bool advanceAux(TuneParam &param) const
    {
      return (type == COMPUTE_VUV ? (advanceAtomic(param) || advanceParityFlip(param) || advanceSwizzle(param)) : false);
    }

    bool advanceSharedBytes(TuneParam &param) const {
      return ( (!arg.shared_atomic && !from_coarse && type == COMPUTE_VUV) || type == COMPUTE_COARSE_CLOVER) ? false : Tunable::advanceSharedBytes(param);
    }

<<<<<<< HEAD
    bool advanceTuneParam(TuneParam &param) const {

      if (use_mma && (type == COMPUTE_UV || type == COMPUTE_VUV) && dir != QUDA_IN_PLACE) {
#if defined(QUDA_TARGET_CUDA)
#if (CUDA_VERSION >= 10010 && __COMPUTE_CAPABILITY__ >= 700)
=======
    bool advanceTuneParam(TuneParam &param) const
    {
      if (use_mma && (type == COMPUTE_UV || type == COMPUTE_VUV)) {
>>>>>>> 6b55283d
        constexpr bool query_max = true;
#endif
#endif
        int max = 0;
        if (type == COMPUTE_UV) {
#if defined(QUDA_TARGET_CUDA)
#if (CUDA_VERSION >= 10010 && __COMPUTE_CAPABILITY__ >= 700)
          max = mma::launch_compute_uv_kernel<from_coarse, query_max>(param, arg, 1, device::get_default_stream());
#endif
#endif
        } else if (type == COMPUTE_VUV) {
#if defined(QUDA_TARGET_CUDA)
#if (CUDA_VERSION >= 10010 && __COMPUTE_CAPABILITY__ >= 700)
          max = mma::launch_compute_vuv_kernel<from_coarse, query_max>(param, arg, 1, device::get_default_stream());
#endif
#endif	  
        }

        if (param.aux.x < max) {
          param.aux.x++;
          return true;
        } else {
          return false;
        }
      }

      // only do autotuning if we have device fields
      if (location == QUDA_CUDA_FIELD_LOCATION && Y.MemType() == QUDA_MEMORY_DEVICE) return Tunable::advanceTuneParam(param);
      else return false;
    }

    void initTuneParam(TuneParam &param) const
    {
      TunableKernel3D::initTuneParam(param);
      param.aux.x = ((type == COMPUTE_VUV || type == COMPUTE_UV) && use_mma) ? 0 : 1; // aggregates per block
      param.aux.y = arg.shared_atomic;
      param.aux.z = arg.parity_flip;
      param.aux.w = arg.coarse_color_wave;

      // with shared-atomic VUV, each block.x matches exactly to a c/b aggregate
      if (arg.shared_atomic && type == COMPUTE_VUV) {
	param.block.x = arg.fineVolumeCB/(2*arg.coarseVolumeCB); // checker-boarded block size
	param.grid.x = 2*arg.coarseVolumeCB;
      }
    }

    /** sets default values for when tuning is disabled */
    void defaultTuneParam(TuneParam &param) const
    {
      TunableKernel3D::defaultTuneParam(param);
      param.aux.x = ((type == COMPUTE_VUV || type == COMPUTE_UV) && use_mma) ? 0 : 1; // aggregates per block
      param.aux.y = arg.shared_atomic;
      param.aux.z = arg.parity_flip;
      param.aux.w = arg.coarse_color_wave;

      // with shared-atomic VUV, each block.x matches exactly to a c/b aggregate
      if (arg.shared_atomic && type == COMPUTE_VUV) {
	param.block.x = arg.fineVolumeCB/(2*arg.coarseVolumeCB); // checker-boarded block size
	param.grid.x = 2*arg.coarseVolumeCB;
      }
    }

    TuneKey tuneKey() const {
      char Aux[TuneKey::aux_n];
      strcpy(Aux,aux);

      if (type == COMPUTE_UV) {
        strcat(Aux, ",computeUV");
        if (use_mma) strcat(Aux, ",MMA");
      } else if (type == COMPUTE_AV)
        strcat(Aux, ",computeAV");
      else if (type == COMPUTE_TMAV)               strcat(Aux,",computeTmAV");
      else if (type == COMPUTE_TMCAV)              strcat(Aux,",computeTmcAV");
      else if (type == COMPUTE_CLOVER_INV_MAX)
        strcat(Aux, ",computeCloverInverseMax");
      else if (type == COMPUTE_TWISTED_CLOVER_INV_MAX)
        strcat(Aux, ",computeTwistedCloverInverseMax");
      else if (type == COMPUTE_VUV) {
        strcat(Aux, ",computeVUV");
        if (use_mma) strcat(Aux, ",MMA");
      } else if (type == COMPUTE_COARSE_CLOVER)
        strcat(Aux, ",computeCoarseClover");
      else if (type == COMPUTE_REVERSE_Y)          strcat(Aux,",computeYreverse");
      else if (type == COMPUTE_DIAGONAL)           strcat(Aux,",computeCoarseDiagonal");
      else if (type == COMPUTE_STAGGEREDMASS)      strcat(Aux,",computeCoarseStaggeredMass");
      else if (type == COMPUTE_TMDIAGONAL)         strcat(Aux,",computeCoarseTmDiagonal");
      else if (type == COMPUTE_CONVERT)            strcat(Aux,",computeConvert");
      else if (type == COMPUTE_RESCALE)            strcat(Aux,",computeRescale");
      else errorQuda("Unknown type=%d\n", type);

#ifdef DYNAMIC_CLOVER
      if (type == COMPUTE_AV || type == COMPUTE_CLOVER_INV_MAX || // ensure separate tuning for dynamic
          type == COMPUTE_TMCAV || type == COMPUTE_TWISTED_CLOVER_INV_MAX)
        strcat(Aux, ",Dynamic");
#endif
      if (!use_mma && (type == COMPUTE_UV || type == COMPUTE_VUV)) {
        strcat(Aux, ",tile_size=");
        char tile[16];
        u32toa(tile, type == COMPUTE_UV ? arg.uvTile.M : arg.vuvTile.M);
        strcat(Aux, tile);
        strcat(Aux,"x");
        u32toa(tile, type == COMPUTE_UV ? arg.uvTile.N : arg.vuvTile.N);
        strcat(Aux, tile);
        strcat(Aux,"x");
        u32toa(tile, type == COMPUTE_UV ? arg.uvTile.K : arg.vuvTile.K);
        strcat(Aux, tile);
      }

      if (type == COMPUTE_UV || type == COMPUTE_VUV) {
        if      (dim == 0) strcat(Aux, ",dim=0");
        else if (dim == 1) strcat(Aux, ",dim=1");
        else if (dim == 2) strcat(Aux, ",dim=2");
        else if (dim == 3) strcat(Aux, ",dim=3");

	if (dir == QUDA_BACKWARDS) strcat(Aux,",dir=back");
	else if (dir == QUDA_FORWARDS) strcat(Aux,",dir=fwd");
        else if (dir == QUDA_IN_PLACE) strcat(Aux,",dir=clover");

        if (arg.bidirectional && type == COMPUTE_VUV) strcat(Aux,",bidirectional");
      }

      const char *vol_str = (type == COMPUTE_REVERSE_Y || type == COMPUTE_DIAGONAL || type == COMPUTE_STAGGEREDMASS || type == COMPUTE_TMDIAGONAL ||
                             type == COMPUTE_CONVERT || type == COMPUTE_RESCALE) ? X.VolString () : V.VolString();

      if (type == COMPUTE_VUV || type == COMPUTE_COARSE_CLOVER) {
	strcat(Aux, (location == QUDA_CUDA_FIELD_LOCATION && Y.MemType() == QUDA_MEMORY_MAPPED) ? ",GPU-mapped," :
               location == QUDA_CUDA_FIELD_LOCATION ? ",GPU-device," : ",CPU,");
	strcat(Aux,"coarse_vol=");
	strcat(Aux,X.VolString());
      } else {
	strcat(Aux, (location == QUDA_CUDA_FIELD_LOCATION && Y.MemType() == QUDA_MEMORY_MAPPED) ? ",GPU-mapped" :
               location == QUDA_CUDA_FIELD_LOCATION ? ",GPU-device" : ",CPU");
      }

      return TuneKey(vol_str, typeid(*this).name(), Aux);
    }

    void preTune() {
      switch (type) {
      case COMPUTE_VUV:
        Y_atomic.backup();
	X_atomic.backup();
        break;
      case COMPUTE_DIAGONAL:
      case COMPUTE_STAGGEREDMASS:
      case COMPUTE_TMDIAGONAL:
      case COMPUTE_COARSE_CLOVER:
	X_atomic.backup();
        break;
      case COMPUTE_CONVERT:
	if (Y_atomic.Gauge_p() == Y.Gauge_p()) Y.backup();
	if (X_atomic.Gauge_p() == X.Gauge_p()) X.backup();
        break;
      case COMPUTE_RESCALE:
        Y.backup();
        break;
      case COMPUTE_UV:
      case COMPUTE_AV:
      case COMPUTE_TMAV:
      case COMPUTE_TMCAV:
      case COMPUTE_CLOVER_INV_MAX:
      case COMPUTE_TWISTED_CLOVER_INV_MAX:
      case COMPUTE_REVERSE_Y:
	break;
      default:
	errorQuda("Undefined compute type %d", type);
      }
    }

    void postTune() {
      switch (type) {
      case COMPUTE_VUV:
	Y_atomic.restore();
	X_atomic.restore();
        break;
      case COMPUTE_DIAGONAL:
      case COMPUTE_STAGGEREDMASS:
      case COMPUTE_TMDIAGONAL:
      case COMPUTE_COARSE_CLOVER:
	X_atomic.restore();
        break;
      case COMPUTE_CONVERT:
	if (Y_atomic.Gauge_p() == Y.Gauge_p()) Y.restore();
	if (X_atomic.Gauge_p() == X.Gauge_p()) X.restore();
        break;
      case COMPUTE_RESCALE:
        Y.restore();
        break;
      case COMPUTE_UV:
      case COMPUTE_AV:
      case COMPUTE_TMAV:
      case COMPUTE_TMCAV:
      case COMPUTE_CLOVER_INV_MAX:
      case COMPUTE_TWISTED_CLOVER_INV_MAX:
      case COMPUTE_REVERSE_Y:
	break;
      default:
	errorQuda("Undefined compute type %d", type);
      }
    }
  };

  /**
     @brief Calculate the coarse-link field, including the coarse clover field.

     @param Y[out] Coarse link field accessor
     @param X[out] Coarse clover field accessor
     @param UV[out] Temporary accessor used to store fine link field * null space vectors
     @param AV[out] Temporary accessor use to store fine clover inverse * null
     space vectors (only applicable when fine-grid operator is the
     preconditioned clover operator else in general this just aliases V
     @param V[in] Packed null-space vector accessor
     @param G[in] Fine grid link / gauge field accessor
     @param C[in] Fine grid clover field accessor, or Xinv accessor for the KD operator
     @param Cinv[in] Fine grid clover inverse field accessor, or Xinv accessor for the KD operator
     @param Y_[out] Coarse link field
     @param X_[out] Coarse clover field
     @param X_[out] Coarse clover inverese field (used as temporary here)
     @param v[in] Packed null-space vectors
     @param kappa[in] Kappa parameter
     @param mass[in] mass parameter
     @param mu[in] Twisted-mass parameter
     @param matpc[in] The type of preconditioning of the source fine-grid operator
     @param need_bidirectional[in] If we need to force bi-directional build or not. Required
     if some previous level was preconditioned, even if this one isn't
   */
  template <bool use_mma, QudaFieldLocation location, bool from_coarse, typename Float, int fineSpin, int fineColor, int coarseSpin,
            int coarseColor, typename F, typename Ftmp, typename Vt, typename coarseGauge, typename coarseGaugeAtomic,
            typename fineGauge, typename fineClover>
  void calculateY(coarseGauge &Y, coarseGauge &X, coarseGaugeAtomic &Y_atomic, coarseGaugeAtomic &X_atomic, Ftmp &UV,
                  F &AV, Vt &V, fineGauge &G, fineClover &C, fineClover &Cinv, GaugeField &Y_, GaugeField &X_,
                  GaugeField &Y_atomic_, GaugeField &X_atomic_, ColorSpinorField &uv, ColorSpinorField &av,
                  const ColorSpinorField &v, const GaugeField &G_, const CloverField &C_, double kappa, double mass, double mu,
                  double mu_factor, QudaDiracType dirac, QudaMatPCType matpc, bool need_bidirectional,
                  const int *fine_to_coarse, const int *coarse_to_fine)
  {

    // sanity checks
    if (matpc == QUDA_MATPC_EVEN_EVEN_ASYMMETRIC || matpc == QUDA_MATPC_ODD_ODD_ASYMMETRIC)
      errorQuda("Unsupported coarsening of matpc = %d", matpc);

    bool is_dirac_coarse = (dirac == QUDA_COARSE_DIRAC || dirac == QUDA_COARSEPC_DIRAC) ? true : false;
    bool is_dirac_staggered = (dirac == QUDA_STAGGERED_DIRAC || dirac == QUDA_STAGGEREDPC_DIRAC ||
                               dirac == QUDA_ASQTAD_DIRAC || dirac == QUDA_ASQTADPC_DIRAC || dirac == QUDA_STAGGEREDKD_DIRAC || dirac == QUDA_ASQTADKD_DIRAC);

    bool is_dirac_wilson = !is_dirac_coarse && !is_dirac_staggered;
    if (is_dirac_coarse && fineSpin != 2)
      errorQuda("Input Dirac operator %d should have nSpin=2, not nSpin=%d\n", dirac, fineSpin);
    if (is_dirac_wilson && fineSpin != 4)
      errorQuda("Input Dirac operator %d should have nSpin=4, not nSpin=%d\n", dirac, fineSpin);
    if (is_dirac_staggered && fineSpin != 1)
      errorQuda("Input Dirac operator %d should have nSpin=1, not nSpin=%d\n", dirac, fineSpin);
    if (!is_dirac_coarse && fineColor != 3)
      errorQuda("Input Dirac operator %d should have nColor=3, not nColor=%d\n", dirac, fineColor);

    if (G.Ndim() != 4) errorQuda("Number of dimensions not supported");
    const int nDim = 4;

    int x_size[QUDA_MAX_DIM] = { };
    for (int i=0; i<4; i++) x_size[i] = v.X(i);
    x_size[4] = 1;

    int xc_size[QUDA_MAX_DIM] = { };
    for (int i=0; i<4; i++) xc_size[i] = X_.X()[i];
    xc_size[4] = 1;

    int geo_bs[QUDA_MAX_DIM] = { };
    for(int d = 0; d < nDim; d++) geo_bs[d] = x_size[d]/xc_size[d];
    int spin_bs = V.Nspin()/Y.NspinCoarse();

    // If doing a preconditioned operator with a clover term then we
    // have bi-directional links, though we can do the bidirectional setup for all operators for debugging
    bool bidirectional_links = (dirac == QUDA_CLOVERPC_DIRAC || dirac == QUDA_COARSEPC_DIRAC || bidirectional_debug ||
				dirac == QUDA_TWISTED_MASSPC_DIRAC || dirac == QUDA_TWISTED_CLOVERPC_DIRAC || dirac == QUDA_STAGGEREDKD_DIRAC || dirac == QUDA_ASQTADKD_DIRAC || need_bidirectional);

    if (getVerbosity() >= QUDA_VERBOSE) {
      if (bidirectional_links) printfQuda("Doing bi-directional link coarsening\n");
      else printfQuda("Doing uni-directional link coarsening\n");
    }

    //Calculate UV and then VUV for each dimension, accumulating directly into the coarse gauge field Y

    using Arg = CalculateYArg<from_coarse, Float,fineSpin,coarseSpin,fineColor,coarseColor,coarseGauge,coarseGaugeAtomic,fineGauge,F,Ftmp,Vt,fineClover>;
    Arg arg(Y, X, Y_atomic, X_atomic, UV, AV, G, V, C, Cinv, kappa, mass,
	    mu, mu_factor, x_size, xc_size, geo_bs, spin_bs, fine_to_coarse, coarse_to_fine, bidirectional_links);
    CalculateY<use_mma, location, Arg> y(arg, v, Y_, X_, Y_atomic_, X_atomic_);

    QudaFieldLocation location_ = checkLocation(Y_, X_, av, v);
    if (getVerbosity() >= QUDA_VERBOSE) printfQuda("Running link coarsening on the %s\n", location_ == QUDA_CUDA_FIELD_LOCATION ? "GPU" : "CPU");

    // do exchange of null-space vectors
    const int nFace = 1;
    v.exchangeGhost(QUDA_INVALID_PARITY, nFace, 0);
    arg.V.resetGhost(v.Ghost());  // point the accessor to the correct ghost buffer
    if (&v == &av) arg.AV.resetGhost(av.Ghost());
    LatticeField::bufferIndex = (1 - LatticeField::bufferIndex); // update ghost bufferIndex for next exchange

    if (getVerbosity() >= QUDA_VERBOSE) printfQuda("V2 = %e\n", arg.V.norm2());

    // If doing preconditioned clover then we first multiply the
    // null-space vectors by the clover inverse matrix, since this is
    // needed for the coarse link computation
    if ( dirac == QUDA_CLOVERPC_DIRAC && (matpc == QUDA_MATPC_EVEN_EVEN || matpc == QUDA_MATPC_ODD_ODD) ) {
      if (getVerbosity() >= QUDA_VERBOSE) printfQuda("Computing AV\n");

      if (av.Precision() == QUDA_HALF_PRECISION) {
#ifdef DYNAMIC_CLOVER
        y.setComputeType(COMPUTE_CLOVER_INV_MAX);
        y.apply(device::get_default_stream());
        double max = 6 * arg.max_h;
#else
        double max = 6*C_.abs_max(true);
#endif
        if (getVerbosity() >= QUDA_DEBUG_VERBOSE) printfQuda("clover max %e\n", max);
	av.Scale(max);
	arg.AV.resetScale(max);
      }

      y.setComputeType(COMPUTE_AV);
      y.apply(device::get_default_stream());

      if (getVerbosity() >= QUDA_VERBOSE) printfQuda("AV2 = %e\n", arg.AV.norm2());
    }

    // If doing preconditioned twisted-mass then we first multiply the
    // null-space vectors by the inverse twist, since this is
    // needed for the coarse link computation
    if ( dirac == QUDA_TWISTED_MASSPC_DIRAC && (matpc == QUDA_MATPC_EVEN_EVEN || matpc == QUDA_MATPC_ODD_ODD) ) {
      if (getVerbosity() >= QUDA_VERBOSE) printfQuda("Computing TMAV\n");

      if (av.Precision() == QUDA_HALF_PRECISION) {
	// this is just a trivial rescaling kernel, find the maximum
	complex<Float> fp(1./(1.+arg.mu*arg.mu),-arg.mu/(1.+arg.mu*arg.mu));
	complex<Float> fm(1./(1.+arg.mu*arg.mu),+arg.mu/(1.+arg.mu*arg.mu));
	double max = std::max(abs(fp), abs(fm));
	if (getVerbosity() >= QUDA_DEBUG_VERBOSE) printfQuda("tm max %e\n", max);
	av.Scale(max);
	arg.AV.resetScale(max);
      }

      y.setComputeType(COMPUTE_TMAV);
      y.apply(device::get_default_stream());

      if (getVerbosity() >= QUDA_VERBOSE) printfQuda("AV2 = %e\n", arg.AV.norm2());
    }

    // If doing preconditioned twisted-clover then we first multiply the
    // null-space vectors by the inverse of the squared clover matrix plus
    // mu^2, and then we multiply the result by the clover matrix. This is
    // needed for the coarse link computation
    if ( dirac == QUDA_TWISTED_CLOVERPC_DIRAC && (matpc == QUDA_MATPC_EVEN_EVEN || matpc == QUDA_MATPC_ODD_ODD) ) {
      if (getVerbosity() >= QUDA_VERBOSE) printfQuda("Computing TMCAV\n");

      if (av.Precision() == QUDA_HALF_PRECISION) {
#ifdef DYNAMIC_CLOVER
        y.setComputeType(COMPUTE_TWISTED_CLOVER_INV_MAX);
        y.apply(device::get_default_stream());
	double max = 6*sqrt(arg.max_h);
#else
	double max = 6*sqrt(C_.abs_max(true));
#endif
	if (getVerbosity() >= QUDA_DEBUG_VERBOSE) printfQuda("tmc max %e\n", max);
	av.Scale(max);
	arg.AV.resetScale(max);
      }

      y.setComputeType(COMPUTE_TMCAV);
      y.apply(device::get_default_stream());

      if (getVerbosity() >= QUDA_VERBOSE) printfQuda("AV2 = %e\n", arg.AV.norm2());
    }

    // work out what to set the scales to
    if (coarseGaugeAtomic::fixedPoint()) {
      double max = 500.0; // Should be more than sufficient
      Y_atomic_.Scale(max);
      arg.Y_atomic.resetScale(max);
      X_atomic_.Scale(max);
      arg.X_atomic.resetScale(max);
    }

    // zero the atomic fields before we start summing to them
    Y_atomic_.zero();
    X_atomic_.zero();

    bool set_scale = false; // records where the scale has been set already or not

    // First compute the coarse forward links if needed
    if (bidirectional_links) {
      for (int d = 0; d < nDim; d++) {
        y.setDimension(d);
      	y.setDirection(QUDA_FORWARDS);
      	if (getVerbosity() >= QUDA_VERBOSE) printfQuda("Computing forward %d UV and VUV\n", d);

        if (uv.Precision() == QUDA_HALF_PRECISION) {
          double U_max = 3.0*G_.abs_max(from_coarse ? d+4 : d);
          double uv_max = U_max * v.Scale();
          uv.Scale(uv_max);
          arg.UV.resetScale(uv_max);

          if (getVerbosity() >= QUDA_VERBOSE) printfQuda("%d U_max = %e v_max = %e uv_max = %e\n", from_coarse ? d+4 : d, U_max, v.Scale(), uv_max);
        }

	y.setComputeType(COMPUTE_UV);  // compute U*V product
	y.apply(device::get_default_stream());
	if (getVerbosity() >= QUDA_VERBOSE) printfQuda("UV2[%d] = %e\n", d, arg.UV.norm2());

        // if we are writing to a temporary, we need to zero it before each computation
        if (Y_atomic.Geometry() == 1) Y_atomic_.zero();

        y.setComputeType(COMPUTE_VUV); // compute Y += VUV
        y.apply(device::get_default_stream());
        if (getVerbosity() >= QUDA_VERBOSE)
          printfQuda("Y2[%d] (atomic) = %e\n", 4+d, Y_atomic_.norm2((4+d) % arg.Y_atomic.geometry, coarseGaugeAtomic::fixedPoint()));

        // now convert from atomic to application computation format if necessary for Y[d]
        if (coarseGaugeAtomic::fixedPoint() || coarseGauge::fixedPoint()) {

          if (coarseGauge::fixedPoint()) {
            double y_max = Y_atomic_.abs_max((4+d) % arg.Y_atomic.geometry, coarseGaugeAtomic::fixedPoint());

            if (getVerbosity() >= QUDA_DEBUG_VERBOSE) printfQuda("Y[%d] (atomic) max = %e Y[%d] scale = %e\n", 4+d, y_max, 4+d, Y_.Scale());
            if (!set_scale) {
              Y_.Scale(1.1*y_max); // slightly oversize to avoid unnecessary rescaling
              arg.Y.resetScale(Y_.Scale());
              set_scale = true;
            } else if (y_max > Y_.Scale()) {
              // we have exceeded the maximum used before so we need to reset the maximum and rescale the elements
              arg.rescale = Y_.Scale() / y_max; // how much we need to shrink the elements by
              y.setComputeType(COMPUTE_RESCALE);

              for (int d_=0; d_<d; d_++) {
                y.setDimension(d_);
                y.apply(device::get_default_stream());
              }

              y.setDimension(d);
              Y_.Scale(y_max);
              arg.Y.resetScale(Y_.Scale());
            }
          }

          y.setComputeType(COMPUTE_CONVERT);
          y.apply(device::get_default_stream());

          if (getVerbosity() >= QUDA_VERBOSE) printfQuda("Y2[%d] = %e\n", 4+d, Y_.norm2( 4+d ));
        }

      }
    }

    if ( ((dirac == QUDA_CLOVERPC_DIRAC || dirac == QUDA_TWISTED_MASSPC_DIRAC || dirac == QUDA_TWISTED_CLOVERPC_DIRAC) &&
	 (matpc == QUDA_MATPC_EVEN_EVEN || matpc == QUDA_MATPC_ODD_ODD)) || (dirac == QUDA_STAGGEREDKD_DIRAC || dirac == QUDA_ASQTADKD_DIRAC) ) {
      av.exchangeGhost(QUDA_INVALID_PARITY, nFace, 0);
      arg.AV.resetGhost(av.Ghost());  // make sure we point to the correct pointer in the accessor
      LatticeField::bufferIndex = (1 - LatticeField::bufferIndex); // update ghost bufferIndex for next exchange
    }

    // Now compute the backward links
    for (int d = 0; d < nDim; d++) {
      y.setDimension(d);
      y.setDirection(QUDA_BACKWARDS);
      if (getVerbosity() >= QUDA_VERBOSE) printfQuda("Computing backward %d UV and VUV\n", d);

      if (uv.Precision() == QUDA_HALF_PRECISION) {
        double U_max = 3.0*G_.abs_max(d);
        double uv_max = U_max * av.Scale();
        uv.Scale(uv_max);
        arg.UV.resetScale(uv_max);

        if (getVerbosity() >= QUDA_VERBOSE) printfQuda("%d U_max = %e av_max = %e uv_max = %e\n", d, U_max, av.Scale(), uv_max);
      }

      y.setComputeType(COMPUTE_UV);  // compute U*A*V product
      y.apply(device::get_default_stream());
      if (getVerbosity() >= QUDA_VERBOSE) printfQuda("UAV2[%d] = %e\n", d, arg.UV.norm2());

      // if we are writing to a temporary, we need to zero it before each computation
      if (Y_atomic.Geometry() == 1) Y_atomic_.zero();

      y.setComputeType(COMPUTE_VUV); // compute Y += VUV
      y.apply(device::get_default_stream());
      if (getVerbosity() >= QUDA_VERBOSE)
        printfQuda("Y2[%d] (atomic) = %e\n", d, Y_atomic_.norm2(d%arg.Y_atomic.geometry, coarseGaugeAtomic::fixedPoint()));

      // now convert from atomic to application computation format if necessary for Y[d]
      if (coarseGaugeAtomic::fixedPoint() || coarseGauge::fixedPoint() ) {

        if (coarseGauge::fixedPoint()) {
          double y_max = Y_atomic_.abs_max(d % arg.Y_atomic.geometry, coarseGaugeAtomic::fixedPoint());
          if (getVerbosity() >= QUDA_DEBUG_VERBOSE) printfQuda("Y[%d] (atomic) max = %e Y[%d] scale = %e\n", d, y_max, d, Y_.Scale());

          if (!set_scale) {
            Y_.Scale(1.1*y_max); // slightly oversize to avoid unnecessary rescaling
            arg.Y.resetScale(Y_.Scale());
            set_scale = true;
          } else if (y_max > Y_.Scale()) {
            // we have exceeded the maximum used before so we need to reset the maximum and rescale the elements
            arg.rescale = Y_.Scale() / y_max; // how much we need to shrink the elements by
            y.setComputeType(COMPUTE_RESCALE);

            // update all prior compute Y links
            if (bidirectional_links) {
              y.setDirection(QUDA_FORWARDS);
              for (int d_=0; d_<4; d_++) {
                y.setDimension(d_);
                y.apply(device::get_default_stream());
              }
            }

            y.setDirection(QUDA_BACKWARDS);
            for (int d_=0; d_<d; d_++) {
              y.setDimension(d_);
              y.apply(device::get_default_stream());
            }

            y.setDimension(d);
            Y_.Scale(y_max);
            arg.Y.resetScale(Y_.Scale());
          }
        }

        y.setComputeType(COMPUTE_CONVERT);
        y.apply(device::get_default_stream());

        if (getVerbosity() >= QUDA_VERBOSE) printfQuda("Y2[%d] = %e\n", d, Y_.norm2( d ));
      }

    }

    if (getVerbosity() >= QUDA_VERBOSE) printfQuda("X2 = %e\n", X_atomic_.norm2(0, coarseGaugeAtomic::fixedPoint()));

    // if not doing a preconditioned operator then we can trivially
    // construct the forward links from the backward links
    if ( !bidirectional_links ) {
      if (getVerbosity() >= QUDA_VERBOSE) printfQuda("Reversing links\n");
      y.setComputeType(COMPUTE_REVERSE_Y);  // reverse the links for the forwards direction
      y.apply(device::get_default_stream());
    }

    // Check if we have a fine or coarse clover term that needs to be coarsened
    if (dirac == QUDA_CLOVER_DIRAC || dirac == QUDA_TWISTED_CLOVER_DIRAC) {
      if (getVerbosity() >= QUDA_VERBOSE) printfQuda("Computing fine->coarse clover term\n");
      y.setComputeType(COMPUTE_COARSE_CLOVER);
      y.apply(device::get_default_stream());
    } else if (dirac == QUDA_COARSE_DIRAC) {

      // We can write coarsening the coarse clover as a UV, VUV sequence where `U` is replaced with `C`
      y.setDimension(-1);
      y.setDirection(QUDA_IN_PLACE);

      if (getVerbosity() >= QUDA_VERBOSE) printfQuda("Computing coarse CV and VCV via UV and VUV\n");

      if (uv.Precision() == QUDA_HALF_PRECISION) {
        // use G as a proxy for the coarse clover because `C_` is a dummy object on the coarse level
        double U_max = 3.0*G_.abs_max(0);
        double uv_max = U_max * v.Scale();
        uv.Scale(uv_max);
        arg.UV.resetScale(uv_max);

        if (getVerbosity() >= QUDA_VERBOSE) printfQuda("C_max (U[0] as proxy) = %e v_max = %e cv_max = %e\n", U_max, v.Scale(), uv_max);
      }

      if (getVerbosity() >= QUDA_VERBOSE) printfQuda("pre CV2 = %e\n", arg.UV.norm2());

      y.setComputeType(COMPUTE_UV);  // compute C*V product
      y.apply(device::get_default_stream());

      if (getVerbosity() >= QUDA_VERBOSE) printfQuda("CV2 = %e\n", arg.UV.norm2());

      y.setComputeType(COMPUTE_VUV); // compute X += VCV
      y.apply(device::get_default_stream());
      if (getVerbosity() >= QUDA_VERBOSE)
        printfQuda("X2 (atomic) = %e\n", X_atomic_.norm2(0, coarseGaugeAtomic::fixedPoint()));

    } else if (dirac == QUDA_STAGGERED_DIRAC || dirac == QUDA_STAGGEREDPC_DIRAC || dirac == QUDA_ASQTAD_DIRAC || dirac == QUDA_ASQTADPC_DIRAC) {
      if (getVerbosity() >= QUDA_VERBOSE) printfQuda("Summing staggered mass contribution to coarse clover\n");
      y.setComputeType(COMPUTE_STAGGEREDMASS);
      y.apply(device::get_default_stream());
    } else {  //Otherwise, we just have to add the identity matrix
      if (getVerbosity() >= QUDA_VERBOSE) printfQuda("Summing diagonal contribution to coarse clover\n");
      y.setComputeType(COMPUTE_DIAGONAL);
      y.apply(device::get_default_stream());
    }

    if (arg.mu*arg.mu_factor!=0 || dirac == QUDA_TWISTED_MASS_DIRAC || dirac == QUDA_TWISTED_CLOVER_DIRAC) {
      if (dirac == QUDA_TWISTED_MASS_DIRAC || dirac == QUDA_TWISTED_CLOVER_DIRAC)
	arg.mu_factor += 1.;
      if (getVerbosity() >= QUDA_VERBOSE) printfQuda("Adding mu = %e\n",arg.mu*arg.mu_factor);
      y.setComputeType(COMPUTE_TMDIAGONAL);
      y.apply(device::get_default_stream());
    }

    // now convert from atomic to application computation format if necessary for X field
    if (coarseGaugeAtomic::fixedPoint() || coarseGauge::fixedPoint() ) {
      // dim=4 corresponds to X field
      y.setDimension(8);
      y.setDirection(QUDA_BACKWARDS);

      if (coarseGauge::fixedPoint()) {
        double x_max = X_atomic_.abs_max(0, coarseGaugeAtomic::fixedPoint());
        X_.Scale(x_max);
        arg.X.resetScale(x_max);
      }

      y.setComputeType(COMPUTE_CONVERT);
      y.apply(device::get_default_stream());
    }

    if (getVerbosity() >= QUDA_VERBOSE) printfQuda("X2 = %e\n", X_.norm2(0));
  }

} // namespace quda<|MERGE_RESOLUTION|>--- conflicted
+++ resolved
@@ -36,459 +36,9 @@
     COMPUTE_INVALID
   };
 
-<<<<<<< HEAD
-  /**
-     @brief Launcher for CPU instantiations of coarse-link construction
-   */
-  template <QudaFieldLocation location, typename Arg> struct Launch {
-    static constexpr bool from_coarse = Arg::from_coarse;
-    Launch(Arg &arg, qudaError_t &, TuneParam &, ComputeType type, bool use_mma, const qudaStream_t &)
-    {
-      if (use_mma) { errorQuda("MMA intructions are not supported on the host."); }
-
-      if (type == COMPUTE_UV) {
-        if (arg.dir == QUDA_BACKWARDS) {
-          if      (arg.dim==0) ComputeUVCPU<0,QUDA_BACKWARDS>(arg);
-          else if (arg.dim==1) ComputeUVCPU<1,QUDA_BACKWARDS>(arg);
-          else if (arg.dim==2) ComputeUVCPU<2,QUDA_BACKWARDS>(arg);
-          else if (arg.dim==3) ComputeUVCPU<3,QUDA_BACKWARDS>(arg);
-        } else if (arg.dir == QUDA_FORWARDS) {
-          if      (arg.dim==0) ComputeUVCPU<0,QUDA_FORWARDS>(arg);
-          else if (arg.dim==1) ComputeUVCPU<1,QUDA_FORWARDS>(arg);
-          else if (arg.dim==2) ComputeUVCPU<2,QUDA_FORWARDS>(arg);
-          else if (arg.dim==3) ComputeUVCPU<3,QUDA_FORWARDS>(arg);
-        } else if (arg.dir == QUDA_IN_PLACE) {
-          ComputeUVCPU<0,QUDA_IN_PLACE>(arg);
-        } else {
-          errorQuda("Undefined direction %d", arg.dir);
-        }
-      } else if (type == COMPUTE_AV) {
-        if (from_coarse) errorQuda("ComputeAV should only be called from the fine grid");
-
-#if defined(GPU_CLOVER_DIRAC) && defined(WILSONCOARSE)
-        ComputeAVCPU(arg);
-#else
-        errorQuda("Clover dslash has not been built");
-#endif
-
-      } else if (type == COMPUTE_TMAV) {
-        if (from_coarse) errorQuda("ComputeTMAV should only be called from the fine grid");
-
-#if defined(GPU_TWISTED_MASS_DIRAC) && defined(WILSONCOARSE)
-        ComputeTMAVCPU(arg);
-#else
-        errorQuda("Twisted mass dslash has not been built");
-#endif
-
-      } else if (type == COMPUTE_TMCAV) {
-        if (from_coarse) errorQuda("ComputeTMCAV should only be called from the fine grid");
-
-#if defined(GPU_TWISTED_CLOVER_DIRAC) && defined(WILSONCOARSE)
-        ComputeTMCAVCPU(arg);
-#else
-        errorQuda("Twisted clover dslash has not been built");
-#endif
-
-      } else if (type == COMPUTE_CLOVER_INV_MAX) {
-        if (from_coarse) errorQuda("ComputeInvCloverMax should only be called from the fine grid");
-
-#if defined(DYNAMIC_CLOVER) && defined(WILSONCOARSE)
-        ComputeCloverInvMaxCPU<false>(arg);
-        double max = arg.max_h;
-        comm_allreduce_max(&max);
-        arg.max_h = max;
-#else
-        errorQuda("ComputeInvCloverMax only enabled with dynamic clover");
-#endif
-
-      } else if (type == COMPUTE_TWISTED_CLOVER_INV_MAX) {
-        if (from_coarse) errorQuda("ComputeInvCloverMax should only be called from the fine grid");
-
-#if defined(DYNAMIC_CLOVER) && defined(WILSONCOARSE)
-        ComputeCloverInvMaxCPU<true>(arg);
-        double max = arg.max_h;
-        comm_allreduce_max(&max);
-        arg.max_h = max;
-#else
-        errorQuda("ComputeInvCloverMax only enabled with dynamic clover");
-#endif
-
-      } else if (type == COMPUTE_VUV) {
-        if (arg.dir == QUDA_BACKWARDS) {
-          if      (arg.dim==0) ComputeVUVCPU<0,QUDA_BACKWARDS>(arg);
-          else if (arg.dim==1) ComputeVUVCPU<1,QUDA_BACKWARDS>(arg);
-          else if (arg.dim==2) ComputeVUVCPU<2,QUDA_BACKWARDS>(arg);
-          else if (arg.dim==3) ComputeVUVCPU<3,QUDA_BACKWARDS>(arg);
-        } else if (arg.dir == QUDA_FORWARDS) {
-          if      (arg.dim==0) ComputeVUVCPU<0,QUDA_FORWARDS>(arg);
-          else if (arg.dim==1) ComputeVUVCPU<1,QUDA_FORWARDS>(arg);
-          else if (arg.dim==2) ComputeVUVCPU<2,QUDA_FORWARDS>(arg);
-          else if (arg.dim==3) ComputeVUVCPU<3,QUDA_FORWARDS>(arg);
-        } else if (arg.dir == QUDA_IN_PLACE) {
-          ComputeVUVCPU<0,QUDA_IN_PLACE>(arg);
-        } else {
-          errorQuda("Undefined direction %d", arg.dir);
-        }
-      } else if (type == COMPUTE_COARSE_CLOVER) {
-#if defined(WILSONCOARSE)
-        ComputeCoarseCloverCPU(arg);
-#else
-        errorQuda("ComputeCoarseClover not enabled for non-Wilson coarsenings");
-#endif
-      } else if (type == COMPUTE_REVERSE_Y) {
-        ComputeYReverseCPU(arg);
-      } else if (type == COMPUTE_DIAGONAL) {
-        AddCoarseDiagonalCPU(arg);
-      } else if (type == COMPUTE_STAGGEREDMASS) {
-#if defined(STAGGEREDCOARSE)
-        AddCoarseStaggeredMassCPU(arg);
-#else
-        errorQuda("AddCoarseStaggeredMass not enabled for non-staggered coarsenings");
-#endif
-      } else if (type == COMPUTE_TMDIAGONAL) {
-        AddCoarseTmDiagonalCPU(arg);
-      } else if (type == COMPUTE_CONVERT) {
-        ConvertCPU(arg);
-      } else if (type == COMPUTE_RESCALE) {
-        RescaleYCPU(arg);
-      } else {
-        errorQuda("Undefined compute type %d", type);
-      }
-    }
-  };
-
-  /**
-     @brief Launcher for GPU instantiations of coarse-link construction
-  */
-  template <typename Arg>
-  struct Launch<QUDA_CUDA_FIELD_LOCATION, Arg> {
-    using Float = typename Arg::Float;
-    static constexpr bool from_coarse = Arg::from_coarse;
-
-    Launch(Arg &arg, qudaError_t &qerror, TuneParam &tp, ComputeType type, bool use_mma, const qudaStream_t &stream)
-    {
-#ifdef JITIFY
-      using namespace jitify::reflection;
-#endif
-      
-      qudaError_t error = QUDA_SUCCESS;
-      if (type == COMPUTE_UV) {
-        if (use_mma && arg.dir != QUDA_IN_PLACE) {
-#if defined(QUDA_TARGET_CUDA)
-#if (CUDA_VERSION >= 10010 && __COMPUTE_CAPABILITY__ >= 700)
-          mma::launch_compute_uv_kernel<from_coarse>(tp, arg, arg.fineVolumeCB, stream);
-#endif
-#endif
-        } else {
- 
-          if (arg.dir != QUDA_BACKWARDS && arg.dir != QUDA_FORWARDS && arg.dir != QUDA_IN_PLACE) errorQuda("Undefined direction %d", arg.dir);
-#ifdef JITIFY
-  error = program->kernel("quda::ComputeUVGPU")
-    .instantiate(arg.dim,arg.dir,Type<Arg>())
-    .configure(tp.grid,tp.block,tp.shared_bytes,device::get_cuda_stream(stream)).launch(arg);
-#else
-  if (arg.dir == QUDA_BACKWARDS) {
-    if      (arg.dim==0) qudaLaunchKernel(ComputeUVGPU<0,QUDA_BACKWARDS,Arg>, tp, stream, arg);
-          else if (arg.dim==1) qudaLaunchKernel(ComputeUVGPU<1,QUDA_BACKWARDS,Arg>, tp, stream, arg);
-          else if (arg.dim==2) qudaLaunchKernel(ComputeUVGPU<2,QUDA_BACKWARDS,Arg>, tp, stream, arg);
-          else if (arg.dim==3) qudaLaunchKernel(ComputeUVGPU<3,QUDA_BACKWARDS,Arg>, tp, stream, arg);
-        } else if (arg.dir == QUDA_FORWARDS) {
-          if      (arg.dim==0) qudaLaunchKernel(ComputeUVGPU<0,QUDA_FORWARDS,Arg>, tp, stream, arg);
-          else if (arg.dim==1) qudaLaunchKernel(ComputeUVGPU<1,QUDA_FORWARDS,Arg>, tp, stream, arg);
-          else if (arg.dim==2) qudaLaunchKernel(ComputeUVGPU<2,QUDA_FORWARDS,Arg>, tp, stream, arg);
-          else if (arg.dim==3) qudaLaunchKernel(ComputeUVGPU<3,QUDA_FORWARDS,Arg>, tp, stream, arg);
-        } else if (arg.dir == QUDA_IN_PLACE) {
-          qudaLaunchKernel(ComputeUVGPU<0,QUDA_IN_PLACE,Arg>, tp, stream, arg);
-        }
-#endif
-        }
-      } else if (type == COMPUTE_AV) {
-
-        if (from_coarse) errorQuda("ComputeAV should only be called from the fine grid");
-#ifdef JITIFY
-        error = program->kernel("quda::ComputeAVGPU")
-          .instantiate(Type<Arg>())
-          .configure(tp.grid,tp.block,tp.shared_bytes,device::get_cuda_stream(stream)).launch(arg);
-#else
-#if defined(GPU_CLOVER_DIRAC) && defined(WILSONCOARSE)
-        qudaLaunchKernel(ComputeAVGPU<Arg>, tp, stream, arg);
-#else
-          errorQuda("Clover dslash has not been built");
-#endif
-#endif
-
-      } else if (type == COMPUTE_TMAV) {
-
-        if (from_coarse) errorQuda("ComputeTMAV should only be called from the fine grid");
-#ifdef JITIFY
-        error = program->kernel("quda::ComputeTMAVGPU")
-          .instantiate(Type<Arg>())
-          .configure(tp.grid,tp.block,tp.shared_bytes,device::get_cuda_stream(stream)).launch(arg);
-#else
-#if defined(GPU_TWISTED_MASS_DIRAC) && defined(WILSONCOARSE)
-        qudaLaunchKernel(ComputeTMAVGPU<Arg>, tp, stream, arg);
-#else
-        errorQuda("Twisted mass dslash has not been built");
-#endif
-#endif
-
-      } else if (type == COMPUTE_TMCAV) {
-
-        if (from_coarse) errorQuda("ComputeTMCAV should only be called from the fine grid");
-#ifdef JITIFY
-        error = program->kernel("quda::ComputeTMCAVGPU")
-          .instantiate(Type<Arg>())
-          .configure(tp.grid,tp.block,tp.shared_bytes,device::get_cuda_stream(stream)).launch(arg);
-#else
-#if defined(GPU_TWISTED_CLOVER_DIRAC) && defined(WILSONCOARSE)
-        qudaLaunchKernel(ComputeTMCAVGPU<Arg>, tp, stream, arg);
-#else
-        errorQuda("Twisted clover dslash has not been built");
-#endif
-#endif
-
-      } else if (type == COMPUTE_CLOVER_INV_MAX) {
-
-        if (from_coarse) errorQuda("ComputeCloverInvMax should only be called from the fine grid");
-        arg.max_d = static_cast<Float*>(pool_device_malloc(2 * arg.fineVolumeCB *sizeof(Float)));
-
-#ifdef JITIFY
-        error = program->kernel("quda::ComputeCloverInvMaxGPU")
-          .instantiate(false, Type<Arg>())
-          .configure(tp.grid, tp.block, tp.shared_bytes, device::get_cuda_stream(stream))
-          .launch(arg);
-#else
-#if defined(DYNAMIC_CLOVER) && defined(WILSONCOARSE)
-        qudaLaunchKernel(ComputeCloverInvMaxGPU<false, Arg>, tp, stream, arg);
-#else
-        errorQuda("ComputeCloverInvMax only enabled with dynamic clover");
-#endif
-#endif
-
-        if (!activeTuning()) { // only do reduction once tuning is done else we have nested tuning
-          double max = reduce(QUDA_CUDA_FIELD_LOCATION, arg.max_d, 2 * arg.fineVolumeCB,
-                             static_cast<Float>(0.0), maximum<Float>());
-          comm_allreduce_max(&max);
-          arg.max_h = max;
-        }
-        pool_device_free(arg.max_d);
-
-      } else if (type == COMPUTE_TWISTED_CLOVER_INV_MAX) {
-
-        if (from_coarse) errorQuda("ComputeCloverInvMax should only be called from the fine grid");
-        arg.max_d = static_cast<Float *>(pool_device_malloc(2 * arg.fineVolumeCB * sizeof(Float)));
-
-#ifdef JITIFY
-        error = program->kernel("quda::ComputeCloverInvMaxGPU")
-          .instantiate(true, Type<Arg>())
-          .configure(tp.grid, tp.block, tp.shared_bytes, device::get_cuda_stream(stream))
-          .launch(arg);
-#else
-#if defined(DYNAMIC_CLOVER) && defined(WILSONCOARSE)
-        qudaLaunchKernel(ComputeCloverInvMaxGPU<true, Arg>, tp, stream, arg);
-#else
-        errorQuda("ComputeCloverInvMax only enabled with dynamic clover");
-#endif
-#endif
-
-        if (!activeTuning()) { // only do reduction once tuning is done else we have nested tuning
-          double max = reduce(QUDA_CUDA_FIELD_LOCATION, arg.max_d, 2 * arg.fineVolumeCB,
-                              static_cast<Float>(0.0), maximum<Float>());
-          comm_allreduce_max(&max);
-          arg.max_h = max;
-        }
-        pool_device_free(arg.max_d);
-
-      } else if (type == COMPUTE_VUV) {
-
-        if (use_mma && arg.dir != QUDA_IN_PLACE) {
-#if defined(QUDA_TARGET_CUDA)
-#if (CUDA_VERSION >= 10010 && __COMPUTE_CAPABILITY__ >= 700)
-          mma::launch_compute_vuv_kernel<from_coarse>(tp, arg, arg.fineVolumeCB, stream);
-#endif
-#endif
-        } else {
-
-          // need to resize the grid since we don't tune over the entire coarseColor dimension
-          // factor of two comes from parity onto different blocks (e.g. in the grid)
-          tp.grid.y = (2 * arg.vuvTile.M_tiles + tp.block.y - 1) / tp.block.y;
-          tp.grid.z = (arg.vuvTile.N_tiles + tp.block.z - 1) / tp.block.z;
-
-          arg.shared_atomic = tp.aux.y;
-          arg.parity_flip = tp.aux.z;
-
-          if (arg.shared_atomic) {
-            // check we have a valid problem size for shared atomics
-            // constraint is due to how shared memory initialization and global store are done
-            int block_size = arg.fineVolumeCB / arg.coarseVolumeCB;
-            if (block_size / 2 < Arg::coarseSpin * Arg::coarseSpin)
-              errorQuda("Block size %d not supported in shared-memory atomic coarsening", block_size);
-
-            arg.aggregates_per_block = tp.aux.x;
-            tp.block.x *= tp.aux.x;
-            tp.grid.x /= tp.aux.x;
-          }
-
-          if (arg.coarse_color_wave) {
-            // swap x and y grids
-            std::swap(tp.grid.y, tp.grid.x);
-            // augment x grid with coarseColor row grid (z grid)
-            arg.grid_z = tp.grid.z;
-            arg.coarse_color_grid_z = arg.vuvTile.M_tiles * tp.grid.z;
-            tp.grid.x *= tp.grid.z;
-            tp.grid.z = 1;
-          }
-
-          if (arg.dir != QUDA_BACKWARDS && arg.dir != QUDA_FORWARDS && arg.dir != QUDA_IN_PLACE) errorQuda("Undefined direction %d", arg.dir);
-#ifdef JITIFY
-        error = program->kernel("quda::ComputeVUVGPU")
-          .instantiate(arg.shared_atomic,arg.parity_flip,arg.dim,arg.dir,Type<Arg>())
-          .configure(tp.grid,tp.block,tp.shared_bytes,device::get_cuda_stream(stream)).launch(arg);
-#else
-        if (arg.shared_atomic) {
-          if (arg.parity_flip != true) errorQuda("parity_flip = %d not instantiated", arg.parity_flip);
-          constexpr bool parity_flip = true;
-
-          if (arg.dir == QUDA_BACKWARDS) {
-            if      (arg.dim==0) qudaLaunchKernel(ComputeVUVGPU<true,parity_flip,0,QUDA_BACKWARDS,Arg>, tp, stream, arg);
-            else if (arg.dim==1) qudaLaunchKernel(ComputeVUVGPU<true,parity_flip,1,QUDA_BACKWARDS,Arg>, tp, stream, arg);
-            else if (arg.dim==2) qudaLaunchKernel(ComputeVUVGPU<true,parity_flip,2,QUDA_BACKWARDS,Arg>, tp, stream, arg);
-            else if (arg.dim==3) qudaLaunchKernel(ComputeVUVGPU<true,parity_flip,3,QUDA_BACKWARDS,Arg>, tp, stream, arg);
-          } else if (arg.dir == QUDA_FORWARDS) {
-            if      (arg.dim==0) qudaLaunchKernel(ComputeVUVGPU<true,parity_flip,0,QUDA_FORWARDS,Arg>, tp, stream, arg);
-            else if (arg.dim==1) qudaLaunchKernel(ComputeVUVGPU<true,parity_flip,1,QUDA_FORWARDS,Arg>, tp, stream, arg);
-            else if (arg.dim==2) qudaLaunchKernel(ComputeVUVGPU<true,parity_flip,2,QUDA_FORWARDS,Arg>, tp, stream, arg);
-            else if (arg.dim==3) qudaLaunchKernel(ComputeVUVGPU<true,parity_flip,3,QUDA_FORWARDS,Arg>, tp, stream, arg);
-          } else if (arg.dir == QUDA_IN_PLACE) {
-            qudaLaunchKernel(ComputeVUVGPU<true,parity_flip,0,QUDA_IN_PLACE,Arg>, tp, stream, arg);
-          } else {
-            errorQuda("Undefined direction %d", arg.dir);
-          }
-        } else {
-          if (arg.parity_flip != false) errorQuda("parity_flip = %d not instantiated", arg.parity_flip);
-          constexpr bool parity_flip = false;
-
-          if (arg.dir == QUDA_BACKWARDS) {
-            if      (arg.dim==0) qudaLaunchKernel(ComputeVUVGPU<false,parity_flip,0,QUDA_BACKWARDS,Arg>, tp, stream, arg);
-            else if (arg.dim==1) qudaLaunchKernel(ComputeVUVGPU<false,parity_flip,1,QUDA_BACKWARDS,Arg>, tp, stream, arg);
-            else if (arg.dim==2) qudaLaunchKernel(ComputeVUVGPU<false,parity_flip,2,QUDA_BACKWARDS,Arg>, tp, stream, arg);
-            else if (arg.dim==3) qudaLaunchKernel(ComputeVUVGPU<false,parity_flip,3,QUDA_BACKWARDS,Arg>, tp, stream, arg);
-          } else if (arg.dir == QUDA_FORWARDS) {
-            if      (arg.dim==0) qudaLaunchKernel(ComputeVUVGPU<false,parity_flip,0,QUDA_FORWARDS,Arg>, tp, stream, arg);
-            else if (arg.dim==1) qudaLaunchKernel(ComputeVUVGPU<false,parity_flip,1,QUDA_FORWARDS,Arg>, tp, stream, arg);
-            else if (arg.dim==2) qudaLaunchKernel(ComputeVUVGPU<false,parity_flip,2,QUDA_FORWARDS,Arg>, tp, stream, arg);
-            else if (arg.dim==3) qudaLaunchKernel(ComputeVUVGPU<false,parity_flip,3,QUDA_FORWARDS,Arg>, tp, stream, arg);
-          } else if (arg.dir == QUDA_IN_PLACE) {
-            qudaLaunchKernel(ComputeVUVGPU<false,parity_flip,0,QUDA_IN_PLACE,Arg>, tp, stream, arg);
-          } else {
-            errorQuda("Undefined direction %d", arg.dir);
-          }
-        }
-#endif
-
-        if (arg.coarse_color_wave) {
-          // revert the grids
-          tp.grid.z = arg.grid_z;
-          tp.grid.x /= tp.grid.z;
-          std::swap(tp.grid.x,tp.grid.y);
-        }
-
-        if (arg.shared_atomic) {
-          tp.block.x /= tp.aux.x;
-          tp.grid.x *= tp.aux.x;
-        }
-
-        } // if use_mma
-
-      } else if (type == COMPUTE_COARSE_CLOVER) {
-
-#ifdef JITIFY
-        error = program->kernel("quda::ComputeCoarseCloverGPU")
-          .instantiate(Type<Arg>())
-          .configure(tp.grid,tp.block,tp.shared_bytes,device::get_cuda_stream(stream)).launch(arg);
-#else
-#if defined(WILSONCOARSE)
-        qudaLaunchKernel(ComputeCoarseCloverGPU<Arg>, tp, stream, arg);
-#else
-        errorQuda("ComputeCoarseClover not enabled for staggered coarsenings");
-#endif
-        
-#endif
-      } else if (type == COMPUTE_REVERSE_Y) {
-
-#ifdef JITIFY
-        error = program->kernel("quda::ComputeYReverseGPU")
-          .instantiate(Type<Arg>())
-          .configure(tp.grid,tp.block,tp.shared_bytes,device::get_cuda_stream(stream)).launch(arg);
-#else
-        qudaLaunchKernel(ComputeYReverseGPU<Arg>, tp, stream, arg);
-#endif
-      } else if (type == COMPUTE_DIAGONAL) {
-
-#ifdef JITIFY
-        error = program->kernel("quda::AddCoarseDiagonalGPU")
-          .instantiate(Type<Arg>())
-          .configure(tp.grid,tp.block,tp.shared_bytes,device::get_cuda_stream(stream)).launch(arg);
-#else
-        qudaLaunchKernel(AddCoarseDiagonalGPU<Arg>, tp, stream, arg);
-#endif
-      } else if (type == COMPUTE_STAGGEREDMASS) {
-
-#ifdef JITIFY
-        error = program->kernel("quda::AddCoarseStaggeredMassGPU")
-          .instantiate(Type<Arg>())
-          .configure(tp.grid,tp.block,tp.shared_bytes,device::get_cuda_stream(stream)).launch(arg);
-#else
-#if defined(STAGGEREDCOARSE)
-        qudaLaunchKernel(AddCoarseStaggeredMassGPU<Arg>, tp, stream, arg);
-#else
-        errorQuda("AddCoarseStaggeredMass not enabled for non-staggered coarsenings");
-#endif
-
-#endif
-      } else if (type == COMPUTE_TMDIAGONAL) {
-
-#ifdef JITIFY
-        error = program->kernel("quda::AddCoarseTmDiagonalGPU")
-          .instantiate(Type<Arg>())
-          .configure(tp.grid,tp.block,tp.shared_bytes,device::get_cuda_stream(stream)).launch(arg);
-#else
-        qudaLaunchKernel(AddCoarseTmDiagonalGPU<Arg>, tp, stream, arg);
-#endif
-      } else if (type == COMPUTE_CONVERT) {
-
-#ifdef JITIFY
-        error = program->kernel("quda::ConvertGPU")
-          .instantiate(Type<Arg>())
-          .configure(tp.grid,tp.block,tp.shared_bytes,device::get_cuda_stream(stream)).launch(arg);
-#else
-        qudaLaunchKernel(ConvertGPU<Arg>, tp, stream, arg);
-#endif
-      } else if (type == COMPUTE_RESCALE) {
-
-#ifdef JITIFY
-        error = program->kernel("quda::RescaleYGPU")
-          .instantiate(Type<Arg>())
-          .configure(tp.grid,tp.block,tp.shared_bytes,device::get_cuda_stream(stream)).launch(arg);
-#else
-        qudaLaunchKernel(RescaleYGPU<Arg>, tp, stream, arg);
-#endif
-
-      } else {
-        errorQuda("Undefined compute type %d", type);
-      }
-
-      // convert Jitify return error into QUDA error
-      qerror = error == QUDA_SUCCESS ? QUDA_SUCCESS : QUDA_ERROR;
-    }
-  };
-
-  template <QudaFieldLocation location, typename Arg>
-  class CalculateY : public TunableVectorYZ {
-=======
+
   template <bool use_mma, QudaFieldLocation location_template, typename Arg>
   class CalculateY : public TunableKernel3D {
->>>>>>> 6b55283d
   public:
     using Float = typename Arg::Float;
     static constexpr bool from_coarse = Arg::from_coarse;
@@ -1051,17 +601,10 @@
       return ( (!arg.shared_atomic && !from_coarse && type == COMPUTE_VUV) || type == COMPUTE_COARSE_CLOVER) ? false : Tunable::advanceSharedBytes(param);
     }
 
-<<<<<<< HEAD
-    bool advanceTuneParam(TuneParam &param) const {
-
-      if (use_mma && (type == COMPUTE_UV || type == COMPUTE_VUV) && dir != QUDA_IN_PLACE) {
-#if defined(QUDA_TARGET_CUDA)
-#if (CUDA_VERSION >= 10010 && __COMPUTE_CAPABILITY__ >= 700)
-=======
+
     bool advanceTuneParam(TuneParam &param) const
     {
       if (use_mma && (type == COMPUTE_UV || type == COMPUTE_VUV)) {
->>>>>>> 6b55283d
         constexpr bool query_max = true;
 #endif
 #endif
