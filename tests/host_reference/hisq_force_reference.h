--- conflicted
+++ resolved
@@ -1,26 +1,8 @@
 #ifndef _HISQ_FORCE_REFERENCE_H
 #define _HISQ_FORCE_REFERENCE_H
 
+#include <quda.h>
 #include <enum_quda.h>
-<<<<<<< HEAD
-#include <quda.h>
-=======
-
-void halfwilson_hisq_force_reference(float eps, float weight1, void *act_path_coeff, void *temp_x, void *sitelink,
-                                     void *mom);
-void halfwilson_hisq_force_reference(double eps, double weight1, void *act_path_coeff, void *temp_x, void *sitelink,
-                                     void *mom);
-
-void color_matrix_hisq_force_reference(float eps, float weight, void *act_path_coeff, void *temp_xx, void *sitelink,
-                                       void *mom);
-
-void computeHisqOuterProduct(void *src, void *dst, QudaPrecision precision);
-
-void computeLinkOrderedOuterProduct(void *src, void *dest, QudaPrecision precision);
-
-void computeLinkOrderedOuterProduct(void *src, void *dest, QudaPrecision precision, size_t separation);
-
->>>>>>> 4ee9b877
 #include <gauge_field.h>
 
 /**
