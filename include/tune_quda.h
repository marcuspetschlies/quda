--- conflicted
+++ resolved
@@ -202,14 +202,7 @@
      */
     unsigned int maxDynamicSharedBytesPerBlock() const
     {
-<<<<<<< HEAD
-      static int max_shared_bytes = 0;
-      if (!max_shared_bytes)
-        cudaDeviceGetAttribute(&max_shared_bytes, cudaDevAttrMaxSharedMemoryPerBlockOptin, comm_gpuid());
-      return max_shared_bytes;
-=======
       return device::max_dynamic_shared_memory();
->>>>>>> e32f9cd5
     }
 
     /**
