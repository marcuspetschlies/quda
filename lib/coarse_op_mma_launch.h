--- conflicted
+++ resolved
@@ -1,11 +1,6 @@
 #pragma once
 
 #include <tune_quda.h>
-<<<<<<< HEAD
-#include <quda_arch.h>
-=======
-
->>>>>>> fe31ca4d
 #ifdef QUDA_MMA_AVAILABLE
 #include <kernels/coarse_op_kernel_mma.cuh>
 #endif
@@ -23,10 +18,7 @@
   {
 
 #ifdef QUDA_MMA_AVAILABLE
-<<<<<<< HEAD
-=======
-
->>>>>>> fe31ca4d
+
     template <int dim, QudaDirection dir, int bM, int bN, int bK, int block_y, int block_z, class Arg, class Tunable>
     std::enable_if_t<!Arg::is_mma_compatible, void> launch_compute_uv_kernel(TuneParam &, const Arg &, int,
                                                                              const qudaStream_t &, Tunable &)
