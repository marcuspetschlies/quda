--- conflicted
+++ resolved
@@ -1,11 +1,7 @@
 # all files for quda -- needs some cleanup
 set (QUDA_OBJS
-<<<<<<< HEAD
   dirac_coarse.cpp dslash_coarse.cu coarse_op.cu ks_coarse_op.cu coarsecoarse_op.cu ks_coarsecoarse_op.cu
-=======
-  dirac_coarse.cpp dslash_coarse.cu coarse_op.cu coarsecoarse_op.cu
   coarse_op_preconditioned.cu
->>>>>>> e89d61da
   multigrid.cpp transfer.cpp transfer_util.cu inv_bicgstab_quda.cpp
   prolongator.cu restrictor.cu gauge_phase.cu timer.cpp malloc.cpp
   solver.cpp inv_bicgstab_quda.cpp inv_cg_quda.cpp inv_bicgstabl_quda.cpp
