--- conflicted
+++ resolved
@@ -119,15 +119,9 @@
 
         commGlobalReductionPush(param.global_reduction); // use local reductions for DD solver
 
-<<<<<<< HEAD
-	blas::zero(xSloppy);  // can get rid of this for a special first update kernel
-        double c2 = param.global_reduction == QUDA_BOOLEAN_TRUE ? r2 : blas::norm2(r); // c2 holds the initial r2
-        scale = c2 > 0.0 ? sqrt(c2) : 1.0;
-=======
         blas::zero(xSloppy);  // can get rid of this for a special first update kernel
 	double c2 = param.global_reduction == QUDA_BOOLEAN_TRUE ? r2 : blas::norm2(r);  // c2 holds the initial r2
 	scale = c2 > 0.0 ? sqrt(c2) : 1.0;
->>>>>>> 30f67f3e
 
 	// domain-wise normalization of the initial residual to prevent underflow
 	if (c2 > 0.0) {
