--- conflicted
+++ resolved
@@ -1,4 +1,3 @@
-#include "hip/hip_runtime.h"
 #include <quda_internal.h>
 #include <quda_matrix.h>
 #include <tune_quda.h>
@@ -10,11 +9,28 @@
 #include <reduce_helper.h>
 #include <index_helper.cuh>
 
+#if defined(__HIP__)
+
 #include <hipfft.h>
 
 #ifdef GPU_GAUGE_ALG
 #include <HIPFFT_Plans.h>
 #endif
+using qudafftHandle hipfftHandle
+#define qudafftDestroy(_x) HIPFFT_SAFE_CALL(hipfftDestroy(_x));
+
+#else
+
+#include <cufft.h>
+
+#ifdef GPU_GAUGE_ALG
+#include <CUFFT_Plans.h>
+#endif
+using qudafftHandle cufftHandle
+#define qudafftDestroy(_x) CUFFT_SAFE_CALL(cufftDestroy(_x));
+
+#endif
+
 
 namespace quda {
 
@@ -118,11 +134,7 @@
       arg.tmp1 = data_out;
     }
 
-<<<<<<< HEAD
-    void apply(const hipStream_t &stream){
-=======
     void apply(const qudaStream_t &stream){
->>>>>>> 4f390279
       TuneParam tp = tuneLaunch(*this, getTuning(), getVerbosity());
       if ( direction == 0 )
         fft_rotate_kernel_2D2D<0, Float > <<< tp.grid, tp.block, 0, stream >>> (arg);
@@ -230,12 +242,8 @@
       : argQ(argQ) {
     }
 
-<<<<<<< HEAD
-    void apply(const hipStream_t &stream){
-=======
     void apply(const qudaStream_t &stream)
     {
->>>>>>> 4f390279
       TuneParam tp = tuneLaunch(*this, getTuning(), getVerbosity());
       LAUNCH_KERNEL_LOCAL_PARITY(computeFix_quality, (*this), tp, stream, argQ, Elems, Float, Gauge, gauge_dir);
       argQ.complete(&argQ.result, stream);
@@ -332,11 +340,7 @@
     GaugeFixSETINVPSP(GaugeFixArg<Float> &arg) : arg(arg) { }
     ~GaugeFixSETINVPSP () { }
 
-<<<<<<< HEAD
-    void apply(const hipStream_t &stream){
-=======
     void apply(const qudaStream_t &stream){
->>>>>>> 4f390279
       TuneParam tp = tuneLaunch(*this, getTuning(), getVerbosity());
       kernel_gauge_set_invpsq<Float> <<< tp.grid, tp.block, 0, stream >>> (arg);
     }
@@ -390,16 +394,12 @@
     public:
     GaugeFixINVPSP(GaugeFixArg<Float> &arg)
       : arg(arg){
-      hipFuncSetCacheConfig( kernel_gauge_mult_norm_2D<Float>,   hipFuncCachePreferL1);
+      qudaFuncSetCacheConfig( kernel_gauge_mult_norm_2D<Float>,   qudaFuncCachePreferL1);
     }
     ~GaugeFixINVPSP () {
     }
 
-<<<<<<< HEAD
-    void apply(const hipStream_t &stream){
-=======
     void apply(const qudaStream_t &stream){
->>>>>>> 4f390279
       TuneParam tp = tuneLaunch(*this, getTuning(), getVerbosity());
       kernel_gauge_mult_norm_2D<Float> <<< tp.grid, tp.block, 0, stream >>> (arg);
     }
@@ -557,17 +557,13 @@
     GaugeFixNEW(Gauge & dataOr, GaugeFixArg<Float> &arg, Float alpha)
       : dataOr(dataOr), arg(arg) {
       half_alpha = alpha * 0.5;
-      hipFuncSetCacheConfig( kernel_gauge_fix_U_EO_NEW<Float, Gauge>,   hipFuncCachePreferL1);
+      qudaFuncSetCacheConfig( kernel_gauge_fix_U_EO_NEW<Float, Gauge>, qudaFuncCachePreferL1);
     }
     ~GaugeFixNEW () { }
 
     void setAlpha(Float alpha){ half_alpha = alpha * 0.5; }
 
-<<<<<<< HEAD
-    void apply(const hipStream_t &stream){
-=======
     void apply(const qudaStream_t &stream){
->>>>>>> 4f390279
       TuneParam tp = tuneLaunch(*this, getTuning(), getVerbosity());
       kernel_gauge_fix_U_EO_NEW<Float, Gauge> <<< tp.grid, tp.block, 0, stream >>> (arg, dataOr, half_alpha);
     }
@@ -670,7 +666,7 @@
     GaugeFix_GX(GaugeFixArg<Float> &arg, Float alpha)
       : arg(arg) {
       half_alpha = alpha * 0.5;
-      hipFuncSetCacheConfig( kernel_gauge_GX<Elems, Float>,   hipFuncCachePreferL1);
+      qudaFuncSetCacheConfig( kernel_gauge_GX<Elems, Float>,   qudaFuncCachePreferL1);
     }
     ~GaugeFix_GX () {
     }
@@ -680,11 +676,7 @@
     }
 
 
-<<<<<<< HEAD
-    void apply(const hipStream_t &stream){
-=======
     void apply(const qudaStream_t &stream){
->>>>>>> 4f390279
       TuneParam tp = tuneLaunch(*this, getTuning(), getVerbosity());
       kernel_gauge_GX<Elems, Float> <<< tp.grid, tp.block, 0, stream >>> (arg, half_alpha);
     }
@@ -788,16 +780,12 @@
     public:
     GaugeFix(Gauge & dataOr, GaugeFixArg<Float> &arg)
       : dataOr(dataOr), arg(arg) {
-      hipFuncSetCacheConfig( kernel_gauge_fix_U_EO<Elems, Float, Gauge>,   hipFuncCachePreferL1);
+      qudaFuncSetCacheConfig( kernel_gauge_fix_U_EO<Elems, Float, Gauge>, qudaFuncCachePreferL1);
     }
     ~GaugeFix () { }
 
 
-<<<<<<< HEAD
-    void apply(const hipStream_t &stream){
-=======
     void apply(const qudaStream_t &stream){
->>>>>>> 4f390279
       TuneParam tp = tuneLaunch(*this, getTuning(), getVerbosity());
       kernel_gauge_fix_U_EO<Elems, Float, Gauge> <<< tp.grid, tp.block, 0, stream >>> (arg, dataOr);
     }
@@ -857,8 +845,8 @@
 
     unsigned int delta_pad = data.X()[0] * data.X()[1] * data.X()[2] * data.X()[3];
     int4 size = make_int4( data.X()[0], data.X()[1], data.X()[2], data.X()[3] );
-    hipfftHandle plan_xy;
-    hipfftHandle plan_zt;
+    qudafftHandle plan_xy;
+    qudafftHandle plan_zt;
 
     GaugeFixArg<Float> arg(data, Elems);
     SetPlanFFT2DMany( plan_zt, size, 0, arg.delta);     //for space and time ZT
@@ -988,9 +976,9 @@
                                svd_rel_error, svd_abs_error);
     int num_failures = 0;
     int* num_failures_dev = static_cast<int*>(pool_device_malloc(sizeof(int)));
-    hipMemset(num_failures_dev, 0, sizeof(int));
+    qudaMemset(num_failures_dev, 0, sizeof(int));
     unitarizeLinks(data, data, num_failures_dev);
-    qudaMemcpy(&num_failures, num_failures_dev, sizeof(int), hipMemcpyDeviceToHost);
+    qudaMemcpy(&num_failures, num_failures_dev, sizeof(int), qudaMemcpyDeviceToHost);
 
     pool_device_free(num_failures_dev);
     if ( num_failures > 0 ) {
@@ -1001,8 +989,8 @@
 
 
     arg.free();
-    HIPFFT_SAFE_CALL(hipfftDestroy(plan_zt));
-    HIPFFT_SAFE_CALL(hipfftDestroy(plan_xy));
+    qudafftDestroy(plan_zt);
+    qudafftDestroy(plan_xy);
     checkCudaError();
     qudaDeviceSynchronize();
     profileInternalGaugeFixFFT.TPSTOP(QUDA_PROFILE_COMPUTE);
