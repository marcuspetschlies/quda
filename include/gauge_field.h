--- conflicted
+++ resolved
@@ -99,33 +99,6 @@
 
   GaugeFieldParam(void *h_gauge, const QudaGaugeParam &param) : LatticeFieldParam(param),
       nColor(3), nFace(0), reconstruct(QUDA_RECONSTRUCT_NO), order(param.gauge_order), 
-<<<<<<< HEAD
-	fixed(param.gauge_fix), link_type(param.type), t_boundary(param.t_boundary), 
-	anisotropy(param.anisotropy), tadpole(param.tadpole_coeff), scale(param.scale), gauge(h_gauge), 
-	create(QUDA_REFERENCE_FIELD_CREATE), geometry(QUDA_VECTOR_GEOMETRY), pinned(0), 
-	compute_fat_link_max(false), ghostExchange(QUDA_GHOST_EXCHANGE_PAD),
-	staggeredPhaseType(param.staggered_phase_type), 
-	staggeredPhaseApplied(param.staggered_phase_applied) 
-	  {
-	    if (link_type == QUDA_WILSON_LINKS || link_type == QUDA_ASQTAD_FAT_LINKS) nFace = 1;
-	    else if (link_type == QUDA_ASQTAD_LONG_LINKS) nFace = 3;
-	    else errorQuda("Error: invalid link type(%d)\n", link_type);
-	    for (int d=0; d<nDim; d++) r[d] = 0;
-	  }
-
-    /**
-       Helper function for setting the precision and corresponding
-       field order for QUDA internal fields.
-       @param precision The precision to use 
-     */
-    void setPrecision(QudaPrecision precision) {
-      this->precision = precision;
-      order = (precision == QUDA_DOUBLE_PRECISION || reconstruct == QUDA_RECONSTRUCT_NO) ? 
-	QUDA_FLOAT2_GAUGE_ORDER : QUDA_FLOAT4_GAUGE_ORDER; 
-    }
-
-
-=======
       fixed(param.gauge_fix), link_type(param.type), t_boundary(param.t_boundary), 
       anisotropy(param.anisotropy), tadpole(param.tadpole_coeff), scale(param.scale), gauge(h_gauge), 
       create(QUDA_REFERENCE_FIELD_CREATE), geometry(QUDA_VECTOR_GEOMETRY), pinned(0), 
@@ -138,7 +111,18 @@
 	  else errorQuda("Error: invalid link type(%d)\n", link_type);
 	  for (int d=0; d<nDim; d++) r[d] = 0;
 	}
->>>>>>> 4dc71aab
+    
+    /**
+       Helper function for setting the precision and corresponding
+       field order for QUDA internal fields.
+       @param precision The precision to use 
+     */
+    void setPrecision(QudaPrecision precision) {
+      this->precision = precision;
+      order = (precision == QUDA_DOUBLE_PRECISION || reconstruct == QUDA_RECONSTRUCT_NO) ? 
+	QUDA_FLOAT2_GAUGE_ORDER : QUDA_FLOAT4_GAUGE_ORDER; 
+    }
+
   };
 
   std::ostream& operator<<(std::ostream& output, const GaugeFieldParam& param);
