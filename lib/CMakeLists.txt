# all files for quda -- needs some cleanup
# cmake-format: off

# QUDA_HASH for tunecache
if(NOT GITVERSION)
  set(GITVERSION ${PROJECT_VERSION})
endif()
set(HASH cpu_arch=${CPU_ARCH},gpu_arch=${QUDA_GPU_ARCH},cuda_version=${CMAKE_CUDA_COMPILER_VERSION})

# this allows simplified running of clang-tidy
if(${CMAKE_BUILD_TYPE} STREQUAL "DEVEL")
  set(CMAKE_EXPORT_COMPILE_COMMANDS ON)
endif()

# build up git version add -debug to GITVERSION if we build with debug options enabled
string(REGEX MATCH [Dd][Ee][Bb][Uu][Gg] DEBUG_BUILD ${CMAKE_BUILD_TYPE})
if(DEBUG_BUILD)
  if(GITVERSION)
    set(GITVERSION ${GITVERSION}-debug)
  else()
    set(GITVERSION debug)
  endif()
endif()


set (QUDA_OBJS
  # cmake-format: sortable
<<<<<<< HEAD
  ${TARGET_OBJS}
  vector_io.cpp
  timer.cpp
  interface_quda.cpp util_quda.cpp
=======
  dirac_coarse.cpp dslash_coarse.cu dslash_coarse_dagger.cu
  coarse_op.cu coarsecoarse_op.cu
  coarse_op_preconditioned.cu staggered_coarse_op.cu
  eig_trlm.cpp eig_block_trlm.cpp vector_io.cpp
  eigensolve_quda.cpp quda_arpack_interface.cpp
  multigrid.cpp transfer.cpp block_orthogonalize.cu inv_bicgstab_quda.cpp
  prolongator.cu restrictor.cu staggered_prolong_restrict.cu
  gauge_phase.cu timer.cpp
  solver.cpp inv_bicgstab_quda.cpp inv_cg_quda.cpp inv_bicgstabl_quda.cpp
  inv_multi_cg_quda.cpp inv_eigcg_quda.cpp gauge_ape.cu
  gauge_stout.cu gauge_wilson_flow.cu gauge_plaq.cu
  laplace.cu gauge_laplace.cpp gauge_observable.cpp
  inv_cg3_quda.cpp inv_ca_gcr.cpp inv_ca_cg.cpp
  inv_gcr_quda.cpp inv_mr_quda.cpp inv_sd_quda.cpp inv_xsd_quda.cpp
  inv_pcg_quda.cpp inv_mre.cpp interface_quda.cpp util_quda.cpp
>>>>>>> 7fc079cb
  color_spinor_field.cpp color_spinor_util.cu color_spinor_pack.cu
  cpu_color_spinor_field.cpp cuda_color_spinor_field.cpp
  lattice_field.cpp
  blas_quda.cu multi_blas_quda.cu reduce_quda.cu
<<<<<<< HEAD
  multi_reduce_quda.cu
  comm_common.cpp ${COMM_OBJS} ${NUMA_AFFINITY_OBJS} ${QIO_UTIL}
  copy_color_spinor.cu
=======
  multi_reduce_quda.cu contract.cu
  comm_common.cpp 
  clover_deriv_quda.cu clover_invert.cu copy_gauge_extended.cu
  extract_gauge_ghost_extended.cu copy_color_spinor.cu spinor_noise.cu
>>>>>>> 7fc079cb
  copy_color_spinor_dd.cu copy_color_spinor_ds.cu
  copy_color_spinor_dh.cu copy_color_spinor_dq.cu
  copy_color_spinor_ss.cu copy_color_spinor_sd.cu
  copy_color_spinor_sh.cu copy_color_spinor_sq.cu
  copy_color_spinor_hd.cu copy_color_spinor_hs.cu
  copy_color_spinor_hh.cu copy_color_spinor_hq.cu
  copy_color_spinor_qd.cu copy_color_spinor_qs.cu
  copy_color_spinor_qh.cu copy_color_spinor_qq.cu
  copy_color_spinor_mg_dd.cu copy_color_spinor_mg_ds.cu
  copy_color_spinor_mg_sd.cu copy_color_spinor_mg_ss.cu
  copy_color_spinor_mg_sh.cu copy_color_spinor_mg_sq.cu
  copy_color_spinor_mg_hs.cu copy_color_spinor_mg_hh.cu
  copy_color_spinor_mg_hq.cu copy_color_spinor_mg_qs.cu
  copy_color_spinor_mg_qh.cu copy_color_spinor_mg_qq.cu
  extended_color_spinor_utilities.cu
  random.cu
  quda_cuda_api.cpp checksum.cu
  instantiate.cpp version.cpp )
# cmake-format: on

# split source into cu and cpp files
foreach(item ${QUDA_OBJS})
  string(REGEX MATCH ".+\\.cu$" item_match ${item})
  if(item_match)
    list(APPEND QUDA_CU_OBJS ${item})
  endif(item_match)
endforeach(item ${QUDA_OBJS})

list(REMOVE_ITEM QUDA_OBJS ${QUDA_CU_OBJS})

if(BUILD_FORTRAN_INTERFACE)
  list(APPEND QUDA_OBJS quda_fortran.F90)
  set_source_files_properties(quda_fortran.F90 PROPERTIES OBJECT_OUTPUTS ${CMAKE_CURRENT_BINARY_DIR}/quda_fortran.mod)
endif()

# QUDA_CU_OBJS should contain all cuda files now QUDA_OBJS all c, cpp, fortran sources

# if we have a git version make version.cpp depend on git head so that it is rebuild if the git sha changed
if(${CMAKE_BUILD_TYPE} STREQUAL "DEVEL")
  if(GITVERSION)
    find_path(
      QUDA_GITDIR NAME HEAD
      PATHS ${CMAKE_SOURCE_DIR}/.git/logs
      NO_DEFAULT_PATH)
    include(AddFileDependencies)
    if(QUDA_GITDIR)
      add_file_dependencies(version.cpp ${QUDA_GITDIR}/HEAD)
    endif()
  endif()
  mark_as_advanced(QUDA_GITDIR)
endif()

# generate a cmake object library for all cpp files first
add_library(quda_cpp OBJECT ${QUDA_OBJS})

# add comms and QIO
target_sources(quda_cpp PRIVATE $<IF:$<BOOL:${QUDA_MPI}>,comm_mpi.cpp,$<IF:$<BOOL:${QUDA_QMP}>,comm_qmp.cpp,comm_single.cpp>>)

target_sources(quda_cpp PRIVATE $<$<BOOL:${QUDA_QIO}>:qio_field.cpp layout_hyper.cpp>)



# add some deifnitions that cause issues with cmake 3.7 and nvcc only to cpp files
target_compile_definitions(quda_cpp PUBLIC -DQUDA_HASH="${HASH}")
if(GITVERSION)
  target_compile_definitions(quda_cpp PUBLIC -DGITVERSION="${GITVERSION}")
endif()


# make one library
if(QUDA_BUILD_SHAREDLIB)
  set_target_properties(quda_cpp PROPERTIES POSITION_INDEPENDENT_CODE TRUE)
  add_library(quda SHARED $<TARGET_OBJECTS:quda_cpp> ${QUDA_CU_OBJS})
  if(CUDAToolkit_FOUND)
    target_link_libraries(quda INTERFACE CUDA::cudart_static)
  endif()
else()
  add_library(quda STATIC $<TARGET_OBJECTS:quda_cpp> ${QUDA_CU_OBJS})
endif()

# malloc.cpp uses both the driver and runtime api So we need to find the CUDA_CUDA_LIBRARY (driver api) or the stub
# version for cmake 3.8 and later this has been integrated into  FindCUDALibs.cmake
target_link_libraries(quda PUBLIC ${CUDA_cuda_driver_LIBRARY})

# set up QUDA compile options
target_compile_definitions(
  quda
  PRIVATE
  $<$<CONFIG:DEVEL>:DEVEL>
  $<$<CONFIG:HOSTDEBUG>:HOST_DEBUG>
  $<$<CONFIG:DEVICEDEBUG>:DEVICE_DEBUG>
  $<$<CONFIG:DEBUG>:HOST_DEBUGDEVICE_DEBUG>
  $<$<CONFIG:SANITIZE>:HOST_DEBUG>)

target_compile_options(quda PRIVATE $<$<COMPILE_LANGUAGE:CUDA>: -ftz=true -prec-div=false -prec-sqrt=false>)
target_compile_options(quda PRIVATE $<$<COMPILE_LANGUAGE:CUDA>: -Wno-deprecated-gpu-targets -arch=${QUDA_GPU_ARCH}
                                    --expt-relaxed-constexpr>)
if(QUDA_VERBOSE_BUILD)
  target_compile_options(quda PRIVATE $<$<COMPILE_LANGUAGE:CUDA>:--ptxas-options=-v>)
endif(QUDA_VERBOSE_BUILD)

# workaround for 10.2
if(${CMAKE_CUDA_COMPILER_VERSION} VERSION_GREATER_EQUAL "10.2" AND ${CMAKE_CUDA_COMPILER_VERSION} VERSION_LESS "10.3")
  target_compile_options(quda PRIVATE "$<$<COMPILE_LANGUAGE:CUDA>:SHELL: -Xcicc \"--Xllc -dag-vectorize-ops=1\" " >)
endif()

# include_directories
target_include_directories(quda SYSTEM PRIVATE ../include/externals)
target_include_directories(quda PRIVATE .)
target_include_directories(quda PRIVATE ${CMAKE_CURRENT_SOURCE_DIR})
target_include_directories(quda SYSTEM PUBLIC ${CUDAToolkit_INCLUDE_DIRS})
target_include_directories(quda PUBLIC $<BUILD_INTERFACE:${CMAKE_CURRENT_SOURCE_DIR}/../include/>
                                       $<INSTALL_INTERFACE:include/>)

target_include_directories(quda SYSTEM PRIVATE ${EIGEN_INCLUDE_DIRS})
target_include_directories(quda PUBLIC $<BUILD_INTERFACE:${CMAKE_BINARY_DIR}/include> $<INSTALL_INTERFACE:include>)

target_compile_definitions(quda_cpp PRIVATE $<TARGET_PROPERTY:quda,COMPILE_DEFINITIONS>)
target_include_directories(quda_cpp PRIVATE $<TARGET_PROPERTY:quda,INCLUDE_DIRECTORIES>)
target_compile_options(quda_cpp PRIVATE $<TARGET_PROPERTY:quda,COMPILE_OPTIONS>)

# add target specific files
if(${QUDA_TARGET_TYPE} STREQUAL "CUDA")
  add_subdirectory(targets/cuda)
endif()
if(${QUDA_TARGET_TYPE} STREQUAL "HIP")
  #set(QUDA_TARGET_DIR "hip")
endif()

target_sources(quda PRIVATE $<TARGET_OBJECTS:quda_target>)

# propagate CXX flags to CUDA host compiler
if(${QUDA_PROPAGATE_CXX_FLAGS})
  target_compile_options(
    quda
    PRIVATE $<$<COMPILE_LANGUAGE:CUDA>:
           $<$<CONFIG:DEVEL>:-Xcompiler
           ${CMAKE_CXX_FLAGS_DEVEL}>
           $<$<CONFIG:STRICT>:-Xcompiler
           ${CMAKE_CXX_FLAGS_STRICT}>
           $<$<CONFIG:RELEASE>:-Xcompiler
           ${CMAKE_CXX_FLAGS_RELEASE}>
           $<$<CONFIG:DEBUG>:-Xcompiler
           ${CMAKE_CXX_FLAGS_DEBUG}>
           $<$<CONFIG:HOSTDEBUG>:-Xcompiler
           ${CMAKE_CXX_FLAGS_HOSTDEBUG}>
           $<$<CONFIG:DEVICEDEBUG>:-Xcompiler
           ${CMAKE_CXX_FLAGS_DEVICEDEBUG}>
           >)
endif()

# some clang warnings should be warning even when turning warnings into errors
if(CMAKE_CXX_COMPILER_ID MATCHES "Clang")
  target_compile_options(quda_cpp PUBLIC $<$<COMPILE_LANGUAGE:CXX>:-Wno-error=unused-private-field
                                         -Wno-error=unused-function>)
  target_compile_options(quda PRIVATE $<$<COMPILE_LANGUAGE:CUDA>: "SHELL:-Xcompiler -Wno-error=unused-private-field"
                                     "SHELL:-Xcompiler -Wno-error=unused-function" >)

  # this is a hack to get colored diagnostics back when using Ninja and clang
  if(CMAKE_GENERATOR MATCHES "Ninja")
    target_compile_options(quda PUBLIC $<$<COMPILE_LANGUAGE:CXX>:-fcolor-diagnostics>)
  endif()
endif()

# QUDA FEATURES
if(QUDA_DIRAC_WILSON)
  target_compile_definitions(quda PUBLIC GPU_WILSON_DIRAC)
endif(QUDA_DIRAC_WILSON)

if(QUDA_DIRAC_DOMAIN_WALL)
  target_compile_definitions(quda PUBLIC GPU_DOMAIN_WALL_DIRAC)
endif(QUDA_DIRAC_DOMAIN_WALL)

if(QUDA_DIRAC_STAGGERED)
  target_compile_definitions(quda PUBLIC GPU_STAGGERED_DIRAC GPU_FATLINK GPU_UNITARIZE)
endif(QUDA_DIRAC_STAGGERED)

if(QUDA_DIRAC_CLOVER)
  target_compile_definitions(quda PUBLIC GPU_CLOVER_DIRAC GPU_WILSON_DIRAC GPU_GAUGE_TOOLS)
endif(QUDA_DIRAC_CLOVER)

if(QUDA_DIRAC_TWISTED_MASS)
  target_compile_definitions(quda PUBLIC GPU_TWISTED_MASS_DIRAC GPU_WILSON_DIRAC)
endif(QUDA_DIRAC_TWISTED_MASS)

if(QUDA_DIRAC_TWISTED_CLOVER)
  target_compile_definitions(
    quda
    PUBLIC
    GPU_TWISTED_CLOVER_DIRAC
    GPU_CLOVER_DIRAC
    GPU_TWISTED_MASS_DIRAC
    GPU_WILSON_DIRAC
    GPU_GAUGE_TOOLS)
endif(QUDA_DIRAC_TWISTED_CLOVER)

if(QUDA_DIRAC_CLOVER_HASENBUSCH)
  target_compile_definitions(
    quda
    PUBLIC
    GPU_CLOVER_HASENBUSCH_TWIST
    GPU_TWISTED_CLOVER_DIRAC
    GPU_CLOVER_DIRAC
    GPU_WILSON_DIRAC
    GPU_GAUGE_TOOLS)
endif(QUDA_DIRAC_CLOVER_HASENBUSCH)

if(QUDA_DIRAC_NDEG_TWISTED_MASS)
  target_compile_definitions(quda PUBLIC GPU_NDEG_TWISTED_MASS_DIRAC)
endif(QUDA_DIRAC_NDEG_TWISTED_MASS)

if(QUDA_MULTIGRID)
  target_link_libraries(quda PUBLIC ${CUDA_cublas_LIBRARY})
  target_compile_definitions(quda PRIVATE CUBLAS_LIB)
  target_compile_definitions(quda PRIVATE GPU_MULTIGRID)
endif(QUDA_MULTIGRID)

if(QUDA_GAUGE_ALG)
  target_compile_definitions(quda PUBLIC GPU_GAUGE_ALG GPU_GAUGE_TOOLS GPU_UNITARIZE)
  target_link_libraries(quda PUBLIC ${CUDA_cufft_LIBRARY})
endif(QUDA_GAUGE_ALG)

if(QUDA_SSTEP)
  target_compile_definitions(quda PRIVATE SSTEP)
endif()

if(QUDA_BLOCKSOLVER)
  target_compile_definitions(quda PRIVATE BLOCKSOLVER)
endif()

if(QUDA_FORCE_GAUGE)
  target_compile_definitions(quda PUBLIC GPU_GAUGE_FORCE GPU_GAUGE_TOOLS)
endif(QUDA_FORCE_GAUGE)

if(QUDA_FORCE_HISQ)
  target_compile_definitions(quda PUBLIC GPU_HISQ_FORCE GPU_STAGGERED_OPROD GPU_GAUGE_TOOLS)
endif(QUDA_FORCE_HISQ)

if(QUDA_GAUGE_TOOLS)
  target_compile_definitions(quda PUBLIC GPU_GAUGE_TOOLS)
endif(QUDA_GAUGE_TOOLS)

if(QUDA_GAUGE_ALG)
  target_compile_definitions(quda PUBLIC GPU_GAUGE_ALG GPU_GAUGE_TOOLS GPU_UNITARIZE)
endif(QUDA_GAUGE_ALG)

if(QUDA_INTERFACE_QDP)
  target_compile_definitions(quda PUBLIC BUILD_QDP_INTERFACE)
endif(QUDA_INTERFACE_QDP)

if(QUDA_INTERFACE_MILC)
  target_compile_definitions(quda PUBLIC BUILD_MILC_INTERFACE)
endif(QUDA_INTERFACE_MILC)

if(QUDA_INTERFACE_CPS)
  target_compile_definitions(quda PUBLIC BUILD_CPS_INTERFACE)
endif(QUDA_INTERFACE_CPS)

if(QUDA_INTERFACE_QDPJIT)
  target_compile_definitions(quda PUBLIC BUILD_QDPJIT_INTERFACE)
endif(QUDA_INTERFACE_QDPJIT)

if(QUDA_INTERFACE_BQCD)
  target_compile_definitions(quda PUBLIC BUILD_BQCD_INTERFACE)
endif(QUDA_INTERFACE_BQCD)

if(QUDA_INTERFACE_TIFR)
  target_compile_definitions(quda PUBLIC BUILD_TIFR_INTERFACE)
endif(QUDA_INTERFACE_TIFR)

if(QUDA_CONTRACT)
  target_compile_definitions(quda PUBLIC GPU_CONTRACT)
endif(QUDA_CONTRACT)

if(QUDA_COVDEV)
  target_compile_definitions(quda PUBLIC GPU_COVDEV)
endif(QUDA_COVDEV)

# MULTI GPU AND USQCD
if(QUDA_MPI OR QUDA_QMP)
  target_compile_definitions(quda PUBLIC MULTI_GPU)
endif()

if(QUDA_MPI)
  target_link_libraries(quda PUBLIC MPI::MPI_C)
  target_compile_definitions(quda PUBLIC MPI_COMMS)
endif()

if(QUDA_QMP)
  if(QUDA_DOWNLOAD_USQCD AND NOT QMP_FOUND)
    add_dependencies(quda QMP)
    add_dependencies(quda_cpp QMP)
    #TODO: need to figure out how to propagate that cleanly
    add_dependencies(quda_cuda_target QMP)
  endif()
  target_include_directories(quda SYSTEM PUBLIC $<BUILD_INTERFACE:${QUDA_QMPHOME}/include>)
  target_compile_definitions(quda PUBLIC QMP_COMMS)
  target_link_libraries(quda INTERFACE ${QUDA_QMP_LDFLAGS} ${QUDA_QMP_LIBS})
  target_link_libraries(quda PUBLIC MPI::MPI_C)
endif()

if(QUDA_QIO)
  if(QUDA_DOWNLOAD_USQCD AND NOT QIO_FOUND)
    add_dependencies(quda QIO)
    add_dependencies(quda_cpp QIO)
    #TODO: need to figure out how to propagate that cleanly
    add_dependencies(quda_cuda_target QMP)
  endif()
  target_compile_definitions(quda PUBLIC HAVE_QIO)
  target_include_directories(quda SYSTEM PUBLIC $<BUILD_INTERFACE:${QUDA_QIOHOME}/include>)
  target_include_directories(quda SYSTEM PUBLIC $<BUILD_INTERFACE:${QUDA_LIMEHOME}/include>)
  target_link_libraries(quda INTERFACE ${QUDA_QIO_LDFLAGS} ${QUDA_QIO_LIBS})
endif()

if(QUDA_QDPJIT)
  target_compile_definitions(quda PUBLIC USE_QDPJIT)
  target_include_directories(quda SYSTEM PUBLIC $<BUILD_INTERFACE:${QUDA_QDPJITHOME}/include>)
  target_link_libraries(
    quda
    INTERFACE ${QDP_LDFLAGS}
              ${QDP_LIB}
              ${QDP_LIBS}
              ${QIO_LIB}
              ${LIME_LIB}
              ${QUDA_QMP_LDFLAGS}
              ${QMP_LIB}
              MPI::MPI_C)
endif()

if(QUDA_ARPACK)
  target_compile_definitions(quda PRIVATE ARPACK_LIB)
  if(QUDA_ARPACK_LOGGING)
    # ARPACK-NG does not suppport logging - we must warn the user
    message(
      WARNING
        "Specifying QUDA_ARPACK_LOGGING with ARPACK-NG package will cause link failures. Please ensure that QUDA_ARPACK_LOGGING=OFF if downloading ARPACK-NG or using system installed ARPACK-NG"
    )
    target_compile_definitions(ARPACK_LOGGING)
  endif()
  if(QUDA_DOWNLOAD_ARPACK)
    target_link_libraries(quda PUBLIC arpack-ng)
    target_link_libraries(quda_cpp PUBLIC arpack-ng)
    if(QUDA_MPI OR QUDA_QMP)
      target_link_libraries(quda PUBLIC parpack-ng)
      target_link_libraries(quda_cpp PUBLIC parpack-ng)
    endif()
  else()
    target_link_libraries(quda INTERFACE ${ARPACK})
    if(QUDA_MPI OR QUDA_QMP)
      target_link_libraries(quda INTERFACE ${PARPACK} MPI::MPI_Fortran)
    endif()
  endif()
endif()

if(QUDA_USE_EIGEN)
  target_compile_definitions(quda PRIVATE EIGEN)
endif()

if(QUDA_OPENMP)
  target_link_libraries(quda PUBLIC OpenMP::OpenMP_CXX)
endif()

if(QUDA_MAGMA)
  target_link_libraries(quda PUBLIC MAGMA::MAGMA)
endif()

# set which precisions to enable
target_compile_definitions(quda PUBLIC QUDA_PRECISION=${QUDA_PRECISION})
target_compile_definitions(quda PUBLIC QUDA_RECONSTRUCT=${QUDA_RECONSTRUCT})

if(QUDA_FAST_COMPILE_REDUCE)
  target_compile_definitions(quda PRIVATE QUDA_FAST_COMPILE_REDUCE)
endif()

if(QUDA_FAST_COMPILE_DSLASH)
  target_compile_definitions(quda PRIVATE QUDA_FAST_COMPILE_DSLASH)
endif()

if(QUDA_JITIFY)
  target_compile_definitions(quda PRIVATE JITIFY)
  find_package(LibDL)
  target_link_libraries(quda PUBLIC ${CUDA_nvrtc_LIBRARY})
  target_link_libraries(quda PUBLIC ${LIBDL_LIBRARIES})
  target_include_directories(quda PRIVATE ${CMAKE_CURRENT_BINARY_DIR}/include)
endif()

if(QUDA_MPI_NVTX)
  target_sources(quda_cpp PRIVATE nvtx_pmpi.c)
  set(QUDA_NVTX ON)
endif(QUDA_MPI_NVTX)

if(QUDA_INTERFACE_NVTX)
  target_compile_definitions(quda PRIVATE INTERFACE_NVTX)
  set(QUDA_NVTX ON)
endif(QUDA_INTERFACE_NVTX)

if(QUDA_NVTX)
  find_path(
    NVTX3 "nvtx3/nvToolsExt.h"
    PATHS ${CUDA_TOOLKIT_INCLUDE}
    NO_DEFAULT_PATH)
  if(NVTX3)
    target_compile_definitions(quda PRIVATE QUDA_NVTX_VERSION=3)
  else()
    target_link_libraries(quda PUBLIC ${CUDA_nvToolsExt_LIBRARY})
  endif(NVTX3)
endif(QUDA_NVTX)

if(QUDA_BACKWARDS)
  target_include_directories(quda_cpp SYSTEM PRIVATE ${backward-cpp_SOURCE_DIR})
  set_property(
    SOURCE comm_common.cpp
    APPEND
    PROPERTY COMPILE_DEFINITIONS ${BACKWARD_DEFINITIONS})
  set_property(
    SOURCE comm_common.cpp
    APPEND
    PROPERTY COMPILE_DEFINITIONS QUDA_BACKWARDSCPP)
  set_property(
    SOURCE malloc.cpp
    APPEND
    PROPERTY COMPILE_DEFINITIONS ${BACKWARD_DEFINITIONS})
  set_property(
    SOURCE malloc.cpp
    APPEND
    PROPERTY COMPILE_DEFINITIONS QUDA_BACKWARDSCPP)
  target_link_libraries(quda PUBLIC ${BACKWARD_LIBRARIES})
endif()

if(QUDA_NUMA_NVML)
  target_compile_definitions(quda PRIVATE NUMA_NVML)
  target_sources(quda_cpp PRIVATE numa_affinity.cpp)
  find_package(NVML REQUIRED)
  target_include_directories(quda PRIVATE SYSTEM NVML_INCLUDE_DIR)
  target_link_libraries(quda PUBLIC ${NVML_LIBRARY})
endif(QUDA_NUMA_NVML)

if(QUDA_NVML)
  target_link_libraries(quda PUBLIC ${NVML_LIBRARY})
endif()

# if we did not find Eigen but downloaded it we need to add it as dependency so the download is done first
if(QUDA_DOWNLOAD_EIGEN)
  add_dependencies(quda_cpp Eigen)
  add_dependencies(quda Eigen)
endif()

configure_file(../include/quda_define.h.in ../include/quda_define.h @ONLY)
install(FILES "${CMAKE_BINARY_DIR}/include/quda_define.h" DESTINATION include/)

if(QUDA_JITIFY)
  configure_file(../include/jitify_options.hpp.in ../include/jitify_options.hpp)
  install(FILES "${CMAKE_BINARY_DIR}/include/jitify_options.hpp" DESTINATION include/)
endif()

# until we define an install step copy the include directory to the build directory
add_custom_command(
  TARGET quda
  POST_BUILD
  COMMAND ${CMAKE_COMMAND} -E copy_directory ${CMAKE_SOURCE_DIR}/include ${CMAKE_BINARY_DIR}/include)

# some hackery to prevent having old shared / static builds of quda messing with the current build
add_custom_command(
  TARGET quda
  PRE_LINK
  COMMAND ${CMAKE_COMMAND} -E remove ${CMAKE_CURRENT_BINARY_DIR}/libquda.a ${CMAKE_CURRENT_BINARY_DIR}/libquda.so)

install(
  TARGETS quda
  EXPORT qudaTargets
  LIBRARY DESTINATION lib
  ARCHIVE DESTINATION lib
  INCLUDES
  DESTINATION include)

install(DIRECTORY ${CMAKE_SOURCE_DIR}/include/ DESTINATION include)

include(CMakePackageConfigHelpers)
write_basic_package_version_file(
  "${CMAKE_CURRENT_BINARY_DIR}/qudaConfigVersion.cmake"
  VERSION ${QUDA_VERSION}
  COMPATIBILITY AnyNewerVersion)

export(
  EXPORT qudaTargets
  FILE "${CMAKE_CURRENT_BINARY_DIR}/qudaTargets.cmake"
  NAMESPACE quda::)

set(ConfigPackageLocation lib/cmake/quda/)

install(
  EXPORT qudaTargets
  NAMESPACE quda::
  DESTINATION ${ConfigPackageLocation})

add_custom_target(
  mpi_nvtx
  ${PYTHON_EXECUTABLE} generate/wrap.py -g -o nvtx_pmpi.c generate/nvtx.w
  WORKING_DIRECTORY ${CMAKE_CURRENT_SOURCE_DIR}
  COMMENT "Generating mpi_nvtx wrapper")<|MERGE_RESOLUTION|>--- conflicted
+++ resolved
@@ -25,42 +25,16 @@
 
 set (QUDA_OBJS
   # cmake-format: sortable
-<<<<<<< HEAD
-  ${TARGET_OBJS}
   vector_io.cpp
   timer.cpp
   interface_quda.cpp util_quda.cpp
-=======
-  dirac_coarse.cpp dslash_coarse.cu dslash_coarse_dagger.cu
-  coarse_op.cu coarsecoarse_op.cu
-  coarse_op_preconditioned.cu staggered_coarse_op.cu
-  eig_trlm.cpp eig_block_trlm.cpp vector_io.cpp
-  eigensolve_quda.cpp quda_arpack_interface.cpp
-  multigrid.cpp transfer.cpp block_orthogonalize.cu inv_bicgstab_quda.cpp
-  prolongator.cu restrictor.cu staggered_prolong_restrict.cu
-  gauge_phase.cu timer.cpp
-  solver.cpp inv_bicgstab_quda.cpp inv_cg_quda.cpp inv_bicgstabl_quda.cpp
-  inv_multi_cg_quda.cpp inv_eigcg_quda.cpp gauge_ape.cu
-  gauge_stout.cu gauge_wilson_flow.cu gauge_plaq.cu
-  laplace.cu gauge_laplace.cpp gauge_observable.cpp
-  inv_cg3_quda.cpp inv_ca_gcr.cpp inv_ca_cg.cpp
-  inv_gcr_quda.cpp inv_mr_quda.cpp inv_sd_quda.cpp inv_xsd_quda.cpp
-  inv_pcg_quda.cpp inv_mre.cpp interface_quda.cpp util_quda.cpp
->>>>>>> 7fc079cb
   color_spinor_field.cpp color_spinor_util.cu color_spinor_pack.cu
   cpu_color_spinor_field.cpp cuda_color_spinor_field.cpp
   lattice_field.cpp
   blas_quda.cu multi_blas_quda.cu reduce_quda.cu
-<<<<<<< HEAD
   multi_reduce_quda.cu
-  comm_common.cpp ${COMM_OBJS} ${NUMA_AFFINITY_OBJS} ${QIO_UTIL}
+  comm_common.cpp 
   copy_color_spinor.cu
-=======
-  multi_reduce_quda.cu contract.cu
-  comm_common.cpp 
-  clover_deriv_quda.cu clover_invert.cu copy_gauge_extended.cu
-  extract_gauge_ghost_extended.cu copy_color_spinor.cu spinor_noise.cu
->>>>>>> 7fc079cb
   copy_color_spinor_dd.cu copy_color_spinor_ds.cu
   copy_color_spinor_dh.cu copy_color_spinor_dq.cu
   copy_color_spinor_ss.cu copy_color_spinor_sd.cu
