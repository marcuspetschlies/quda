--- conflicted
+++ resolved
@@ -303,10 +303,7 @@
 option(QUDA_DOWNLOAD_ARPACK "Download ARPACK-NG software as requested by QUDA_ARPACK" OFF)
 option(QUDA_DOWNLOAD_OPENBLAS "Download OpenBLAS software as requested by QUDA_OPENBLAS" OFF)
 option(QUDA_DOWNLOAD_ZFP "Download zfp software as requested by QUDA_ZFP" OFF)
-<<<<<<< HEAD
-=======
 option(QUDA_CUDA_ZFP "Build ZFP with CUDA support" OFF)
->>>>>>> 97a1886d
 option(QUDA_JITIFY "build QUDA using Jitify" OFF)
 option(QUDA_DOWNLOAD_NVSHMEM "Download NVSHMEM" OFF)
 set(QUDA_DOWNLOAD_NVSHMEM_TAR "https://developer.download.nvidia.com/compute/redist/nvshmem/2.1.2/source/nvshmem_src_2.1.2-0.txz" CACHE STRING "location of NVSHMEM tarball")
@@ -924,16 +921,11 @@
 endif()
 
 # ZFP
-<<<<<<< HEAD
-if(QUDA_ZFP)  
-  if(QUDA_DOWNLOAD_ZFP)
-=======
 if(QUDA_ZFP)
   find_library(ZFP_FOUND zfp HINTS ${QUDA_ZFP_HOME}/lib NO_DEFAULT_PATH)
   mark_as_advanced(ZFP_FOUND)
   set_property(DIRECTORY APPEND PROPERTY CMAKE_CONFIGURE_DEPENDS ${ZFP_FOUND})
   if(QUDA_DOWNLOAD_ZFP AND NOT ZFP_FOUND)
->>>>>>> 97a1886d
     include(GNUInstallDirs)
     ExternalProject_Add(
       ZFP
@@ -941,29 +933,17 @@
       GIT_TAG 0.5.5
       GIT_SHALLOW YES
       PREFIX zfp
-<<<<<<< HEAD
-      CMAKE_ARGS -DCMAKE_BUILD_TYPE=Release -DZFP_WITH_CUDA=ON -DBUILD_SHARED_LIBS=OFF -DCMAKE_INSTALL_PREFIX=<INSTALL_DIR>
-=======
       CMAKE_ARGS -DCMAKE_BUILD_TYPE=Release -DZFP_WITH_CUDA=${QUDA_CUDA_ZFP} -DBUILD_SHARED_LIBS=OFF -DCMAKE_INSTALL_PREFIX=<INSTALL_DIR>
->>>>>>> 97a1886d
       CMAKE_GENERATOR "Unix Makefiles")
     ExternalProject_Get_Property(ZFP INSTALL_DIR)
     set(QUDA_ZFP_HOME ${INSTALL_DIR})
     add_library(zfp STATIC IMPORTED)
     add_dependencies(zfp ZFP)
-<<<<<<< HEAD
-    set_target_properties(zfp PROPERTIES IMPORTED_LOCATION ${QUDA_ZFP_HOME}/${CMAKE_INSTALL_LIBDIR}/libzfp.a)
-  else(QUDA_DOWNLOAD_ZFP)
-    find_package(PkgConfig REQUIRED)
-
-    # We always need the serial library
-=======
     # prefer static library
     set_target_properties(zfp PROPERTIES IMPORTED_LOCATION ${QUDA_ZFP_HOME}/${CMAKE_INSTALL_LIBDIR}/libzfp.a)
   else()
     find_package(PkgConfig REQUIRED)
 
->>>>>>> 97a1886d
     pkg_check_modules(ZFP QUIET zfp)
     if(NOT ZFP_FOUND OR QUDA_ZFP_HOME)
       find_library(ZFP zfp PATH ${QUDA_ZFP_HOME})
@@ -971,11 +951,7 @@
       find_library(ZFP ${ZFP_LIBRARIES} PATH ${ZFP_LIBRARY_DIRS})
     endif()
     
-<<<<<<< HEAD
-  endif(QUDA_DOWNLOAD_ZFP)
-=======
-  endif()
->>>>>>> 97a1886d
+  endif()
 endif(QUDA_ZFP)
 
 
