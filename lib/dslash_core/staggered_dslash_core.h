// *** CUDA DSLASH ***
#undef SHARED_FLOATS_PER_THREAD 
#define SHARED_FLOATS_PER_THREAD 6

//#define kernel_type param.kernel_type

// input spinor
#if (DD_PREC==0)
#define spinorFloat double
#define spinorFloat2 double2
/*
   double2 I0, I1, I2;
   */

#define i00_re I0.x
#define i00_im I0.y
#define i01_re I1.x
#define i01_im I1.y
#define i02_re I2.x
#define i02_im I2.y

#define t00_re T0.x
#define t00_im T0.y
#define t01_re T1.x
#define t01_im T1.y
#define t02_re T2.x
#define t02_im T2.y

#else

#define spinorFloat float
#define spinorFloat2 float2
//float2 I0, I1, I2;



#define i00_re I0.x
#define i00_im I0.y
#define i01_re I1.x
#define i01_im I1.y
#define i02_re I2.x
#define i02_im I2.y

#define t00_re T0.x
#define t00_im T0.y
#define t01_re T1.x
#define t01_im T1.y
#define t02_re T2.x
#define t02_im T2.y

#endif

// gauge link
#if (DD_PREC==0)

#define fat00_re FAT0.x
#define fat00_im FAT0.y
#define fat01_re FAT1.x
#define fat01_im FAT1.y
#define fat02_re FAT2.x
#define fat02_im FAT2.y
#define fat10_re FAT3.x
#define fat10_im FAT3.y
#define fat11_re FAT4.x
#define fat11_im FAT4.y
#define fat12_re FAT5.x
#define fat12_im FAT5.y
#define fat20_re FAT6.x
#define fat20_im FAT6.y
#define fat21_re FAT7.x
#define fat21_im FAT7.y
#define fat22_re FAT8.x
#define fat22_im FAT8.y

#define long00_re LONG0.x
#define long00_im LONG0.y
#define long01_re LONG1.x
#define long01_im LONG1.y
#define long02_re LONG2.x
#define long02_im LONG2.y
#define long10_re LONG3.x
#define long10_im LONG3.y
#define long11_re LONG4.x
#define long11_im LONG4.y
#define long12_re LONG5.x
#define long12_im LONG5.y
#define long20_re LONG6.x
#define long20_im LONG6.y
#define long21_re LONG7.x
#define long21_im LONG7.y
#define long22_re LONG8.x
#define long22_im LONG8.y

#else

#define fat00_re FAT0.x
#define fat00_im FAT0.y
#define fat01_re FAT1.x
#define fat01_im FAT1.y
#define fat02_re FAT2.x
#define fat02_im FAT2.y
#define fat10_re FAT3.x
#define fat10_im FAT3.y
#define fat11_re FAT4.x
#define fat11_im FAT4.y
#define fat12_re FAT5.x
#define fat12_im FAT5.y
#define fat20_re FAT6.x
#define fat20_im FAT6.y
#define fat21_re FAT7.x
#define fat21_im FAT7.y
#define fat22_re FAT8.x
#define fat22_im FAT8.y

#if (DD_RECON == 18) //18 (no) reconstruct
#define long00_re LONG0.x
#define long00_im LONG0.y
#define long01_re LONG1.x
#define long01_im LONG1.y
#define long02_re LONG2.x
#define long02_im LONG2.y
#define long10_re LONG3.x
#define long10_im LONG3.y
#define long11_re LONG4.x
#define long11_im LONG4.y
#define long12_re LONG5.x
#define long12_im LONG5.y
#define long20_re LONG6.x
#define long20_im LONG6.y
#define long21_re LONG7.x
#define long21_im LONG7.y
#define long22_re LONG8.x
#define long22_im LONG8.y
#else
#define long00_re LONG0.x
#define long00_im LONG0.y
#define long01_re LONG0.z
#define long01_im LONG0.w
#define long02_re LONG1.x
#define long02_im LONG1.y
#define long10_re LONG1.z
#define long10_im LONG1.w
#define long11_re LONG2.x
#define long11_im LONG2.y
#define long12_re LONG2.z
#define long12_im LONG2.w
#define long20_re LONG3.x
#define long20_im LONG3.y
#define long21_re LONG3.z
#define long21_im LONG3.w
#define long22_re LONG4.x
#define long22_im LONG4.y
#endif

#endif

// conjugated gauge link
#define fatT00_re (+fat00_re)
#define fatT00_im (-fat00_im)
#define fatT01_re (+fat10_re)
#define fatT01_im (-fat10_im)
#define fatT02_re (+fat20_re)
#define fatT02_im (-fat20_im)
#define fatT10_re (+fat01_re)
#define fatT10_im (-fat01_im)
#define fatT11_re (+fat11_re)
#define fatT11_im (-fat11_im)
#define fatT12_re (+fat21_re)
#define fatT12_im (-fat21_im)
#define fatT20_re (+fat02_re)
#define fatT20_im (-fat02_im)
#define fatT21_re (+fat12_re)
#define fatT21_im (-fat12_im)
#define fatT22_re (+fat22_re)
#define fatT22_im (-fat22_im)

#define longT00_re (+long00_re)
#define longT00_im (-long00_im)
#define longT01_re (+long10_re)
#define longT01_im (-long10_im)
#define longT02_re (+long20_re)
#define longT02_im (-long20_im)
#define longT10_re (+long01_re)
#define longT10_im (-long01_im)
#define longT11_re (+long11_re)
#define longT11_im (-long11_im)
#define longT12_re (+long21_re)
#define longT12_im (-long21_im)
#define longT20_re (+long02_re)
#define longT20_im (-long02_im)
#define longT21_re (+long12_re)
#define longT21_im (-long12_im)
#define longT22_re (+long22_re)
#define longT22_im (-long22_im)

#if ((CUDA_VERSION >= 4010) && (__COMPUTE_CAPABILITY__ >= 200)) // NVVM compiler
#define VOLATILE
#else // Open64 compiler
#define VOLATILE volatile
#endif

// output spinor
#if (DD_PREC == 0)
#if (__COMPUTE_CAPABILITY__ >= 200)
#define SHARED_STRIDE 16 // to avoid bank conflicts on Fermi
#else
#define SHARED_STRIDE  8 // to avoid bank conflicts on G80 and GT200
#endif
extern __shared__ spinorFloat sd_data[];
VOLATILE spinorFloat *s = sd_data + SHARED_FLOATS_PER_THREAD*SHARED_STRIDE*(threadIdx.x/SHARED_STRIDE)
  + (threadIdx.x % SHARED_STRIDE);
#else
#if (__COMPUTE_CAPABILITY__ >= 200)
#define SHARED_STRIDE 32 // to avoid bank conflicts on Fermi
#else
#define SHARED_STRIDE 16 // to avoid bank conflicts on G80 and GT200
#endif
  extern __shared__ spinorFloat ss_data[];
VOLATILE spinorFloat *s = ss_data + SHARED_FLOATS_PER_THREAD*SHARED_STRIDE*(threadIdx.x/SHARED_STRIDE)
  + (threadIdx.x % SHARED_STRIDE);
#endif

  // output spinor
#define o00_re s[0*SHARED_STRIDE]
#define o00_im s[1*SHARED_STRIDE]
#define o01_re s[2*SHARED_STRIDE]
#define o01_im s[3*SHARED_STRIDE]
#define o02_re s[4*SHARED_STRIDE]
#define o02_im s[5*SHARED_STRIDE]


#include "read_gauge.h"
#include "io_spinor.h"

#define MAT_MUL_V(VOUT, M, V)                   \
    spinorFloat VOUT##0_re = M##00_re * V##00_re; \
  VOUT##0_re -= M##00_im * V##00_im;            \
  VOUT##0_re += M##01_re * V##01_re;            \
  VOUT##0_re -= M##01_im * V##01_im;            \
  VOUT##0_re += M##02_re * V##02_re;            \
  VOUT##0_re -= M##02_im * V##02_im;            \
  spinorFloat VOUT##0_im = M##00_re * V##00_im; \
  VOUT##0_im += M##00_im * V##00_re;            \
  VOUT##0_im += M##01_re * V##01_im;            \
  VOUT##0_im += M##01_im * V##01_re;            \
  VOUT##0_im += M##02_re * V##02_im;            \
  VOUT##0_im += M##02_im * V##02_re;            \
  spinorFloat VOUT##1_re = M##10_re * V##00_re; \
  VOUT##1_re -= M##10_im * V##00_im;            \
  VOUT##1_re += M##11_re * V##01_re;            \
  VOUT##1_re -= M##11_im * V##01_im;            \
  VOUT##1_re += M##12_re * V##02_re;            \
  VOUT##1_re -= M##12_im * V##02_im;            \
  spinorFloat VOUT##1_im = M##10_re * V##00_im; \
  VOUT##1_im += M##10_im * V##00_re;            \
  VOUT##1_im += M##11_re * V##01_im;            \
  VOUT##1_im += M##11_im * V##01_re;            \
  VOUT##1_im += M##12_re * V##02_im;            \
  VOUT##1_im += M##12_im * V##02_re;            \
  spinorFloat VOUT##2_re = M##20_re * V##00_re; \
  VOUT##2_re -= M##20_im * V##00_im;            \
  VOUT##2_re += M##21_re * V##01_re;            \
  VOUT##2_re -= M##21_im * V##01_im;            \
  VOUT##2_re += M##22_re * V##02_re;            \
  VOUT##2_re -= M##22_im * V##02_im;            \
  spinorFloat VOUT##2_im = M##20_re * V##00_im; \
  VOUT##2_im += M##20_im * V##00_re;            \
  VOUT##2_im += M##21_re * V##01_im;            \
  VOUT##2_im += M##21_im * V##01_re;            \
  VOUT##2_im += M##22_re * V##02_im;            \
  VOUT##2_im += M##22_im * V##02_re;

#define ADJ_MAT_MUL_V(VOUT, M, V)               \
    spinorFloat VOUT##0_re = M##00_re * V##00_re; \
  VOUT##0_re += M##00_im * V##00_im;            \
  VOUT##0_re += M##10_re * V##01_re;            \
  VOUT##0_re += M##10_im * V##01_im;            \
  VOUT##0_re += M##20_re * V##02_re;            \
  VOUT##0_re += M##20_im * V##02_im;            \
  spinorFloat VOUT##0_im = M##00_re * V##00_im; \
  VOUT##0_im -= M##00_im * V##00_re;            \
  VOUT##0_im += M##10_re * V##01_im;            \
  VOUT##0_im -= M##10_im * V##01_re;            \
  VOUT##0_im += M##20_re * V##02_im;            \
  VOUT##0_im -= M##20_im * V##02_re;            \
  spinorFloat VOUT##1_re = M##01_re * V##00_re; \
  VOUT##1_re += M##01_im * V##00_im;            \
  VOUT##1_re += M##11_re * V##01_re;            \
  VOUT##1_re += M##11_im * V##01_im;            \
  VOUT##1_re += M##21_re * V##02_re;            \
  VOUT##1_re += M##21_im * V##02_im;            \
  spinorFloat VOUT##1_im = M##01_re * V##00_im; \
  VOUT##1_im -= M##01_im * V##00_re;            \
  VOUT##1_im += M##11_re * V##01_im;            \
  VOUT##1_im -= M##11_im * V##01_re;            \
  VOUT##1_im += M##21_re * V##02_im;            \
  VOUT##1_im -= M##21_im * V##02_re;            \
  spinorFloat VOUT##2_re = M##02_re * V##00_re; \
  VOUT##2_re += M##02_im * V##00_im;            \
  VOUT##2_re += M##12_re * V##01_re;            \
  VOUT##2_re += M##12_im * V##01_im;            \
  VOUT##2_re += M##22_re * V##02_re;            \
  VOUT##2_re += M##22_im * V##02_im;            \
  spinorFloat VOUT##2_im = M##02_re * V##00_im; \
  VOUT##2_im -= M##02_im * V##00_re;            \
  VOUT##2_im += M##12_re * V##01_im;            \
  VOUT##2_im -= M##12_im * V##01_re;            \
  VOUT##2_im += M##22_re * V##02_im;            \
  VOUT##2_im -= M##22_im * V##02_re;


<<<<<<< HEAD
int sid = blockIdx.x*blockDim.x + threadIdx.x;
if(sid >= param.threads) return;

int za,zb; 
int x1h, x2h;
int x1,x2,x3,x4;
int x1_new, x2_new, x3_new, x4_new;
int af;
int x1odd,x2odd;
int X;

/* template for X4 X3 X2 X1h
  za = sid / X_one_h;
  x_one_h = sid - za*X_one_h;
  zb = za / X_two_;
  x_two_ = za - zb*X_two_;
  x_four_ = zb / X_three_;
  x_three_ = zb - x_four_*X_three_;
  af = (x_four_ >= 3)?(X_four_-6):0;
  x_four__new = x_four_ + af;
  x_four_=x_four__new;
  x_one_odd = (x_two_ + x_three_ + x_four_ + param.parity) & 1;
  x_one_ = 2*x_one_h + x_one_odd;
  X = x4*X3X2X1+x3*X2X1+x2*X1+x1;
  sid = X>>1;

*/



if(kernel_type == INTERIOR_KERNEL){
  //data order: X4 X3 X2 X1h
  za = sid / X1h;
  x1h = sid - za*X1h;
  zb = za / X2;
  x2 = za - zb*X2;
  x4 = zb / X3;
  x3 = zb - x4*X3;
  x1odd = (x2 + x3 + x4 + param.parity) & 1;
  x1 = 2*x1h + x1odd;
  X = 2*sid + x1odd;
 }else if (kernel_type == EXTERIOR_KERNEL_X){
  //data order: X1 X4 X3 X2h
  za = sid / X2h;
  x2h = sid - za*X2h;
  zb = za / X3;
  x3 = za - zb*X3;
  x1 = zb / X4;
  x4 = zb - x1*X4;
  af = (x1 >= 3)?(X1-6):0;
  x1_new = x1 + af;
  x1=x1_new;
  x2odd = (x3 + x4 + x1 + param.parity) & 1;
  x2 = 2*x2h + x2odd;
  X = x4*X3X2X1+x3*X2X1+x2*X1+x1;
  sid = X>>1;
 }else if (kernel_type == EXTERIOR_KERNEL_Y){
  //data order: X2 X4 X3 X1h
  za = sid / X1h;
  x1h = sid - za*X1h;
  zb = za / X3;
  x3 = za - zb*X3;
  x2 = zb / X4;
  x4 = zb - x2*X4;
  af = (x2 >= 3)?(X2-6):0;
  x2_new = x2 + af;
  x2=x2_new;
  x1odd = (x3 + x4 + x2 + param.parity) & 1;
  x1 = 2*x1h + x1odd;
  X = x4*X3X2X1+x3*X2X1+x2*X1+x1;
  sid = X>>1;

 }else if (kernel_type == EXTERIOR_KERNEL_Z){
  //data order: X3 X4 X2 X1h
  za = sid / X1h;
  x1h = sid - za*X1h;
  zb = za / X2;
  x2 = za - zb*X2;
  x3 = zb / X4;
  x4 = zb - x3*X4;
  af = (x3 >= 3)?(X3-6):0;
  x3_new = x3 + af;
  x3=x3_new;
  x1odd = (x2 + x4 + x3 + param.parity) & 1;
  x1 = 2*x1h + x1odd;
  X = x4*X3X2X1+x3*X2X1+x2*X1+x1;
  sid = X>>1;
 }else if (kernel_type == EXTERIOR_KERNEL_T){
  //data order: X4 X3 X2 X1h
  za = sid / X1h;
  x1h = sid - za*X1h;
  zb = za / X2;
  x2 = za - zb*X2;
  x4 = zb / X3;
  x3 = zb - x4*X3;
  af = (x4 >= 3)?(X4-6):0;
  x4_new = x4 + af;
  sid +=Vsh*(x4_new -x4);
  x4=x4_new;
  x1odd = (x2 + x3 + x4 + param.parity) & 1;
  x1 = 2*x1h + x1odd;
  X = 2*sid + x1odd;
 }

#if (DD_PREC == 0) // double precision
o00_re = o00_im = 0.0;
o01_re = o01_im = 0.0;
o02_re = o02_im = 0.0;
#else 
o00_re = o00_im = 0.f;
o01_re = o01_im = 0.f;
o02_re = o02_im = 0.f;
=======
#if (DD_IMPROVED==1)
#define NFACE 3
#else
#define NFACE 1
#endif

  const int *X = param.X;
  const int& fat_stride = param.gauge_stride;
#if (DD_IMPROVED == 1)
  const int& long_stride = param.long_gauge_stride;
#endif
#if (DD_PREC == 2) // half precision
  const int& fat_link_max = param.fat_link_max;
#endif

#if ((DD_RECON==9 || DD_RECON==13) && DD_IMPROVED==1)
#if (DD_PREC==0) // double precision
  double PHASE = 0.;
#else
  float PHASE = 0.f;
#endif
#endif

  int sid = blockIdx.x*blockDim.x + threadIdx.x;
  if(sid >= param.threads) return;


  const int X1X0 = X[1]*X[0];
  const int X2X1X0 = X[2]*X1X0;
#if (DD_IMPROVED == 1)
  const int X3X1X0 = X[3]*X1X0;
#endif
  const int half_volume = (X[0]*X[1]*X[2]*X[3] >> 1);

  int za,zb; 
  int x0h;
  int y[4];
  int x0odd;
  int full_idx;

  if(kernel_type == INTERIOR_KERNEL){
    //data order: X4 X3 X2 X1h
    za = sid/(X[0]>>1);
    x0h = sid - za*(X[0]>>1);
    zb = za / X[1];
    y[1] = za - zb*X[1];
    y[3] = zb / X[2];
    y[2] = zb - y[3]*X[2];
    x0odd = (y[1] + y[2] + y[3] + param.parity) & 1;
    y[0] = 2*x0h + x0odd;
    full_idx = 2*sid + x0odd;
  }else{
    coordsFromFaceIndexStaggered<NFACE,2>(y, sid, param.parity, kernel_type, X);
    full_idx = ((y[3]*X[2] +y[2])*X[1] +y[1])*X[0]+y[0];
    sid = full_idx>>1;
  }


#if (DD_PREC == 0) // double precision
  o00_re = o00_im = 0.0;
  o01_re = o01_im = 0.0;
  o02_re = o02_im = 0.0;
#else 
  o00_re = o00_im = 0.f;
  o01_re = o01_im = 0.f;
  o02_re = o02_im = 0.f;
#endif
#if((DD_RECON == 13 || DD_RECON == 9) && DD_IMPROVED==1)
int sign = 1;
>>>>>>> 1584726e
#endif

{
  //direction: +X


#if ((DD_RECON == 12 || DD_RECON == 8) && DD_IMPROVED==1)
  int sign = (y[3]%2 == 1) ? -1 : 1;
#endif

  int ga_idx = sid;

#ifdef MULTI_GPU
  if ( (kernel_type == INTERIOR_KERNEL && ( (!param.ghostDim[0]) || y[0] < (X[0]-1)) )|| (kernel_type == EXTERIOR_KERNEL_X && y[0] >= (X[0]-1) ))
#endif
  {
    int sp_idx_1st_nbr = ((y[0]==(X[0]-1)) ? full_idx-(X[0]-1) : full_idx+1) >> 1;
    READ_FAT_MATRIX(FATLINK0TEX, 0, ga_idx, fat_stride);
    int nbr_idx1 = sp_idx_1st_nbr;
    int stride1 = param.sp_stride;
#if (DD_PREC == 2) //half precision
    int norm_idx1 = nbr_idx1;
#endif	    
#ifdef MULTI_GPU
    if ( (kernel_type == EXTERIOR_KERNEL_X)){
      int space_con = ((y[3]*X[2]+y[2])*X[1]+y[1])/2;	
      if (y[0] >= (X[0]-1)){
        nbr_idx1 = param.ghostOffset[0] + 3*NFACE*ghostFace[0] +(y[0]-(X[0]-1))*ghostFace[0]+ space_con;
        stride1 = NFACE*ghostFace[0];
#if (DD_PREC == 2) //half precision
        norm_idx1 = param.ghostNormOffset[0] + NFACE*ghostFace[0] + (y[0]-(X[0]-1))*ghostFace[0]+ space_con;
#endif		    
      }
    } 
#endif
    READ_1ST_NBR_SPINOR( SPINORTEX, nbr_idx1, stride1);
    MAT_MUL_V(A, fat, i);    
    o00_re += A0_re;
    o00_im += A0_im;
    o01_re += A1_re;
    o01_im += A1_im;
    o02_re += A2_re;
    o02_im += A2_im;
  }

#if (DD_IMPROVED==1)
#ifdef MULTI_GPU
  if ( (kernel_type == INTERIOR_KERNEL && ( (!param.ghostDim[0]) || y[0] < (X[0]-3)) )|| (kernel_type == EXTERIOR_KERNEL_X && y[0] >= (X[0]-3)))
#endif
  {
    int sp_idx_3rd_nbr = ((y[0] >= (X[0]-3)) ? full_idx-(X[0]-3) : full_idx+3) >> 1;
    READ_LONG_MATRIX(LONGLINK0TEX, 0, ga_idx, long_stride);        
    READ_LONG_PHASE(LONGPHASE0TEX, 0, ga_idx, long_stride);
    int nbr_idx3 = sp_idx_3rd_nbr;
    int stride3 = param.sp_stride;    
#if (DD_PREC == 2) //half precision
    int norm_idx3 = nbr_idx3;
#endif	 
#ifdef MULTI_GPU
    if ( (kernel_type == EXTERIOR_KERNEL_X)){
      int space_con = ((y[3]*X[2]+y[2])*X[1] + y[1])/2;		
      if (y[0]  >= (X[0]-3)){
        nbr_idx3 = param.ghostOffset[0] + 3*NFACE*ghostFace[0] +(y[0]-(X[0]-3))*ghostFace[0]+ space_con;
        stride3 = NFACE*ghostFace[0];
#if (DD_PREC == 2) //half precision
        norm_idx3 = param.ghostNormOffset[0] + NFACE*ghostFace[0] + (y[0]-(X[0]-3))*ghostFace[0]+ space_con;
#endif	
      }
    }
#endif
    spinorFloat2 T0, T1, T2;
    READ_3RD_NBR_SPINOR(T, SPINORTEX, nbr_idx3, stride3);

    RECONSTRUCT_GAUGE_MATRIX(0, long, ga_idx, sign);
    MAT_MUL_V(B, long, t);        
    o00_re += B0_re;
    o00_im += B0_im;
    o01_re += B1_re;
    o01_im += B1_im;
    o02_re += B2_re;
    o02_im += B2_im;  
  }

#endif

} // direction: +X


{
  // direction: -X
#if ((DD_RECON == 12 || DD_RECON == 8) && DD_IMPROVED==1)
  int sign = (y[3]%2 == 1) ? -1 : 1;
#endif
  int dir =1;

#ifdef MULTI_GPU
  int space_con = ((y[3]*X[2] + y[2])*X[1] + y[1]) >>1;
  if ( (kernel_type == INTERIOR_KERNEL && ( (!param.ghostDim[0]) || y[0] >= 1)) || (kernel_type == EXTERIOR_KERNEL_X && y[0] < 1))
#endif
  {
    int sp_idx_1st_nbr = ((y[0]==0) ? full_idx+(X[0]-1) : full_idx-1) >> 1;
    int fat_idx = sp_idx_1st_nbr;
#ifdef MULTI_GPU
    if ((y[0] -1) < 0){
      fat_idx = half_volume + space_con;
    }
#endif
    READ_FAT_MATRIX(FATLINK1TEX, dir, fat_idx, fat_stride);
    int nbr_idx1 = sp_idx_1st_nbr;
    int stride1 = param.sp_stride;
#if (DD_PREC == 2) //half precision
    int norm_idx1 = nbr_idx1;
#endif	 
#ifdef MULTI_GPU
    if (kernel_type == EXTERIOR_KERNEL_X){
      if (y[0] - 1 < 0){
        nbr_idx1 = param.ghostOffset[0] + (y[0]+NFACE-1)*ghostFace[0]+ space_con;
        stride1 = NFACE*ghostFace[0];
#if (DD_PREC == 2) //half precision
        norm_idx1 = param.ghostNormOffset[0]  + (y[0]+NFACE-1)*ghostFace[0]+ space_con;
#endif	
      }        
    }
#endif
    READ_1ST_NBR_SPINOR( SPINORTEX, nbr_idx1, stride1);
    ADJ_MAT_MUL_V(A, fat, i);       
    o00_re -= A0_re;
    o00_im -= A0_im;
    o01_re -= A1_re;
    o01_im -= A1_im;
    o02_re -= A2_re;
    o02_im -= A2_im;
  }

#if (DD_IMPROVED==1)

#ifdef MULTI_GPU    
  if ( (kernel_type == INTERIOR_KERNEL && ( (!param.ghostDim[0]) || y[0] >= 3)) || (kernel_type == EXTERIOR_KERNEL_X && y[0] < 3))
#endif
  {
    int sp_idx_3rd_nbr = ((y[0]<3) ? full_idx+(X[0]-3): full_idx-3)>>1; 
    int long_idx = sp_idx_3rd_nbr;
#ifdef MULTI_GPU
    if ((y[0] -3) < 0){
      long_idx =half_volume + y[0]*(X[3]*X[2]*(X[1]>>1)) + space_con;
    }    
#endif
    READ_LONG_MATRIX(LONGLINK1TEX, dir, long_idx, long_stride); 		
    READ_LONG_PHASE(LONGPHASE1TEX, dir, long_idx, long_stride); 		
    int nbr_idx3 = sp_idx_3rd_nbr;
    int stride3 = param.sp_stride;
#if (DD_PREC == 2) //half precision
    int norm_idx3 = nbr_idx3;
#endif	     
#ifdef MULTI_GPU
    if (kernel_type == EXTERIOR_KERNEL_X){
      if (y[0] - 3 < 0){
        nbr_idx3 = param.ghostOffset[0] + y[0]*ghostFace[0]+ space_con;
        stride3 = NFACE*ghostFace[0];
#if (DD_PREC == 2) //half precision
        norm_idx3 = param.ghostNormOffset[0]  + y[0]*ghostFace[0]+ space_con;
#endif
      }
    }
#endif

    spinorFloat2 T0, T1, T2;
    READ_3RD_NBR_SPINOR(T, SPINORTEX, nbr_idx3, stride3);  
    RECONSTRUCT_GAUGE_MATRIX(1, long, sp_idx_3rd_nbr, sign);
    ADJ_MAT_MUL_V(B, long, t);    
    o00_re -= B0_re;
    o00_im -= B0_im;
    o01_re -= B1_re;
    o01_im -= B1_im;
    o02_re -= B2_re;
    o02_im -= B2_im;  
  }
#endif

}



{
  //direction: +Y
#if ((DD_RECON == 12 || DD_RECON == 8) && DD_IMPROVED==1)
  int sign = ((y[3]+y[0])%2 == 1) ? -1 : 1;
#endif

  int ga_idx = sid;

#ifdef MULTI_GPU
  int space_con = ((y[3]*X[2]+y[2])*X[0]+y[0])/2;
  if ( (kernel_type == INTERIOR_KERNEL && ((!param.ghostDim[1]) || y[1] < (X[1]-1)))|| (kernel_type == EXTERIOR_KERNEL_Y && y[1] >= (X[1]-1)))
#endif
  {
    int sp_idx_1st_nbr = ((y[1]==(X[1]-1)) ? full_idx-(X1X0-X[0]) : full_idx+X[0]) >> 1;
    READ_FAT_MATRIX(FATLINK0TEX, 2, ga_idx, fat_stride);
    int nbr_idx1 = sp_idx_1st_nbr;
    int stride1 = param.sp_stride;
#if (DD_PREC == 2) //half precision
    int norm_idx1 = nbr_idx1;
#endif	 
#ifdef MULTI_GPU
    if (kernel_type == EXTERIOR_KERNEL_Y){	    
      if (y[1] >= (X[1]-1)){
        nbr_idx1 = param.ghostOffset[1] + 3*NFACE*ghostFace[1] +(y[1]-(X[1]-1))*ghostFace[1]+ space_con;
        stride1 = NFACE*ghostFace[1];
#if (DD_PREC == 2) //half precision
        norm_idx1 = param.ghostNormOffset[1] + NFACE*ghostFace[1] + (y[1]-(X[1]-1))*ghostFace[1]+ space_con;
#endif		    
      }      
    }
#endif 
    READ_1ST_NBR_SPINOR( SPINORTEX, nbr_idx1, stride1);
    MAT_MUL_V(A, fat, i);
    o00_re += A0_re;
    o00_im += A0_im;
    o01_re += A1_re;
    o01_im += A1_im;
    o02_re += A2_re;
    o02_im += A2_im;
  }

#if (DD_IMPROVED==1)

#ifdef MULTI_GPU
  if ( (kernel_type == INTERIOR_KERNEL && ((!param.ghostDim[1]) || y[1] < (X[1]-3)))|| (kernel_type == EXTERIOR_KERNEL_Y && y[1] >= (X[1]-3)))    
#endif
  {
    int sp_idx_3rd_nbr = ((y[1] >= (X[1]-3) ) ? full_idx-(X[1]-3)*X[0] : full_idx+3*X[0]) >> 1;    
    READ_LONG_MATRIX(LONGLINK0TEX, 2, ga_idx, long_stride);
    READ_LONG_PHASE(LONGPHASE0TEX, 2, ga_idx, long_stride);
    int nbr_idx3 = sp_idx_3rd_nbr;
    int stride3 = param.sp_stride;        
#if (DD_PREC == 2) //half precision
    int norm_idx3 = nbr_idx3;
#endif	 
#ifdef MULTI_GPU
    if (kernel_type == EXTERIOR_KERNEL_Y){
      if (y[1]>= (X[1]-3)){
        nbr_idx3 = param.ghostOffset[1] + 3*NFACE*ghostFace[1] +(y[1]-(X[1]-3))*ghostFace[1]+ space_con;
        stride3 = NFACE*ghostFace[1];
#if (DD_PREC == 2) //half precision
        norm_idx3 = param.ghostNormOffset[1] + NFACE*ghostFace[1] + (y[1]-(X[1]-3))*ghostFace[1]+ space_con;
#endif		    
      }
    }
#endif    
    spinorFloat2 T0, T1, T2;
    READ_3RD_NBR_SPINOR(T, SPINORTEX, nbr_idx3, stride3);

    RECONSTRUCT_GAUGE_MATRIX(2, long, ga_idx, sign);
    MAT_MUL_V(B, long, t);            
    o00_re += B0_re;
    o00_im += B0_im;
    o01_re += B1_re;
    o01_im += B1_im;
    o02_re += B2_re;
    o02_im += B2_im;  
  }
#endif
}

{
  //direction: -Y

#if ((DD_RECON == 12 || DD_RECON == 8) && DD_IMPROVED==1)
  int sign = ((y[3]+y[0])%2 == 1) ? -1 : 1;
#endif

  int dir=3;
#ifdef MULTI_GPU
  int space_con = (y[3]*X[2]*X[0] + y[2]*X[0] + y[0]) >>1;    
  if ( (kernel_type == INTERIOR_KERNEL && ((!param.ghostDim[1]) || y[1] >= 1)) || (kernel_type == EXTERIOR_KERNEL_Y && y[1] < 1))
#endif
  {
    int sp_idx_1st_nbr = ((y[1]==0)    ? full_idx+(X1X0-X[0]) : full_idx-X[0]) >> 1;
    int fat_idx=sp_idx_1st_nbr;
#ifdef MULTI_GPU
    if ((y[1] -1) < 0){
      fat_idx = half_volume + space_con;
    }    
#endif
    READ_FAT_MATRIX(FATLINK1TEX, dir, fat_idx, fat_stride);
    int nbr_idx1 = sp_idx_1st_nbr;
    int stride1 = param.sp_stride;
#if (DD_PREC == 2) //half precision
    int norm_idx1 = nbr_idx1;
#endif	 
#ifdef MULTI_GPU
    if (kernel_type == EXTERIOR_KERNEL_Y){
      if (y[1] - 1 < 0){
        nbr_idx1 = param.ghostOffset[1] + (y[1]+NFACE-1)*ghostFace[1]+ space_con;
        stride1 = NFACE*ghostFace[1];
#if (DD_PREC == 2) //half precision
        norm_idx1 = param.ghostNormOffset[1]  + (y[1]+NFACE-1)*ghostFace[1]+ space_con;
#endif	
      }              
    }
#endif
    READ_1ST_NBR_SPINOR( SPINORTEX, nbr_idx1, stride1);
    ADJ_MAT_MUL_V(A, fat, i);
    o00_re -= A0_re;
    o00_im -= A0_im;
    o01_re -= A1_re;
    o01_im -= A1_im;
    o02_re -= A2_re;
    o02_im -= A2_im;
  }

#if (DD_IMPROVED==1)

#ifdef MULTI_GPU
  if ( (kernel_type == INTERIOR_KERNEL && ((!param.ghostDim[1]) || y[1] >= 3)) || (kernel_type == EXTERIOR_KERNEL_Y && y[1] < 3))
#endif
  {
    int sp_idx_3rd_nbr = ((y[1] < 3) ? full_idx + (X[1]-3)*X[0]: full_idx -3*X[0] )>> 1; 
    int long_idx = sp_idx_3rd_nbr;
#ifdef MULTI_GPU
    if ((y[1]-3) < 0){
      long_idx = half_volume+ y[1]*(X[3]*X[2]*X[0] >> 1) + space_con;
    }    
#endif
    READ_LONG_MATRIX(LONGLINK1TEX, dir, long_idx, long_stride); 
    READ_LONG_PHASE(LONGPHASE1TEX, dir, long_idx, long_stride); 
    int nbr_idx3 = sp_idx_3rd_nbr;
    int stride3 = param.sp_stride;    
#if (DD_PREC == 2) //half precision
    int norm_idx3 = nbr_idx3;
#endif	 
#ifdef MULTI_GPU
    if (kernel_type == EXTERIOR_KERNEL_Y){
      if (y[1] - 3 < 0){
        nbr_idx3 = param.ghostOffset[1] + y[1]*ghostFace[1]+ space_con;
        stride3 = NFACE*ghostFace[1];
#if (DD_PREC == 2) //half precision
        norm_idx3 = param.ghostNormOffset[1]  + y[1]*ghostFace[1]+ space_con;
#endif
      }
    }
#endif
    spinorFloat2 T0, T1, T2;
    READ_3RD_NBR_SPINOR(T, SPINORTEX, nbr_idx3, stride3);

    RECONSTRUCT_GAUGE_MATRIX(3, long, sp_idx_3rd_nbr,sign);	    
    ADJ_MAT_MUL_V(B, long, t);    
    o00_re -= B0_re;
    o00_im -= B0_im;
    o01_re -= B1_re;
    o01_im -= B1_im;
    o02_re -= B2_re;
    o02_im -= B2_im;  
  }    
#endif
}

{
  //direction: +Z

#if ((DD_RECON == 12 || DD_RECON == 8) && DD_IMPROVED==1)
  int sign = ((y[3]+y[0]+y[1])%2 == 1) ? -1 : 1;
#endif

  int ga_idx = sid;

#ifdef MULTI_GPU
  int space_con = ((y[3]*X[1]+y[1])*X[0]+y[0])/2;
  if ( (kernel_type == INTERIOR_KERNEL && ((!param.ghostDim[2]) || y[2] < (X[2]-1)))|| (kernel_type == EXTERIOR_KERNEL_Z && y[2] >= (X[2]-1)))
#endif
  {
    int sp_idx_1st_nbr = ((y[2]==(X[2]-1)) ? full_idx-(X[2]-1)*X1X0 : full_idx+X1X0) >> 1;
    READ_FAT_MATRIX(FATLINK0TEX, 4, ga_idx, fat_stride);
    int nbr_idx1 = sp_idx_1st_nbr;
    int stride1 = param.sp_stride;
#if (DD_PREC == 2) //half precision
    int norm_idx1 = nbr_idx1;
#endif	 
#ifdef MULTI_GPU
    if (kernel_type == EXTERIOR_KERNEL_Z){	
      if (y[2] >= (X[2]-1)){
        nbr_idx1 = param.ghostOffset[2] + 3*NFACE*ghostFace[2] +(y[2]-(X[2]-1))*ghostFace[2]+ space_con;
        stride1 = NFACE*ghostFace[2];	    
#if (DD_PREC == 2) //half precision
        norm_idx1 = param.ghostNormOffset[2] + NFACE*ghostFace[2] + (y[2]-(X[2]-1))*ghostFace[2]+ space_con;
#endif		
      }      
    }
#endif
    READ_1ST_NBR_SPINOR( SPINORTEX, nbr_idx1, stride1);
    MAT_MUL_V(A, fat, i);	 
    o00_re += A0_re;
    o00_im += A0_im;
    o01_re += A1_re;
    o01_im += A1_im;
    o02_re += A2_re;
    o02_im += A2_im;
  }

#if (DD_IMPROVED==1)

#ifdef MULTI_GPU
  if ( (kernel_type == INTERIOR_KERNEL && ((!param.ghostDim[2]) || y[2] < (X[2]-3)))|| (kernel_type == EXTERIOR_KERNEL_Z && y[2] >= (X[2]-3)))
#endif
  {
    int sp_idx_3rd_nbr = ((y[2]>= (X[2]-3))? full_idx -(X[2]-3)*X1X0: full_idx + 3*X1X0)>> 1;    
    READ_LONG_MATRIX(LONGLINK0TEX, 4, ga_idx, long_stride);
    READ_LONG_PHASE(LONGPHASE0TEX, 4, ga_idx, long_stride);
    int nbr_idx3 = sp_idx_3rd_nbr;
    int stride3 = param.sp_stride;
#if (DD_PREC == 2) //half precision
    int norm_idx3 = nbr_idx3;
#endif	 
#ifdef MULTI_GPU
    if (kernel_type == EXTERIOR_KERNEL_Z){
      if (y[2] >= (X[2]-3)){
        nbr_idx3 = param.ghostOffset[2] + 3*NFACE*ghostFace[2] +(y[2]-(X[2]-3))*ghostFace[2]+ space_con;
        stride3 = NFACE*ghostFace[2];
#if (DD_PREC == 2) //half precision
        norm_idx3 = param.ghostNormOffset[2] + NFACE*ghostFace[2] + (y[2]-(X[2]-3))*ghostFace[2]+ space_con;
#endif
      }
    }
#endif
    spinorFloat2 T0, T1, T2;
    READ_3RD_NBR_SPINOR(T, SPINORTEX, nbr_idx3, stride3);

    RECONSTRUCT_GAUGE_MATRIX(4, long, ga_idx, sign);    
    MAT_MUL_V(B, long, t);        
    o00_re += B0_re;
    o00_im += B0_im;
    o01_re += B1_re;
    o01_im += B1_im;
    o02_re += B2_re;
    o02_im += B2_im;      
  }
#endif

}

{
  //direction: -Z

#if ((DD_RECON == 12 || DD_RECON == 8) && DD_IMPROVED==1)
  int sign = ((y[3]+y[0]+y[1])%2 == 1) ? -1 : 1;
#endif

  int dir = 5;

#ifdef MULTI_GPU
  int space_con = ((y[3]*X[1] + y[1])*X[0] + y[0]) >>1;    
  if ( (kernel_type == INTERIOR_KERNEL && ((!param.ghostDim[2]) || y[2] >= 1)) || (kernel_type == EXTERIOR_KERNEL_Z && y[2] < 1))
#endif
  {
    int sp_idx_1st_nbr = ((y[2]==0)    ? full_idx+(X[2]-1)*X1X0 : full_idx-X1X0) >> 1;
    int fat_idx = sp_idx_1st_nbr;
#ifdef MULTI_GPU
    if ((y[2] -1) < 0){
      fat_idx = half_volume + space_con;
    }    
#endif
    READ_FAT_MATRIX(FATLINK1TEX, dir, fat_idx, fat_stride);
    int nbr_idx1 = sp_idx_1st_nbr;
    int stride1 = param.sp_stride;
#if (DD_PREC == 2) //half precision
    int norm_idx1 = nbr_idx1;
#endif	 
#ifdef MULTI_GPU
    if (kernel_type == EXTERIOR_KERNEL_Z){
      if (y[2] - 1 < 0){
        nbr_idx1 = param.ghostOffset[2] + (y[2]+NFACE-1)*ghostFace[2]+ space_con;
        stride1 = NFACE*ghostFace[2];
#if (DD_PREC == 2) //half precision
        norm_idx1 = param.ghostNormOffset[2]  + (y[2]+NFACE-1)*ghostFace[2]+ space_con;
#endif			    
      }        
    }
#endif
    READ_1ST_NBR_SPINOR( SPINORTEX, nbr_idx1, stride1);
    ADJ_MAT_MUL_V(A, fat, i);
    o00_re -= A0_re;
    o00_im -= A0_im;
    o01_re -= A1_re;
    o01_im -= A1_im;
    o02_re -= A2_re;
    o02_im -= A2_im;
  }

#if (DD_IMPROVED==1)

#ifdef MULTI_GPU
  if ( (kernel_type == INTERIOR_KERNEL && ((!param.ghostDim[2]) || y[2] >= 3)) || (kernel_type == EXTERIOR_KERNEL_Z && y[2] < 3))
#endif
  {
    int sp_idx_3rd_nbr = ((y[2] <3) ? full_idx + (X[2]-3)*X1X0: full_idx - 3*X1X0)>>1;
    int long_idx = sp_idx_3rd_nbr;
#ifdef MULTI_GPU
    if ((y[2] -3) < 0){
      long_idx = half_volume + y[2]*(X3X1X0 >> 1) + space_con;
    }    
#endif
    READ_LONG_MATRIX(LONGLINK1TEX, dir, long_idx, long_stride);         
    READ_LONG_PHASE(LONGPHASE1TEX, dir, long_idx, long_stride);         
    int nbr_idx3 = sp_idx_3rd_nbr;
    int stride3 = param.sp_stride;    
#if (DD_PREC == 2) //half precision
    int norm_idx3 = nbr_idx3;
#endif	 
#ifdef MULTI_GPU
    if (kernel_type == EXTERIOR_KERNEL_Z){
      if (y[2] - 3 < 0){
        nbr_idx3 = param.ghostOffset[2] + y[2]*ghostFace[2]+ space_con;
        stride3 = NFACE*ghostFace[2];
#if (DD_PREC == 2) //half precision
        norm_idx3 = param.ghostNormOffset[2]  + y[2]*ghostFace[2]+ space_con;
#endif			    
      }
    }
#endif
    spinorFloat2 T0, T1, T2;
    READ_3RD_NBR_SPINOR(T, SPINORTEX, nbr_idx3, stride3);

    RECONSTRUCT_GAUGE_MATRIX(5, long, sp_idx_3rd_nbr,sign);
    ADJ_MAT_MUL_V(B, long, t);    	    
    o00_re -= B0_re;
    o00_im -= B0_im;
    o01_re -= B1_re;
    o01_im -= B1_im;
    o02_re -= B2_re;
    o02_im -= B2_im;    
  }
#endif
}

{
  //direction: +T
#if ((DD_RECON == 12 || DD_RECON == 8) && DD_IMPROVED==1)
  int sign = (y[3] >= (X4-3)) ? -1 : 1;
#endif

  int ga_idx = sid;

#ifdef MULTI_GPU
  int space_con = (y[2]*X1X0+y[1]*X[0]+y[0])/2;
  if ( (kernel_type == INTERIOR_KERNEL && ((!param.ghostDim[3]) || y[3] < (X[3]-1)))|| (kernel_type == EXTERIOR_KERNEL_T && y[3] >= (X[3]-1)))
#endif
  {    
    int sp_idx_1st_nbr = ((y[3]==(X[3]-1)) ? full_idx-(X[3]-1)*X2X1X0 : full_idx+X2X1X0) >> 1;
    READ_FAT_MATRIX(FATLINK0TEX, 6, ga_idx, fat_stride);
    int nbr_idx1 = sp_idx_1st_nbr;
    int stride1 = param.sp_stride;
#if (DD_PREC == 2) //half precision
    int norm_idx1 = nbr_idx1;
#endif
#ifdef MULTI_GPU
    if (kernel_type == EXTERIOR_KERNEL_T){      
      if (y[3] >= (X[3]-1)){
        nbr_idx1 = param.ghostOffset[3] + 3*NFACE*ghostFace[3] +(y[3]-(X[3]-1))*ghostFace[3]+ space_con;
        stride1 = NFACE*ghostFace[3];
#if (DD_PREC == 2) //half precision
        norm_idx1 = param.ghostNormOffset[3] + NFACE*ghostFace[3] + (y[3]-(X[3]-1))*ghostFace[3]+ space_con;
#endif
      }
    }
#endif
    READ_1ST_NBR_SPINOR( SPINORTEX, nbr_idx1, stride1);    
    MAT_MUL_V(A, fat, i);
    o00_re += A0_re;
    o00_im += A0_im;
    o01_re += A1_re;
    o01_im += A1_im;
    o02_re += A2_re;
    o02_im += A2_im;
  }


#if (DD_IMPROVED==1)

#ifdef MULTI_GPU
  if ( (kernel_type == INTERIOR_KERNEL && ((!param.ghostDim[3]) || y[3] < (X[3]-3)))|| (kernel_type == EXTERIOR_KERNEL_T && y[3] >= (X[3]-3)))
#endif
  {
    int sp_idx_3rd_nbr = ((y[3]>=(X[3]-3))? full_idx -(X[3]-3)*X2X1X0 : full_idx + 3*X2X1X0)>> 1;     
    READ_LONG_MATRIX(LONGLINK0TEX, 6, ga_idx, long_stride);    
    READ_LONG_PHASE(LONGPHASE0TEX, 6, ga_idx, long_stride);    
    int nbr_idx3 = sp_idx_3rd_nbr;
    int stride3 = param.sp_stride;    
#if (DD_PREC == 2) //half precision
    int norm_idx3 = nbr_idx3;
#endif
#ifdef MULTI_GPU
    if (kernel_type == EXTERIOR_KERNEL_T){
      if (y[3]  >= (X[3]-3)){
        nbr_idx3 = param.ghostOffset[3] + 3*NFACE*ghostFace[3] +(y[3]-(X[3]-3))*ghostFace[3]+ space_con;
        stride3 = NFACE*ghostFace[3];
#if (DD_PREC == 2) //half precision
        norm_idx3 = param.ghostNormOffset[3] + NFACE*ghostFace[3] + (y[3]-(X[3]-3))*ghostFace[3]+ space_con;
#endif
      }
    }
#endif

    spinorFloat2 T0, T1, T2;
    READ_3RD_NBR_SPINOR(T, SPINORTEX, nbr_idx3, stride3); 

    RECONSTRUCT_GAUGE_MATRIX(6, long, ga_idx, sign);
    MAT_MUL_V(B, long, t);    
    o00_re += B0_re;
    o00_im += B0_im;
    o01_re += B1_re;
    o01_im += B1_im;
    o02_re += B2_re;
    o02_im += B2_im;      
  }
#endif
}

{
  //direction: -T
#if ((DD_RECON == 12 || DD_RECON == 8) && DD_IMPROVED==1)
  int sign = ( ((y[3]+(X[3]-3))%X[3])>= (X[3]-3) ) ? -1 : 1;
#endif

  int dir = 7;

#ifdef MULTI_GPU
  int space_con = (y[2]*X1X0+y[1]*X[0]+y[0])/2;
  if ((kernel_type == INTERIOR_KERNEL && ((!param.ghostDim[3]) || y[3] >= 1)) || (kernel_type == EXTERIOR_KERNEL_T && y[3] < 1))
#endif
  {
    int sp_idx_1st_nbr = ((y[3]==0)    ? full_idx+(X[3]-1)*X2X1X0 : full_idx-X2X1X0) >> 1;
    int fat_idx = sp_idx_1st_nbr;    
    int nbr_idx1 = sp_idx_1st_nbr;
    int stride1 = param.sp_stride;
#if (DD_PREC == 2) //half precision
    int norm_idx1 = nbr_idx1;
#endif
#ifdef MULTI_GPU
    if (kernel_type == EXTERIOR_KERNEL_T){
      if ( (y[3] - 1) < 0){
        fat_idx = half_volume + space_con;
      }

      if (y[3] - 1 < 0){
        nbr_idx1 = param.ghostOffset[3] + (y[3]+NFACE-1)*ghostFace[3]+ space_con;
        stride1 = NFACE*ghostFace[3];
#if (DD_PREC == 2) //half precision
        norm_idx1 = param.ghostNormOffset[3]  + (y[3]+NFACE-1)*ghostFace[3]+ space_con;
#endif		    
      }        	
    }
#endif
    READ_FAT_MATRIX(FATLINK1TEX, dir, fat_idx, fat_stride);
    READ_1ST_NBR_SPINOR( SPINORTEX, nbr_idx1, stride1);
    ADJ_MAT_MUL_V(A, fat, i);
    o00_re -= A0_re;
    o00_im -= A0_im;
    o01_re -= A1_re;
    o01_im -= A1_im;
    o02_re -= A2_re;
    o02_im -= A2_im;
  }

#if (DD_IMPROVED==1)

#ifdef MULTI_GPU
  if ( (kernel_type == INTERIOR_KERNEL && ((!param.ghostDim[3]) || y[3] >= 3)) || (kernel_type == EXTERIOR_KERNEL_T && y[3] < 3))
#endif
  {
    int sp_idx_3rd_nbr = ((y[3]<3) ? full_idx + (X[3]-3)*X2X1X0: full_idx - 3*X2X1X0) >> 1;
    int long_idx = sp_idx_3rd_nbr;
    int nbr_idx3 = sp_idx_3rd_nbr;
    int stride3 = param.sp_stride;
#if (DD_PREC == 2) //half precision
    int norm_idx3 = nbr_idx3;
#endif	    
#ifdef MULTI_GPU
    if (kernel_type == EXTERIOR_KERNEL_T){
      if ( (y[3] - 3) < 0){
        long_idx = half_volume + y[3]*ghostFace[3]+ space_con;
      }	
      if (y[3] - 3 < 0){
        nbr_idx3 = param.ghostOffset[3] + y[3]*ghostFace[3]+ space_con;
        stride3 = NFACE*ghostFace[3];
#if (DD_PREC == 2) //half precision
        norm_idx3 = param.ghostNormOffset[3]  + y[3]*ghostFace[3]+ space_con;
#endif		    
      }
    }
#endif	    
    READ_LONG_MATRIX(LONGLINK1TEX, dir, long_idx, long_stride);
    READ_LONG_PHASE(LONGPHASE1TEX, dir, long_idx, long_stride);

    spinorFloat2 T0, T1, T2;
    READ_3RD_NBR_SPINOR(T, SPINORTEX, nbr_idx3, stride3);       

    RECONSTRUCT_GAUGE_MATRIX(7, long, sp_idx_3rd_nbr, sign);    
    ADJ_MAT_MUL_V(B, long, t);    
    o00_re -= B0_re;
    o00_im -= B0_im;
    o01_re -= B1_re;
    o01_im -= B1_im;
    o02_re -= B2_re;
    o02_im -= B2_im;
  }        
#endif
}


#if (DD_DAG == 1)
{
  o00_re = - o00_re;
  o00_im = - o00_im;
  o01_re = - o01_re;
  o01_im = - o01_im;
  o02_re = - o02_re;
  o02_im = - o02_im;
}

#endif

#ifdef DSLASH_AXPY
#ifdef MULTI_GPU
if (kernel_type == INTERIOR_KERNEL){
  READ_ACCUM(ACCUMTEX);
  o00_re = -o00_re + a*accum0.x;
  o00_im = -o00_im + a*accum0.y;
  o01_re = -o01_re + a*accum1.x;
  o01_im = -o01_im + a*accum1.y;
  o02_re = -o02_re + a*accum2.x;
  o02_im = -o02_im + a*accum2.y;
}else{
  o00_re = -o00_re;
  o00_im = -o00_im;
  o01_re = -o01_re;
  o01_im = -o01_im;
  o02_re = -o02_re;
  o02_im = -o02_im;
}
#else
READ_ACCUM(ACCUMTEX);
o00_re = -o00_re + a*accum0.x;
o00_im = -o00_im + a*accum0.y;
o01_re = -o01_re + a*accum1.x;
o01_im = -o01_im + a*accum1.y;
o02_re = -o02_re + a*accum2.x;
o02_im = -o02_im + a*accum2.y;
#endif //MULTI_GPU
#endif // DSLASH_AXPY

#ifdef MULTI_GPU
//if (kernel_type == EXTERIOR_KERNEL_T){
if (kernel_type != INTERIOR_KERNEL){
  READ_AND_SUM_SPINOR(INTERTEX);
}
#endif


// write spinor field back to device memory
WRITE_SPINOR(out, param.sp_stride);


// undefine to prevent warning when precision is changed
#undef spinorFloat
#undef spinorFloat2
#undef SHARED_STRIDE

#undef g00_re
#undef g00_im
#undef g01_re
#undef g01_im
#undef g02_re
#undef g02_im
#undef g10_re
#undef g10_im
#undef g11_re
#undef g11_im
#undef g12_re
#undef g12_im
#undef g20_re
#undef g20_im
#undef g21_re
#undef g21_im
#undef g22_re
#undef g22_im

#undef fat_re
#undef fat_im

#undef fat00_re
#undef fat00_im
#undef fat01_re
#undef fat01_im
#undef fat02_re
#undef fat02_im
#undef fat10_re
#undef fat10_im
#undef fat11_re
#undef fat11_im
#undef fat12_re
#undef fat12_im
#undef fat20_re
#undef fat20_im
#undef fat21_re
#undef fat21_im
#undef fat22_re
#undef fat22_im

#undef long00_re
#undef long00_im
#undef long01_re
#undef long01_im
#undef long02_re
#undef long02_im
#undef long10_re
#undef long10_im
#undef long11_re
#undef long11_im
#undef long12_re
#undef long12_im
#undef long20_re
#undef long20_im
#undef long21_re
#undef long21_im
#undef long22_re
#undef long22_im

#undef long_re
#undef long_im

#undef i00_re
#undef i00_im
#undef i01_re
#undef i01_im
#undef i02_re
#undef i02_im

#undef t00_re
#undef t00_im
#undef t01_re
#undef t01_im
#undef t02_re
#undef t02_im

#undef SHARED_FLOATS_PER_THREAD
#undef kernel_type

#undef o00_re
#undef o00_im
#undef o01_re
#undef o01_im
#undef o02_re
#undef o02_im

#undef NFACE

#undef VOLATILE<|MERGE_RESOLUTION|>--- conflicted
+++ resolved
@@ -309,120 +309,6 @@
   VOUT##2_im -= M##22_im * V##02_re;
 
 
-<<<<<<< HEAD
-int sid = blockIdx.x*blockDim.x + threadIdx.x;
-if(sid >= param.threads) return;
-
-int za,zb; 
-int x1h, x2h;
-int x1,x2,x3,x4;
-int x1_new, x2_new, x3_new, x4_new;
-int af;
-int x1odd,x2odd;
-int X;
-
-/* template for X4 X3 X2 X1h
-  za = sid / X_one_h;
-  x_one_h = sid - za*X_one_h;
-  zb = za / X_two_;
-  x_two_ = za - zb*X_two_;
-  x_four_ = zb / X_three_;
-  x_three_ = zb - x_four_*X_three_;
-  af = (x_four_ >= 3)?(X_four_-6):0;
-  x_four__new = x_four_ + af;
-  x_four_=x_four__new;
-  x_one_odd = (x_two_ + x_three_ + x_four_ + param.parity) & 1;
-  x_one_ = 2*x_one_h + x_one_odd;
-  X = x4*X3X2X1+x3*X2X1+x2*X1+x1;
-  sid = X>>1;
-
-*/
-
-
-
-if(kernel_type == INTERIOR_KERNEL){
-  //data order: X4 X3 X2 X1h
-  za = sid / X1h;
-  x1h = sid - za*X1h;
-  zb = za / X2;
-  x2 = za - zb*X2;
-  x4 = zb / X3;
-  x3 = zb - x4*X3;
-  x1odd = (x2 + x3 + x4 + param.parity) & 1;
-  x1 = 2*x1h + x1odd;
-  X = 2*sid + x1odd;
- }else if (kernel_type == EXTERIOR_KERNEL_X){
-  //data order: X1 X4 X3 X2h
-  za = sid / X2h;
-  x2h = sid - za*X2h;
-  zb = za / X3;
-  x3 = za - zb*X3;
-  x1 = zb / X4;
-  x4 = zb - x1*X4;
-  af = (x1 >= 3)?(X1-6):0;
-  x1_new = x1 + af;
-  x1=x1_new;
-  x2odd = (x3 + x4 + x1 + param.parity) & 1;
-  x2 = 2*x2h + x2odd;
-  X = x4*X3X2X1+x3*X2X1+x2*X1+x1;
-  sid = X>>1;
- }else if (kernel_type == EXTERIOR_KERNEL_Y){
-  //data order: X2 X4 X3 X1h
-  za = sid / X1h;
-  x1h = sid - za*X1h;
-  zb = za / X3;
-  x3 = za - zb*X3;
-  x2 = zb / X4;
-  x4 = zb - x2*X4;
-  af = (x2 >= 3)?(X2-6):0;
-  x2_new = x2 + af;
-  x2=x2_new;
-  x1odd = (x3 + x4 + x2 + param.parity) & 1;
-  x1 = 2*x1h + x1odd;
-  X = x4*X3X2X1+x3*X2X1+x2*X1+x1;
-  sid = X>>1;
-
- }else if (kernel_type == EXTERIOR_KERNEL_Z){
-  //data order: X3 X4 X2 X1h
-  za = sid / X1h;
-  x1h = sid - za*X1h;
-  zb = za / X2;
-  x2 = za - zb*X2;
-  x3 = zb / X4;
-  x4 = zb - x3*X4;
-  af = (x3 >= 3)?(X3-6):0;
-  x3_new = x3 + af;
-  x3=x3_new;
-  x1odd = (x2 + x4 + x3 + param.parity) & 1;
-  x1 = 2*x1h + x1odd;
-  X = x4*X3X2X1+x3*X2X1+x2*X1+x1;
-  sid = X>>1;
- }else if (kernel_type == EXTERIOR_KERNEL_T){
-  //data order: X4 X3 X2 X1h
-  za = sid / X1h;
-  x1h = sid - za*X1h;
-  zb = za / X2;
-  x2 = za - zb*X2;
-  x4 = zb / X3;
-  x3 = zb - x4*X3;
-  af = (x4 >= 3)?(X4-6):0;
-  x4_new = x4 + af;
-  sid +=Vsh*(x4_new -x4);
-  x4=x4_new;
-  x1odd = (x2 + x3 + x4 + param.parity) & 1;
-  x1 = 2*x1h + x1odd;
-  X = 2*sid + x1odd;
- }
-
-#if (DD_PREC == 0) // double precision
-o00_re = o00_im = 0.0;
-o01_re = o01_im = 0.0;
-o02_re = o02_im = 0.0;
-#else 
-o00_re = o00_im = 0.f;
-o01_re = o01_im = 0.f;
-o02_re = o02_im = 0.f;
-=======
 #if (DD_IMPROVED==1)
 #define NFACE 3
 #else
@@ -492,7 +378,6 @@
 #endif
 #if((DD_RECON == 13 || DD_RECON == 9) && DD_IMPROVED==1)
 int sign = 1;
->>>>>>> 1584726e
 #endif
 
 {
