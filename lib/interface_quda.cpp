--- conflicted
+++ resolved
@@ -901,14 +901,6 @@
 
   CloverFieldParam clover_param;
   clover_param.nDim = 4;
-<<<<<<< HEAD
-  clover_param.csw = inv_param->clover_coeff;
-  clover_param.twist_flavor = twist_flavor;
-  clover_param.mu2 = twist_flavor != QUDA_TWIST_NO ? 
-                       4.*inv_param->kappa*inv_param->kappa*inv_param->mu*inv_param->mu : 0.0;
-  clover_param.epsilon2 = twist_flavor == QUDA_TWIST_NONDEG_DOUBLET ?
-                            4.*inv_param->kappa*inv_param->kappa*inv_param->epsilon*inv_param->epsilon : 0.0;
-=======
   // If clover_coeff is not set manually, then it is the product Csw * kappa.
   // If the user has set the clover_coeff manually, that value takes precedent.
   clover_param.csw = inv_param->clover_csw;
@@ -917,9 +909,11 @@
   // Csw, we must populate inv_param->clover_coeff for them as the computeClover 
   // routines uses that value
   inv_param->clover_coeff = (inv_param->clover_coeff == 0.0 ? inv_param->kappa * inv_param->clover_csw : inv_param->clover_coeff);  
-  clover_param.twisted = twisted;
-  clover_param.mu2 = twisted ? 4.*inv_param->kappa*inv_param->kappa*inv_param->mu*inv_param->mu : 0.0;
->>>>>>> a9c7cbde
+  clover_param.twist_flavor = twist_flavor;
+  clover_param.mu2 = twist_flavor != QUDA_TWIST_NO ? 
+                       4.*inv_param->kappa*inv_param->kappa*inv_param->mu*inv_param->mu : 0.0;
+  clover_param.epsilon2 = twist_flavor == QUDA_TWIST_NONDEG_DOUBLET ?
+                            4.*inv_param->kappa*inv_param->kappa*inv_param->epsilon*inv_param->epsilon : 0.0;
   clover_param.siteSubset = QUDA_FULL_SITE_SUBSET;
   for (int i=0; i<4; i++) clover_param.x[i] = gaugePrecise->X()[i];
   clover_param.pad = inv_param->cl_pad;
@@ -3444,6 +3438,7 @@
       if (h_clover || h_clovinv) {
         CloverFieldParam clover_param;
         clover_param.nDim = 4;
+	// FIXME: BaKo is this correct now that the coeff and csw differene has been introduced?
         clover_param.csw = param->clover_coeff;
         clover_param.twist_flavor = param->twist_flavor;
         clover_param.mu2 = clover_param.twist_flavor != QUDA_TWIST_NO ? 
