#include <cstdlib>
#include <cstdio>
#include <string>
#include <iostream>

#include <color_spinor_field.h>
#include <clover_field.h>

//these are access control for staggered action
#ifdef GPU_STAGGERED_DIRAC
#if (__COMPUTE_CAPABILITY__ >= 300) // Kepler works best with texture loads only
//#define DIRECT_ACCESS_FAT_LINK
//#define DIRECT_ACCESS_LONG_LINK
//#define DIRECT_ACCESS_SPINOR
//#define DIRECT_ACCESS_ACCUM
//#define DIRECT_ACCESS_INTER
//#define DIRECT_ACCESS_PACK
#else // Fermi
//#define DIRECT_ACCESS_FAT_LINK
//#define DIRECT_ACCESS_LONG_LINK
//#define DIRECT_ACCESS_SPINOR
//#define DIRECT_ACCESS_ACCUM
//#define DIRECT_ACCESS_INTER
//#define DIRECT_ACCESS_PACK
#endif
#endif // GPU_STAGGERED_DIRAC

#include <quda_internal.h>
#include <dslash_quda.h>
#include <sys/time.h>
#include <blas_quda.h>

#include <inline_ptx.h>

namespace quda {

  namespace improvedstaggered {
#include <dslash_constants.h>
#include <dslash_textures.h>
#include <dslash_index.cuh>

#undef GPU_NDEG_TWISTED_MASS_DIRAC
#undef GPU_CLOVER_DIRAC
#undef GPU_DOMAIN_WALL_DIRAC
#define DD_IMPROVED 1
#include <staggered_dslash_def.h> // staggered Dslash kernels
#undef DD_IMPROVED

#include <dslash_quda.cuh>
  } // end namespace improvedstaggered

  // declare the dslash events
#include <dslash_events.cuh>

  using namespace improvedstaggered;

#ifdef GPU_STAGGERED_DIRAC
  template <typename sFloat, typename fatGFloat, typename longGFloat, typename phaseFloat>
  class StaggeredDslashCuda : public DslashCuda {

  private:
    const GaugeField &fatGauge;
    const GaugeField &longGauge;
    const unsigned int nSrc;

  protected:
    bool tuneAuxDim() const { return true; } // Do tune the aux dimensions.
    unsigned int sharedBytesPerThread() const
    {
#ifdef PARALLEL_DIR
      int reg_size = (typeid(sFloat)==typeid(double2) ? sizeof(double) : sizeof(float));
      return 6 * reg_size;
#else
      return 0;
#endif
    }

  public:
    StaggeredDslashCuda(cudaColorSpinorField *out, const GaugeField &fatGauge, const GaugeField &longGauge,
                        const cudaColorSpinorField *in, const cudaColorSpinorField *x, const double a,
                        const int parity, const int dagger, const int *commOverride)
      : DslashCuda(out, in, x, longGauge, parity, dagger, commOverride),
        fatGauge(fatGauge), longGauge(longGauge), nSrc(in->X(4))
    { 
#ifdef MULTI_GPU
      for(int i=0;i < 4; i++){
        if(comm_dim_partitioned(i) && (fatGauge.X()[i] < 6)){
          errorQuda("ERROR: partitioned dimension with local size less than 6 is not supported in improved staggered dslash\n");
        }
      }
#endif

      bindFatGaugeTex(static_cast<const cudaGaugeField&>(fatGauge), parity, dslashParam);
      bindLongGaugeTex(static_cast<const cudaGaugeField&>(longGauge), parity, dslashParam);

      if (in->Precision() != fatGauge.Precision() || in->Precision() != longGauge.Precision()){
        errorQuda("Mixing gauge and spinor precision not supported"
                  "(precision=%d, fatlinkGauge.precision=%d, longGauge.precision=%d",
                  in->Precision(), fatGauge.Precision(), longGauge.Precision());
      }

      dslashParam.a = a;
      dslashParam.a_f = a;
      dslashParam.fat_link_max = fatGauge.LinkMax();
      dslashParam.coeff = 1.0/longGauge.Scale();
      dslashParam.coeff_f = (float)dslashParam.coeff;
    }

    virtual ~StaggeredDslashCuda() {
      unbindSpinorTex<sFloat>(in, out, x);
      unbindFatGaugeTex(static_cast<const cudaGaugeField&>(fatGauge));
      unbindLongGaugeTex(static_cast<const cudaGaugeField&>(longGauge));
    }

    void apply(const cudaStream_t &stream)
    {
#ifndef USE_TEXTURE_OBJECTS
      if (dslashParam.kernel_type == INTERIOR_KERNEL) bindSpinorTex<sFloat>(in, out, x);
#endif // USE_TEXTURE_OBJECTS
      TuneParam tp = tuneLaunch(*this, getTuning(), getVerbosity());
      setParam();
      dslashParam.gauge_stride = fatGauge.Stride();
      dslashParam.long_gauge_stride = longGauge.Stride();
      dslashParam.swizzle = tp.aux.x;
      IMPROVED_STAGGERED_DSLASH(tp.grid, tp.block, tp.shared_bytes, stream, dslashParam);
    }

    bool advanceBlockDim(TuneParam &param) const
    {
      const unsigned int max_shared = deviceProp.sharedMemPerBlock;
      // first try to advance block.y (number of right-hand sides per block)
      if (param.block.y < nSrc && param.block.y < (unsigned int)deviceProp.maxThreadsDim[1] &&
	  sharedBytesPerThread()*param.block.x*param.block.y < max_shared &&
	  (param.block.x*(param.block.y+1u)) <= (unsigned int)deviceProp.maxThreadsPerBlock) {
	param.block.y++;
	param.grid.y = (nSrc + param.block.y - 1) / param.block.y;
	return true;
      } else {
	bool rtn = DslashCuda::advanceBlockDim(param);
	param.block.y = 1;
	param.grid.y = nSrc;
	return rtn;
      }
    }

    bool advanceAux(TuneParam &param) const
    {
#ifdef SWIZZLE
      if (param.aux.x < 2*deviceProp.multiProcessorCount) {
        param.aux.x++;
	return true;
      } else {
        param.aux.x = 1;
	return false;
      }
#else
      return false;
#endif
    }

    void initTuneParam(TuneParam &param) const
    {
      DslashCuda::initTuneParam(param);
      param.block.y = 1;
      param.grid.y = nSrc;
      param.aux.x = 1;
    }

    void defaultTuneParam(TuneParam &param) const { initTuneParam(param); }

    int Nface() const { return 6; }

    /*
      per direction / dimension flops
      SU(3) matrix-vector flops = (8 Nc - 2) * Nc
      xpay = 2 * 2 * Nc * Ns
      
      So for the full dslash we have      
      flops = (2 * 2 * Nd * (8*Nc-2) * Nc)  +  ((2 * 2 * Nd - 1) * 2 * Nc * Ns)
      flops_xpay = flops + 2 * 2 * Nc * Ns
      
      For Asqtad this should give 1146 for Nc=3,Ns=2 and 1158 for the axpy equivalent
    */
    virtual long long flops() const {
      int mv_flops = (8 * in->Ncolor() - 2) * in->Ncolor(); // SU(3) matrix-vector flops
      int ghost_flops = (3 + 1) * (mv_flops + 2*in->Ncolor()*in->Nspin());
      int xpay_flops = 2 * 2 * in->Ncolor() * in->Nspin(); // multiply and add per real component
      int num_dir = 2 * 4; // dir * dim

      long long flops = 0;
      switch(dslashParam.kernel_type) {
      case EXTERIOR_KERNEL_X:
      case EXTERIOR_KERNEL_Y:
      case EXTERIOR_KERNEL_Z:
      case EXTERIOR_KERNEL_T:
	flops = ghost_flops * 2 * in->GhostFace()[dslashParam.kernel_type];
	break;
      case EXTERIOR_KERNEL_ALL:
	{
	  long long ghost_sites = 2 * (in->GhostFace()[0]+in->GhostFace()[1]+in->GhostFace()[2]+in->GhostFace()[3]);
	  flops = ghost_flops * ghost_sites;
	  break;
	}
      case INTERIOR_KERNEL:
      case KERNEL_POLICY:
	{
	  long long sites = in->VolumeCB();
	  flops = (2*num_dir*mv_flops +                   // SU(3) matrix-vector multiplies
		   (2*num_dir-1)*2*in->Ncolor()*in->Nspin()) * sites;   // accumulation
	  if (x) flops += xpay_flops * sites; // axpy is always on interior

	  if (dslashParam.kernel_type == KERNEL_POLICY) break;
	  // now correct for flops done by exterior kernel
	  long long ghost_sites = 0;
	  for (int d=0; d<4; d++) if (dslashParam.commDim[d]) ghost_sites += 2 * in->GhostFace()[d];
	  flops -= ghost_flops * ghost_sites;
	  
	  break;
	}
      }
      return flops;
    }

    virtual long long bytes() const {
      int gauge_bytes_fat = QUDA_RECONSTRUCT_NO * in->Precision();
      int gauge_bytes_long = reconstruct * in->Precision();
      bool isFixed = (in->Precision() == sizeof(short) || in->Precision() == sizeof(char)) ? true : false;
      int spinor_bytes = 2 * in->Ncolor() * in->Nspin() * in->Precision() + (isFixed ? sizeof(float) : 0);
      int ghost_bytes = 3 * (spinor_bytes + gauge_bytes_long) + (spinor_bytes + gauge_bytes_fat) + spinor_bytes;
      int num_dir = 2 * 4; // set to 4 dimensions since we take care of 5-d fermions in derived classes where necessary

      long long bytes = 0;
      switch(dslashParam.kernel_type) {
      case EXTERIOR_KERNEL_X:
      case EXTERIOR_KERNEL_Y:
      case EXTERIOR_KERNEL_Z:
      case EXTERIOR_KERNEL_T:
	bytes = ghost_bytes * 2 * in->GhostFace()[dslashParam.kernel_type];
	break;
      case EXTERIOR_KERNEL_ALL:
	{
	  long long ghost_sites = 2 * (in->GhostFace()[0]+in->GhostFace()[1]+in->GhostFace()[2]+in->GhostFace()[3]);
	  bytes = ghost_bytes * ghost_sites;
	  break;
	}
      case INTERIOR_KERNEL:
      case KERNEL_POLICY:
	{
	  long long sites = in->VolumeCB();
	  bytes = (num_dir*(gauge_bytes_fat + gauge_bytes_long) + // gauge reads
		   num_dir*2*spinor_bytes +                       // spinor reads
		   spinor_bytes)*sites;                           // spinor write
	  if (x) bytes += spinor_bytes;

	  if (dslashParam.kernel_type == KERNEL_POLICY) break;
	  // now correct for bytes done by exterior kernel
	  long long ghost_sites = 0;
	  for (int d=0; d<4; d++) if (dslashParam.commDim[d]) ghost_sites += 2*in->GhostFace()[d];
	  bytes -= ghost_bytes * ghost_sites;
	  
	  break;
	}
      }
      return bytes;
    }

  };
#endif // GPU_STAGGERED_DIRAC

#include <dslash_policy.cuh>

  void improvedStaggeredDslashCuda(cudaColorSpinorField *out, const cudaGaugeField &fatGauge, 
				   const cudaGaugeField &longGauge, const cudaColorSpinorField *in,
				   const int parity, const int dagger, const cudaColorSpinorField *x,
				   const double &k, const int *commOverride, TimeProfile &profile)
  {
#ifdef GPU_STAGGERED_DIRAC
    const_cast<cudaColorSpinorField*>(in)->createComms(3);

<<<<<<< HEAD
    dslashParam.Ls = out->X(4); // use Ls as the number of sources

#ifdef MULTI_GPU
    for(int i=0;i < 4; i++){
      if(comm_dim_partitioned(i) && (fatGauge.X()[i] < 6)){
	errorQuda("ERROR: partitioned dimension with local size less than 6 is not supported in staggered dslash\n");
      }    
    }
#endif

    int Npad = (in->Ncolor()*in->Nspin()*2)/in->FieldOrder(); // SPINOR_HOP in old code

    dslashParam.parity = parity;
    dslashParam.gauge_stride = fatGauge.Stride();
    dslashParam.long_gauge_stride = longGauge.Stride();
    dslashParam.fat_link_max = fatGauge.LinkMax();

    for(int i=0;i<4;i++){
      dslashParam.ghostOffset[i][0] = in->GhostOffset(i,0)/in->FieldOrder();
      dslashParam.ghostOffset[i][1] = in->GhostOffset(i,1)/in->FieldOrder();
      dslashParam.ghostNormOffset[i][0] = in->GhostNormOffset(i,0);
      dslashParam.ghostNormOffset[i][1] = in->GhostNormOffset(i,1);
      dslashParam.commDim[i] = (!commOverride[i]) ? 0 : comm_dim_partitioned(i); // switch off comms if override = 0
    }

    void *fatGauge0, *fatGauge1;
    void* longGauge0, *longGauge1;
    bindFatGaugeTex(fatGauge, parity, &fatGauge0, &fatGauge1);
    bindLongGaugeTex(longGauge, parity, &longGauge0, &longGauge1);
    void *longPhase0 = (char*)longGauge0 + longGauge.PhaseOffset();
    void *longPhase1 = (char*)longGauge1 + longGauge.PhaseOffset();   

    if (in->Precision() != fatGauge.Precision() || in->Precision() != longGauge.Precision()){
      errorQuda("Mixing gauge and spinor precision not supported"
		"(spinor precision=%d, fatlinkGauge precision=%d, longGauge precision=%d",
		in->Precision(), fatGauge.Precision(), longGauge.Precision());
    }

    DslashCuda *dslash = 0;
    size_t regSize = sizeof(float);

=======
    DslashCuda *dslash = nullptr;
>>>>>>> 6232c879
    if (in->Precision() == QUDA_DOUBLE_PRECISION) {
      dslash = new StaggeredDslashCuda<double2, double2, double2, double>
        (out, fatGauge, longGauge, in, x, k, parity, dagger, commOverride);
    } else if (in->Precision() == QUDA_SINGLE_PRECISION) {
      dslash = new StaggeredDslashCuda<float2, float2, float4, float>
	(out, fatGauge, longGauge, in, x, k, parity, dagger, commOverride);
    } else if (in->Precision() == QUDA_HALF_PRECISION) {	
      dslash = new StaggeredDslashCuda<short2, short2, short4, short>
	(out, fatGauge, longGauge, in, x, k, parity, dagger, commOverride);
    }

    // the parameters passed to dslashCuda must be 4-d volume and 3-d
    // faces because Ls is added as the y-dimension in thread space
    int ghostFace[QUDA_MAX_DIM];
    for (int i=0; i<4; i++) ghostFace[i] = in->GhostFace()[i] / in->X(4);

    DslashPolicyTune dslash_policy(*dslash, const_cast<cudaColorSpinorField*>(in), in->Volume()/in->X(4), ghostFace, profile);
    dslash_policy.apply(0);

    delete dslash;
#else
    errorQuda("Staggered dslash has not been built");
#endif  // GPU_STAGGERED_DIRAC
  }

}<|MERGE_RESOLUTION|>--- conflicted
+++ resolved
@@ -277,51 +277,7 @@
 #ifdef GPU_STAGGERED_DIRAC
     const_cast<cudaColorSpinorField*>(in)->createComms(3);
 
-<<<<<<< HEAD
-    dslashParam.Ls = out->X(4); // use Ls as the number of sources
-
-#ifdef MULTI_GPU
-    for(int i=0;i < 4; i++){
-      if(comm_dim_partitioned(i) && (fatGauge.X()[i] < 6)){
-	errorQuda("ERROR: partitioned dimension with local size less than 6 is not supported in staggered dslash\n");
-      }    
-    }
-#endif
-
-    int Npad = (in->Ncolor()*in->Nspin()*2)/in->FieldOrder(); // SPINOR_HOP in old code
-
-    dslashParam.parity = parity;
-    dslashParam.gauge_stride = fatGauge.Stride();
-    dslashParam.long_gauge_stride = longGauge.Stride();
-    dslashParam.fat_link_max = fatGauge.LinkMax();
-
-    for(int i=0;i<4;i++){
-      dslashParam.ghostOffset[i][0] = in->GhostOffset(i,0)/in->FieldOrder();
-      dslashParam.ghostOffset[i][1] = in->GhostOffset(i,1)/in->FieldOrder();
-      dslashParam.ghostNormOffset[i][0] = in->GhostNormOffset(i,0);
-      dslashParam.ghostNormOffset[i][1] = in->GhostNormOffset(i,1);
-      dslashParam.commDim[i] = (!commOverride[i]) ? 0 : comm_dim_partitioned(i); // switch off comms if override = 0
-    }
-
-    void *fatGauge0, *fatGauge1;
-    void* longGauge0, *longGauge1;
-    bindFatGaugeTex(fatGauge, parity, &fatGauge0, &fatGauge1);
-    bindLongGaugeTex(longGauge, parity, &longGauge0, &longGauge1);
-    void *longPhase0 = (char*)longGauge0 + longGauge.PhaseOffset();
-    void *longPhase1 = (char*)longGauge1 + longGauge.PhaseOffset();   
-
-    if (in->Precision() != fatGauge.Precision() || in->Precision() != longGauge.Precision()){
-      errorQuda("Mixing gauge and spinor precision not supported"
-		"(spinor precision=%d, fatlinkGauge precision=%d, longGauge precision=%d",
-		in->Precision(), fatGauge.Precision(), longGauge.Precision());
-    }
-
-    DslashCuda *dslash = 0;
-    size_t regSize = sizeof(float);
-
-=======
     DslashCuda *dslash = nullptr;
->>>>>>> 6232c879
     if (in->Precision() == QUDA_DOUBLE_PRECISION) {
       dslash = new StaggeredDslashCuda<double2, double2, double2, double>
         (out, fatGauge, longGauge, in, x, k, parity, dagger, commOverride);
