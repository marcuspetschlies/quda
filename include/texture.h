#ifndef _TEXTURE_H
#define _TEXTURE_H

#include <color_spinor_field.h>
#include <convert.h>

//namespace quda {

#ifdef TEXTURE_OBJECT // texture objects

template<typename OutputType, typename InputType>
class Texture {

private: 
#ifndef DIRECT_ACCESS_BLAS
  cudaTextureObject_t spinor;
#else
  const InputType *spinor; // used when textures are disabled
#endif
  
public:
  Texture() : spinor(0) { }   
#ifndef DIRECT_ACCESS_BLAS
  Texture(const cudaColorSpinorField *x) : spinor(x->Tex()) { }
#else
  Texture(const cudaColorSpinorField *x) : spinor((InputType*)(x->V())) { }
#endif
  Texture(const Texture &tex) : spinor(tex.spinor) { }
  virtual ~Texture() { }
  
  Texture& operator=(const Texture &tex) {
    if (this != &tex) spinor = tex.spinor;
    return *this;
  }
  
  // these do nothing with Texture objects
  inline void bind(const InputType*, size_t bytes){ }
  inline void unbind() { }
  
#ifndef DIRECT_ACCESS_BLAS
  __device__ inline OutputType fetch(unsigned int idx) 
  { return tex1Dfetch<OutputType>(spinor, idx); }
#else
  __device__ inline OutputType fetch(unsigned int idx) 
  { OutputType out; copyFloatN(out, spinor[idx]); return out; } 
#endif

  __device__ inline OutputType operator[](unsigned int idx) { return fetch(idx); }
};

#ifndef DIRECT_ACCESS_BLAS
__device__ inline double2 fetch_double2(int4 v)
{ return make_double2(__hiloint2double(v.y, v.x), __hiloint2double(v.w, v.z)); }

template<> __device__ inline double2 Texture<double2,double2>::fetch(unsigned int idx) 
{ double2 out; copyFloatN(out, fetch_double2(tex1Dfetch<int4>(spinor, idx))); return out; }

template<> __device__ inline float2 Texture<float2,double2>::fetch(unsigned int idx) 
{ float2 out; copyFloatN(out, fetch_double2(tex1Dfetch<int4>(spinor, idx))); return out; }
#endif

#else 

// legacy Texture references

#if (__COMPUTE_CAPABILITY__ >= 130)
  __inline__ __device__ double2 fetch_double2(texture<int4, 1> t, int i)
  {
    int4 v = tex1Dfetch(t,i);
    return make_double2(__hiloint2double(v.y, v.x), __hiloint2double(v.w, v.z));
  }
#else
  __inline__ __device__ double2 fetch_double2(texture<int4, 1> t, int i)
  {
    // do nothing
    return make_double2(0.0, 0.0);
  }
#endif

#define MAX_TEXELS (1<<27)

  template<typename OutputType, typename InputType, int tex_id=0>
    class Texture {
  private: 
#ifdef DIRECT_ACCESS_BLAS
  const InputType *spinor; // used when textures are disabled
  size_t bytes;
#endif
  static bool bound;
  static int count;

  public:
  Texture()
#ifdef DIRECT_ACCESS_BLAS
  : spinor(0), bytes(0)
#endif
  { count++; } 

  Texture(const cudaColorSpinorField *x)
#ifdef DIRECT_ACCESS_BLAS 
  : spinor((const InputType*)x->V()), bytes(x->Bytes())
#endif
  { 
    // only bind if bytes > 0
    if (x->Bytes()) { bind((const InputType*)x->V(), x->Bytes()); bound = true; } 
    count++;
  }

  Texture(const Texture &tex) 
#ifdef DIRECT_ACCESS_BLAS
  : spinor(tex.spinor), bytes(tex.bytes)
#endif
  { count++; }

  virtual ~Texture() { if (bound && !--count) { unbind(); bound = false;} }

  Texture& operator=(const Texture &tex) {
#ifdef DIRECT_ACCESS_BLAS
    spinor = tex.spinor;
    bytes = tex.bytes;
#endif
    return *this;
  }

  inline void bind(const InputType*, size_t bytes){ errorQuda("Texture id is out of range"); }
  inline void unbind() { errorQuda("Texture id is out of range"); }

  //default should only be called if a tex_id is out of range
  __device__ inline OutputType fetch(unsigned int idx) { return 0; };  
  __device__ inline OutputType operator[](unsigned int idx) { return fetch(idx); }
  };

  template<typename OutputType, typename InputType, int tex_id>  
    bool Texture<OutputType, InputType, tex_id>::bound = false;

  template<typename OutputType, typename InputType, int tex_id>  
    int Texture<OutputType, InputType, tex_id>::count = 0;

#define DECL_TEX(id)							\
  texture<short2,1,cudaReadModeNormalizedFloat> tex_short2_##id;	\
  texture<short4,1,cudaReadModeNormalizedFloat> tex_short4_##id;	\
  texture<float,1> tex_float_##id;					\
  texture<float2,1> tex_float2_##id;					\
  texture<float4,1> tex_float4_##id;					\
  texture<int4,1> tex_double2_##id;


#define DEF_BIND_UNBIND(outtype, intype, id)				\
  template<> inline void Texture<outtype,intype,id>::bind(const intype *ptr, size_t bytes) \
    { cudaBindTexture(0,tex_##intype##_##id, ptr, bytes); }		\
  template<> inline void Texture<outtype,intype,id>::unbind() { cudaUnbindTexture(tex_##intype##_##id); }


#define DEF_FETCH_TEX(outtype, intype, id)				\
  template<> __device__ inline outtype Texture<outtype,intype,id>::fetch(unsigned int idx) \
    { return tex1Dfetch(tex_##intype##_##id,idx); }


#define DEF_FETCH_DIRECT(outtype, intype, id)				\
  template<> __device__ inline outtype Texture<outtype,intype,id>::fetch(unsigned int idx) \
    { outtype out; copyFloatN(out, spinor[idx]); return out; }


#if defined(DIRECT_ACCESS_BLAS)
#define DEF_FETCH DEF_FETCH_DIRECT
#else
#define DEF_FETCH DEF_FETCH_TEX
#endif


#if defined(DIRECT_ACCESS_BLAS) || defined(FERMI_NO_DBLE_TEX)
#define DEF_FETCH_DBLE DEF_FETCH_DIRECT
#else
#define DEF_FETCH_DBLE(outtype, intype, id)				\
  template<> __device__ inline outtype Texture<outtype,double2,id>::fetch(unsigned int idx) \
    { outtype out; copyFloatN(out, fetch_double2(tex_double2_##id,idx)); return out; }
#endif


#define DEF_BIND_UNBIND_FETCH(outtype, intype, id)	\
  DEF_BIND_UNBIND(outtype, intype, id)			\
    DEF_FETCH(outtype, intype, id)


#define DEF_ALL(id)				\
  DECL_TEX(id)					\
    DEF_BIND_UNBIND_FETCH(float2, short2, id)	\
    DEF_BIND_UNBIND_FETCH(float4, short4, id)	\
    DEF_BIND_UNBIND_FETCH(float, float, id)	\
    DEF_BIND_UNBIND_FETCH(float2, float2, id)	\
    DEF_BIND_UNBIND_FETCH(float4, float4, id)	\
    DEF_BIND_UNBIND(double2, double2, id)	\
    DEF_BIND_UNBIND(float2, double2, id)	\
    DEF_FETCH_DBLE(double2, double2, id)	\
    DEF_FETCH_DBLE(float2, double2, id)


  // Declare the textures and define the member functions of the corresponding templated classes.
  DEF_ALL(0)
    DEF_ALL(1)
    DEF_ALL(2)
    DEF_ALL(3)
    DEF_ALL(4)


#undef DECL_TEX
#undef DEF_BIND_UNBIND
#undef DEF_FETCH_DIRECT
#undef DEF_FETCH_TEX
#undef DEF_FETCH
#undef DEF_FETCH_DBLE
#undef DEF_BIND_UNBIND_FETCH
#undef DEF_ALL

#endif  // TEXTURE_OBJECT


    /**
       Checks that the types are set correctly.  The precision used in the
       RegType must match that of the InterType, and the ordering of the
       InterType must match that of the StoreType.  The only exception is
       when half precision is used, in which case, RegType can be a double
       and InterType can be single (with StoreType short).

       @param RegType Register type used in kernel
       @param InterType Intermediate format - RegType precision with StoreType ordering
       @param StoreType Type used to store field in memory
    */
    template <typename RegType, typename InterType, typename StoreType>
    void checkTypes() {

    const size_t reg_size = sizeof(((RegType*)0)->x);
    const size_t inter_size = sizeof(((InterType*)0)->x);
    const size_t store_size = sizeof(((StoreType*)0)->x);

    if (reg_size != inter_size  && store_size != 2 && inter_size != 4)
      errorQuda("Precision of register (%lu) and intermediate (%lu) types must match\n",
		reg_size, inter_size);
  
    if (vecLength<InterType>() != vecLength<StoreType>()) {
      errorQuda("Vector lengths intermediate and register types must match\n");
    }

    if (vecLength<RegType>() == 0) errorQuda("Vector type not supported\n");
    if (vecLength<InterType>() == 0) errorQuda("Vector type not supported\n");
    if (vecLength<StoreType>() == 0) errorQuda("Vector type not supported\n");

  }

  // FIXME: Can we merge the Spinor and SpinorTexture objects so that
  // reading from texture is simply a constructor option?

  // the number of elements per virtual register
#define REG_LENGTH (sizeof(RegType) / sizeof(((RegType*)0)->x))

  /**
     @param RegType Register type used in kernel
     @param InterType Intermediate format - RegType precision with StoreType ordering
     @param StoreType Type used to store field in memory
     @param N Length of vector of RegType elements that this Spinor represents
     @param tex_id Which texture reference are we using
  */
  template <typename RegType, typename InterType, typename StoreType, int N, int tex_id>
    class SpinorTexture {

  private:
#if TEXTURE_OBJECT // texture objects
    Texture<InterType, StoreType> spinor;
#else
    Texture<InterType, StoreType, tex_id> spinor;
#endif
    float *norm; // direct reads for norm
    int stride;
    int dim[QUDA_MAX_DIM];

  public:
  SpinorTexture() 
    : spinor((StoreType*)0, 0), norm(0), stride(0) { for(int i=0; i<QUDA_MAX_DIM; ++i) dim[i]=0; } // default constructor

  SpinorTexture(const cudaColorSpinorField &x) 
    : spinor((StoreType*)x.V(), x.Bytes()), norm((float*)x.Norm()),
      stride(x.Length()/(N*REG_LENGTH)) {
		    for(int i=0; i<QUDA_MAX_DIM; ++i) dim[i] = x.X()[i]; 
			  checkTypes<RegType,InterType,StoreType>(); 
			}

    SpinorTexture(const SpinorTexture &st) 
      : spinor(st.spinor), norm(st.norm), stride(st.stride) { }

    SpinorTexture& operator=(const SpinorTexture &src) {
      if (&src != this) {
			  spinor = src.spinor;
	      norm = src.norm;
	      stride = src.stride;
			  for(int i=0; i<QUDA_MAX_DIM; ++i) dim[i] = src.dim[i];
      }
      return *this;
    }

    ~SpinorTexture() { } /* on g80 / gt200 this must not be virtual */

/*
   __device__ void getCoords(int *x1, int *x2, int *x3, int *x4, int *X, int parity, int sid)
{
  int za = sid / cudaConstants.X1h;
  int x1h = sid - za*cudaConstants.X1h;
  int zb = za / cudaConstants.X2;
  *x2 = za - zb*cudaConstants.X2;
  *x4 = zb / cudaConstants.X3;
  *x3 = zb - (*x4)*cudaConstants.X3;
  int x1odd = ((*x2) + (*x3) + *(x4) + parity) & 1;
  (*x1) = 2*x1h + x1odd;
  (*X) = 2*sid + x1odd;
  return;
}

*/

    __device__ inline void get_coords(int* x1h, int* x2, int* x3, int* x4, const int id){
      // note that i is the stride length, not the real length, so it includes padding
	    int za = id/dim[0];
      *x1h = id - za;
	    int zb = za/dim[1];
      *x2 = za - zb*dim[1];
      *x4 = zb/dim[2];
	    *x3 = zb - (*x4)*dim[2];
    }

    __device__ inline void get_index(int* index, int x1h, int x2, int x3, int x4){
      *index = x1h + x2*dim[0] + x3*dim[0]*dim[1] + x4*dim[0]*dim[1]*dim[2];
    }


    __device__ inline void load(RegType x[], const int i) {
      // load data into registers first using the storage order
      const int M = (N * sizeof(RegType)) / sizeof(InterType);
      InterType y[M];

       
      // half precision types
      if (sizeof(InterType) == 2*sizeof(StoreType)) { 
	float xN = norm[i];
#pragma unroll
	for (int j=0; j<M; j++) {
	  y[j] = spinor[i + j*stride];
	  y[j] *= xN;
	}
      } else { // other types
#pragma unroll 
	for (int j=0; j<M; j++) copyFloatN(y[j], spinor[i + j*stride]);
      }

      // now convert into desired register order
      convert<RegType, InterType>(x, y, N);
    }

    // no save method for Textures

    QudaPrecision Precision() { 
      QudaPrecision precision = QUDA_INVALID_PRECISION;
      if (sizeof(((StoreType*)0)->x) == sizeof(double)) precision = QUDA_DOUBLE_PRECISION;
      else if (sizeof(((StoreType*)0)->x) == sizeof(float)) precision = QUDA_SINGLE_PRECISION;
      else if (sizeof(((StoreType*)0)->x) == sizeof(short)) precision = QUDA_HALF_PRECISION;
      else errorQuda("Unknown precision type\n");
      return precision;
    }

    int Stride() { return stride; }
    const int* Dim() const { return dim; }
  };

  /**
     @param RegType Register type used in kernel
     @param InterType Intermediate format - RegType precision with StoreType ordering
     @param StoreType Type used to store field in memory
     @param N Length of vector of RegType elements that this Spinor represents
  */
  template <typename RegType, typename InterType, typename StoreType, int N>
    class Spinor {

  private:
    StoreType *spinor;
    float *norm; // Probably need to change this!
<<<<<<< HEAD
    const int in_stride;
    const int out_stride;

  public:
  Spinor(const cudaColorSpinorField& y, const cudaColorSpinorField &x) : 
    spinor((StoreType*)x.V()), norm((float*)x.Norm()),  in_stride(x.Length()/(N*REG_LENGTH)), out_stride(y.Length()/(N*REG_LENGTH))
      { checkTypes<RegType,InterType,StoreType>(); } 

  Spinor(const cudaColorSpinorField &x) :
    spinor((StoreType*)x.V()), norm((float*)x.Norm()), in_stride(x.Length()/(N*REG_LENGTH)), out_stride(x.Length()/(N*REG_LENGTH))
      { checkTypes<RegType,InterType,StoreType>(); } 
=======
    const int stride;
	  int dim[QUDA_MAX_DIM];

  public:
  Spinor(const cudaColorSpinorField &x) :
    spinor((StoreType*)x.V()), norm((float*)x.Norm()), stride(x.Length()/(N*REG_LENGTH))
      {
        for(int i=0; i<QUDA_MAX_DIM; ++i) dim[i]  = x.X()[i]; 
			  checkTypes<RegType,InterType,StoreType>(); 
      } 
>>>>>>> b209fd84
    ~Spinor() {;} /* on g80 / gt200 this must not be virtual */

    // default load used for simple fields
    __device__ inline void load(RegType x[], const int i) {
      // load data into registers first
      const int M = (N * sizeof(RegType)) / sizeof(InterType);
      InterType y[M];
#pragma unroll
      for (int j=0; j<M; j++) copyFloatN(y[j],spinor[i + j*in_stride]);

      convert<RegType, InterType>(x, y, N);
    }

    // default store used for simple fields
    __device__ inline void save(RegType x[], int i) {
      const int M = (N * sizeof(RegType)) / sizeof(InterType);
      InterType y[M];
      convert<InterType, RegType>(y, x, M);
#pragma unroll
      for (int j=0; j<M; j++) copyFloatN(spinor[i+j*out_stride], y[j]);
    }

    // used to backup the field to the host
    void save(char **spinor_h, char **norm_h, size_t bytes, size_t norm_bytes) {
      *spinor_h = new char[bytes];
      cudaMemcpy(*spinor_h, spinor, bytes, cudaMemcpyDeviceToHost);
      if (norm_bytes > 0) {
	*norm_h = new char[norm_bytes];
	cudaMemcpy(*norm_h, norm, norm_bytes, cudaMemcpyDeviceToHost);
      }
      checkCudaError();
    }

    // restore the field from the host
    void load(char **spinor_h, char **norm_h, size_t bytes, size_t norm_bytes) {
      cudaMemcpy(spinor, *spinor_h, bytes, cudaMemcpyHostToDevice);
      if (norm_bytes > 0) {
	cudaMemcpy(norm, *norm_h, norm_bytes, cudaMemcpyHostToDevice);
	delete []*norm_h;
	*norm_h = 0;
      }
      delete []*spinor_h;
      *spinor_h = 0;
      checkCudaError();
    }

    void* V() { return (void*)spinor; }
    float* Norm() { return norm; }
    QudaPrecision Precision() { 
      QudaPrecision precision = QUDA_INVALID_PRECISION;
      if (sizeof(((StoreType*)0)->x) == sizeof(double)) precision = QUDA_DOUBLE_PRECISION;
      else if (sizeof(((StoreType*)0)->x) == sizeof(float)) precision = QUDA_SINGLE_PRECISION;
      else if (sizeof(((StoreType*)0)->x) == sizeof(short)) precision = QUDA_HALF_PRECISION;
      else errorQuda("Unknown precision type\n");
      return precision;
    }

<<<<<<< HEAD
    int Stride() { return in_stride; }
=======
    int Stride() { return stride; }
    const int* Dim() const { return dim; }

    
    __device__ inline void get_coords(int* x1h, int* x2, int* x3, int* x4, const int id){
      // note that i is the stride length, not the real length, so it includes padding
	    int za = id/dim[0];
      *x1h = id - za;
	    int zb = za/dim[1];
      *x2 = za - zb*dim[1];
      *x4 = zb/dim[2];
	    *x3 = zb - (*x4)*dim[2];
    }

    __device__ inline void get_index(int* index, int x1h, int x2, int x3, int x4){
      *index = x1h + x2*dim[0] + x3*dim[0]*dim[1] + x4*dim[0]*dim[1]*dim[2];
    }


>>>>>>> b209fd84
  };

  template <typename OutputType, typename InputType, int M>
    __device__ inline void saveHalf(OutputType *x_o, float *norm, InputType x_i[M], int i, int stride) {
    float c[M];
#pragma unroll
    for (int j=0; j<M; j++) c[j] = max_fabs(x_i[j]);
#pragma unroll
    for (int j=1; j<M; j++) c[0] = fmaxf(c[j],c[0]);
  
    norm[i] = c[0]; // store norm value

    // store spinor values
    float C = __fdividef(MAX_SHORT, c[0]);  
#pragma unroll
    for (int j=0; j<M; j++) {    
      x_o[i+j*stride] = make_shortN(C*x_i[j]); 
    }
  }

  template <>
    __device__ inline void Spinor<float2, float2, short2, 3>::save(float2 x[3], int i) {
    saveHalf<short2, float2, 3>(spinor, norm, x, i, stride);
  }

  template <>
    __device__ inline void Spinor<float4, float4, short4, 6>::save(float4 x[6], int i) {
    saveHalf<short4, float4, 6>(spinor, norm, x, i, stride);
  }

  template <>
    __device__ inline void Spinor<double2, double2, short2, 3>::save(double2 x[3], int i) {
    saveHalf<short2, double2, 3>(spinor, norm, x, i, stride);
  }

  template <>
    __device__ inline void Spinor<double2, double4, short4, 12>::save(double2 x[12], int i) {
    double4 y[6];
    convert<double4, double2>(y, x, 6);
    saveHalf<short4, double4, 6>(spinor, norm, y, i, stride);
  }

//} // namespace quda

#endif // _TEXTURE_H<|MERGE_RESOLUTION|>--- conflicted
+++ resolved
@@ -381,19 +381,6 @@
   private:
     StoreType *spinor;
     float *norm; // Probably need to change this!
-<<<<<<< HEAD
-    const int in_stride;
-    const int out_stride;
-
-  public:
-  Spinor(const cudaColorSpinorField& y, const cudaColorSpinorField &x) : 
-    spinor((StoreType*)x.V()), norm((float*)x.Norm()),  in_stride(x.Length()/(N*REG_LENGTH)), out_stride(y.Length()/(N*REG_LENGTH))
-      { checkTypes<RegType,InterType,StoreType>(); } 
-
-  Spinor(const cudaColorSpinorField &x) :
-    spinor((StoreType*)x.V()), norm((float*)x.Norm()), in_stride(x.Length()/(N*REG_LENGTH)), out_stride(x.Length()/(N*REG_LENGTH))
-      { checkTypes<RegType,InterType,StoreType>(); } 
-=======
     const int stride;
 	  int dim[QUDA_MAX_DIM];
 
@@ -404,7 +391,6 @@
         for(int i=0; i<QUDA_MAX_DIM; ++i) dim[i]  = x.X()[i]; 
 			  checkTypes<RegType,InterType,StoreType>(); 
       } 
->>>>>>> b209fd84
     ~Spinor() {;} /* on g80 / gt200 this must not be virtual */
 
     // default load used for simple fields
@@ -413,7 +399,7 @@
       const int M = (N * sizeof(RegType)) / sizeof(InterType);
       InterType y[M];
 #pragma unroll
-      for (int j=0; j<M; j++) copyFloatN(y[j],spinor[i + j*in_stride]);
+      for (int j=0; j<M; j++) copyFloatN(y[j],spinor[i + j*stride]);
 
       convert<RegType, InterType>(x, y, N);
     }
@@ -424,7 +410,7 @@
       InterType y[M];
       convert<InterType, RegType>(y, x, M);
 #pragma unroll
-      for (int j=0; j<M; j++) copyFloatN(spinor[i+j*out_stride], y[j]);
+      for (int j=0; j<M; j++) copyFloatN(spinor[i+j*stride], y[j]);
     }
 
     // used to backup the field to the host
@@ -462,9 +448,6 @@
       return precision;
     }
 
-<<<<<<< HEAD
-    int Stride() { return in_stride; }
-=======
     int Stride() { return stride; }
     const int* Dim() const { return dim; }
 
@@ -484,7 +467,6 @@
     }
 
 
->>>>>>> b209fd84
   };
 
   template <typename OutputType, typename InputType, int M>
