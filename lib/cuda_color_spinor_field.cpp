#include <stdlib.h>
#include <stdio.h>
#include <typeinfo>
#include <string.h>
#include <iostream>
#include <limits>

#include <color_spinor_field.h>
#include <blas_quda.h>
#include <dslash_quda.h>

static bool zeroCopy = false;

namespace quda {

  cudaColorSpinorField::cudaColorSpinorField(const ColorSpinorParam &param) :
      ColorSpinorField(param),
      alloc(false),
      init(true),
      texInit(false),
      ghostTexInit(false),
      ghost_precision_tex(QUDA_INVALID_PRECISION),
      ghost_field_tex {nullptr, nullptr, nullptr, nullptr}
  {
    // this must come before create
    if (param.create == QUDA_REFERENCE_FIELD_CREATE) {
      v = param.v;
      norm = param.norm;
    }

    create(param.create);

    switch (param.create) {
    case QUDA_NULL_FIELD_CREATE:
    case QUDA_REFERENCE_FIELD_CREATE: break; // do nothing;
    case QUDA_ZERO_FIELD_CREATE: zero(); break;
    case QUDA_COPY_FIELD_CREATE: errorQuda("Copy field create not implemented for this constructor");
    default: errorQuda("Unexpected create type %d", param.create);
    }
  }

  cudaColorSpinorField::cudaColorSpinorField(const cudaColorSpinorField &src) :
      ColorSpinorField(src),
      alloc(false),
      init(true),
      texInit(false),
      ghostTexInit(false),
      ghost_precision_tex(QUDA_INVALID_PRECISION),
      ghost_field_tex {nullptr, nullptr, nullptr, nullptr}
  {
    create(QUDA_COPY_FIELD_CREATE);
    copySpinorField(src);
  }

  // creates a copy of src, any differences defined in param
  cudaColorSpinorField::cudaColorSpinorField(const ColorSpinorField &src, const ColorSpinorParam &param) :
      ColorSpinorField(src),
      alloc(false),
      init(true),
      texInit(false),
      ghostTexInit(false),
      ghost_precision_tex(QUDA_INVALID_PRECISION),
      ghost_field_tex {nullptr, nullptr, nullptr, nullptr}
  {
    // can only overide if we are not using a reference or parity special case
    if (param.create != QUDA_REFERENCE_FIELD_CREATE || 
	(param.create == QUDA_REFERENCE_FIELD_CREATE && 
	 src.SiteSubset() == QUDA_FULL_SITE_SUBSET && 
	 param.siteSubset == QUDA_PARITY_SITE_SUBSET && 
	 typeid(src) == typeid(cudaColorSpinorField) ) || 
         (param.create == QUDA_REFERENCE_FIELD_CREATE && (param.is_composite || param.is_component))) {
      reset(param);
    } else {
      errorQuda("Undefined behaviour"); // else silent bug possible?
    }

    // This must be set before create is called
    if (param.create == QUDA_REFERENCE_FIELD_CREATE) {
      if (typeid(src) == typeid(cudaColorSpinorField)) {
	v = (void*)src.V();
	norm = (void*)src.Norm();
      } else {
	errorQuda("Cannot reference a non-cuda field");
      }

      if (composite_descr.is_component && !(src.SiteSubset() == QUDA_FULL_SITE_SUBSET && this->SiteSubset() == QUDA_PARITY_SITE_SUBSET)) 
      {//setup eigenvector form the set
        v    = (void*)((char*)v    + composite_descr.id*bytes);         
        norm = (void*)((char*)norm + composite_descr.id*norm_bytes);         
      }
    }

    create(param.create);

    if (param.create == QUDA_NULL_FIELD_CREATE) {
      // do nothing
    } else if (param.create == QUDA_ZERO_FIELD_CREATE) {
      zero();
    } else if (param.create == QUDA_COPY_FIELD_CREATE) {
      copySpinorField(src);
    } else if (param.create == QUDA_REFERENCE_FIELD_CREATE) {
      // do nothing
    } else {
      errorQuda("CreateType %d not implemented", param.create);
    }

  }

  cudaColorSpinorField::cudaColorSpinorField(const ColorSpinorField &src) :
      ColorSpinorField(src),
      alloc(false),
      init(true),
      texInit(false),
      ghostTexInit(false),
      ghost_precision_tex(QUDA_INVALID_PRECISION),
      ghost_field_tex {nullptr, nullptr, nullptr, nullptr}
  {
    create(QUDA_COPY_FIELD_CREATE);
    copySpinorField(src);
  }

  ColorSpinorField& cudaColorSpinorField::operator=(const ColorSpinorField &src) {
    if (typeid(src) == typeid(cudaColorSpinorField)) {
      *this = (dynamic_cast<const cudaColorSpinorField&>(src));
    } else if (typeid(src) == typeid(cpuColorSpinorField)) {
      *this = (dynamic_cast<const cpuColorSpinorField&>(src));
    } else {
      errorQuda("Unknown input ColorSpinorField %s", typeid(src).name());
    }
    return *this;
  }

  cudaColorSpinorField& cudaColorSpinorField::operator=(const cudaColorSpinorField &src) {
    if (&src != this) {
      // keep current attributes unless unset
      if (!ColorSpinorField::init) { // note this will turn a reference field into a regular field
	destroy();
	destroyComms(); // not sure if this necessary
	ColorSpinorField::operator=(src);
	create(QUDA_COPY_FIELD_CREATE);
      }
      copySpinorField(src);
    }
    return *this;
  }

  cudaColorSpinorField& cudaColorSpinorField::operator=(const cpuColorSpinorField &src) {
    // keep current attributes unless unset
    if (!ColorSpinorField::init) { // note this will turn a reference field into a regular field
      destroy();
      ColorSpinorField::operator=(src);
      create(QUDA_COPY_FIELD_CREATE);
    }
    loadSpinorField(src);
    return *this;
  }

  cudaColorSpinorField::~cudaColorSpinorField() {
    destroyComms();
    destroy();
  }

  void cudaColorSpinorField::create(const QudaFieldCreate create) {

    if (siteSubset == QUDA_FULL_SITE_SUBSET && siteOrder != QUDA_EVEN_ODD_SITE_ORDER) {
      errorQuda("Subset not implemented");
    }

    if (create != QUDA_REFERENCE_FIELD_CREATE) {
      switch(mem_type) {
      case QUDA_MEMORY_DEVICE:
	v = pool_device_malloc(bytes);
	if (precision == QUDA_HALF_PRECISION || precision == QUDA_QUARTER_PRECISION) norm = pool_device_malloc(norm_bytes);
	break;
      case QUDA_MEMORY_MAPPED:
	v_h = mapped_malloc(bytes);
	hipHostGetDevicePointer(&v, v_h, 0); // set the matching device pointer
	if (precision == QUDA_HALF_PRECISION || precision == QUDA_QUARTER_PRECISION) {
	  norm_h = mapped_malloc(norm_bytes);
	  hipHostGetDevicePointer(&norm, norm_h, 0); // set the matching device pointer
	}
	break;
      default:
	errorQuda("Unsupported memory type %d", mem_type);
      }
      alloc = true;
    }

    if (siteSubset == QUDA_FULL_SITE_SUBSET) {
      if(composite_descr.is_composite && (create != QUDA_REFERENCE_FIELD_CREATE)) {
	if(composite_descr.dim <= 0) errorQuda("\nComposite size is not defined\n");
	  
        ColorSpinorParam param;
        param.siteSubset = QUDA_FULL_SITE_SUBSET;
        param.nDim = nDim;
        memcpy(param.x, x, nDim*sizeof(int));
        param.create = QUDA_REFERENCE_FIELD_CREATE;
        param.v = v;
        param.norm = norm;
        param.is_composite   = false;
        param.composite_dim  = 0;
        param.is_component = true;
	param.mem_type = mem_type;

        components.reserve(composite_descr.dim);
        for(int cid = 0; cid < composite_descr.dim; cid++) {
	  param.component_id = cid;
	  components.push_back(new cudaColorSpinorField(*this, param));
        }
      } else {
        // create the associated even and odd subsets
        ColorSpinorParam param;
        param.siteSubset = QUDA_PARITY_SITE_SUBSET;
        param.nDim = nDim;
        memcpy(param.x, x, nDim*sizeof(int));
        param.x[0] /= 2; // set single parity dimensions
        param.create = QUDA_REFERENCE_FIELD_CREATE;
        param.v = v;
        param.norm = norm;
        param.is_composite  = false;
        param.composite_dim = 0;
        param.is_component  = composite_descr.is_component;
        param.component_id  = composite_descr.id;
	param.mem_type = mem_type;

        even = new cudaColorSpinorField(*this, param);
        odd = new cudaColorSpinorField(*this, param);

        // need this hackery for the moment (need to locate the odd pointers half way into the full field)
        // check for special metadata wrapper (look at reference comments in
        // createTexObject() below)
        if (!((uint64_t)v == (uint64_t)(void *)std::numeric_limits<uint64_t>::max()
              || (precision == QUDA_HALF_PRECISION && (uint64_t)norm == (uint64_t)(void *)std::numeric_limits<uint64_t>::max()) )) {
          (dynamic_cast<cudaColorSpinorField *>(odd))->v = (void *)((char *)v + bytes / 2);
          if (precision == QUDA_HALF_PRECISION || precision == QUDA_QUARTER_PRECISION)
            (dynamic_cast<cudaColorSpinorField *>(odd))->norm = (void *)((char *)norm + norm_bytes / 2);
        }

#ifdef USE_TEXTURE_OBJECTS
        dynamic_cast<cudaColorSpinorField*>(even)->destroyTexObject();
        dynamic_cast<cudaColorSpinorField*>(even)->createTexObject();
        dynamic_cast<cudaColorSpinorField*>(odd)->destroyTexObject();
        dynamic_cast<cudaColorSpinorField*>(odd)->createTexObject();
#endif
      }
    } else { //siteSubset == QUDA_PARITY_SITE_SUBSET

      //! setup an object for selected eigenvector (the 1st one as a default):
      if (composite_descr.is_composite && (create != QUDA_REFERENCE_FIELD_CREATE)) 
      {
         if(composite_descr.dim <= 0) errorQuda("\nComposite size is not defined\n");
         //if(bytes > 1811939328) warningQuda("\nCUDA API probably won't be able to create texture object for the eigenvector set... Object size is : %u bytes\n", bytes);
         // create the associated even and odd subsets
         ColorSpinorParam param;
         param.siteSubset = QUDA_PARITY_SITE_SUBSET;
         param.nDim = nDim;
         memcpy(param.x, x, nDim*sizeof(int));
         param.create = QUDA_REFERENCE_FIELD_CREATE;
         param.v = v;
         param.norm = norm;
         param.is_composite   = false;
         param.composite_dim  = 0;
         param.is_component = true;
	 param.mem_type = mem_type;

         //reserve eigvector set
         components.reserve(composite_descr.dim);
         //setup volume, [real_]length and stride for a single eigenvector
         for(int cid = 0; cid < composite_descr.dim; cid++)
         {
            param.component_id = cid;
            components.push_back(new cudaColorSpinorField(*this, param));

#ifdef USE_TEXTURE_OBJECTS //(a lot of texture objects...)
            dynamic_cast<cudaColorSpinorField*>(components[cid])->destroyTexObject();
            dynamic_cast<cudaColorSpinorField*>(components[cid])->createTexObject();
#endif
         }
      }
    }

    if (create != QUDA_REFERENCE_FIELD_CREATE) {
      if ( !(siteSubset == QUDA_FULL_SITE_SUBSET && composite_descr.is_composite) ) {
	zeroPad();
      } else { //temporary hack for the full spinor field sets, manual zeroPad for each component:
	for(int cid = 0; cid < composite_descr.dim; cid++) {
	  (dynamic_cast<cudaColorSpinorField&>(components[cid]->Even())).zeroPad();
	  (dynamic_cast<cudaColorSpinorField&>(components[cid]->Odd())).zeroPad();
	}
      }
    }

#ifdef USE_TEXTURE_OBJECTS
    if (!composite_descr.is_composite || composite_descr.is_component)
      createTexObject();
#endif
  }

#ifdef USE_TEXTURE_OBJECTS
  void cudaColorSpinorField::createTexObject() {

    // We may set `v` and `norm` to `std::numeric_limits<unsigned long>::max()`
    // in some cases to simply carry around a ColorSpinorField as a metadata
    // container without actually allocating memory for it.
    // Check for that and exit out if so.
    if ((uint64_t)v == (uint64_t)(void *)std::numeric_limits<uint64_t>::max()
        && (uint64_t)norm == (uint64_t)(void *)std::numeric_limits<uint64_t>::max()) {
      return;
    }

    if ( (isNative() || fieldOrder == QUDA_FLOAT2_FIELD_ORDER) && nVec == 1 ) {
      if (texInit) errorQuda("Already bound textures");
      
      // create the texture for the field components
      
      hipChannelFormatDesc desc;
      memset(&desc, 0, sizeof(hipChannelFormatDesc));
      if (precision == QUDA_SINGLE_PRECISION) desc.f = hipChannelFormatKindFloat;
      else desc.f = hipChannelFormatKindSigned; // quarter is char, half is short, double is int2
      
      // staggered and coarse fields in half and single are always two component
      int texel_size = 1;
      // all FLOAT2-ordred fields that are not double precision
      if (precision != QUDA_DOUBLE_PRECISION && fieldOrder == QUDA_FLOAT2_FIELD_ORDER) {
        desc.x = 8*precision;
        desc.y = 8*precision;
        desc.z = 0;
        desc.w = 0;
        texel_size = 2*precision;
      } else { // all others are four component (double2 is spread across int4)
        desc.x = (precision == QUDA_DOUBLE_PRECISION) ? 8*sizeof(int) : 8*precision;
        desc.y = (precision == QUDA_DOUBLE_PRECISION) ? 8*sizeof(int) : 8*precision;
        desc.z = (precision == QUDA_DOUBLE_PRECISION) ? 8*sizeof(int) : 8*precision;
        desc.w = (precision == QUDA_DOUBLE_PRECISION) ? 8*sizeof(int) : 8*precision;
        texel_size = 4 * (precision == QUDA_DOUBLE_PRECISION ? sizeof(int) : precision);
      }
      
      hipResourceDesc resDesc;
      memset(&resDesc, 0, sizeof(resDesc));
      resDesc.resType = hipResourceTypeLinear;
      resDesc.res.linear.devPtr = v;
      resDesc.res.linear.desc = desc;
      resDesc.res.linear.sizeInBytes = bytes;
      
      hipTextureDesc texDesc;
      memset(&texDesc, 0, sizeof(texDesc));
      if (precision == QUDA_HALF_PRECISION || precision == QUDA_QUARTER_PRECISION) texDesc.readMode = hipReadModeNormalizedFloat;
      else texDesc.readMode = hipReadModeElementType;

      if (resDesc.res.linear.sizeInBytes % deviceProp.textureAlignment != 0
          || !is_aligned(resDesc.res.linear.devPtr, deviceProp.textureAlignment)) {
        errorQuda("Allocation size %lu does not have correct alignment for textures (%lu)",
          resDesc.res.linear.sizeInBytes, deviceProp.textureAlignment);
      }

      unsigned long texels = resDesc.res.linear.sizeInBytes / texel_size;
      if (texels > (unsigned)deviceProp.maxTexture1DLinear) {
        errorQuda("Attempting to bind too large a texture %lu > %d", texels, deviceProp.maxTexture1DLinear);
      }

      hipCreateTextureObject(&tex, &resDesc, &texDesc, NULL);

      checkCudaError();

      // create the texture for the norm components
      if (precision == QUDA_HALF_PRECISION || precision == QUDA_QUARTER_PRECISION) {
        hipChannelFormatDesc desc;
        memset(&desc, 0, sizeof(hipChannelFormatDesc));
        desc.f = hipChannelFormatKindFloat;
        desc.x = 8*QUDA_SINGLE_PRECISION; desc.y = 0; desc.z = 0; desc.w = 0;

        hipResourceDesc resDesc;
        memset(&resDesc, 0, sizeof(resDesc));
        resDesc.resType = hipResourceTypeLinear;
        resDesc.res.linear.devPtr = norm;
        resDesc.res.linear.desc = desc;
        resDesc.res.linear.sizeInBytes = norm_bytes;

        if (resDesc.res.linear.sizeInBytes % deviceProp.textureAlignment != 0
            || !is_aligned(resDesc.res.linear.devPtr, deviceProp.textureAlignment)) {
          errorQuda("Allocation size %lu does not have correct alignment for textures (%lu)",
        	    resDesc.res.linear.sizeInBytes, deviceProp.textureAlignment);
        }

        hipTextureDesc texDesc;
        memset(&texDesc, 0, sizeof(texDesc));
        texDesc.readMode = hipReadModeElementType;

        hipCreateTextureObject(&texNorm, &resDesc, &texDesc, NULL);

        checkCudaError();
      }
      
      texInit = true;

      checkCudaError();
    }
  }

  void cudaColorSpinorField::createGhostTexObject() const {
    // create the ghost texture object
    if ( (isNative() || fieldOrder == QUDA_FLOAT2_FIELD_ORDER) && nVec == 1 && ghost_bytes) {
      if (ghostTexInit) errorQuda("Already bound ghost texture");

      for (int b=0; b<2; b++) {
	hipChannelFormatDesc desc;
	memset(&desc, 0, sizeof(hipChannelFormatDesc));
	if (ghost_precision == QUDA_SINGLE_PRECISION) desc.f = hipChannelFormatKindFloat;
	else desc.f = hipChannelFormatKindSigned; // half is short, double is int2

	// all FLOAT2-ordred fields that are not double precision
	if (ghost_precision != QUDA_DOUBLE_PRECISION && fieldOrder == QUDA_FLOAT2_FIELD_ORDER) {
	  desc.x = 8*ghost_precision;
	  desc.y = 8*ghost_precision;
	  desc.z = 0;
	  desc.w = 0;
	} else { // all others are four component (double2 is spread across int4)
	  desc.x = (ghost_precision == QUDA_DOUBLE_PRECISION) ? 32 : 8*ghost_precision;
	  desc.y = (ghost_precision == QUDA_DOUBLE_PRECISION) ? 32 : 8*ghost_precision;
	  desc.z = (ghost_precision == QUDA_DOUBLE_PRECISION) ? 32 : 8*ghost_precision;
	  desc.w = (ghost_precision == QUDA_DOUBLE_PRECISION) ? 32 : 8*ghost_precision;
	}

	hipResourceDesc resDesc;
	memset(&resDesc, 0, sizeof(resDesc));
	resDesc.resType = hipResourceTypeLinear;
	resDesc.res.linear.devPtr = ghost_recv_buffer_d[b];
	resDesc.res.linear.desc = desc;
	resDesc.res.linear.sizeInBytes = ghost_bytes;

        if (!is_aligned(resDesc.res.linear.devPtr, deviceProp.textureAlignment)) {
          errorQuda("Allocation size %lu does not have correct alignment for textures (%lu)",
                    resDesc.res.linear.sizeInBytes, deviceProp.textureAlignment);
        }

        hipTextureDesc texDesc;
        memset(&texDesc, 0, sizeof(texDesc));
        if (ghost_precision == QUDA_HALF_PRECISION || ghost_precision == QUDA_QUARTER_PRECISION) texDesc.readMode = hipReadModeNormalizedFloat;
	else texDesc.readMode = hipReadModeElementType;

	hipCreateTextureObject(&ghostTex[b], &resDesc, &texDesc, NULL);

	// second set of ghost texture map to the host-mapped pinned receive buffers
	resDesc.res.linear.devPtr = ghost_pinned_recv_buffer_hd[b];
        if (!is_aligned(resDesc.res.linear.devPtr, deviceProp.textureAlignment)) {
          errorQuda("Allocation size %lu does not have correct alignment for textures (%lu)",
                    resDesc.res.linear.sizeInBytes, deviceProp.textureAlignment);
        }
        hipCreateTextureObject(&ghostTex[2 + b], &resDesc, &texDesc, NULL);

        if (ghost_precision == QUDA_HALF_PRECISION || ghost_precision == QUDA_QUARTER_PRECISION) {
          hipChannelFormatDesc desc;
	  memset(&desc, 0, sizeof(hipChannelFormatDesc));
	  desc.f = hipChannelFormatKindFloat;
	  desc.x = 8*QUDA_SINGLE_PRECISION; desc.y = 0; desc.z = 0; desc.w = 0;

	  hipResourceDesc resDesc;
	  memset(&resDesc, 0, sizeof(resDesc));
	  resDesc.resType = hipResourceTypeLinear;
	  resDesc.res.linear.devPtr = ghost_recv_buffer_d[b];
	  resDesc.res.linear.desc = desc;
	  resDesc.res.linear.sizeInBytes = ghost_bytes;

          if (!is_aligned(resDesc.res.linear.devPtr, deviceProp.textureAlignment)) {
            errorQuda("Allocation size %lu does not have correct alignment for textures (%lu)",
                      resDesc.res.linear.sizeInBytes, deviceProp.textureAlignment);
          }

          hipTextureDesc texDesc;
          memset(&texDesc, 0, sizeof(texDesc));
          texDesc.readMode = hipReadModeElementType;

          hipCreateTextureObject(&ghostTexNorm[b], &resDesc, &texDesc, NULL);

	  resDesc.res.linear.devPtr = ghost_pinned_recv_buffer_hd[b];
          if (!is_aligned(resDesc.res.linear.devPtr, deviceProp.textureAlignment)) {
            errorQuda("Allocation size %lu does not have correct alignment for textures (%lu)",
                      resDesc.res.linear.sizeInBytes, deviceProp.textureAlignment);
          }
          hipCreateTextureObject(&ghostTexNorm[2 + b], &resDesc, &texDesc, NULL);
        }

        ghost_field_tex[b] = ghost_recv_buffer_d[b];
        ghost_field_tex[2 + b] = ghost_pinned_recv_buffer_hd[b];
      } // buffer index

      ghostTexInit = true;
      ghost_precision_tex = ghost_precision;

      checkCudaError();
    }

  }

  void cudaColorSpinorField::destroyTexObject() {
    if ( (isNative() || fieldOrder == QUDA_FLOAT2_FIELD_ORDER) && nVec == 1 && texInit) {
      hipDestroyTextureObject(tex);
      if (precision == QUDA_HALF_PRECISION || precision == QUDA_QUARTER_PRECISION) hipDestroyTextureObject(texNorm);
      texInit = false;
    }
  }

  void cudaColorSpinorField::destroyGhostTexObject() const {
    if ( (isNative() || fieldOrder == QUDA_FLOAT2_FIELD_ORDER) && nVec == 1 && ghostTexInit) {
      for (int i=0; i<4; i++) hipDestroyTextureObject(ghostTex[i]);
      if (ghost_precision_tex == QUDA_HALF_PRECISION || ghost_precision_tex == QUDA_QUARTER_PRECISION)
        for (int i=0; i<4; i++) hipDestroyTextureObject(ghostTexNorm[i]);
      ghostTexInit = false;
      ghost_precision_tex = QUDA_INVALID_PRECISION;
    }
  }
#endif

  void cudaColorSpinorField::destroy() {

    if (alloc) {
      switch(mem_type) {
      case QUDA_MEMORY_DEVICE:
        pool_device_free(v);
        if (precision == QUDA_HALF_PRECISION || precision == QUDA_QUARTER_PRECISION) pool_device_free(norm);
        break;
      case QUDA_MEMORY_MAPPED:
        host_free(v_h);
        if (precision == QUDA_HALF_PRECISION || precision == QUDA_QUARTER_PRECISION) host_free(norm_h);
        break;
      default:
        errorQuda("Unsupported memory type %d", mem_type);
      }
    }


    if (composite_descr.is_composite) 
    {
       CompositeColorSpinorField::iterator vec;
       for (vec = components.begin(); vec != components.end(); vec++) delete *vec;
    } 

    if ( siteSubset == QUDA_FULL_SITE_SUBSET && (!composite_descr.is_composite || composite_descr.is_component) ) {
      delete even;
      delete odd;
    }

#ifdef USE_TEXTURE_OBJECTS
    if (!composite_descr.is_composite || composite_descr.is_component) {
      destroyTexObject();
      destroyGhostTexObject();
    }
#endif

  }

  void cudaColorSpinorField::backup() const {
    if (backed_up) errorQuda("ColorSpinorField already backed up");
    backup_h = new char[bytes];
    hipMemcpy(backup_h, v, bytes, hipMemcpyDeviceToHost);
    if (norm_bytes) {
      backup_norm_h = new char[norm_bytes];
      hipMemcpy(backup_norm_h, norm, norm_bytes, hipMemcpyDeviceToHost);
    }
    checkCudaError();
    backed_up = true;
  }

  void cudaColorSpinorField::restore() const
  {
    if (!backed_up) errorQuda("Cannot restore since not backed up");
    hipMemcpy(v, backup_h, bytes, hipMemcpyHostToDevice);
    delete []backup_h;
    if (norm_bytes) {
      hipMemcpy(v, backup_norm_h, norm_bytes, hipMemcpyHostToDevice);
      delete []backup_norm_h;
    }
    checkCudaError();
    backed_up = false;
  }

  // cuda's floating point format, IEEE-754, represents the floating point
  // zero as 4 zero bytes
  void cudaColorSpinorField::zero() {
<<<<<<< HEAD
    hipMemsetAsync(v, 0, bytes);
    if (precision == QUDA_HALF_PRECISION || precision == QUDA_QUARTER_PRECISION) hipMemsetAsync(norm, 0, norm_bytes);
=======
    qudaMemsetAsync(v, 0, bytes, 0);
    if (precision == QUDA_HALF_PRECISION || precision == QUDA_QUARTER_PRECISION)
      qudaMemsetAsync(norm, 0, norm_bytes, 0);
>>>>>>> 53e85c52
  }

  void cudaColorSpinorField::zeroPad() {

    { // zero initialize the field pads
      size_t pad_bytes = (stride - volumeCB) * precision * fieldOrder;
      int Npad = nColor * nSpin * 2 / fieldOrder;

      if (composite_descr.is_composite && !composite_descr.is_component){//we consider the whole eigenvector set:
        Npad      *= composite_descr.dim;
        pad_bytes /= composite_descr.dim;
      }

      size_t pitch = ((!composite_descr.is_composite || composite_descr.is_component) ? stride : composite_descr.stride)*fieldOrder*precision;
      char   *dst  = (char*)v + ((!composite_descr.is_composite || composite_descr.is_component) ? volumeCB : composite_descr.volumeCB)*fieldOrder*precision;
      if (pad_bytes)
        for (int subset=0; subset<siteSubset; subset++) {
          hipMemset2DAsync(dst + subset*bytes/siteSubset, pitch, 0, pad_bytes, Npad-1);
          hipMemset2DAsync(dst + pitch*Npad-pad_bytes, pad_bytes, 0, pad_bytes, 1);
        }
    }

    if (norm_bytes > 0) { // zero initialize the norm pad
      size_t pad_bytes = (stride - volumeCB) * sizeof(float);
      if (pad_bytes)
        for (int subset=0; subset<siteSubset; subset++) {
<<<<<<< HEAD
          hipMemsetAsync((char*)norm + volumeCB*sizeof(float), 0, (stride-volumeCB)*sizeof(float));
=======
          qudaMemsetAsync((char *)norm + volumeCB * sizeof(float), 0, (stride - volumeCB) * sizeof(float), 0);
>>>>>>> 53e85c52
        }
    }

    // zero the region added for alignment reasons
    if (bytes != (size_t)length*precision) {
      size_t subset_bytes = bytes/siteSubset;
      size_t subset_length = length/siteSubset;
      for (int subset=0; subset < siteSubset; subset++) {
<<<<<<< HEAD
        hipMemsetAsync((char*)v + subset_length*precision + subset_bytes*subset, 0,
                        subset_bytes-subset_length*precision);
=======
        qudaMemsetAsync((char *)v + subset_length * precision + subset_bytes * subset, 0,
                        subset_bytes - subset_length * precision, 0);
>>>>>>> 53e85c52
      }
    }

    // zero the region added for alignment reasons (norm)
    if (norm_bytes && norm_bytes != siteSubset*stride*sizeof(float)) {
      size_t subset_bytes = norm_bytes/siteSubset;
      for (int subset=0; subset < siteSubset; subset++) {
<<<<<<< HEAD
        hipMemsetAsync((char*)norm + (size_t)stride*sizeof(float) + subset_bytes*subset, 0,
                        subset_bytes-(size_t)stride*sizeof(float));
=======
        qudaMemsetAsync((char *)norm + (size_t)stride * sizeof(float) + subset_bytes * subset, 0,
                        subset_bytes - (size_t)stride * sizeof(float), 0);
>>>>>>> 53e85c52
      }
    }

//comment out this check as the function get_pointer_location will return an error for the host pointer
//    checkCudaError(); 
  }

  void cudaColorSpinorField::copy(const cudaColorSpinorField &src)
  {
    checkField(*this, src);
    copyGenericColorSpinor(*this, src, QUDA_CUDA_FIELD_LOCATION);
  }

  void cudaColorSpinorField::copySpinorField(const ColorSpinorField &src)
  {
    if (typeid(src) == typeid(cudaColorSpinorField)) { // src is on the device
      copyGenericColorSpinor(*this, src, QUDA_CUDA_FIELD_LOCATION);
    } else if (typeid(src) == typeid(cpuColorSpinorField)) { // src is on the host
      loadSpinorField(src);
    } else {
      errorQuda("Unknown input ColorSpinorField %s", typeid(src).name());
    }
  }

  void cudaColorSpinorField::loadSpinorField(const ColorSpinorField &src) {

    if ( reorder_location() == QUDA_CPU_FIELD_LOCATION && typeid(src) == typeid(cpuColorSpinorField)) {
      void *buffer = pool_pinned_malloc(bytes + norm_bytes);
      memset(buffer, 0, bytes+norm_bytes); // FIXME (temporary?) bug fix for padding

      copyGenericColorSpinor(*this, src, QUDA_CPU_FIELD_LOCATION, buffer, 0, static_cast<char*>(buffer)+bytes, 0);

      qudaMemcpy(v, buffer, bytes, hipMemcpyHostToDevice);
      qudaMemcpy(norm, static_cast<char*>(buffer)+bytes, norm_bytes, hipMemcpyHostToDevice);

      pool_pinned_free(buffer);
    } else if (typeid(src) == typeid(cudaColorSpinorField)) {
      copyGenericColorSpinor(*this, src, QUDA_CUDA_FIELD_LOCATION);
    } else {

      if (src.FieldOrder() == QUDA_PADDED_SPACE_SPIN_COLOR_FIELD_ORDER) {
        // special case where we use mapped memory to read/write directly from application's array
        void *src_d;
        hipError_t error = hipHostGetDevicePointer(&src_d, const_cast<void*>(src.V()), 0);
        if (error != hipSuccess) errorQuda("Failed to get device pointer for ColorSpinorField field");
        copyGenericColorSpinor(*this, src, QUDA_CUDA_FIELD_LOCATION, v, src_d);
      } else {
        void *Src=nullptr, *srcNorm=nullptr, *buffer=nullptr;
        if (!zeroCopy) {
          buffer = pool_device_malloc(src.Bytes()+src.NormBytes());
          Src = buffer;
          srcNorm = static_cast<char*>(Src) + src.Bytes();
          qudaMemcpy(Src, src.V(), src.Bytes(), hipMemcpyHostToDevice);
          qudaMemcpy(srcNorm, src.Norm(), src.NormBytes(), hipMemcpyHostToDevice);
        } else {
          buffer = pool_pinned_malloc(src.Bytes()+src.NormBytes());
          memcpy(buffer, src.V(), src.Bytes());
          memcpy(static_cast<char*>(buffer)+src.Bytes(), src.Norm(), src.NormBytes());
          hipError_t error = hipHostGetDevicePointer(&Src, buffer, 0);
          if (error != hipSuccess) errorQuda("Failed to get device pointer for ColorSpinorField field");
          srcNorm = static_cast<char*>(Src) + src.Bytes();
        }

<<<<<<< HEAD
        hipMemset(v, 0, bytes); // FIXME (temporary?) bug fix for padding
=======
        qudaMemsetAsync(v, 0, bytes, 0); // FIXME (temporary?) bug fix for padding
>>>>>>> 53e85c52
        copyGenericColorSpinor(*this, src, QUDA_CUDA_FIELD_LOCATION, 0, Src, 0, srcNorm);

        if (zeroCopy) pool_pinned_free(buffer);
        else pool_device_free(buffer);
      }
    }

    qudaDeviceSynchronize(); // include sync here for accurate host-device profiling
    checkCudaError();
  }


  void cudaColorSpinorField::saveSpinorField(ColorSpinorField &dest) const {

    if ( reorder_location() == QUDA_CPU_FIELD_LOCATION && typeid(dest) == typeid(cpuColorSpinorField)) {
      void *buffer = pool_pinned_malloc(bytes+norm_bytes);
      qudaMemcpy(buffer, v, bytes, hipMemcpyDeviceToHost);
      qudaMemcpy(static_cast<char*>(buffer)+bytes, norm, norm_bytes, hipMemcpyDeviceToHost);

      copyGenericColorSpinor(dest, *this, QUDA_CPU_FIELD_LOCATION, 0, buffer, 0, static_cast<char*>(buffer)+bytes);
      pool_pinned_free(buffer);
    } else if (typeid(dest) == typeid(cudaColorSpinorField)) {
      copyGenericColorSpinor(dest, *this, QUDA_CUDA_FIELD_LOCATION);
    } else {

      if (dest.FieldOrder() == QUDA_PADDED_SPACE_SPIN_COLOR_FIELD_ORDER) {
	// special case where we use zero-copy memory to read/write directly from application's array
	void *dest_d;
	hipError_t error = hipHostGetDevicePointer(&dest_d, const_cast<void*>(dest.V()), 0);
        if (error != hipSuccess) errorQuda("Failed to get device pointer for ColorSpinorField field");
        copyGenericColorSpinor(dest, *this, QUDA_CUDA_FIELD_LOCATION, dest_d, v);
      } else {
        void *dst = nullptr, *dstNorm = nullptr, *buffer = nullptr;
        if (!zeroCopy) {
          buffer = pool_device_malloc(dest.Bytes()+dest.NormBytes());
          dst = buffer;
          dstNorm = static_cast<char*>(dst) + dest.Bytes();
        } else {
          buffer = pool_pinned_malloc(dest.Bytes()+dest.NormBytes());
          hipError_t error = hipHostGetDevicePointer(&dst, buffer, 0);
          if (error != hipSuccess) errorQuda("Failed to get device pointer for ColorSpinorField");
          dstNorm = static_cast<char*>(dst)+dest.Bytes();
        }

        copyGenericColorSpinor(dest, *this, QUDA_CUDA_FIELD_LOCATION, dst, 0, dstNorm, 0);

        if (!zeroCopy) {
          qudaMemcpy(dest.V(), dst, dest.Bytes(), hipMemcpyDeviceToHost);
          qudaMemcpy(dest.Norm(), dstNorm, dest.NormBytes(), hipMemcpyDeviceToHost);
        } else {
          qudaDeviceSynchronize();
          memcpy(dest.V(), buffer, dest.Bytes());
          memcpy(dest.Norm(), static_cast<char*>(buffer) + dest.Bytes(), dest.NormBytes());
        }

        if (zeroCopy) pool_pinned_free(buffer);
        else pool_device_free(buffer);
      }
    }

    qudaDeviceSynchronize(); // need to sync before data can be used on CPU
    checkCudaError();
  }

  void cudaColorSpinorField::allocateGhostBuffer(int nFace, bool spin_project) const {

    createGhostZone(nFace, spin_project);
    LatticeField::allocateGhostBuffer(ghost_bytes);

#ifdef USE_TEXTURE_OBJECTS
    // ghost texture is per object
    if (ghost_field_tex[0] != ghost_recv_buffer_d[0] || ghost_field_tex[1] != ghost_recv_buffer_d[1]
        || ghost_field_tex[2] != ghost_pinned_recv_buffer_hd[0] || ghost_field_tex[3] != ghost_pinned_recv_buffer_hd[1]
        || ghost_precision_reset)
      destroyGhostTexObject();
    if (!ghostTexInit) createGhostTexObject();
#endif
  }

  // pack the ghost zone into a contiguous buffer for communications
  void cudaColorSpinorField::packGhost(const int nFace, const QudaParity parity, const int dim, const QudaDirection dir,
                                       const int dagger, hipStream_t *stream, MemoryLocation location[2 * QUDA_MAX_DIM],
                                       MemoryLocation location_label, bool spin_project, double a, double b, double c)
  {
#ifdef MULTI_GPU
    void *packBuffer[2 * QUDA_MAX_DIM] = {};

    for (int dim=0; dim<4; dim++) {
      for (int dir=0; dir<2; dir++) {
	switch(location[2*dim+dir]) {
	case Device: // pack to local device buffer
	  packBuffer[2*dim+dir] = my_face_dim_dir_d[bufferIndex][dim][dir];
          break;
	case Host:   // pack to zero-copy memory
	  packBuffer[2*dim+dir] = my_face_dim_dir_hd[bufferIndex][dim][dir];
          break;
        case Remote: // pack to remote peer memory
          packBuffer[2*dim+dir] = static_cast<char*>(ghost_remote_send_buffer_d[bufferIndex][dim][dir]) + precision*ghostOffset[dim][1-dir];
          break;
	default: errorQuda("Undefined location %d", location[2*dim+dir]);
	}
      }
    }

    PackGhost(packBuffer, *this, location_label, nFace, dagger, parity, spin_project, a, b, c, *stream);

#else
    errorQuda("packGhost not built on single-GPU build");
#endif
  }
 
  // send the ghost zone to the host
  void cudaColorSpinorField::sendGhost(void *ghost_spinor, const int nFace, const int dim, 
				       const QudaDirection dir, const int dagger, 
				       hipStream_t *stream) {

#ifdef MULTI_GPU
    if (precision != ghost_precision) { pushKernelPackT(true); }
    
    if (dim !=3 || getKernelPackT()) { // use kernels to pack into contiguous buffers then a single hipMemcpy

      void* gpu_buf = (dir == QUDA_BACKWARDS) ? my_face_dim_dir_d[bufferIndex][dim][0] : my_face_dim_dir_d[bufferIndex][dim][1];
      qudaMemcpyAsync(ghost_spinor, gpu_buf, ghost_face_bytes[dim], hipMemcpyDeviceToHost, *stream);

    } else {

      const int Nvec = (nSpin == 1 || ghost_precision == QUDA_DOUBLE_PRECISION) ? 2 : 4;
      const int Nint = (nColor * nSpin * 2) / (nSpin == 4 ? 2 : 1); // (spin proj.) degrees of freedom
      const int Npad = Nint / Nvec;                                 // number Nvec buffers we have
      const int nParity = siteSubset;
      const int x4 = nDim==5 ? x[4] : 1;
      const int Nt_minus1_offset = (volumeCB - nFace * ghostFaceCB[3]) / x4; // N_t-1 = Vh-Vsh

      int offset = 0;
      if (nSpin == 1) {
	offset = (dir == QUDA_BACKWARDS) ? 0 : Nt_minus1_offset;
      } else if (nSpin == 4) {
	// !dagger: send lower components backwards, send upper components forwards
	// dagger: send upper components backwards, send lower components forwards
	bool upper = dagger ? true : false; // Fwd is !Back  
	if (dir == QUDA_FORWARDS) upper = !upper;
	int lower_spin_offset = Npad*stride;
	if (upper) offset = (dir == QUDA_BACKWARDS ? 0 : Nt_minus1_offset);
	else offset = lower_spin_offset + (dir == QUDA_BACKWARDS ? 0 : Nt_minus1_offset);
      }

      size_t len = nFace * (ghostFaceCB[3] / x4) * Nvec * ghost_precision;
      size_t dpitch = x4*len;
      size_t spitch = stride*Nvec*ghost_precision;

      // QUDA Memcpy NPad's worth. 
      //  -- Dest will point to the right beginning PAD. 
      //  -- Each Pad has size Nvec*Vsh Floats. 
      //  --  There is Nvec*Stride Floats from the start of one PAD to the start of the next

      for (int parity = 0; parity < nParity; parity++) {
        for (int s = 0; s < x4; s++) { // loop over multiple 4-d volumes (if they exist)
          void *dst = (char *)ghost_spinor + s * len + parity * nFace * Nint * ghostFaceCB[3] * ghost_precision;
          void *src = (char *)v + (offset + s * (volumeCB / x4)) * Nvec * ghost_precision + parity * bytes / 2;
          qudaMemcpy2DAsync(dst, dpitch, src, spitch, len, Npad, hipMemcpyDeviceToHost, *stream);

          // we can probably issue this as a single cudaMemcpy2d along the fifth dimension
          if (ghost_precision == QUDA_HALF_PRECISION || ghost_precision == QUDA_QUARTER_PRECISION) {
            size_t len = nFace * (ghostFaceCB[3] / x4) * sizeof(float);
            int norm_offset = (dir == QUDA_BACKWARDS) ? 0 : Nt_minus1_offset * sizeof(float);
            void *dst = (char *)ghost_spinor + nParity * nFace * Nint * ghostFaceCB[3] * ghost_precision + s * len
                + parity * nFace * ghostFaceCB[3] * sizeof(float);
            void *src = (char *)norm + norm_offset + s * (volumeCB / x4) * sizeof(float) + parity * norm_bytes / 2;
            qudaMemcpyAsync(dst, src, len, hipMemcpyDeviceToHost, *stream);
          }
        } // fifth dimension
      }   // parity
    }

    if (precision != ghost_precision) { popKernelPackT(); }

#else
    errorQuda("sendGhost not built on single-GPU build");
#endif

  }


  void cudaColorSpinorField::unpackGhost(const void* ghost_spinor, const int nFace, 
					 const int dim, const QudaDirection dir, 
					 const int dagger, hipStream_t* stream) 
  {
    const void *src = ghost_spinor;
  
    int ghost_offset = (dir == QUDA_BACKWARDS) ? ghostOffset[dim][0] : ghostOffset[dim][1];
    void *ghost_dst = (char*)ghost_recv_buffer_d[bufferIndex] + ghost_precision*ghost_offset;

    qudaMemcpyAsync(ghost_dst, src, ghost_face_bytes[dim], hipMemcpyHostToDevice, *stream);
  }


  // pack the ghost zone into a contiguous buffer for communications
  void cudaColorSpinorField::packGhostExtended(const int nFace, const int R[], const QudaParity parity,
					       const int dim, const QudaDirection dir,
					       const int dagger, hipStream_t *stream, bool zero_copy)
  {
    errorQuda("not implemented");
  }


  // copy data from host buffer into boundary region of device field
  void cudaColorSpinorField::unpackGhostExtended(const void* ghost_spinor, const int nFace, const QudaParity parity,
                                                 const int dim, const QudaDirection dir, 
                                                 const int dagger, hipStream_t* stream, bool zero_copy)
  {
    errorQuda("not implemented");
  }


  hipStream_t *stream;

  void cudaColorSpinorField::createComms(int nFace, bool spin_project) {

    allocateGhostBuffer(nFace,spin_project); // allocate the ghost buffer if not yet allocated

    // ascertain if this instance needs its comms buffers to be updated
    bool comms_reset = ghost_field_reset || // FIXME add send buffer check
        (my_face_h[0] != ghost_pinned_send_buffer_h[0]) || (my_face_h[1] != ghost_pinned_send_buffer_h[1])
        || (from_face_h[0] != ghost_pinned_recv_buffer_h[0]) || (from_face_h[1] != ghost_pinned_recv_buffer_h[1])
        || (my_face_d[0] != ghost_send_buffer_d[0]) || (my_face_d[1] != ghost_send_buffer_d[1]) ||  // send buffers
        (from_face_d[0] != ghost_recv_buffer_d[0]) || (from_face_d[1] != ghost_recv_buffer_d[1]) || // receive buffers
        ghost_precision_reset; // ghost_precision has changed

    if (!initComms || comms_reset) {

      LatticeField::createComms();

      // reinitialize the ghost receive pointers
      for (int i=0; i<nDimComms; ++i) {
	if (commDimPartitioned(i)) {
	  for (int b=0; b<2; b++) {
	    ghost[b][i] = static_cast<char*>(ghost_recv_buffer_d[b]) + ghostOffset[i][0]*ghost_precision;
	    if (ghost_precision == QUDA_HALF_PRECISION || ghost_precision == QUDA_QUARTER_PRECISION)
	      ghostNorm[b][i] = static_cast<char*>(ghost_recv_buffer_d[b]) + ghostNormOffset[i][0]*QUDA_SINGLE_PRECISION;
	  }
	}
      }

      ghost_precision_reset = false;
    }

    if (ghost_field_reset) destroyIPCComms();
    createIPCComms();
  }

  void cudaColorSpinorField::streamInit(hipStream_t *stream_p) {
    stream = stream_p;
  }

  void cudaColorSpinorField::pack(int nFace, int parity, int dagger, int stream_idx,
                                  MemoryLocation location[2 * QUDA_MAX_DIM], MemoryLocation location_label,
                                  bool spin_project, double a, double b, double c)
  {
    createComms(nFace, spin_project); // must call this first

    const int dim=-1; // pack all partitioned dimensions

    packGhost(nFace, (QudaParity)parity, dim, QUDA_BOTH_DIRS, dagger, &stream[stream_idx], location, location_label,
              spin_project, a, b, c);
  }

  void cudaColorSpinorField::packExtended(const int nFace, const int R[], const int parity, 
                                          const int dagger, const int dim,
                                          hipStream_t *stream_p, const bool zero_copy)
  {
    createComms(nFace); // must call this first

    stream = stream_p;
 
    packGhostExtended(nFace, R, (QudaParity)parity, dim, QUDA_BOTH_DIRS, dagger, &stream[zero_copy ? 0 : (Nstream-1)], zero_copy);
  }

  void cudaColorSpinorField::gather(int nFace, int dagger, int dir, hipStream_t* stream_p)
  {
    int dim = dir/2;

    // If stream_p != 0, use pack_stream, else use the stream array
    hipStream_t *pack_stream = (stream_p) ? stream_p : stream+dir;

    if (dir%2 == 0) {
      // backwards copy to host
      if (comm_peer2peer_enabled(0,dim)) return;

      sendGhost(my_face_dim_dir_h[bufferIndex][dim][0], nFace, dim, QUDA_BACKWARDS, dagger, pack_stream);
    } else {
      // forwards copy to host
      if (comm_peer2peer_enabled(1,dim)) return;

      sendGhost(my_face_dim_dir_h[bufferIndex][dim][1], nFace, dim, QUDA_FORWARDS, dagger, pack_stream);
    }
  }


  void cudaColorSpinorField::recvStart(int nFace, int d, int dagger, hipStream_t* stream_p, bool gdr) {

    // note this is scatter centric, so dir=0 (1) is send backwards
    // (forwards) and receive from forwards (backwards)

    int dim = d/2;
    int dir = d%2;
    if (!commDimPartitioned(dim)) return;
    if (gdr && !comm_gdr_enabled()) errorQuda("Requesting GDR comms but GDR is not enabled");

    if (dir == 0) { // receive from forwards
      // receive from the processor in the +1 direction
      if (comm_peer2peer_enabled(1,dim)) {
	comm_start(mh_recv_p2p_fwd[bufferIndex][dim]);
      } else if (gdr) {
        comm_start(mh_recv_rdma_fwd[bufferIndex][dim]);
      } else {
        comm_start(mh_recv_fwd[bufferIndex][dim]);
      }
    } else { // receive from backwards
      // receive from the processor in the -1 direction
      if (comm_peer2peer_enabled(0,dim)) {
	comm_start(mh_recv_p2p_back[bufferIndex][dim]);
      } else if (gdr) {
        comm_start(mh_recv_rdma_back[bufferIndex][dim]);
      } else {
        comm_start(mh_recv_back[bufferIndex][dim]);
      }
    }
  }


  void cudaColorSpinorField::sendStart(int nFace, int d, int dagger, hipStream_t* stream_p, bool gdr, bool remote_write) {

    // note this is scatter centric, so dir=0 (1) is send backwards
    // (forwards) and receive from forwards (backwards)

    int dim = d/2;
    int dir = d%2;
    if (!commDimPartitioned(dim)) return;
    if (gdr && !comm_gdr_enabled()) errorQuda("Requesting GDR comms but GDR is not enabled");

    int Nvec = (nSpin == 1 || ghost_precision == QUDA_DOUBLE_PRECISION) ? 2 : 4;
    int Nint = (nColor * nSpin * 2)/(nSpin == 4 ? 2 : 1); // (spin proj.) degrees of freedom
    int Npad = Nint/Nvec;

    if (!comm_peer2peer_enabled(dir,dim)) {
      if (dir == 0)
	if (gdr) comm_start(mh_send_rdma_back[bufferIndex][dim]);
	else comm_start(mh_send_back[bufferIndex][dim]);
      else
	if (gdr) comm_start(mh_send_rdma_fwd[bufferIndex][dim]);
	else comm_start(mh_send_fwd[bufferIndex][dim]);
    } else { // doing peer-to-peer
      hipStream_t *copy_stream = (stream_p) ? stream_p : stream + d;

      // if not using copy engine then the packing kernel will remotely write the halos
      if (!remote_write) {
        // all goes here
        void* ghost_dst = static_cast<char*>(ghost_remote_send_buffer_d[bufferIndex][dim][dir])
          + ghost_precision*ghostOffset[dim][(dir+1)%2];

        if (ghost_precision != precision) pushKernelPackT(true);

        if (dim != 3 || getKernelPackT()) {

          void* ghost_dst = static_cast<char*>(ghost_remote_send_buffer_d[bufferIndex][dim][dir])
            + ghost_precision*ghostOffset[dim][(dir+1)%2];
          hipMemcpyAsync(ghost_dst,
                          my_face_dim_dir_d[bufferIndex][dim][dir],
                          ghost_face_bytes[dim],
                          hipMemcpyDeviceToDevice,
                          *copy_stream); // copy to forward processor

        } else {

          const int nParity = siteSubset;
          const int x4 = nDim==5 ? x[4] : 1;
          const int Nt_minus_offset = (volumeCB - nFace * ghostFaceCB[3]) / x4;

          int offset = 0;
          if (nSpin == 1) {
            offset = (dir == 0) ? 0 : Nt_minus_offset;
          } else if (nSpin == 4) {
            // !dagger: send lower components backwards, send upper components forwards
            // dagger: send upper components backwards, send lower components forwards
            bool upper = dagger ? true : false;
            if (dir == 1) upper = !upper;
            int lower_spin_offset = Npad*stride;
            if (upper)
              offset = (dir == 0 ? 0 : Nt_minus_offset);
            else
              offset = lower_spin_offset + (dir == 0 ? 0 : Nt_minus_offset);
          }

          size_t len = nFace * (ghostFaceCB[3] / x4) * Nvec * ghost_precision;
          size_t dpitch = x4*len;
          size_t spitch = stride*Nvec*ghost_precision;

          for (int parity = 0; parity < nParity; parity++) {
            for (int s = 0; s < x4; s++) {
              void *dst = (char *)ghost_dst + s * len + parity * nFace * Nint * ghostFaceCB[3] * ghost_precision;
              void *src = (char *)v + (offset + s * (volumeCB / x4)) * Nvec * ghost_precision + parity * bytes / 2;
              // start the copy
              hipMemcpy2DAsync(dst, dpitch, src, spitch, len, Npad, hipMemcpyDeviceToDevice, *copy_stream);

              // we can probably issue this as a single cudaMemcpy2d along the fifth dimension
              if (ghost_precision == QUDA_HALF_PRECISION || ghost_precision == QUDA_QUARTER_PRECISION) {
                size_t len = nFace * (ghostFaceCB[3] / x4) * sizeof(float);
                int norm_offset = (dir == 0) ? 0 : Nt_minus_offset * sizeof(float);
                void *dst = (char *)ghost_dst + nParity * nFace * Nint * ghostFaceCB[3] * ghost_precision + s * len
                  + parity * nFace * ghostFaceCB[3] * sizeof(float);
                void *src = (char *)norm + norm_offset + s * (volumeCB / x4) * sizeof(float) + parity * norm_bytes / 2;
                hipMemcpyAsync(dst, src, len, hipMemcpyDeviceToDevice, *copy_stream);
              }
            }
          } // fifth dimension
        }   // parity
      } // remote_write

      if (ghost_precision != precision) popKernelPackT();

      if (dir == 0) {
	// record the event
	qudaEventRecord(ipcCopyEvent[bufferIndex][0][dim], *copy_stream);
	// send to the processor in the -1 direction
	comm_start(mh_send_p2p_back[bufferIndex][dim]);
      } else {
	qudaEventRecord(ipcCopyEvent[bufferIndex][1][dim], *copy_stream);
	// send to the processor in the +1 direction
	comm_start(mh_send_p2p_fwd[bufferIndex][dim]);
      }
    }
  }

  void cudaColorSpinorField::commsStart(int nFace, int dir, int dagger, hipStream_t* stream_p, bool gdr_send, bool gdr_recv) {
    recvStart(nFace, dir, dagger, stream_p, gdr_recv);
    sendStart(nFace, dir, dagger, stream_p, gdr_send);
  }


  static bool complete_recv_fwd[QUDA_MAX_DIM] = { };
  static bool complete_recv_back[QUDA_MAX_DIM] = { };
  static bool complete_send_fwd[QUDA_MAX_DIM] = { };
  static bool complete_send_back[QUDA_MAX_DIM] = { };

  int cudaColorSpinorField::commsQuery(int nFace, int d, int dagger, hipStream_t *stream_p, bool gdr_send, bool gdr_recv) {

    // note this is scatter centric, so dir=0 (1) is send backwards
    // (forwards) and receive from forwards (backwards)

    int dim = d/2;
    int dir = d%2;

    if (!commDimPartitioned(dim)) return 1;
    if ((gdr_send || gdr_recv) && !comm_gdr_enabled()) errorQuda("Requesting GDR comms but GDR is not enabled");

    if (dir==0) {

      // first query send to backwards
      if (comm_peer2peer_enabled(0,dim)) {
	if (!complete_send_back[dim]) complete_send_back[dim] = comm_query(mh_send_p2p_back[bufferIndex][dim]);
      } else if (gdr_send) {
	if (!complete_send_back[dim]) complete_send_back[dim] = comm_query(mh_send_rdma_back[bufferIndex][dim]);
      } else {
	if (!complete_send_back[dim]) complete_send_back[dim] = comm_query(mh_send_back[bufferIndex][dim]);
      }

      // second query receive from forwards
      if (comm_peer2peer_enabled(1,dim)) {
	if (!complete_recv_fwd[dim]) complete_recv_fwd[dim] = comm_query(mh_recv_p2p_fwd[bufferIndex][dim]);
      } else if (gdr_recv) {
	if (!complete_recv_fwd[dim]) complete_recv_fwd[dim] = comm_query(mh_recv_rdma_fwd[bufferIndex][dim]);
      } else {
	if (!complete_recv_fwd[dim]) complete_recv_fwd[dim] = comm_query(mh_recv_fwd[bufferIndex][dim]);
      }

      if (complete_recv_fwd[dim] && complete_send_back[dim]) {
	complete_send_back[dim] = false;
	complete_recv_fwd[dim] = false;
	return 1;
      }

    } else { // dir == 1

      // first query send to forwards
      if (comm_peer2peer_enabled(1,dim)) {
	if (!complete_send_fwd[dim]) complete_send_fwd[dim] = comm_query(mh_send_p2p_fwd[bufferIndex][dim]);
      } else if (gdr_send) {
	if (!complete_send_fwd[dim]) complete_send_fwd[dim] = comm_query(mh_send_rdma_fwd[bufferIndex][dim]);
      } else {
	if (!complete_send_fwd[dim]) complete_send_fwd[dim] = comm_query(mh_send_fwd[bufferIndex][dim]);
      }

      // second query receive from backwards
      if (comm_peer2peer_enabled(0,dim)) {
	if (!complete_recv_back[dim]) complete_recv_back[dim] = comm_query(mh_recv_p2p_back[bufferIndex][dim]);
      } else if (gdr_recv) {
	if (!complete_recv_back[dim]) complete_recv_back[dim] = comm_query(mh_recv_rdma_back[bufferIndex][dim]);
      } else {
	if (!complete_recv_back[dim]) complete_recv_back[dim] = comm_query(mh_recv_back[bufferIndex][dim]);
      }

      if (complete_recv_back[dim] && complete_send_fwd[dim]) {
	complete_send_fwd[dim] = false;
	complete_recv_back[dim] = false;
	return 1;
      }

    }

    return 0;
  }

  void cudaColorSpinorField::commsWait(int nFace, int d, int dagger, hipStream_t *stream_p, bool gdr_send, bool gdr_recv) {

    // note this is scatter centric, so dir=0 (1) is send backwards
    // (forwards) and receive from forwards (backwards)

    int dim = d/2;
    int dir = d%2;

    if (!commDimPartitioned(dim)) return;
    if ( (gdr_send && gdr_recv) && !comm_gdr_enabled()) errorQuda("Requesting GDR comms but GDR is not enabled");

    if (dir==0) {

      // first wait on send to backwards
      if (comm_peer2peer_enabled(0,dim)) {
	comm_wait(mh_send_p2p_back[bufferIndex][dim]);
	hipEventSynchronize(ipcCopyEvent[bufferIndex][0][dim]);
      } else if (gdr_send) {
	comm_wait(mh_send_rdma_back[bufferIndex][dim]);
      } else {
	comm_wait(mh_send_back[bufferIndex][dim]);
      }

      // second wait on receive from forwards
      if (comm_peer2peer_enabled(1,dim)) {
	comm_wait(mh_recv_p2p_fwd[bufferIndex][dim]);
	hipEventSynchronize(ipcRemoteCopyEvent[bufferIndex][1][dim]);
      } else if (gdr_recv) {
	comm_wait(mh_recv_rdma_fwd[bufferIndex][dim]);
      } else {
	comm_wait(mh_recv_fwd[bufferIndex][dim]);
      }

    } else {

      // first wait on send to forwards
      if (comm_peer2peer_enabled(1,dim)) {
	comm_wait(mh_send_p2p_fwd[bufferIndex][dim]);
	hipEventSynchronize(ipcCopyEvent[bufferIndex][1][dim]);
      } else if (gdr_send) {
	comm_wait(mh_send_rdma_fwd[bufferIndex][dim]);
      } else {
	comm_wait(mh_send_fwd[bufferIndex][dim]);
      }

      // second wait on receive from backwards
      if (comm_peer2peer_enabled(0,dim)) {
	comm_wait(mh_recv_p2p_back[bufferIndex][dim]);
	hipEventSynchronize(ipcRemoteCopyEvent[bufferIndex][0][dim]);
      } else if (gdr_recv) {
	comm_wait(mh_recv_rdma_back[bufferIndex][dim]);
      } else {
	comm_wait(mh_recv_back[bufferIndex][dim]);
      }

    }

    return;
  }

  void cudaColorSpinorField::scatter(int nFace, int dagger, int dim_dir, hipStream_t* stream_p)
  {
    // note this is scatter centric, so input expects dir=0 (1) is send backwards
    // (forwards) and receive from forwards (backwards), so here we need flip to receive centric

    int dim = dim_dir/2;
    int dir = (dim_dir+1)%2; // dir = 1 - receive from forwards, dir == 0 recive from backwards
    if (!commDimPartitioned(dim)) return;

    if (comm_peer2peer_enabled(dir,dim)) return;
    unpackGhost(from_face_dim_dir_h[bufferIndex][dim][dir], nFace, dim, dir == 0 ? QUDA_BACKWARDS : QUDA_FORWARDS, dagger, stream_p);
  }

  void cudaColorSpinorField::scatter(int nFace, int dagger, int dim_dir)
  {
    // note this is scatter centric, so dir=0 (1) is send backwards
    // (forwards) and receive from forwards (backwards), so here we need flip to receive centric

    int dim = dim_dir/2;
    int dir = (dim_dir+1)%2; // dir = 1 - receive from forwards, dir == 0 receive from backwards
    if (!commDimPartitioned(dim)) return;

    if (comm_peer2peer_enabled(dir,dim)) return;
    unpackGhost(from_face_dim_dir_h[bufferIndex][dim][dir], nFace, dim, dir == 0 ? QUDA_BACKWARDS : QUDA_FORWARDS, dagger, &stream[dim_dir]);
  }

  void cudaColorSpinorField::scatterExtended(int nFace, int parity, int dagger, int dim_dir)
  {
    bool zero_copy = false;
    int dim = dim_dir/2;
    int dir = (dim_dir+1)%2; // dir = 1 - receive from forwards, dir == 0 receive from backwards
    if (!commDimPartitioned(dim)) return;
    unpackGhostExtended(from_face_dim_dir_h[bufferIndex][dim][dir], nFace, static_cast<QudaParity>(parity), dim, dir == 0 ? QUDA_BACKWARDS : QUDA_FORWARDS, dagger, &stream[2*dim/*+0*/], zero_copy);
  }
 
  void cudaColorSpinorField::exchangeGhost(QudaParity parity, int nFace, int dagger, const MemoryLocation *pack_destination_,
					   const MemoryLocation *halo_location_, bool gdr_send, bool gdr_recv,
					   QudaPrecision ghost_precision_)  const {

    // we are overriding the ghost precision, and it doesn't match what has already been allocated
    if (ghost_precision_ != QUDA_INVALID_PRECISION && ghost_precision != ghost_precision_) {
      ghost_precision_reset = true;
      ghost_precision = ghost_precision_;
    }

    // not overriding the ghost precision, but we did previously so need to update
    if (ghost_precision == QUDA_INVALID_PRECISION && ghost_precision != precision) {
      ghost_precision_reset = true;
      ghost_precision = precision;
    }

    if ((gdr_send || gdr_recv) && !comm_gdr_enabled()) errorQuda("Requesting GDR comms but GDR is not enabled");
    pushKernelPackT(true); // ensure kernel packing is enabled for all dimensions
    const_cast<cudaColorSpinorField&>(*this).streamInit(streams); // ensures streams are set (needed for p2p)
    const_cast<cudaColorSpinorField&>(*this).createComms(nFace, false);

    // first set default values to device if needed
    MemoryLocation pack_destination[2*QUDA_MAX_DIM], halo_location[2*QUDA_MAX_DIM];
    for (int i=0; i<2*nDimComms; i++) {
      pack_destination[i] = pack_destination_ ? pack_destination_[i] : Device;
      halo_location[i] = halo_location_ ? halo_location_[i] : Device;
    }

    // Contiguous send buffers and we aggregate copies to reduce
    // latency.  Only if all locations are "Device" and no p2p
    bool fused_pack_memcpy = true;

    // Contiguous recv buffers and we aggregate copies to reduce
    // latency.  Only if all locations are "Device" and no p2p
    bool fused_halo_memcpy = true;

    bool pack_host = false; // set to true if any of the ghost packing is being done to Host memory
    bool halo_host = false; // set to true if the final halos will be left in Host memory

    void *send[2*QUDA_MAX_DIM];
    for (int d=0; d<nDimComms; d++) {
      for (int dir=0; dir<2; dir++) {
	send[2*d+dir] = pack_destination[2*d+dir] == Host ? my_face_dim_dir_hd[bufferIndex][d][dir] : my_face_dim_dir_d[bufferIndex][d][dir];
	ghost_buf[2*d+dir] = halo_location[2*d+dir] == Host ? from_face_dim_dir_hd[bufferIndex][d][dir] : from_face_dim_dir_d[bufferIndex][d][dir];
      }

      // if doing p2p, then we must pack to and load the halo from device memory
      for (int dir=0; dir<2; dir++) {
	if (comm_peer2peer_enabled(dir,d)) { pack_destination[2*d+dir] = Device; halo_location[2*d+1-dir] = Device; }
      }

      // if zero-copy packing or p2p is enabled then we cannot do fused memcpy
      if (pack_destination[2*d+0] != Device || pack_destination[2*d+1] != Device || comm_peer2peer_enabled_global()) fused_pack_memcpy = false;
      // if zero-copy halo read or p2p is enabled then we cannot do fused memcpy
      if (halo_location[2*d+0] != Device || halo_location[2*d+1] != Device || comm_peer2peer_enabled_global()) fused_halo_memcpy = false;

      if (pack_destination[2*d+0] == Host || pack_destination[2*d+1] == Host) pack_host = true;
      if (halo_location[2*d+0] == Host || halo_location[2*d+1] == Host) halo_host = true;
    }

    // Error if zero-copy and p2p for now
    if ( (pack_host || halo_host) && comm_peer2peer_enabled_global()) errorQuda("Cannot use zero-copy memory with peer-to-peer comms yet");

    genericPackGhost(send, *this, parity, nFace, dagger, pack_destination); // FIXME - need support for asymmetric topologies

    size_t total_bytes = 0;
    for (int i=0; i<nDimComms; i++) if (comm_dim_partitioned(i)) total_bytes += 2*ghost_face_bytes[i]; // 2 for fwd/bwd

    if (!gdr_send)  {
      if (!fused_pack_memcpy) {
	for (int i=0; i<nDimComms; i++) {
	  if (comm_dim_partitioned(i)) {
	    if (pack_destination[2*i+0] == Device && !comm_peer2peer_enabled(0,i) && // fuse forwards and backwards if possible
		pack_destination[2*i+1] == Device && !comm_peer2peer_enabled(1,i)) {
	      hipMemcpyAsync(my_face_dim_dir_h[bufferIndex][i][0], my_face_dim_dir_d[bufferIndex][i][0], 2*ghost_face_bytes[i], hipMemcpyDeviceToHost, 0);
	    } else {
	      if (pack_destination[2*i+0] == Device && !comm_peer2peer_enabled(0,i))
		hipMemcpyAsync(my_face_dim_dir_h[bufferIndex][i][0], my_face_dim_dir_d[bufferIndex][i][0], ghost_face_bytes[i], hipMemcpyDeviceToHost, 0);
	      if (pack_destination[2*i+1] == Device && !comm_peer2peer_enabled(1,i))
		hipMemcpyAsync(my_face_dim_dir_h[bufferIndex][i][1], my_face_dim_dir_d[bufferIndex][i][1], ghost_face_bytes[i], hipMemcpyDeviceToHost, 0);
	    }
	  }
	}
      } else if (total_bytes && !pack_host) {
	hipMemcpyAsync(my_face_h[bufferIndex], ghost_send_buffer_d[bufferIndex], total_bytes, hipMemcpyDeviceToHost, 0);
      }
    }

    // prepost receive
    for (int i=0; i<2*nDimComms; i++) const_cast<cudaColorSpinorField*>(this)->recvStart(nFace, i, dagger, 0, gdr_recv);

    bool sync = pack_host ? true : false; // no p2p if pack_host so we need to synchronize
    // if not p2p in any direction then need to synchronize before MPI
    for (int i=0; i<nDimComms; i++) if (!comm_peer2peer_enabled(0,i) || !comm_peer2peer_enabled(1,i)) sync = true;
    if (sync) qudaDeviceSynchronize(); // need to make sure packing and/or memcpy has finished before kicking off MPI

    for (int p2p=0; p2p<2; p2p++) {
      for (int dim=0; dim<nDimComms; dim++) {
	for (int dir=0; dir<2; dir++) {
	  if ( (comm_peer2peer_enabled(dir,dim) + p2p) % 2 == 0 ) { // issue non-p2p transfers first
	    const_cast<cudaColorSpinorField*>(this)->sendStart(nFace, 2*dim+dir, dagger, 0, gdr_send);
	  }
	}
      }
    }

    bool comms_complete[2*QUDA_MAX_DIM] = { };
    int comms_done = 0;
    while (comms_done < 2*nDimComms) { // non-blocking query of each exchange and exit once all have completed
      for (int dim=0; dim<nDimComms; dim++) {
	for (int dir=0; dir<2; dir++) {
	  if (!comms_complete[dim*2+dir]) {
	    comms_complete[2*dim+dir] = const_cast<cudaColorSpinorField*>(this)->commsQuery(nFace, 2*dim+dir, dagger, 0, gdr_send, gdr_recv);
	    if (comms_complete[2*dim+dir]) {
	      comms_done++;
	      if (comm_peer2peer_enabled(1-dir,dim)) qudaStreamWaitEvent(0, ipcRemoteCopyEvent[bufferIndex][1-dir][dim], 0);
	    }
	  }
	}
      }
    }

    if (!gdr_recv) {
      if (!fused_halo_memcpy) {
	for (int i=0; i<nDimComms; i++) {
	  if (comm_dim_partitioned(i)) {
	    if (halo_location[2*i+0] == Device && !comm_peer2peer_enabled(0,i) && // fuse forwards and backwards if possible
		halo_location[2*i+1] == Device && !comm_peer2peer_enabled(1,i)) {
	      hipMemcpyAsync(from_face_dim_dir_d[bufferIndex][i][0], from_face_dim_dir_h[bufferIndex][i][0], 2*ghost_face_bytes[i], hipMemcpyHostToDevice, 0);
	    } else {
	      if (halo_location[2*i+0] == Device && !comm_peer2peer_enabled(0,i))
		hipMemcpyAsync(from_face_dim_dir_d[bufferIndex][i][0], from_face_dim_dir_h[bufferIndex][i][0], ghost_face_bytes[i], hipMemcpyHostToDevice, 0);
	      if (halo_location[2*i+1] == Device && !comm_peer2peer_enabled(1,i))
		hipMemcpyAsync(from_face_dim_dir_d[bufferIndex][i][1], from_face_dim_dir_h[bufferIndex][i][1], ghost_face_bytes[i], hipMemcpyHostToDevice, 0);
	    }
	  }
	}
      } else if (total_bytes && !halo_host) {
	hipMemcpyAsync(ghost_recv_buffer_d[bufferIndex], from_face_h[bufferIndex], total_bytes, hipMemcpyHostToDevice, 0);
      }
    }

    popKernelPackT(); // restore kernel packing
  }

  std::ostream& operator<<(std::ostream &out, const cudaColorSpinorField &a) {
    out << (const ColorSpinorField&)a;
    out << "v = " << a.v << std::endl;
    out << "norm = " << a.norm << std::endl;
    out << "alloc = " << a.alloc << std::endl;
    out << "init = " << a.init << std::endl;
    return out;
  }

//! for composite fields:
  cudaColorSpinorField& cudaColorSpinorField::Component(const int idx) const {
    
    if (this->IsComposite()) {
      if (idx < this->CompositeDim()) {//setup eigenvector form the set
        return *(dynamic_cast<cudaColorSpinorField*>(components[idx])); 
      }
      else{
        errorQuda("Incorrect component index...");
      }
    }
    errorQuda("Cannot get requested component");
    exit(-1);
  }

//copyCuda currently cannot not work with set of spinor fields..
  void cudaColorSpinorField::CopySubset(cudaColorSpinorField &dst, const int range, const int first_element) const{
#if 0
    if (first_element < 0) errorQuda("\nError: trying to set negative first element.\n");
    if (siteSubset == QUDA_PARITY_SITE_SUBSET && this->EigvId() == -1) {
      if (first_element == 0 && range == this->EigvDim())
      {
        if (range != dst.EigvDim())errorQuda("\nError: eigenvector range to big.\n");
        checkField(dst, *this);
        copyCuda(dst, *this);
      }
      else if ((first_element+range) < this->EigvDim()) 
      {//setup eigenvector subset

        cudaColorSpinorField *eigv_subset;

        ColorSpinorParam param;

        param.nColor = nColor;
        param.nSpin = nSpin;
        param.twistFlavor = twistFlavor;
        param.precision = precision;
        param.nDim = nDim;
        param.pad = pad;
        param.siteSubset = siteSubset;
        param.siteOrder = siteOrder;
        param.fieldOrder = fieldOrder;
        param.gammaBasis = gammaBasis;
        memcpy(param.x, x, nDim*sizeof(int));
        param.create = QUDA_REFERENCE_FIELD_CREATE;
 
        param.eigv_dim  = range;
        param.eigv_id   = -1;
        param.v = (void*)((char*)v + first_element*eigv_bytes);
        param.norm = (void*)((char*)norm + first_element*eigv_norm_bytes);

        eigv_subset = new cudaColorSpinorField(param);

        //Not really needed:
        eigv_subset->eigenvectors.reserve(param.eigv_dim);
        for (int id = first_element; id < (first_element+range); id++)
        {
            param.eigv_id = id;
            eigv_subset->eigenvectors.push_back(new cudaColorSpinorField(*this, param));
        }
        checkField(dst, *eigv_subset);
        copyCuda(dst, *eigv_subset);

        delete eigv_subset;
      } else {
        errorQuda("Incorrect eigenvector dimension...");
      }
    } else{
      errorQuda("Eigenvector must be a parity spinor");
      exit(-1);
    }
#endif
  }

  void cudaColorSpinorField::getTexObjectInfo() const
  {
#ifdef USE_TEXTURE_OBJECTS
    printfQuda("\nPrint texture info for the field:\n");
    std::cout << *this;
    hipResourceDesc resDesc;
    //memset(&resDesc, 0, sizeof(resDesc));
    hipGetTextureObjectResourceDesc(&resDesc, this->Tex());
    printfQuda("\nDevice pointer: %p\n", resDesc.res.linear.devPtr);
    printfQuda("\nVolume (in bytes): %lu\n", resDesc.res.linear.sizeInBytes);
    if (resDesc.resType == hipResourceTypeLinear) printfQuda("\nResource type: linear \n");
#endif
  }

  void cudaColorSpinorField::Source(const QudaSourceType sourceType, const int st, const int s, const int c) {
    ColorSpinorParam param(*this);
    param.fieldOrder = QUDA_SPACE_SPIN_COLOR_FIELD_ORDER;
    param.location = QUDA_CPU_FIELD_LOCATION;
    param.setPrecision((param.Precision() == QUDA_HALF_PRECISION || param.Precision() == QUDA_QUARTER_PRECISION) ?
                         QUDA_SINGLE_PRECISION :
                         param.Precision());
    param.create = (sourceType == QUDA_POINT_SOURCE ? QUDA_ZERO_FIELD_CREATE : QUDA_NULL_FIELD_CREATE);

    // since CPU fields cannot be low precision, use single precision instead
    if (precision < QUDA_SINGLE_PRECISION) param.setPrecision(QUDA_SINGLE_PRECISION, QUDA_INVALID_PRECISION, false);

    cpuColorSpinorField tmp(param);
    tmp.Source(sourceType, st, s, c);
    *this = tmp;
  }

  void cudaColorSpinorField::PrintVector(unsigned int i) const { genericCudaPrintVector(*this, i); }

} // namespace quda<|MERGE_RESOLUTION|>--- conflicted
+++ resolved
@@ -577,14 +577,9 @@
   // cuda's floating point format, IEEE-754, represents the floating point
   // zero as 4 zero bytes
   void cudaColorSpinorField::zero() {
-<<<<<<< HEAD
-    hipMemsetAsync(v, 0, bytes);
-    if (precision == QUDA_HALF_PRECISION || precision == QUDA_QUARTER_PRECISION) hipMemsetAsync(norm, 0, norm_bytes);
-=======
     qudaMemsetAsync(v, 0, bytes, 0);
     if (precision == QUDA_HALF_PRECISION || precision == QUDA_QUARTER_PRECISION)
       qudaMemsetAsync(norm, 0, norm_bytes, 0);
->>>>>>> 53e85c52
   }
 
   void cudaColorSpinorField::zeroPad() {
@@ -611,11 +606,7 @@
       size_t pad_bytes = (stride - volumeCB) * sizeof(float);
       if (pad_bytes)
         for (int subset=0; subset<siteSubset; subset++) {
-<<<<<<< HEAD
-          hipMemsetAsync((char*)norm + volumeCB*sizeof(float), 0, (stride-volumeCB)*sizeof(float));
-=======
           qudaMemsetAsync((char *)norm + volumeCB * sizeof(float), 0, (stride - volumeCB) * sizeof(float), 0);
->>>>>>> 53e85c52
         }
     }
 
@@ -624,13 +615,8 @@
       size_t subset_bytes = bytes/siteSubset;
       size_t subset_length = length/siteSubset;
       for (int subset=0; subset < siteSubset; subset++) {
-<<<<<<< HEAD
-        hipMemsetAsync((char*)v + subset_length*precision + subset_bytes*subset, 0,
-                        subset_bytes-subset_length*precision);
-=======
         qudaMemsetAsync((char *)v + subset_length * precision + subset_bytes * subset, 0,
                         subset_bytes - subset_length * precision, 0);
->>>>>>> 53e85c52
       }
     }
 
@@ -638,13 +624,8 @@
     if (norm_bytes && norm_bytes != siteSubset*stride*sizeof(float)) {
       size_t subset_bytes = norm_bytes/siteSubset;
       for (int subset=0; subset < siteSubset; subset++) {
-<<<<<<< HEAD
-        hipMemsetAsync((char*)norm + (size_t)stride*sizeof(float) + subset_bytes*subset, 0,
-                        subset_bytes-(size_t)stride*sizeof(float));
-=======
         qudaMemsetAsync((char *)norm + (size_t)stride * sizeof(float) + subset_bytes * subset, 0,
                         subset_bytes - (size_t)stride * sizeof(float), 0);
->>>>>>> 53e85c52
       }
     }
 
@@ -708,11 +689,7 @@
           srcNorm = static_cast<char*>(Src) + src.Bytes();
         }
 
-<<<<<<< HEAD
-        hipMemset(v, 0, bytes); // FIXME (temporary?) bug fix for padding
-=======
         qudaMemsetAsync(v, 0, bytes, 0); // FIXME (temporary?) bug fix for padding
->>>>>>> 53e85c52
         copyGenericColorSpinor(*this, src, QUDA_CUDA_FIELD_LOCATION, 0, Src, 0, srcNorm);
 
         if (zeroCopy) pool_pinned_free(buffer);
