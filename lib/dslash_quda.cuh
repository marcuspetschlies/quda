--- conflicted
+++ resolved
@@ -536,24 +536,8 @@
     // this sets the communications pattern for the packing kernel
     setPackComms(dslashParam.commDim);
 
-<<<<<<< HEAD
-//    if (!init) { // these parameters are constant across all dslash instances for a given run
-    if (true) { // Experimenting: reinitialize.
-      // this is a c/b field so double the x dimension
-      dslashParam.X[0] = in->X(0)*2;
-      for (int i=1; i<4; i++) dslashParam.X[i] = in->X(i);
-#ifdef GPU_DOMAIN_WALL_DIRAC
-      dslashParam.Ls = in->X(4); // needed by tuneLaunch()
-#endif
-      dslashParam.Xh[0] = in->X(0);
-      for (int i=1; i<4; i++) dslashParam.Xh[i] = in->X(i)/2;
-      dslashParam.volume4CB = in->VolumeCB() / (in->Ndim()==5 ? in-> X(4) : 1);
-
-      int face[4];
-=======
     if (!init) { // these parameters are constant across all dslash instances for a given run
       char ghost[5]; // set the ghost string
->>>>>>> f25beea2
       for (int dim=0; dim<4; dim++) {
         dslashParam.ghostDim[dim] = comm_dim_partitioned(dim); // determines whether to use regular or ghost indexing at boundary
         ghost[dim] = (dslashParam.ghostDim[dim] ? '1' : '0');
