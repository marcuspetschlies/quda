#include <stdio.h>
#include <stdlib.h>
#include <math.h>

#include <quda_internal.h>
#include <blas_quda.h>
#include <dslash_quda.h>
#include <invert_quda.h>
#include <util_quda.h>

#include<face_quda.h>

#include <color_spinor_field.h>

namespace quda {

  // set the required parameters for the inner solver
  void fillInnerSolveParam(SolverParam &inner, const SolverParam &outer);

  BiCGstab::BiCGstab(DiracMatrix &mat, DiracMatrix &matSloppy, DiracMatrix &matPrecon, SolverParam &param, TimeProfile &profile) :
    Solver(param, profile), mat(mat), matSloppy(matSloppy), matPrecon(matPrecon), init(false) {

  }

  BiCGstab::~BiCGstab() {
    //profile.Start(QUDA_PROFILE_FREE);

    if(init) {
      delete yp;
      delete rp;
      delete pp;
      delete vp;
      delete tmpp;
      delete tp;
    }

    //profile.Stop(QUDA_PROFILE_FREE);
  }

  int reliable(double &rNorm, double &maxrx, double &maxrr, const double &r2, const double &delta) {
    // reliable updates
    rNorm = sqrt(r2);
    if (rNorm > maxrx) maxrx = rNorm;
    if (rNorm > maxrr) maxrr = rNorm;
    //int updateR = (rNorm < delta*maxrr && r0Norm <= maxrr) ? 1 : 0;
    //int updateX = (rNorm < delta*r0Norm && r0Norm <= maxrx) ? 1 : 0
    int updateR = (rNorm < delta*maxrr) ? 1 : 0;
    
    //printf("reliable %d %e %e %e %e\n", updateR, rNorm, maxrx, maxrr, r2);

    return updateR;
  }

  void BiCGstab::operator()(ColorSpinorField &x, ColorSpinorField &b) 
  {
    profile.Start(QUDA_PROFILE_PREAMBLE);

    if (!init) {
      ColorSpinorParam csParam(x);
      csParam.create = QUDA_ZERO_FIELD_CREATE;
      yp = ColorSpinorField::Create(csParam);
      rp = ColorSpinorField::Create(csParam);
      csParam.setPrecision(param.precision_sloppy);
      pp = ColorSpinorField::Create(csParam);
      vp = ColorSpinorField::Create(csParam);
      tmpp = ColorSpinorField::Create(csParam);
      tp = ColorSpinorField::Create(csParam);

      init = true;
    }

    ColorSpinorField &y = *yp;
    ColorSpinorField &r = *rp; 
    ColorSpinorField &p = *pp;
    ColorSpinorField &v = *vp;
    ColorSpinorField &tmp = *tmpp;
    ColorSpinorField &t = *tp;

    ColorSpinorField *x_sloppy, *r_sloppy, *r_0;

    double b2 = blas::norm2(b); // norm sq of source
    double r2;               // norm sq of residual

    // compute initial residual depending on whether we have an initial guess or not
    if (param.use_init_guess == QUDA_USE_INIT_GUESS_YES) {
      mat(r, x, y);
      r2 = blas::xmyNorm(b, r);
      blas::copy(y, x);
    } else {
      blas::copy(r, b);
      r2 = b2;
      zeroCuda(x); // defensive measure in case solution isn't already zero
    }

    // Check to see that we're not trying to invert on a zero-field source
    if (b2 == 0) {
      profile.Stop(QUDA_PROFILE_PREAMBLE);
      warningQuda("inverting on zero-field source\n");
      x = b;
      param.true_res = 0.0;
      param.true_res_hq = 0.0;
      return;
    }

    // set field aliasing according to whether we are doing mixed precision or not
    if (param.precision_sloppy == x.Precision()) {
      r_sloppy = &r;
      r_0 = &b;
<<<<<<< HEAD
      blas::zero(*x_sloppy);
=======
>>>>>>> 794e10a3
    } else {
      ColorSpinorParam csParam(x);
      csParam.setPrecision(param.precision_sloppy);
<<<<<<< HEAD
      x_sloppy = ColorSpinorField::Create(csParam);
      csParam.create = QUDA_NULL_FIELD_CREATE;
      r_sloppy = ColorSpinorField::Create(csParam);
      *r_sloppy = r;
      r_0 = ColorSpinorField::Create(csParam);
      *r_0 = r;
=======
      csParam.create = QUDA_COPY_FIELD_CREATE;
      r_sloppy = new cudaColorSpinorField(r, csParam);
      r_0 = new cudaColorSpinorField(b, csParam);
>>>>>>> 794e10a3
    }

    // set field aliasing according to whether we are doing mixed precision or not
    if (param.precision_sloppy == x.Precision() ||
	!param.use_sloppy_partial_accumulator) {
      x_sloppy = &x;
      zeroCuda(*x_sloppy);
    } else {
      ColorSpinorParam csParam(x);
      csParam.create = QUDA_ZERO_FIELD_CREATE;
      csParam.setPrecision(param.precision_sloppy);
      x_sloppy = new cudaColorSpinorField(x, csParam);
    }

    // Syntatic sugar
    ColorSpinorField &rSloppy = *r_sloppy;
    ColorSpinorField &xSloppy = *x_sloppy;
    ColorSpinorField &r0 = *r_0;

    SolverParam solve_param_inner(param);
    fillInnerSolveParam(solve_param_inner, param);

    double stop = stopping(param.tol, b2, param.residual_type); // stopping condition of solver

    const bool use_heavy_quark_res = 
      (param.residual_type & QUDA_HEAVY_QUARK_RESIDUAL) ? true : false;
    double heavy_quark_res = use_heavy_quark_res ? sqrt(blas::HeavyQuarkResidualNorm(x,r).z) : 0.0;
    int heavy_quark_check = 10; // how often to check the heavy quark residual


    double delta = param.delta;

    int k = 0;
    int rUpdate = 0;
  
    Complex rho(1.0, 0.0);
    Complex rho0 = rho;
    Complex alpha(1.0, 0.0);
    Complex omega(1.0, 0.0);
    Complex beta;

    double3 rho_r2;
    double3 omega_t2;
  
    double rNorm = sqrt(r2);
    //double r0Norm = rNorm;
    double maxrr = rNorm;
    double maxrx = rNorm;

    PrintStats("BiCGstab", k, r2, b2, heavy_quark_res);
    
    if (param.inv_type_precondition != QUDA_GCR_INVERTER) { // do not do the below if we this is an inner solver
      blas::flops = 0;    
    }

    profile.Stop(QUDA_PROFILE_PREAMBLE);
    //FIXME: MC - Hack to fix nested profilers in MG V-cycle
    //profile.Start(QUDA_PROFILE_COMPUTE);
    
    rho = r2; // cDotProductCuda(r0, r_sloppy); // BiCRstab
    blas::copy(p, rSloppy);

    if (getVerbosity() >= QUDA_DEBUG_VERBOSE) 
      printfQuda("BiCGstab debug: x2=%e, r2=%e, v2=%e, p2=%e, tmp2=%e r0=%e t2=%e\n", 
		 blas::norm2(x), blas::norm2(rSloppy), blas::norm2(v), blas::norm2(p), 
		 blas::norm2(tmp), blas::norm2(r0), blas::norm2(t));

    while ( !convergence(r2, heavy_quark_res, stop, param.tol_hq) && 
	    k < param.maxiter) {
    
      matSloppy(v, p, tmp);

      Complex r0v;
      if (param.pipeline) {
	r0v = blas::cDotProduct(r0, v);
	if (k>0) rho = blas::cDotProduct(r0, r);
      } else {
	r0v = blas::cDotProduct(r0, v);
      }
      if (abs(rho) == 0.0) alpha = 0.0;
      else alpha = rho / r0v;

      // r -= alpha*v
      blas::caxpy(-alpha, v, rSloppy);

      matSloppy(t, rSloppy, tmp);
    
      int updateR = 0;
      if (param.pipeline) {
	// omega = (t, r) / (t, t)
	omega_t2 = blas::cDotProductNormA(t, rSloppy);
	Complex tr = Complex(omega_t2.x, omega_t2.y);
	double t2 = omega_t2.z;
	omega = tr / t2;
	double s2 = blas::norm2(rSloppy);
	Complex r0t = blas::cDotProduct(r0, t);
	beta = -r0t / r0v;
	r2 = s2 - real(omega * conj(tr)) ;

	// now we can work out if we need to do a reliable update
        updateR = reliable(rNorm, maxrx, maxrr, r2, delta);
      } else {
	// omega = (t, r) / (t, t)
	omega_t2 = blas::cDotProductNormA(t, rSloppy);
	omega = Complex(omega_t2.x / omega_t2.z, omega_t2.y / omega_t2.z);
      }

      if (param.pipeline && !updateR) {
	//x += alpha*p + omega*r, r -= omega*t, p = r - beta*omega*v + beta*p
	blas::caxpbypzYmbw(alpha, p, omega, rSloppy, xSloppy, t);
	blas::cxpaypbz(rSloppy, -beta*omega, v, beta, p);
	//tripleBiCGstabUpdate(alpha, p, omega, rSloppy, xSloppy, t, -beta*omega, v, beta, p
      } else {
	//x += alpha*p + omega*r, r -= omega*t, r2 = (r,r), rho = (r0, r)
	rho_r2 = blas::caxpbypzYmbwcDotProductUYNormY(alpha, p, omega, rSloppy, xSloppy, t, r0);
	rho0 = rho;
	rho = Complex(rho_r2.x, rho_r2.y);
	r2 = rho_r2.z;
      }

      if (use_heavy_quark_res && k%heavy_quark_check==0) { 
<<<<<<< HEAD
	blas::copy(tmp,y);
	heavy_quark_res = sqrt(blas::xpyHeavyQuarkResidualNorm(xSloppy, tmp, rSloppy).z);
=======
	if (&x != &xSloppy) {
	  copyCuda(tmp,y);
	  heavy_quark_res = sqrt(xpyHeavyQuarkResidualNormCuda(xSloppy, tmp, rSloppy).z);
	} else {
	  copyCuda(r, rSloppy);
	  heavy_quark_res = sqrt(xpyHeavyQuarkResidualNormCuda(x, y, r).z);	  
	}
>>>>>>> 794e10a3
      }

      if (!param.pipeline) updateR = reliable(rNorm, maxrx, maxrr, r2, delta);

      if (updateR) {
	if (x.Precision() != xSloppy.Precision()) blas::copy(x, xSloppy);
      
	blas::xpy(x, y); // swap these around?

	mat(r, y, x);
	r2 = blas::xmyNorm(b, r);

	if (x.Precision() != rSloppy.Precision()) blas::copy(rSloppy, r);            
	blas::zero(xSloppy);

	rNorm = sqrt(r2);
	maxrr = rNorm;
	maxrx = rNorm;
	//r0Norm = rNorm;      
	rUpdate++;
      }
    
      k++;

      PrintStats("BiCGstab", k, r2, b2, heavy_quark_res);
      if (getVerbosity() >= QUDA_DEBUG_VERBOSE) 
	printfQuda("BiCGstab debug: x2=%e, r2=%e, v2=%e, p2=%e, tmp2=%e r0=%e t2=%e\n", 
		   blas::norm2(x), blas::norm2(rSloppy), blas::norm2(v), blas::norm2(p), 
		   blas::norm2(tmp), blas::norm2(r0), blas::norm2(t));

      // update p
      if (!param.pipeline || updateR) {// need to update if not pipeline or did a reliable update
	if (abs(rho*alpha) == 0.0) beta = 0.0;
	else beta = (rho/rho0) * (alpha/omega);      
	blas::cxpaypbz(rSloppy, -beta*omega, v, beta, p);
      }

    }

    if (x.Precision() != xSloppy.Precision()) blas::copy(x, xSloppy);
    blas::xpy(y, x);

    //FIXME: Temporary hack to fix nested profilers in MG - MC
    //profile.Stop(QUDA_PROFILE_COMPUTE);
    profile.Start(QUDA_PROFILE_EPILOGUE);

    //param.secs += profile.Last(QUDA_PROFILE_COMPUTE);
    double gflops = (blas::flops + mat.flops() + matSloppy.flops() + matPrecon.flops())*1e-9;
    reduceDouble(gflops);

    param.gflops += gflops;
    param.iter += k;

    if (k==param.maxiter) warningQuda("Exceeded maximum iterations %d", param.maxiter);

    if (getVerbosity() >= QUDA_VERBOSE) printfQuda("BiCGstab: Reliable updates = %d\n", rUpdate);
  
    if (param.inv_type_precondition != QUDA_GCR_INVERTER) { // do not do the below if we this is an inner solver
      // Calculate the true residual
      mat(r, x);
      param.true_res = sqrt(blas::xmyNorm(b, r) / b2);
#if (__COMPUTE_CAPABILITY__ >= 200)
      param.true_res_hq = sqrt(blas::HeavyQuarkResidualNorm(x,r).z);
#else
      param.true_res_hq = 0.0;
#endif
 
      PrintSummary("BiCGstab", k, r2, b2);      
    }

    // reset the flops counters
    blas::flops = 0;
    mat.flops();
    matSloppy.flops();
    matPrecon.flops();

    if (param.preserve_source == QUDA_PRESERVE_SOURCE_NO) blas::copy(b,r);

    profile.Stop(QUDA_PROFILE_EPILOGUE);

    profile.Start(QUDA_PROFILE_FREE);
    if (param.precision_sloppy != x.Precision()) {
      delete r_0;
      delete r_sloppy;
    }

    if (&x != &xSloppy) delete x_sloppy;

    profile.Stop(QUDA_PROFILE_FREE);
    
    return;
  }

} // namespace quda<|MERGE_RESOLUTION|>--- conflicted
+++ resolved
@@ -89,7 +89,7 @@
     } else {
       blas::copy(r, b);
       r2 = b2;
-      zeroCuda(x); // defensive measure in case solution isn't already zero
+      blas::zero(x); // defensive measure in case solution isn't already zero
     }
 
     // Check to see that we're not trying to invert on a zero-field source
@@ -106,32 +106,21 @@
     if (param.precision_sloppy == x.Precision()) {
       r_sloppy = &r;
       r_0 = &b;
-<<<<<<< HEAD
-      blas::zero(*x_sloppy);
-=======
->>>>>>> 794e10a3
     } else {
       ColorSpinorParam csParam(x);
       csParam.setPrecision(param.precision_sloppy);
-<<<<<<< HEAD
-      x_sloppy = ColorSpinorField::Create(csParam);
       csParam.create = QUDA_NULL_FIELD_CREATE;
       r_sloppy = ColorSpinorField::Create(csParam);
       *r_sloppy = r;
       r_0 = ColorSpinorField::Create(csParam);
       *r_0 = r;
-=======
-      csParam.create = QUDA_COPY_FIELD_CREATE;
-      r_sloppy = new cudaColorSpinorField(r, csParam);
-      r_0 = new cudaColorSpinorField(b, csParam);
->>>>>>> 794e10a3
     }
 
     // set field aliasing according to whether we are doing mixed precision or not
     if (param.precision_sloppy == x.Precision() ||
 	!param.use_sloppy_partial_accumulator) {
       x_sloppy = &x;
-      zeroCuda(*x_sloppy);
+      blas::zero(*x_sloppy);
     } else {
       ColorSpinorParam csParam(x);
       csParam.create = QUDA_ZERO_FIELD_CREATE;
@@ -246,18 +235,13 @@
       }
 
       if (use_heavy_quark_res && k%heavy_quark_check==0) { 
-<<<<<<< HEAD
-	blas::copy(tmp,y);
-	heavy_quark_res = sqrt(blas::xpyHeavyQuarkResidualNorm(xSloppy, tmp, rSloppy).z);
-=======
 	if (&x != &xSloppy) {
-	  copyCuda(tmp,y);
-	  heavy_quark_res = sqrt(xpyHeavyQuarkResidualNormCuda(xSloppy, tmp, rSloppy).z);
+	  blas::copy(tmp,y);
+	  heavy_quark_res = sqrt(blas::xpyHeavyQuarkResidualNorm(xSloppy, tmp, rSloppy).z);
 	} else {
-	  copyCuda(r, rSloppy);
-	  heavy_quark_res = sqrt(xpyHeavyQuarkResidualNormCuda(x, y, r).z);	  
+	  blas::copy(r, rSloppy);
+	  heavy_quark_res = sqrt(blas::xpyHeavyQuarkResidualNorm(x, y, r).z);	  
 	}
->>>>>>> 794e10a3
       }
 
       if (!param.pipeline) updateR = reliable(rNorm, maxrx, maxrr, r2, delta);
