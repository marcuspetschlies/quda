--- conflicted
+++ resolved
@@ -151,14 +151,7 @@
     } else  if (in.Ncolor() == 96) {
       const int Nc = 96;
       copyGaugeMG<FloatOut,FloatIn,2*Nc*Nc>(out, in, location, Out, In, outGhost, inGhost, type);
-<<<<<<< HEAD
-    } else  if (in.Ncolor() == 192) {
-      const int Nc = 192;
-      copyGaugeMG<FloatOut,FloatIn,2*Nc*Nc>(out, in, location, Out, In, outGhost, inGhost, type);
-    } else
-=======
     } else 
->>>>>>> 0a0a316e
 #endif // GPU_MULTIGRID
     {
       errorQuda("Unsupported number of colors; out.Nc=%d, in.Nc=%d", out.Ncolor(), in.Ncolor());
