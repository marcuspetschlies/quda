--- conflicted
+++ resolved
@@ -114,29 +114,19 @@
     inv_param.mass = mass;
     inv_param.kappa = 1.0 / (2.0 * (1 + 3 / anisotropy + mass));
     if (dslash_type == QUDA_LAPLACE_DSLASH) {
-<<<<<<< HEAD
-      if(laplace3D < 4) inv_param.kappa = 1.0 / (8.0 - 2.0 + inv_param.mass);
-      else inv_param.kappa = 1.0 / (8 + inv_param.mass);
-=======
       if (laplace3D < 4)
         inv_param.kappa = 1.0 / (8.0 - 2.0 + inv_param.mass);
       else
         inv_param.kappa = 1.0 / (8 + inv_param.mass);
->>>>>>> ea7a97fc
     }
   } else {
     inv_param.kappa = kappa;
     inv_param.mass = 0.5 / kappa - (1.0 + 3.0 / anisotropy);
     if (dslash_type == QUDA_LAPLACE_DSLASH) {
-<<<<<<< HEAD
-      if(laplace3D < 4) inv_param.mass = 1.0 / inv_param.kappa - (8.0 - 2.0);
-      else inv_param.mass = 1.0 / inv_param.kappa - 8.0;
-=======
       if (laplace3D < 4)
         inv_param.mass = 1.0 / inv_param.kappa - (8.0 - 2.0);
       else
         inv_param.mass = 1.0 / inv_param.kappa - 8.0;
->>>>>>> ea7a97fc
     }
   }
   printfQuda("Kappa = %.8f Mass = %.8f\n", inv_param.kappa, inv_param.mass);
