--- conflicted
+++ resolved
@@ -173,34 +173,22 @@
   $<$<CONFIG:DEVICEDEBUG>:DEVICE_DEBUG>
   $<$<CONFIG:DEBUG>:HOST_DEBUGDEVICE_DEBUG>
   $<$<CONFIG:SANITIZE>:HOST_DEBUG>)
-<<<<<<< HEAD
   
+target_compile_options(quda PRIVATE $<$<COMPILE_LANG_AND_ID:CUDA,Clang>: -fcuda-flush-denormals-to-zero -fcuda-approx-transcendentals>)
+target_compile_options(quda PRIVATE $<$<COMPILE_LANG_AND_ID:CUDA,Clang>:-Wno-unknown-cuda-version>)
 target_compile_options(quda PRIVATE $<$<COMPILE_LANG_AND_ID:CUDA,NVIDIA>: -ftz=true -prec-div=false -prec-sqrt=false>)
 target_compile_options(quda PRIVATE $<$<COMPILE_LANG_AND_ID:CUDA,NVIDIA>: -Wno-deprecated-gpu-targets -arch=${QUDA_GPU_ARCH}
-=======
-
-if( QUDA_NVCC_BUILD )
-target_compile_options(quda PRIVATE $<$<COMPILE_LANGUAGE:CUDA>: -ftz=true -prec-div=false -prec-sqrt=false>)
-target_compile_options(quda PRIVATE $<$<COMPILE_LANGUAGE:CUDA>: -Wno-deprecated-gpu-targets -arch=${QUDA_GPU_ARCH}
->>>>>>> a03bf0e3
                                     --expt-relaxed-constexpr>)
-endif()
+
 
 if(QUDA_VERBOSE_BUILD)
   target_compile_options(quda PRIVATE $<$<COMPILE_LANG_AND_ID:CUDA,NVIDIA>:--ptxas-options=-v>)
 endif(QUDA_VERBOSE_BUILD)
 
-<<<<<<< HEAD
 # workaround for 10.2
-if(${CMAKE_CUDA_COMPILER_VERSION} VERSION_GREATER_EQUAL "10.2" AND ${CMAKE_CUDA_COMPILER_VERSION} VERSION_LESS "10.3")
-  target_compile_options(quda PRIVATE "$<$<COMPILE_LANG_AND_ID:CUDA,NVIDIA>:SHELL: -Xcicc \"--Xllc -dag-vectorize-ops=1\" " >)
-=======
-if( QUDA_NVCC_BUILD )
-# CUDA 10.2 and 10.3 workaround
- if(${CMAKE_CUDA_COMPILER_VERSION} VERSION_GREATER_EQUAL "10.2" AND ${CMAKE_CUDA_COMPILER_VERSION} VERSION_LESS "10.3")
-  target_compile_options(quda PRIVATE "$<$<COMPILE_LANGUAGE:CUDA>:SHELL: -Xcicc \"--Xllc -dag-vectorize-ops=1\" " >)
- endif()
->>>>>>> a03bf0e3
+if(CMAKE_CUDA_COMPILER_ID MATCHES "NVIDIA" AND ${CMAKE_CUDA_COMPILER_VERSION} VERSION_GREATER_EQUAL "10.2" AND ${CMAKE_CUDA_COMPILER_VERSION} VERSION_LESS "10.3")
+  target_compile_options(quda PRIVATE "$<$<COMPILE_LANG_AND_ID:CUDA,NVIDIA>:
+  SHELL: -Xcicc \"--Xllc -dag-vectorize-ops=1\" " >)
 endif()
 
 # include_directories
@@ -228,12 +216,11 @@
 
 target_sources(quda PRIVATE $<TARGET_OBJECTS:quda_target>)
 
-if(QUDA_NVCC_BUILD ) 
 # propagate CXX flags to CUDA host compiler
 if(${QUDA_PROPAGATE_CXX_FLAGS})
   target_compile_options(
     quda
-    PRIVATE $<$<COMPILE_LANGUAGE:CUDA>:
+    PRIVATE $<$<COMPILE_LANG_AND_ID:CUDA,NVIDIA>:
     $<$<CONFIG:DEVEL>:${XCOMPILER_STRING}
            ${CMAKE_CXX_FLAGS_DEVEL}>
 	   $<$<CONFIG:STRICT>:${XCOMPILER_STRING}
@@ -248,19 +235,13 @@
            ${CMAKE_CXX_FLAGS_DEVICEDEBUG}>
            >)
 endif()
-endif()
 
 # some clang warnings should be warning even when turning warnings into errors
 if(CMAKE_CXX_COMPILER_ID MATCHES "Clang")
   target_compile_options(quda_cpp PUBLIC $<$<COMPILE_LANGUAGE:CXX>:-Wno-error=unused-private-field
                                          -Wno-error=unused-function>)
-<<<<<<< HEAD
   target_compile_options(quda PRIVATE $<$<COMPILE_LANG_AND_ID:CUDA,NVIDIA>: "SHELL:-Xcompiler -Wno-error=unused-private-field"
                                      "SHELL:-Xcompiler -Wno-error=unused-function" >)
-=======
-				 target_compile_options(quda PRIVATE $<$<COMPILE_LANGUAGE:CUDA>: "SHELL:${XCOMPILER_STRING} -Wno-error=unused-private-field"
-					 "SHELL:${XCOMPILER_STRING} -Wno-error=unused-function" >)
->>>>>>> a03bf0e3
 
   # this is a hack to get colored diagnostics back when using Ninja and clang
   if(CMAKE_GENERATOR MATCHES "Ninja")
