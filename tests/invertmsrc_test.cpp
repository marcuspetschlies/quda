#include <stdlib.h>
#include <stdio.h>
#include <time.h>
#include <math.h>
#include <string.h>

// QUDA headers
#include <quda.h>
#include <color_spinor_field.h> // convenient quark field container

// External headers
#include <misc.h>
#include <host_utils.h>
#include <command_line_params.h>
#include <dslash_reference.h>

#define MAX(a,b) ((a)>(b)?(a):(b))

void display_test_info()
{
  printfQuda("running the following test:\n");

  printfQuda("prec    prec_sloppy   multishift  matpc_type  recon  recon_sloppy S_dimension T_dimension Ls_dimension   dslash_type  normalization\n");
  printfQuda("%6s   %6s          %d     %12s     %2s     %2s         %3d/%3d/%3d     %3d         %2d       %14s  %8s\n",
	     get_prec_str(prec),get_prec_str(prec_sloppy), multishift, get_matpc_str(matpc_type),
	     get_recon_str(link_recon),
	     get_recon_str(link_recon_sloppy),
	     xdim, ydim, zdim, tdim, Lsdim,
	     get_dslash_str(dslash_type),
	     get_mass_normalization_str(normalization));

  printfQuda("Grid partition info:     X  Y  Z  T\n");
  printfQuda("                         %d  %d  %d  %d\n",
	     dimPartitioned(0),
	     dimPartitioned(1),
	     dimPartitioned(2),
	     dimPartitioned(3));
}


int main(int argc, char **argv)
{
  auto app = make_app();
  try {
    app->parse(argc, argv);
  } catch (const CLI::ParseError &e) {
    return app->exit(e);
  }

  // Set values for precisions via the command line.
  setQudaPrecisions();

  // initialize QMP/MPI, QUDA comms grid and RNG (host_utils.cpp)
  initComms(argc, argv, gridsize_from_cmdline);

  display_test_info();

  // Only these fermions are supported in this file
  if (dslash_type != QUDA_WILSON_DSLASH && dslash_type != QUDA_CLOVER_WILSON_DSLASH
      && dslash_type != QUDA_TWISTED_MASS_DSLASH && dslash_type != QUDA_TWISTED_CLOVER_DSLASH
      && dslash_type != QUDA_MOBIUS_DWF_DSLASH && dslash_type != QUDA_DOMAIN_WALL_4D_DSLASH
      && dslash_type != QUDA_DOMAIN_WALL_DSLASH) {
    printfQuda("dslash_type %s not supported\n", get_dslash_str(dslash_type));
    exit(0);
  }

  // Set QUDA's internal parameters
  QudaGaugeParam gauge_param = newQudaGaugeParam();
  setWilsonGaugeParam(gauge_param);
  QudaInvertParam inv_param = newQudaInvertParam();
  setInvertParam(inv_param);
  // offsets used only by multi-shift solver
  inv_param.num_offset = 12;
  inv_param.num_src = Nsrc;
  double offset[12] = {0.01, 0.02, 0.03, 0.04, 0.05, 0.06, 0.07, 0.08, 0.09, 0.1, 0.11, 0.12};
  for (int i=0; i<inv_param.num_offset; i++) inv_param.offset[i] = offset[i];

  // initialize the QUDA library
  initQuda(device);

  // Set some dimension parameters for the host routines
  if (dslash_type == QUDA_DOMAIN_WALL_DSLASH ||
      dslash_type == QUDA_DOMAIN_WALL_4D_DSLASH ||
      dslash_type == QUDA_MOBIUS_DWF_DSLASH) {
    dw_setDims(gauge_param.X, inv_param.Ls);
  } else {
    setDims(gauge_param.X);
  }

  setSpinorSiteSize(24);

  // Allocate host side memory for the gauge field.
  //----------------------------------------------------------------------------
  void *gauge[4];
  // Allocate space on the host (always best to allocate and free in the same scope)
  for (int dir = 0; dir < 4; dir++) gauge[dir] = malloc(V * gauge_site_size * host_gauge_data_type_size);
  constructHostGaugeField(gauge, gauge_param, argc, argv);
  // Load the gauge field to the device
  loadGaugeQuda((void *)gauge, &gauge_param);

  // Allocate host side memory for clover terms if needed.
  //----------------------------------------------------------------------------
  void *clover = nullptr;
  void *clover_inv = nullptr;
  // Allocate space on the host (always best to allocate and free in the same scope)
  if (dslash_type == QUDA_CLOVER_WILSON_DSLASH || dslash_type == QUDA_TWISTED_CLOVER_DSLASH) {
    clover = malloc(V * clover_site_size * host_clover_data_type_size);
    clover_inv = malloc(V * clover_site_size * host_spinor_data_type_size);
    constructHostCloverField(clover, clover_inv, inv_param);

    // Load the clover terms to the device
    loadCloverQuda(clover, clover_inv, &inv_param);
  }

  auto *rng = new quda::RNG(quda::LatticeFieldParam(gauge_param), 1234);
  rng->Init();

  // Vector construct START
  //-----------------------------------------------------------------------------------
  quda::ColorSpinorField *check;
  quda::ColorSpinorParam cs_param;
  constructWilsonTestSpinorParam(&cs_param, &inv_param, &gauge_param);
  check = quda::ColorSpinorField::Create(cs_param);

  // Host arrays for solutions, sources, and check
  void **outMulti = (void **)malloc(inv_param.num_src * sizeof(void *));
  void **inMulti = (void **)malloc(inv_param.num_src * sizeof(void *));
  // QUDA host arrays
  std::vector<quda::ColorSpinorField *> qudaOutMulti(inv_param.num_src);
  std::vector<quda::ColorSpinorField *> qudaInMulti(inv_param.num_src);

  for (int i = 0; i < inv_param.num_src; i++) {
    // Allocate memory and set pointers
    qudaOutMulti[i] = quda::ColorSpinorField::Create(cs_param);
    outMulti[i] = qudaOutMulti[i]->V();

<<<<<<< HEAD
  //  if (multishift) {
  for (int i = 0; i < inv_param.num_src; i++) {
    memset(spinorOutMulti[i], 0, inv_param.Ls * V * spinor_site_size * host_spinor_data_type_size);
    memset(spinorIn[i], 0, inv_param.Ls * V * spinor_site_size * host_spinor_data_type_size);
    memset(spinorCheck[i], 0, inv_param.Ls * V * spinor_site_size * host_spinor_data_type_size);
  }
  //  } else {
  //    memset(spinorOut, 0, inv_param.Ls*V*spinor_site_size*host_spinor_data_type_size);
  //  }

  // create a point source at 0 (in each subvolume...  FIXME)

  // create a point source at 0 (in each subvolume...  FIXME)
  for (int j = 0; j < inv_param.num_src; j++) {
    if (inv_param.cpu_prec == QUDA_SINGLE_PRECISION) {
      //((float*)spinorIn)[0] = 1.0;
      for (int i = 0; i < inv_param.Ls * V; i++)
        ((float *)spinorIn[j])[i * spinor_site_size + j] = rand() / (float)RAND_MAX;
    } else {
      //((double*)spinorIn)[0] = 1.0;
      for (int i = 0; i < inv_param.Ls * V; i++)
        ((double *)spinorIn[j])[i * spinor_site_size + j] = rand() / (double)RAND_MAX;
    }
  }
=======
    qudaInMulti[i] = quda::ColorSpinorField::Create(cs_param);
    inMulti[i] = qudaInMulti[i]->V();
    // Populate the host spinor with random numbers.
    constructRandomSpinorSource(qudaInMulti[i]->V(), 4, 3, inv_param.cpu_prec, gauge_param.X, *rng);
  }
  // Vector construct END
  //-----------------------------------------------------------------------------------

  // QUDA invert test BEGIN
  //----------------------------------------------------------------------------
>>>>>>> 255c3104
  // start the timer
  double time0 = -((double)clock());

  // Perform the inversion
  invertMultiSrcQuda(outMulti, inMulti, &inv_param);

<<<<<<< HEAD
  // load the gauge field
  loadGaugeQuda((void*)gauge, &gauge_param);

  // load the clover term, if desired
  if (dslash_type == QUDA_CLOVER_WILSON_DSLASH) loadCloverQuda(clover, clover_inv, &inv_param);

  if (dslash_type == QUDA_TWISTED_CLOVER_DSLASH) loadCloverQuda(NULL, NULL, &inv_param);

  // perform the inversion
  //  if (multishift) {
  //    invertMultiShiftQuda(spinorOutMulti, spinorIn, &inv_param);
  //  } else {
  invertMultiSrcQuda(spinorOutMulti, spinorIn, &inv_param);

  // stop the timer
  time0 += clock();
  time0 /= CLOCKS_PER_SEC;

  printfQuda("\nDone: %i iter / %g secs = %g Gflops, total time = %g secs\n", inv_param.iter, inv_param.secs,
             inv_param.gflops / inv_param.secs, time0);

  for (int i = 0; i < inv_param.num_src; i++) { invertQuda(spinorOutMulti[i], spinorIn[i], &inv_param); }

  //  if (true) {
  //    if (inv_param.mass_normalization == QUDA_MASS_NORMALIZATION) {
  //      errorQuda("Mass normalization not supported for multi-shift solver in invert_test");
  //    }
  //
  //    void *spinorTmp = malloc(V*spinor_site_size*host_spinor_data_type_size*inv_param.Ls);
  //
  //    printfQuda("Host residuum checks: \n");
  //    for(int i=0; i < inv_param.num_src; i++) {
  //      ax(0, spinorCheck[i], V*spinor_site_size, inv_param.cpu_prec);
  //
  //      if (dslash_type == QUDA_TWISTED_MASS_DSLASH || dslash_type == QUDA_TWISTED_CLOVER_DSLASH) {
  //	if (inv_param.twist_flavor != QUDA_TWIST_SINGLET)
  //	  errorQuda("Twisted mass solution type not supported");
  //        tm_matpc(spinorTmp, gauge, spinorOutMulti[i], inv_param.kappa, inv_param.mu, inv_param.twist_flavor,
  //                 inv_param.matpc_type, 0, inv_param.cpu_prec, gauge_param);
  //        tm_matpc(spinorCheck[i], gauge, spinorTmp, inv_param.kappa, inv_param.mu, inv_param.twist_flavor,
  //                 inv_param.matpc_type, 1, inv_param.cpu_prec, gauge_param);
  //      } else if (dslash_type == QUDA_WILSON_DSLASH || dslash_type == QUDA_CLOVER_WILSON_DSLASH) {
  //        wil_matpc(spinorTmp, gauge, spinorOutMulti[i], inv_param.kappa, inv_param.matpc_type, 0,
  //                  inv_param.cpu_prec, gauge_param);
  //        wil_matpc(spinorCheck[i], gauge, spinorTmp, inv_param.kappa, inv_param.matpc_type, 1,
  //                  inv_param.cpu_prec, gauge_param);
  //      } else {
  //        printfQuda("Domain wall not supported for multi-shift\n");
  //        exit(-1);
  //      }
  //
  //      axpy(inv_param.offset[i], spinorOutMulti[i], spinorCheck, Vh*spinor_site_size, inv_param.cpu_prec);
  //      mxpy(spinorIn, spinorCheck, Vh*spinor_site_size, inv_param.cpu_prec);
  //      double nrm2 = norm_2(spinorCheck, Vh*spinor_site_size, inv_param.cpu_prec);
  //      double src2 = norm_2(spinorIn, Vh*spinor_site_size, inv_param.cpu_prec);
  //      double l2r = sqrt(nrm2 / src2);
  //
  //      printfQuda("Shift %d residuals: (L2 relative) tol %g, QUDA = %g, host = %g; (heavy-quark) tol %g, QUDA = %g\n",
  //		 i, inv_param.tol_offset[i], inv_param.true_res_offset[i], l2r,
  //		 inv_param.tol_hq_offset[i], inv_param.true_res_hq_offset[i]);
  //    }
  //    free(spinorTmp);
  //  }
  //    #if 0
  //   else
  for (int i = 0; i < inv_param.num_src; i++) {

    if (inv_param.solution_type == QUDA_MAT_SOLUTION) {

      if (dslash_type == QUDA_TWISTED_MASS_DSLASH || dslash_type == QUDA_TWISTED_CLOVER_DSLASH) {
        if (inv_param.twist_flavor == QUDA_TWIST_SINGLET)
          tm_mat(spinorCheck[i], gauge, spinorOutMulti[i], inv_param.kappa, inv_param.mu, inv_param.twist_flavor, 0,
                 inv_param.cpu_prec, gauge_param);
        else {
          int tm_offset = V * spinor_site_size; // 12*spinorRef->Volume();
          void *evenOut = spinorCheck[i];
          void *oddOut = cpu_prec == sizeof(double) ? (void *)((double *)evenOut + tm_offset) :
                                                      (void *)((float *)evenOut + tm_offset);

          void *evenIn = spinorOutMulti[i];
          void *oddIn = cpu_prec == sizeof(double) ? (void *)((double *)evenIn + tm_offset) :
                                                     (void *)((float *)evenIn + tm_offset);

          tm_ndeg_mat(evenOut, oddOut, gauge, evenIn, oddIn, inv_param.kappa, inv_param.mu, inv_param.epsilon, 0,
                      inv_param.cpu_prec, gauge_param);
        }
      } else if (dslash_type == QUDA_WILSON_DSLASH || dslash_type == QUDA_CLOVER_WILSON_DSLASH) {
        wil_mat(spinorCheck[i], gauge, spinorOutMulti[i], inv_param.kappa, 0, inv_param.cpu_prec, gauge_param);
      } else if (dslash_type == QUDA_DOMAIN_WALL_DSLASH) {
        dw_mat(spinorCheck[i], gauge, spinorOutMulti[i], kappa5, inv_param.dagger, inv_param.cpu_prec, gauge_param,
               inv_param.mass);
        //      } else if (dslash_type == QUDA_DOMAIN_WALL_4D_DSLASH) {
        //        dw_4d_mat(spinorCheck, gauge, spinorOut, kappa5, inv_param.dagger, inv_param.cpu_prec, gauge_param, inv_param.mass);
        //      } else if (dslash_type == QUDA_MOBIUS_DWF_DSLASH) {
        //        mdw_mat(spinorCheck, gauge, spinorOut, kappa5, inv_param.dagger, inv_param.cpu_prec, gauge_param, inv_param.mass);
      } else {
        printfQuda("Unsupported dslash_type\n");
        exit(-1);
      }
      if (inv_param.mass_normalization == QUDA_MASS_NORMALIZATION) {
        if (dslash_type == QUDA_DOMAIN_WALL_DSLASH || dslash_type == QUDA_DOMAIN_WALL_4D_DSLASH
            || dslash_type == QUDA_MOBIUS_DWF_DSLASH) {
          ax(0.5 / kappa5, spinorCheck[i], V * spinor_site_size * inv_param.Ls, inv_param.cpu_prec);
        } else if (dslash_type == QUDA_TWISTED_MASS_DSLASH && twist_flavor == QUDA_TWIST_NONDEG_DOUBLET) {
          ax(0.5 / inv_param.kappa, spinorCheck[i], 2 * V * spinor_site_size, inv_param.cpu_prec);
        } else {
          ax(0.5 / inv_param.kappa, spinorCheck[i], V * spinor_site_size, inv_param.cpu_prec);
        }
      }

    } else if (inv_param.solution_type == QUDA_MATPC_SOLUTION) {

      if (dslash_type == QUDA_TWISTED_MASS_DSLASH || dslash_type == QUDA_TWISTED_CLOVER_DSLASH) {
        if (inv_param.twist_flavor != QUDA_TWIST_SINGLET) errorQuda("Twisted mass solution type not supported");
        tm_matpc(spinorCheck[i], gauge, spinorOutMulti[i], inv_param.kappa, inv_param.mu, inv_param.twist_flavor,
                 inv_param.matpc_type, 0, inv_param.cpu_prec, gauge_param);
      } else if (dslash_type == QUDA_WILSON_DSLASH || dslash_type == QUDA_CLOVER_WILSON_DSLASH) {
        wil_matpc(spinorCheck[i], gauge, spinorOutMulti[i], inv_param.kappa, inv_param.matpc_type, 0,
                  inv_param.cpu_prec, gauge_param);
      } else if (dslash_type == QUDA_DOMAIN_WALL_DSLASH) {
        dw_matpc(spinorCheck[i], gauge, spinorOutMulti[i], kappa5, inv_param.matpc_type, 0, inv_param.cpu_prec,
                 gauge_param, inv_param.mass);
      } else if (dslash_type == QUDA_DOMAIN_WALL_4D_DSLASH) {
        dw_4d_matpc(spinorCheck[i], gauge, spinorOutMulti[i], kappa5, inv_param.matpc_type, 0, inv_param.cpu_prec,
                    gauge_param, inv_param.mass);
      } else if (dslash_type == QUDA_MOBIUS_DWF_DSLASH) {
        double _Complex *kappa_b = (double _Complex *)malloc(Lsdim * sizeof(double _Complex));
        double _Complex *kappa_c = (double _Complex *)malloc(Lsdim * sizeof(double _Complex));
        for (int xs = 0; xs < Lsdim; xs++) {
          kappa_b[xs] = 1.0 / (2 * (inv_param.b_5[xs] * (4.0 + inv_param.m5) + 1.0));
          kappa_c[xs] = 1.0 / (2 * (inv_param.c_5[xs] * (4.0 + inv_param.m5) - 1.0));
        }
        mdw_matpc(spinorCheck[i], gauge, spinorOutMulti[i], kappa_b, kappa_c, inv_param.matpc_type, 0,
                  inv_param.cpu_prec, gauge_param, inv_param.mass, inv_param.b_5, inv_param.c_5);
        free(kappa_b);
        free(kappa_c);
      } else {
        printfQuda("Unsupported dslash_type\n");
        exit(-1);
      }

      if (inv_param.mass_normalization == QUDA_MASS_NORMALIZATION) {
        if (dslash_type == QUDA_DOMAIN_WALL_DSLASH || dslash_type == QUDA_DOMAIN_WALL_4D_DSLASH
            || dslash_type == QUDA_MOBIUS_DWF_DSLASH) {
          ax(0.25 / (kappa5 * kappa5), spinorCheck[i], V * spinor_site_size * inv_param.Ls, inv_param.cpu_prec);
        } else {
          ax(0.25 / (inv_param.kappa * inv_param.kappa), spinorCheck[i], Vh * spinor_site_size, inv_param.cpu_prec);
        }
      }

    } else if (inv_param.solution_type == QUDA_MATPCDAG_MATPC_SOLUTION) {

      void *spinorTmp = malloc(V * spinor_site_size * host_spinor_data_type_size * inv_param.Ls);

      ax(0, spinorCheck[i], V * spinor_site_size, inv_param.cpu_prec);

      if (dslash_type == QUDA_TWISTED_MASS_DSLASH || dslash_type == QUDA_TWISTED_CLOVER_DSLASH) {
        if (inv_param.twist_flavor != QUDA_TWIST_SINGLET) errorQuda("Twisted mass solution type not supported");
        tm_matpc(spinorTmp, gauge, spinorOutMulti[i], inv_param.kappa, inv_param.mu, inv_param.twist_flavor,
                 inv_param.matpc_type, 0, inv_param.cpu_prec, gauge_param);
        tm_matpc(spinorCheck[i], gauge, spinorTmp, inv_param.kappa, inv_param.mu, inv_param.twist_flavor,
                 inv_param.matpc_type, 1, inv_param.cpu_prec, gauge_param);
      } else if (dslash_type == QUDA_WILSON_DSLASH || dslash_type == QUDA_CLOVER_WILSON_DSLASH) {
        wil_matpc(spinorTmp, gauge, spinorOutMulti[i], inv_param.kappa, inv_param.matpc_type, 0, inv_param.cpu_prec,
                  gauge_param);
        wil_matpc(spinorCheck[i], gauge, spinorTmp, inv_param.kappa, inv_param.matpc_type, 1, inv_param.cpu_prec,
                  gauge_param);
      } else {
        printfQuda("Unsupported dslash_type\n");
        exit(-1);
      }

      if (inv_param.mass_normalization == QUDA_MASS_NORMALIZATION) { errorQuda("Mass normalization not implemented"); }

      free(spinorTmp);
    }

    int vol = inv_param.solution_type == QUDA_MAT_SOLUTION ? V : Vh;
    mxpy(spinorIn[i], spinorCheck[i], vol * spinor_site_size * inv_param.Ls, inv_param.cpu_prec);
    double nrm2 = norm_2(spinorCheck[i], vol * spinor_site_size * inv_param.Ls, inv_param.cpu_prec);
    double src2 = norm_2(spinorIn[i], vol * spinor_site_size * inv_param.Ls, inv_param.cpu_prec);
    double l2r = sqrt(nrm2 / src2);

    //    printfQuda("Residuals: (L2 relative) tol %g, QUDA = %g, host = %g; (heavy-quark) tol %g, QUDA = %g\n",
    //	       inv_param.tol, inv_param.true_res, l2r, inv_param.tol_hq, inv_param.true_res_hq);
    printfQuda("rhs %d residuals: (L2 relative) tol %g, QUDA = %g, host = %g; (heavy-quark) tol %g, QUDA = %g\n", i,
               inv_param.tol_offset[i], inv_param.true_res_offset[i], l2r, inv_param.tol_hq_offset[i],
               inv_param.true_res_hq_offset[i]);
=======
  // stop the timer
  time0 += clock();
  time0 /= CLOCKS_PER_SEC;

  printfQuda("\nDone: %i iter / %g secs = %g Gflops, total time = %g secs\n", inv_param.iter, inv_param.secs,
             inv_param.gflops / inv_param.secs, time0);

  // Perform host side verification of inversion if requested
  if (verify_results) {
    for (int i = 0; i < inv_param.num_src; i++) {
      verifyInversion(outMulti[i], inMulti[i], check->V(), gauge_param, inv_param, gauge, clover, clover_inv);
    }
  }
  // QUDA invert test COMPLETE
  //----------------------------------------------------------------------------

  rng->Release();
  delete rng;

  // Clean up memory allocations
  delete check;
  free(outMulti);
  free(inMulti);
  for (int i = 0; i < inv_param.num_src; i++) {
    delete qudaOutMulti[i];
    delete qudaInMulti[i];
>>>>>>> 255c3104
  }

  freeGaugeQuda();
  for (int dir = 0; dir < 4; dir++) free(gauge[dir]);

  if (dslash_type == QUDA_CLOVER_WILSON_DSLASH || dslash_type == QUDA_TWISTED_CLOVER_DSLASH) {
    freeCloverQuda();
    if (clover) free(clover);
    if (clover_inv) free(clover_inv);
  }

  // finalize the QUDA library
  endQuda();
  finalizeComms();

  return 0;
}<|MERGE_RESOLUTION|>--- conflicted
+++ resolved
@@ -134,32 +134,6 @@
     qudaOutMulti[i] = quda::ColorSpinorField::Create(cs_param);
     outMulti[i] = qudaOutMulti[i]->V();
 
-<<<<<<< HEAD
-  //  if (multishift) {
-  for (int i = 0; i < inv_param.num_src; i++) {
-    memset(spinorOutMulti[i], 0, inv_param.Ls * V * spinor_site_size * host_spinor_data_type_size);
-    memset(spinorIn[i], 0, inv_param.Ls * V * spinor_site_size * host_spinor_data_type_size);
-    memset(spinorCheck[i], 0, inv_param.Ls * V * spinor_site_size * host_spinor_data_type_size);
-  }
-  //  } else {
-  //    memset(spinorOut, 0, inv_param.Ls*V*spinor_site_size*host_spinor_data_type_size);
-  //  }
-
-  // create a point source at 0 (in each subvolume...  FIXME)
-
-  // create a point source at 0 (in each subvolume...  FIXME)
-  for (int j = 0; j < inv_param.num_src; j++) {
-    if (inv_param.cpu_prec == QUDA_SINGLE_PRECISION) {
-      //((float*)spinorIn)[0] = 1.0;
-      for (int i = 0; i < inv_param.Ls * V; i++)
-        ((float *)spinorIn[j])[i * spinor_site_size + j] = rand() / (float)RAND_MAX;
-    } else {
-      //((double*)spinorIn)[0] = 1.0;
-      for (int i = 0; i < inv_param.Ls * V; i++)
-        ((double *)spinorIn[j])[i * spinor_site_size + j] = rand() / (double)RAND_MAX;
-    }
-  }
-=======
     qudaInMulti[i] = quda::ColorSpinorField::Create(cs_param);
     inMulti[i] = qudaInMulti[i]->V();
     // Populate the host spinor with random numbers.
@@ -170,203 +144,12 @@
 
   // QUDA invert test BEGIN
   //----------------------------------------------------------------------------
->>>>>>> 255c3104
   // start the timer
   double time0 = -((double)clock());
 
   // Perform the inversion
   invertMultiSrcQuda(outMulti, inMulti, &inv_param);
 
-<<<<<<< HEAD
-  // load the gauge field
-  loadGaugeQuda((void*)gauge, &gauge_param);
-
-  // load the clover term, if desired
-  if (dslash_type == QUDA_CLOVER_WILSON_DSLASH) loadCloverQuda(clover, clover_inv, &inv_param);
-
-  if (dslash_type == QUDA_TWISTED_CLOVER_DSLASH) loadCloverQuda(NULL, NULL, &inv_param);
-
-  // perform the inversion
-  //  if (multishift) {
-  //    invertMultiShiftQuda(spinorOutMulti, spinorIn, &inv_param);
-  //  } else {
-  invertMultiSrcQuda(spinorOutMulti, spinorIn, &inv_param);
-
-  // stop the timer
-  time0 += clock();
-  time0 /= CLOCKS_PER_SEC;
-
-  printfQuda("\nDone: %i iter / %g secs = %g Gflops, total time = %g secs\n", inv_param.iter, inv_param.secs,
-             inv_param.gflops / inv_param.secs, time0);
-
-  for (int i = 0; i < inv_param.num_src; i++) { invertQuda(spinorOutMulti[i], spinorIn[i], &inv_param); }
-
-  //  if (true) {
-  //    if (inv_param.mass_normalization == QUDA_MASS_NORMALIZATION) {
-  //      errorQuda("Mass normalization not supported for multi-shift solver in invert_test");
-  //    }
-  //
-  //    void *spinorTmp = malloc(V*spinor_site_size*host_spinor_data_type_size*inv_param.Ls);
-  //
-  //    printfQuda("Host residuum checks: \n");
-  //    for(int i=0; i < inv_param.num_src; i++) {
-  //      ax(0, spinorCheck[i], V*spinor_site_size, inv_param.cpu_prec);
-  //
-  //      if (dslash_type == QUDA_TWISTED_MASS_DSLASH || dslash_type == QUDA_TWISTED_CLOVER_DSLASH) {
-  //	if (inv_param.twist_flavor != QUDA_TWIST_SINGLET)
-  //	  errorQuda("Twisted mass solution type not supported");
-  //        tm_matpc(spinorTmp, gauge, spinorOutMulti[i], inv_param.kappa, inv_param.mu, inv_param.twist_flavor,
-  //                 inv_param.matpc_type, 0, inv_param.cpu_prec, gauge_param);
-  //        tm_matpc(spinorCheck[i], gauge, spinorTmp, inv_param.kappa, inv_param.mu, inv_param.twist_flavor,
-  //                 inv_param.matpc_type, 1, inv_param.cpu_prec, gauge_param);
-  //      } else if (dslash_type == QUDA_WILSON_DSLASH || dslash_type == QUDA_CLOVER_WILSON_DSLASH) {
-  //        wil_matpc(spinorTmp, gauge, spinorOutMulti[i], inv_param.kappa, inv_param.matpc_type, 0,
-  //                  inv_param.cpu_prec, gauge_param);
-  //        wil_matpc(spinorCheck[i], gauge, spinorTmp, inv_param.kappa, inv_param.matpc_type, 1,
-  //                  inv_param.cpu_prec, gauge_param);
-  //      } else {
-  //        printfQuda("Domain wall not supported for multi-shift\n");
-  //        exit(-1);
-  //      }
-  //
-  //      axpy(inv_param.offset[i], spinorOutMulti[i], spinorCheck, Vh*spinor_site_size, inv_param.cpu_prec);
-  //      mxpy(spinorIn, spinorCheck, Vh*spinor_site_size, inv_param.cpu_prec);
-  //      double nrm2 = norm_2(spinorCheck, Vh*spinor_site_size, inv_param.cpu_prec);
-  //      double src2 = norm_2(spinorIn, Vh*spinor_site_size, inv_param.cpu_prec);
-  //      double l2r = sqrt(nrm2 / src2);
-  //
-  //      printfQuda("Shift %d residuals: (L2 relative) tol %g, QUDA = %g, host = %g; (heavy-quark) tol %g, QUDA = %g\n",
-  //		 i, inv_param.tol_offset[i], inv_param.true_res_offset[i], l2r,
-  //		 inv_param.tol_hq_offset[i], inv_param.true_res_hq_offset[i]);
-  //    }
-  //    free(spinorTmp);
-  //  }
-  //    #if 0
-  //   else
-  for (int i = 0; i < inv_param.num_src; i++) {
-
-    if (inv_param.solution_type == QUDA_MAT_SOLUTION) {
-
-      if (dslash_type == QUDA_TWISTED_MASS_DSLASH || dslash_type == QUDA_TWISTED_CLOVER_DSLASH) {
-        if (inv_param.twist_flavor == QUDA_TWIST_SINGLET)
-          tm_mat(spinorCheck[i], gauge, spinorOutMulti[i], inv_param.kappa, inv_param.mu, inv_param.twist_flavor, 0,
-                 inv_param.cpu_prec, gauge_param);
-        else {
-          int tm_offset = V * spinor_site_size; // 12*spinorRef->Volume();
-          void *evenOut = spinorCheck[i];
-          void *oddOut = cpu_prec == sizeof(double) ? (void *)((double *)evenOut + tm_offset) :
-                                                      (void *)((float *)evenOut + tm_offset);
-
-          void *evenIn = spinorOutMulti[i];
-          void *oddIn = cpu_prec == sizeof(double) ? (void *)((double *)evenIn + tm_offset) :
-                                                     (void *)((float *)evenIn + tm_offset);
-
-          tm_ndeg_mat(evenOut, oddOut, gauge, evenIn, oddIn, inv_param.kappa, inv_param.mu, inv_param.epsilon, 0,
-                      inv_param.cpu_prec, gauge_param);
-        }
-      } else if (dslash_type == QUDA_WILSON_DSLASH || dslash_type == QUDA_CLOVER_WILSON_DSLASH) {
-        wil_mat(spinorCheck[i], gauge, spinorOutMulti[i], inv_param.kappa, 0, inv_param.cpu_prec, gauge_param);
-      } else if (dslash_type == QUDA_DOMAIN_WALL_DSLASH) {
-        dw_mat(spinorCheck[i], gauge, spinorOutMulti[i], kappa5, inv_param.dagger, inv_param.cpu_prec, gauge_param,
-               inv_param.mass);
-        //      } else if (dslash_type == QUDA_DOMAIN_WALL_4D_DSLASH) {
-        //        dw_4d_mat(spinorCheck, gauge, spinorOut, kappa5, inv_param.dagger, inv_param.cpu_prec, gauge_param, inv_param.mass);
-        //      } else if (dslash_type == QUDA_MOBIUS_DWF_DSLASH) {
-        //        mdw_mat(spinorCheck, gauge, spinorOut, kappa5, inv_param.dagger, inv_param.cpu_prec, gauge_param, inv_param.mass);
-      } else {
-        printfQuda("Unsupported dslash_type\n");
-        exit(-1);
-      }
-      if (inv_param.mass_normalization == QUDA_MASS_NORMALIZATION) {
-        if (dslash_type == QUDA_DOMAIN_WALL_DSLASH || dslash_type == QUDA_DOMAIN_WALL_4D_DSLASH
-            || dslash_type == QUDA_MOBIUS_DWF_DSLASH) {
-          ax(0.5 / kappa5, spinorCheck[i], V * spinor_site_size * inv_param.Ls, inv_param.cpu_prec);
-        } else if (dslash_type == QUDA_TWISTED_MASS_DSLASH && twist_flavor == QUDA_TWIST_NONDEG_DOUBLET) {
-          ax(0.5 / inv_param.kappa, spinorCheck[i], 2 * V * spinor_site_size, inv_param.cpu_prec);
-        } else {
-          ax(0.5 / inv_param.kappa, spinorCheck[i], V * spinor_site_size, inv_param.cpu_prec);
-        }
-      }
-
-    } else if (inv_param.solution_type == QUDA_MATPC_SOLUTION) {
-
-      if (dslash_type == QUDA_TWISTED_MASS_DSLASH || dslash_type == QUDA_TWISTED_CLOVER_DSLASH) {
-        if (inv_param.twist_flavor != QUDA_TWIST_SINGLET) errorQuda("Twisted mass solution type not supported");
-        tm_matpc(spinorCheck[i], gauge, spinorOutMulti[i], inv_param.kappa, inv_param.mu, inv_param.twist_flavor,
-                 inv_param.matpc_type, 0, inv_param.cpu_prec, gauge_param);
-      } else if (dslash_type == QUDA_WILSON_DSLASH || dslash_type == QUDA_CLOVER_WILSON_DSLASH) {
-        wil_matpc(spinorCheck[i], gauge, spinorOutMulti[i], inv_param.kappa, inv_param.matpc_type, 0,
-                  inv_param.cpu_prec, gauge_param);
-      } else if (dslash_type == QUDA_DOMAIN_WALL_DSLASH) {
-        dw_matpc(spinorCheck[i], gauge, spinorOutMulti[i], kappa5, inv_param.matpc_type, 0, inv_param.cpu_prec,
-                 gauge_param, inv_param.mass);
-      } else if (dslash_type == QUDA_DOMAIN_WALL_4D_DSLASH) {
-        dw_4d_matpc(spinorCheck[i], gauge, spinorOutMulti[i], kappa5, inv_param.matpc_type, 0, inv_param.cpu_prec,
-                    gauge_param, inv_param.mass);
-      } else if (dslash_type == QUDA_MOBIUS_DWF_DSLASH) {
-        double _Complex *kappa_b = (double _Complex *)malloc(Lsdim * sizeof(double _Complex));
-        double _Complex *kappa_c = (double _Complex *)malloc(Lsdim * sizeof(double _Complex));
-        for (int xs = 0; xs < Lsdim; xs++) {
-          kappa_b[xs] = 1.0 / (2 * (inv_param.b_5[xs] * (4.0 + inv_param.m5) + 1.0));
-          kappa_c[xs] = 1.0 / (2 * (inv_param.c_5[xs] * (4.0 + inv_param.m5) - 1.0));
-        }
-        mdw_matpc(spinorCheck[i], gauge, spinorOutMulti[i], kappa_b, kappa_c, inv_param.matpc_type, 0,
-                  inv_param.cpu_prec, gauge_param, inv_param.mass, inv_param.b_5, inv_param.c_5);
-        free(kappa_b);
-        free(kappa_c);
-      } else {
-        printfQuda("Unsupported dslash_type\n");
-        exit(-1);
-      }
-
-      if (inv_param.mass_normalization == QUDA_MASS_NORMALIZATION) {
-        if (dslash_type == QUDA_DOMAIN_WALL_DSLASH || dslash_type == QUDA_DOMAIN_WALL_4D_DSLASH
-            || dslash_type == QUDA_MOBIUS_DWF_DSLASH) {
-          ax(0.25 / (kappa5 * kappa5), spinorCheck[i], V * spinor_site_size * inv_param.Ls, inv_param.cpu_prec);
-        } else {
-          ax(0.25 / (inv_param.kappa * inv_param.kappa), spinorCheck[i], Vh * spinor_site_size, inv_param.cpu_prec);
-        }
-      }
-
-    } else if (inv_param.solution_type == QUDA_MATPCDAG_MATPC_SOLUTION) {
-
-      void *spinorTmp = malloc(V * spinor_site_size * host_spinor_data_type_size * inv_param.Ls);
-
-      ax(0, spinorCheck[i], V * spinor_site_size, inv_param.cpu_prec);
-
-      if (dslash_type == QUDA_TWISTED_MASS_DSLASH || dslash_type == QUDA_TWISTED_CLOVER_DSLASH) {
-        if (inv_param.twist_flavor != QUDA_TWIST_SINGLET) errorQuda("Twisted mass solution type not supported");
-        tm_matpc(spinorTmp, gauge, spinorOutMulti[i], inv_param.kappa, inv_param.mu, inv_param.twist_flavor,
-                 inv_param.matpc_type, 0, inv_param.cpu_prec, gauge_param);
-        tm_matpc(spinorCheck[i], gauge, spinorTmp, inv_param.kappa, inv_param.mu, inv_param.twist_flavor,
-                 inv_param.matpc_type, 1, inv_param.cpu_prec, gauge_param);
-      } else if (dslash_type == QUDA_WILSON_DSLASH || dslash_type == QUDA_CLOVER_WILSON_DSLASH) {
-        wil_matpc(spinorTmp, gauge, spinorOutMulti[i], inv_param.kappa, inv_param.matpc_type, 0, inv_param.cpu_prec,
-                  gauge_param);
-        wil_matpc(spinorCheck[i], gauge, spinorTmp, inv_param.kappa, inv_param.matpc_type, 1, inv_param.cpu_prec,
-                  gauge_param);
-      } else {
-        printfQuda("Unsupported dslash_type\n");
-        exit(-1);
-      }
-
-      if (inv_param.mass_normalization == QUDA_MASS_NORMALIZATION) { errorQuda("Mass normalization not implemented"); }
-
-      free(spinorTmp);
-    }
-
-    int vol = inv_param.solution_type == QUDA_MAT_SOLUTION ? V : Vh;
-    mxpy(spinorIn[i], spinorCheck[i], vol * spinor_site_size * inv_param.Ls, inv_param.cpu_prec);
-    double nrm2 = norm_2(spinorCheck[i], vol * spinor_site_size * inv_param.Ls, inv_param.cpu_prec);
-    double src2 = norm_2(spinorIn[i], vol * spinor_site_size * inv_param.Ls, inv_param.cpu_prec);
-    double l2r = sqrt(nrm2 / src2);
-
-    //    printfQuda("Residuals: (L2 relative) tol %g, QUDA = %g, host = %g; (heavy-quark) tol %g, QUDA = %g\n",
-    //	       inv_param.tol, inv_param.true_res, l2r, inv_param.tol_hq, inv_param.true_res_hq);
-    printfQuda("rhs %d residuals: (L2 relative) tol %g, QUDA = %g, host = %g; (heavy-quark) tol %g, QUDA = %g\n", i,
-               inv_param.tol_offset[i], inv_param.true_res_offset[i], l2r, inv_param.tol_hq_offset[i],
-               inv_param.true_res_hq_offset[i]);
-=======
   // stop the timer
   time0 += clock();
   time0 /= CLOCKS_PER_SEC;
@@ -393,7 +176,6 @@
   for (int i = 0; i < inv_param.num_src; i++) {
     delete qudaOutMulti[i];
     delete qudaInMulti[i];
->>>>>>> 255c3104
   }
 
   freeGaugeQuda();
