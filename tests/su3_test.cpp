#include <stdlib.h>
#include <stdio.h>
#include <time.h>
#include <math.h>
#include <string.h>

#include <util_quda.h>
#include <host_utils.h>
#include <command_line_params.h>
#include <dslash_reference.h>
#include <misc.h>

#include <comm_quda.h>

// In a typical application, quda.h is the only QUDA header required.
#include <quda.h>

#define MAX(a,b) ((a)>(b)?(a):(b))

double stout_smear_rho = 0.1;
double stout_smear_epsilon = -0.25;
double ape_smear_rho = 0.6;
int smear_steps = 50;
double wflow_epsilon = 0.01;
int wflow_steps = 100;
QudaWFlowType wflow_type = QUDA_WFLOW_TYPE_WILSON;
int measurement_interval = 5;

void display_test_info()
{
  printfQuda("running the following test:\n");

  printfQuda("prec    sloppy_prec    link_recon  sloppy_link_recon S_dimension T_dimension\n");
  printfQuda("%s   %s             %s            %s            %d/%d/%d          %d\n", get_prec_str(prec),
             get_prec_str(prec_sloppy), get_recon_str(link_recon), get_recon_str(link_recon_sloppy), xdim, ydim, zdim,
             tdim);
  switch (test_type) {
  case 0:
    printfQuda("\nAPE smearing\n");
    printfQuda(" - rho %f\n", ape_smear_rho);
    printfQuda(" - smearing steps %d\n", smear_steps);
    printfQuda(" - Measurement interval %d\n", measurement_interval);
    break;
  case 1:
    printfQuda("\nStout smearing\n");
    printfQuda(" - rho %f\n", stout_smear_rho);
    printfQuda(" - smearing steps %d\n", smear_steps);
    printfQuda(" - Measurement interval %d\n", measurement_interval);
    break;
  case 2:
    printfQuda("\nOver-Improved Stout smearing\n");
    printfQuda(" - rho %f\n", stout_smear_rho);
    printfQuda(" - epsilon %f\n", stout_smear_epsilon);
    printfQuda(" - smearing steps %d\n", smear_steps);
    printfQuda(" - Measurement interval %d\n", measurement_interval);
    break;
  case 3:
    printfQuda("\nWilson Flow\n");
    printfQuda(" - epsilon %f\n", wflow_epsilon);
    printfQuda(" - Wilson flow steps %d\n", wflow_steps);
    printfQuda(" - Wilson flow type %s\n", wflow_type == QUDA_WFLOW_TYPE_WILSON ? "Wilson" : "Symanzik");
    printfQuda(" - Measurement interval %d\n", measurement_interval);
    break;
  default: errorQuda("Undefined test type %d given", test_type);
  }

  printfQuda("Grid partition info:     X  Y  Z  T\n");
  printfQuda("                         %d  %d  %d  %d\n", dimPartitioned(0), dimPartitioned(1), dimPartitioned(2),
             dimPartitioned(3));
  return;
}

void add_su3_option_group(std::shared_ptr<QUDAApp> quda_app)
{
  CLI::TransformPairs<QudaWFlowType> wflow_type_map {{"wilson", QUDA_WFLOW_TYPE_WILSON},
                                                     {"symanzik", QUDA_WFLOW_TYPE_SYMANZIK}};

  // Option group for SU(3) related options
  auto opgroup = quda_app->add_option_group("SU(3)", "Options controlling SU(3) tests");
  opgroup->add_option("--su3-ape-rho", ape_smear_rho, "rho coefficient for APE smearing (default 0.6)");

  opgroup->add_option("--su3-stout-rho", stout_smear_rho,
                      "rho coefficient for Stout and Over-Improved Stout smearing (default 0.08)");

  opgroup->add_option("--su3-stout-epsilon", stout_smear_epsilon,
                      "epsilon coefficient for Over-Improved Stout smearing (default -0.25)");

  opgroup->add_option("--su3-smear-steps", smear_steps, "The number of smearing steps to perform (default 50)");

  opgroup->add_option("--su3-wflow-epsilon", wflow_epsilon, "The step size in the Runge-Kutta integrator (default 0.01)");

  opgroup->add_option("--su3-wflow-steps", wflow_steps,
                      "The number of steps in the Runge-Kutta integrator (default 100)");

  opgroup->add_option("--su3-wflow-type", wflow_type, "The type of action to use in the wilson flow (default wilson)")
    ->transform(CLI::QUDACheckedTransformer(wflow_type_map));
  ;

  opgroup->add_option("--su3-measurement-interval", measurement_interval,
                      "Measure the field energy and topological charge every Nth step (default 5) ");
}

int main(int argc, char **argv)
{

  auto app = make_app();
  add_su3_option_group(app);
  CLI::TransformPairs<int> test_type_map {{"APE", 0}, {"Stout", 1}, {"Over-Improved Stout", 2}, {"Wilson Flow", 3}};
  app->add_option("--test", test_type, "Test method")->transform(CLI::CheckedTransformer(test_type_map));

  try {
    app->parse(argc, argv);
  } catch (const CLI::ParseError &e) {
    return app->exit(e);
  }

  // initialize QMP/MPI, QUDA comms grid and RNG (host_utils.cpp)
  initComms(argc, argv, gridsize_from_cmdline);

<<<<<<< HEAD
=======
  QudaGaugeParam gauge_param = newQudaGaugeParam();
>>>>>>> feadc0df
  if (prec_sloppy == QUDA_INVALID_PRECISION) prec_sloppy = prec;
  if (link_recon_sloppy == QUDA_RECONSTRUCT_INVALID) link_recon_sloppy = link_recon;

  initQuda(device_ordinal);
  setVerbosity(verbosity);

<<<<<<< HEAD
  // call srand() with a rank-dependent seed
  initRand();

  QudaGaugeParam gauge_param = newQudaGaugeParam();
  setGaugeParam(gauge_param);
=======
  setWilsonGaugeParam(gauge_param);
  gauge_param.t_boundary = QUDA_PERIODIC_T;
>>>>>>> feadc0df
  setDims(gauge_param.X);

  // All user inputs now defined
  display_test_info();

  // *** QUDA parameters begin here.
  void *gauge[4], *new_gauge[4];
  for (int dir = 0; dir < 4; dir++) {
    gauge[dir] = safe_malloc(V * gauge_site_size * host_gauge_data_type_size);
    new_gauge[dir] = safe_malloc(V * gauge_site_size * host_gauge_data_type_size);
  }

  constructHostGaugeField(gauge, gauge_param, argc, argv);
  // Load the gauge field to the device
  loadGaugeQuda((void *)gauge, &gauge_param);
  saveGaugeQuda(new_gauge, &gauge_param);

  double plaq[3];
  plaqQuda(plaq);
  printfQuda("Computed plaquette gauge precise is %.16e (spatial = %.16e, temporal = %.16e)\n", plaq[0], plaq[1],
             plaq[2]);

#ifdef GPU_GAUGE_TOOLS

  // Topological charge and gauge energy
  double q_charge_check = 0.0;
  // Size of floating point data
  size_t data_size = prec == QUDA_DOUBLE_PRECISION ? sizeof(double) : sizeof(float);
  size_t array_size = V * data_size;
  void *qDensity = safe_malloc(array_size);
  // start the timer
  double time0 = -((double)clock());
  QudaGaugeObservableParam param = newQudaGaugeObservableParam();
  param.compute_qcharge = QUDA_BOOLEAN_TRUE;
  param.compute_qcharge_density = QUDA_BOOLEAN_TRUE;
  param.qcharge_density = qDensity;

  gaugeObservablesQuda(&param);

  // stop the timer
  time0 += clock();
  time0 /= CLOCKS_PER_SEC;
  printfQuda("Computed Etot, Es, Et, Q is\n%.16e %.16e, %.16e %.16e\nDone in %g secs\n", param.energy[0],
             param.energy[1], param.energy[2], param.qcharge, time0);

  // Ensure host array sums to return value
  if (prec == QUDA_DOUBLE_PRECISION) {
    for (int i = 0; i < V; i++) q_charge_check += ((double *)qDensity)[i];
  } else {
    for (int i = 0; i < V; i++) q_charge_check += ((float *)qDensity)[i];
  }

  // release memory
  host_free(qDensity);

  // Q charge Reduction and normalisation
  comm_allreduce(&q_charge_check);

  printfQuda("GPU value %e and host density sum %e. Q charge deviation: %e\n", param.qcharge, q_charge_check,
             param.qcharge - q_charge_check);

  // Gauge Smearing Routines
  //---------------------------------------------------------------------------
  // Stout smearing should be equivalent to APE smearing
  // on D dimensional lattices for rho = alpha/2*(D-1).
  // Typical APE values are aplha=0.6, rho=0.1 for Stout.
  switch (test_type) {
  case 0:
    // APE
    // start the timer
    time0 = -((double)clock());
    performAPEnStep(smear_steps, ape_smear_rho, measurement_interval);
    // stop the timer
    time0 += clock();
    time0 /= CLOCKS_PER_SEC;
    printfQuda("Total time for APE = %g secs\n", time0);
    break;
  case 1:
    // STOUT
    // start the timer
    time0 = -((double)clock());
    performSTOUTnStep(smear_steps, stout_smear_rho, measurement_interval);
    // stop the timer
    time0 += clock();
    time0 /= CLOCKS_PER_SEC;
    printfQuda("Total time for STOUT = %g secs\n", time0);
    break;

    // Topological charge routines
    //---------------------------------------------------------------------------
  case 2:
    // Over-Improved STOUT
    // start the timer
    time0 = -((double)clock());
    performOvrImpSTOUTnStep(smear_steps, stout_smear_rho, stout_smear_epsilon, measurement_interval);
    // stop the timer
    time0 += clock();
    time0 /= CLOCKS_PER_SEC;
    printfQuda("Total time for Over Improved STOUT = %g secs\n", time0);
    break;
  case 3:
    // Wilson Flow
    // Start the timer
    time0 = -((double)clock());
    performWFlownStep(wflow_steps, wflow_epsilon, measurement_interval, wflow_type);
    // stop the timer
    time0 += clock();
    time0 /= CLOCKS_PER_SEC;
    printfQuda("Total time for Wilson Flow = %g secs\n", time0);
    break;
  default: errorQuda("Undefined test type %d given", test_type);
  }

#else
  printfQuda("Skipping other gauge tests since gauge tools have not been compiled\n");
#endif

  if (verify_results) check_gauge(gauge, new_gauge, 1e-3, gauge_param.cpu_prec);

  for (int dir = 0; dir < 4; dir++) {
    host_free(gauge[dir]);
    host_free(new_gauge[dir]);
  }

  freeGaugeQuda();
  endQuda();

  finalizeComms();
  return 0;
}<|MERGE_RESOLUTION|>--- conflicted
+++ resolved
@@ -117,26 +117,18 @@
   // initialize QMP/MPI, QUDA comms grid and RNG (host_utils.cpp)
   initComms(argc, argv, gridsize_from_cmdline);
 
-<<<<<<< HEAD
-=======
-  QudaGaugeParam gauge_param = newQudaGaugeParam();
->>>>>>> feadc0df
   if (prec_sloppy == QUDA_INVALID_PRECISION) prec_sloppy = prec;
   if (link_recon_sloppy == QUDA_RECONSTRUCT_INVALID) link_recon_sloppy = link_recon;
 
   initQuda(device_ordinal);
   setVerbosity(verbosity);
 
-<<<<<<< HEAD
   // call srand() with a rank-dependent seed
   initRand();
 
   QudaGaugeParam gauge_param = newQudaGaugeParam();
-  setGaugeParam(gauge_param);
-=======
   setWilsonGaugeParam(gauge_param);
   gauge_param.t_boundary = QUDA_PERIODIC_T;
->>>>>>> feadc0df
   setDims(gauge_param.X);
 
   // All user inputs now defined
