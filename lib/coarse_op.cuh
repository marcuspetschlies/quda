#include <multigrid_helper.cuh>

namespace quda {

  // For coarsening un-preconditioned operators we use uni-directional
  // coarsening to reduce the set up code.  For debugging we can force
  // bi-directional coarsening.
  static bool bidirectional_debug = false;

  template <typename Float, int fineSpin, int coarseSpin,
	    typename coarseGauge, typename coarseGaugeAtomic, typename fineGauge, typename fineSpinor,
	    typename fineSpinorTmp, typename fineSpinorV, typename fineClover>
  struct CalculateYArg {

    coarseGauge Y;           /** Computed coarse link field */
    coarseGauge X;           /** Computed coarse clover field */
    coarseGauge Xinv;        /** Computed coarse clover field */

    coarseGaugeAtomic Y_atomic;    /** Y atomic accessor used for computation before conversion to final format */
    coarseGaugeAtomic X_atomic;    /** X atomic accessor used for computation before conversion to final format */
    coarseGaugeAtomic Xinv_atomic; /** Xinv atomic accessor used for computation before conversion to final format */

    fineSpinorTmp UV;        /** Temporary that stores the fine-link * spinor field product */
    fineSpinor AV;           /** Temporary that stores the clover * spinor field product */

    const fineGauge U;       /** Fine grid link field */
    const fineSpinorV V;     /** Fine grid spinor field */
    const fineClover C;      /** Fine grid clover field */
    const fineClover Cinv;   /** Fine grid clover field */

    int x_size[QUDA_MAX_DIM];   /** Dimensions of fine grid */
    int xc_size[QUDA_MAX_DIM];  /** Dimensions of coarse grid */

    int geo_bs[QUDA_MAX_DIM];   /** Geometric block dimensions */
    const int spin_bs;          /** Spin block size */
    const spin_mapper<fineSpin,coarseSpin> spin_map; /** Helper that maps fine spin to coarse spin */

    int comm_dim[QUDA_MAX_DIM]; /** Node parition array */

    Float kappa;                /** kappa value */
    Float mu;                   /** mu value */
    Float mu_factor;            /** multiplicative factor for mu applied when mu is added to the operator */

    const int fineVolumeCB;     /** Fine grid volume */
    const int coarseVolumeCB;   /** Coarse grid volume */

    CalculateYArg(coarseGauge &Y, coarseGauge &X, coarseGauge &Xinv,
		  coarseGaugeAtomic &Y_atomic, coarseGaugeAtomic &X_atomic, coarseGaugeAtomic &Xinv_atomic,
		  fineSpinorTmp &UV, fineSpinor &AV, const fineGauge &U, const fineSpinorV &V,
		  const fineClover &C, const fineClover &Cinv, double kappa, double mu, double mu_factor,
		  const int *x_size_, const int *xc_size_, int *geo_bs_, int spin_bs_)
      : Y(Y), X(X), Xinv(Xinv), Y_atomic(Y_atomic), X_atomic(X_atomic), Xinv_atomic(Xinv_atomic),
	UV(UV), AV(AV), U(U), V(V), C(C), Cinv(Cinv), spin_bs(spin_bs_), spin_map(),
	kappa(static_cast<Float>(kappa)), mu(static_cast<Float>(mu)), mu_factor(static_cast<Float>(mu_factor)),
        fineVolumeCB(V.VolumeCB()), coarseVolumeCB(X.VolumeCB())
    {
      if (V.GammaBasis() != QUDA_DEGRAND_ROSSI_GAMMA_BASIS)
	errorQuda("Gamma basis %d not supported", V.GammaBasis());

      for (int i=0; i<QUDA_MAX_DIM; i++) {
	x_size[i] = x_size_[i];
	xc_size[i] = xc_size_[i];
	geo_bs[i] = geo_bs_[i];
	comm_dim[i] = comm_dim_partitioned(i);
      }
    }
  };

  /**
     Calculates the matrix UV^{s,c'}_mu(x) = \sum_c U^{c}_mu(x) * V^{s,c}_mu(x+mu)
     Where: mu = dir, s = fine spin, c' = coarse color, c = fine color
  */
  template<bool from_coarse, typename Float, int dim, QudaDirection dir, int fineSpin, int fineColor,
	   int coarseSpin, int coarseColor, typename Wtype, typename Arg>
  __device__ __host__ inline void computeUV(Arg &arg, const Wtype &W, int parity, int x_cb, int ic_c) {

    int coord[5];
    coord[4] = 0;
    getCoords(coord, x_cb, arg.x_size, parity);

    constexpr int uvSpin = fineSpin * (from_coarse ? 2 : 1);

    complex<Float> UV[uvSpin][fineColor];

    for(int s = 0; s < uvSpin; s++) {
      for(int c = 0; c < fineColor; c++) {
	UV[s][c] = static_cast<Float>(0.0);
      }
    }

    if ( arg.comm_dim[dim] && (coord[dim] + 1 >= arg.x_size[dim]) ) {
      int nFace = 1;
      int ghost_idx = ghostFaceIndex<1>(coord, arg.x_size, dim, nFace);

      for(int s = 0; s < fineSpin; s++) {  //Fine Spin
	for(int ic = 0; ic < fineColor; ic++) { //Fine Color rows of gauge field
	  for(int jc = 0; jc < fineColor; jc++) {  //Fine Color columns of gauge field
	    if (!from_coarse) {
	      UV[s][ic] += arg.U(dim, parity, x_cb, ic, jc) * W.Ghost(dim, 1, (parity+1)&1, ghost_idx, s, jc, ic_c);
	    } else {
	      for (int s_col=0; s_col<fineSpin; s_col++) {
		// on the coarse lattice if forwards then use the forwards links
		UV[s_col*fineSpin+s][ic] += arg.U(dim + (dir == QUDA_FORWARDS ? 4 : 0), parity, x_cb, s, s_col, ic, jc) *
		  W.Ghost(dim, 1, (parity+1)&1, ghost_idx, s_col, jc, ic_c);
	      } // which chiral block
	    }
	  }  //Fine color columns
	}  //Fine color rows
      }  //Fine Spin

    } else {
      int y_cb = linkIndexP1(coord, arg.x_size, dim);

      for(int s = 0; s < fineSpin; s++) {  //Fine Spin
	for(int ic = 0; ic < fineColor; ic++) { //Fine Color rows of gauge field
	  for(int jc = 0; jc < fineColor; jc++) {  //Fine Color columns of gauge field
	    if (!from_coarse) {
	      UV[s][ic] += arg.U(dim, parity, x_cb, ic, jc) * W((parity+1)&1, y_cb, s, jc, ic_c);
	    } else {
	      for (int s_col=0; s_col<fineSpin; s_col++) {
		// on the coarse lattice if forwards then use the forwards links
		UV[s_col*fineSpin+s][ic] +=
		  arg.U(dim + (dir == QUDA_FORWARDS ? 4 : 0), parity, x_cb, s, s_col, ic, jc) *
		  W((parity+1)&1, y_cb, s_col, jc, ic_c);
	      } // which chiral block
	    }
	  }  //Fine color columns
	}  //Fine color rows
      }  //Fine Spin

    }


    for(int s = 0; s < uvSpin; s++) {
      for(int c = 0; c < fineColor; c++) {
	arg.UV(parity,x_cb,s,c,ic_c) = UV[s][c];
      }
    }


  } // computeUV

  template<bool from_coarse, typename Float, int dim, QudaDirection dir, int fineSpin, int fineColor, int coarseSpin, int coarseColor, typename Arg>
  void ComputeUVCPU(Arg &arg) {

    for (int parity=0; parity<2; parity++) {
      for (int x_cb=0; x_cb<arg.fineVolumeCB; x_cb++) {
	for (int ic_c=0; ic_c < coarseColor; ic_c++) // coarse color
	  if (dir == QUDA_FORWARDS) // only for preconditioned clover is V != AV
	    computeUV<from_coarse,Float,dim,dir,fineSpin,fineColor,coarseSpin,coarseColor>(arg, arg.V, parity, x_cb, ic_c);
	  else
	    computeUV<from_coarse,Float,dim,dir,fineSpin,fineColor,coarseSpin,coarseColor>(arg, arg.AV, parity, x_cb, ic_c);
      } // c/b volume
    }   // parity
  }

  template<bool from_coarse, typename Float, int dim, QudaDirection dir, int fineSpin, int fineColor, int coarseSpin, int coarseColor, typename Arg>
  __global__ void ComputeUVGPU(Arg arg) {
    int x_cb = blockDim.x*blockIdx.x + threadIdx.x;
    if (x_cb >= arg.fineVolumeCB) return;

    int parity = blockDim.y*blockIdx.y + threadIdx.y;
    int ic_c = blockDim.z*blockIdx.z + threadIdx.z; // coarse color
    if (ic_c >= coarseColor) return;
    if (dir == QUDA_FORWARDS) // only for preconditioned clover is V != AV
      computeUV<from_coarse,Float,dim,dir,fineSpin,fineColor,coarseSpin,coarseColor>(arg, arg.V, parity, x_cb, ic_c);
    else
      computeUV<from_coarse,Float,dim,dir,fineSpin,fineColor,coarseSpin,coarseColor>(arg, arg.AV, parity, x_cb, ic_c);
  }

  /**
     Calculates the matrix A V^{s,c'}(x) = \sum_c A^{c}(x) * V^{s,c}(x)
     Where: s = fine spin, c' = coarse color, c = fine color
  */
  template<typename Float, int fineSpin, int fineColor, int coarseColor, typename Arg>
  __device__ __host__ inline void computeAV(Arg &arg, int parity, int x_cb, int ic_c) {

    complex<Float> AV[fineSpin][fineColor];

    for(int s = 0; s < fineSpin; s++) {
      for(int c = 0; c < fineColor; c++) {
	AV[s][c] = static_cast<Float>(0.0);
      }
    }

    for(int s = 0; s < fineSpin; s++) {  //Fine Spin
      const int s_c = arg.spin_map(s); // Coarse spin

      //On the fine lattice, the clover field is chirally blocked, so loop over rows/columns
      //in the same chiral block.
      for(int s_col = s_c*arg.spin_bs; s_col < (s_c+1)*arg.spin_bs; s_col++) { //Loop over fine spin column

	for(int ic = 0; ic < fineColor; ic++) { //Fine Color rows of gauge field
	  for(int jc = 0; jc < fineColor; jc++) {  //Fine Color columns of gauge field
	    AV[s][ic] += arg.Cinv(0, parity, x_cb, s, s_col, ic, jc) * arg.V(parity, x_cb, s_col, jc, ic_c);
	  }  //Fine color columns
	}  //Fine color rows
      }
    } //Fine Spin

    for (int s=0; s<fineSpin; s++) {
      for (int ic=0; ic<fineColor; ic++) {
	arg.AV(parity, x_cb, s, ic, ic_c) = AV[s][ic];
      }
    }

  } // computeAV

  template<typename Float, int fineSpin, int fineColor, int coarseColor, typename Arg>
  void ComputeAVCPU(Arg &arg) {
    for (int parity=0; parity<2; parity++) {
      for (int x_cb=0; x_cb<arg.fineVolumeCB; x_cb++) {
	for (int ic_c=0; ic_c < coarseColor; ic_c++) // coarse color
	  computeAV<Float,fineSpin,fineColor,coarseColor,Arg>(arg, parity, x_cb, ic_c);
      } // c/b volume
    }   // parity
  }

  template<typename Float, int fineSpin, int fineColor, int coarseColor, typename Arg>
  __global__ void ComputeAVGPU(Arg arg) {
    int x_cb = blockDim.x*blockIdx.x + threadIdx.x;
    if (x_cb >= arg.fineVolumeCB) return;

    int parity = blockDim.y*blockIdx.y + threadIdx.y;
    int ic_c = blockDim.z*blockIdx.z + threadIdx.z; // coarse color
    if (ic_c >= coarseColor) return;
    computeAV<Float,fineSpin,fineColor,coarseColor,Arg>(arg, parity, x_cb, ic_c);
  }

  /**
     Calculates the matrix A V^{s,c'}(x) = \sum_c A^{c}(x) * V^{s,c}(x) for twisted-mass fermions
     Where: s = fine spin, c' = coarse color, c = fine color
  */
  template<typename Float, int fineSpin, int fineColor, int coarseColor, typename Arg>
  __device__ __host__ inline void computeTMAV(Arg &arg, int parity, int x_cb, int v) {

    complex<Float> fp(1./(1.+arg.mu*arg.mu),-arg.mu/(1.+arg.mu*arg.mu));
    complex<Float> fm(1./(1.+arg.mu*arg.mu),+arg.mu/(1.+arg.mu*arg.mu));

    for(int s = 0; s < fineSpin/2; s++) {
      for(int c = 0; c < fineColor; c++) {
	arg.AV(parity,x_cb,s,c,v) = arg.V(parity,x_cb,s,c,v)*fp;
      }
    }

    for(int s = fineSpin/2; s < fineSpin; s++) {
      for(int c = 0; c < fineColor; c++) {
	arg.AV(parity,x_cb,s,c,v) = arg.V(parity,x_cb,s,c,v)*fm;
      }
    }

  } // computeTMAV

  template<typename Float, int fineSpin, int fineColor, int coarseColor, typename Arg>
  void ComputeTMAVCPU(Arg &arg) {
    for (int parity=0; parity<2; parity++) {
      for (int x_cb=0; x_cb<arg.fineVolumeCB; x_cb++) {
	for (int v=0; v<coarseColor; v++) // coarse color
	  computeTMAV<Float,fineSpin,fineColor,coarseColor,Arg>(arg, parity, x_cb, v);
      } // c/b volume
    }   // parity
  }

  template<typename Float, int fineSpin, int fineColor, int coarseColor, typename Arg>
  __global__ void ComputeTMAVGPU(Arg arg) {
    int x_cb = blockDim.x*blockIdx.x + threadIdx.x;
    if (x_cb >= arg.fineVolumeCB) return;

    int parity = blockDim.y*blockIdx.y + threadIdx.y;
    int v = blockDim.z*blockIdx.z + threadIdx.z; // coarse color
    if (v >= coarseColor) return;

    computeTMAV<Float,fineSpin,fineColor,coarseColor,Arg>(arg, parity, x_cb, v);
  }

#ifdef DYNAMIC_CLOVER
  #ifdef UGLY_DYNCLOV
    #include<dyninv_clover_mg.cuh>
  #else

  template<typename Float, int fineSpin, int fineColor, int coarseColor, typename Arg>
  __device__ __host__ inline void applyInvClover(Arg &arg, int parity, int x_cb) {
    /* Applies the inverse of the clover term squared plus mu2 to the spinor */
    /* Compute (T^2 + mu2) first, then invert */
    /* We proceed by chiral blocks */

    for (int ch = 0; ch < 2; ch++) {	/* Loop over chiral blocks */
      Float diag[6], tmp[6];
      complex<Float> tri[15];	/* Off-diagonal components of the inverse clover term */

      /*	This macro avoid the infinitely long expansion of the tri products	*/

      #define Cl(s1,c1,s2,c2) (arg.C(0, parity, x_cb, s1+2*ch, s2+2*ch, c1, c2))

      tri[0]  = Cl(0,1,0,0)*Cl(0,0,0,0).real() + Cl(0,1,0,1)*Cl(0,1,0,0) + Cl(0,1,0,2)*Cl(0,2,0,0) + Cl(0,1,1,0)*Cl(1,0,0,0) + Cl(0,1,1,1)*Cl(1,1,0,0) + Cl(0,1,1,2)*Cl(1,2,0,0);
      tri[1]  = Cl(0,2,0,0)*Cl(0,0,0,0).real() + Cl(0,2,0,2)*Cl(0,2,0,0) + Cl(0,2,0,1)*Cl(0,1,0,0) + Cl(0,2,1,0)*Cl(1,0,0,0) + Cl(0,2,1,1)*Cl(1,1,0,0) + Cl(0,2,1,2)*Cl(1,2,0,0);
      tri[3]  = Cl(1,0,0,0)*Cl(0,0,0,0).real() + Cl(1,0,1,0)*Cl(1,0,0,0) + Cl(1,0,0,1)*Cl(0,1,0,0) + Cl(1,0,0,2)*Cl(0,2,0,0) + Cl(1,0,1,1)*Cl(1,1,0,0) + Cl(1,0,1,2)*Cl(1,2,0,0);
      tri[6]  = Cl(1,1,0,0)*Cl(0,0,0,0).real() + Cl(1,1,1,1)*Cl(1,1,0,0) + Cl(1,1,0,1)*Cl(0,1,0,0) + Cl(1,1,0,2)*Cl(0,2,0,0) + Cl(1,1,1,0)*Cl(1,0,0,0) + Cl(1,1,1,2)*Cl(1,2,0,0);
      tri[10] = Cl(1,2,0,0)*Cl(0,0,0,0).real() + Cl(1,2,1,2)*Cl(1,2,0,0) + Cl(1,2,0,1)*Cl(0,1,0,0) + Cl(1,2,0,2)*Cl(0,2,0,0) + Cl(1,2,1,0)*Cl(1,0,0,0) + Cl(1,2,1,1)*Cl(1,1,0,0);

      tri[2]  = Cl(0,2,0,1)*Cl(0,1,0,1).real() + Cl(0,2,0,2)*Cl(0,2,0,1) + Cl(0,2,0,0)*Cl(0,0,0,1) + Cl(0,2,1,0)*Cl(1,0,0,1) + Cl(0,2,1,1)*Cl(1,1,0,1) + Cl(0,2,1,2)*Cl(1,2,0,1);
      tri[4]  = Cl(1,0,0,1)*Cl(0,1,0,1).real() + Cl(1,0,1,0)*Cl(1,0,0,1) + Cl(1,0,0,0)*Cl(0,0,0,1) + Cl(1,0,0,2)*Cl(0,2,0,1) + Cl(1,0,1,1)*Cl(1,1,0,1) + Cl(1,0,1,2)*Cl(1,2,0,1);
      tri[7]  = Cl(1,1,0,1)*Cl(0,1,0,1).real() + Cl(1,1,1,1)*Cl(1,1,0,1) + Cl(1,1,0,0)*Cl(0,0,0,1) + Cl(1,1,0,2)*Cl(0,2,0,1) + Cl(1,1,1,0)*Cl(1,0,0,1) + Cl(1,1,1,2)*Cl(1,2,0,1);
      tri[11] = Cl(1,2,0,1)*Cl(0,1,0,1).real() + Cl(1,2,1,2)*Cl(1,2,0,1) + Cl(1,2,0,0)*Cl(0,0,0,1) + Cl(1,2,0,2)*Cl(0,2,0,1) + Cl(1,2,1,0)*Cl(1,0,0,1) + Cl(1,2,1,1)*Cl(1,1,0,1);

      tri[5]  = Cl(1,0,0,2)*Cl(0,2,0,2).real() + Cl(1,0,1,0)*Cl(1,0,0,2) + Cl(1,0,0,0)*Cl(0,0,0,2) + Cl(1,0,0,1)*Cl(0,1,0,2) + Cl(1,0,1,1)*Cl(1,1,0,2) + Cl(1,0,1,2)*Cl(1,2,0,2);
      tri[8]  = Cl(1,1,0,2)*Cl(0,2,0,2).real() + Cl(1,1,1,1)*Cl(1,1,0,2) + Cl(1,1,0,0)*Cl(0,0,0,2) + Cl(1,1,0,1)*Cl(0,1,0,2) + Cl(1,1,1,0)*Cl(1,0,0,2) + Cl(1,1,1,2)*Cl(1,2,0,2);
      tri[12] = Cl(1,2,0,2)*Cl(0,2,0,2).real() + Cl(1,2,1,2)*Cl(1,2,0,2) + Cl(1,2,0,0)*Cl(0,0,0,2) + Cl(1,2,0,1)*Cl(0,1,0,2) + Cl(1,2,1,0)*Cl(1,0,0,2) + Cl(1,2,1,1)*Cl(1,1,0,2);

      tri[9]  = Cl(1,1,1,0)*Cl(1,0,1,0).real() + Cl(1,1,1,1)*Cl(1,1,1,0) + Cl(1,1,0,0)*Cl(0,0,1,0) + Cl(1,1,0,1)*Cl(0,1,1,0) + Cl(1,1,0,2)*Cl(0,2,1,0) + Cl(1,1,1,2)*Cl(1,2,1,0);
      tri[13] = Cl(1,2,1,0)*Cl(1,0,1,0).real() + Cl(1,2,1,2)*Cl(1,2,1,0) + Cl(1,2,0,0)*Cl(0,0,1,0) + Cl(1,2,0,1)*Cl(0,1,1,0) + Cl(1,2,0,2)*Cl(0,2,1,0) + Cl(1,2,1,1)*Cl(1,1,1,0);
      tri[14] = Cl(1,2,1,1)*Cl(1,1,1,1).real() + Cl(1,2,1,2)*Cl(1,2,1,1) + Cl(1,2,0,0)*Cl(0,0,1,1) + Cl(1,2,0,1)*Cl(0,1,1,1) + Cl(1,2,0,2)*Cl(0,2,1,1) + Cl(1,2,1,0)*Cl(1,0,1,1);

      diag[0] = arg.mu*arg.mu + Cl(0,0,0,0).real()*Cl(0,0,0,0).real() + norm(Cl(0,1,0,0)) + norm(Cl(0,2,0,0)) + norm(Cl(1,0,0,0)) + norm(Cl(1,1,0,0)) + norm(Cl(1,2,0,0));
      diag[1] = arg.mu*arg.mu + Cl(0,1,0,1).real()*Cl(0,1,0,1).real() + norm(Cl(0,0,0,1)) + norm(Cl(0,2,0,1)) + norm(Cl(1,0,0,1)) + norm(Cl(1,1,0,1)) + norm(Cl(1,2,0,1));
      diag[2] = arg.mu*arg.mu + Cl(0,2,0,2).real()*Cl(0,2,0,2).real() + norm(Cl(0,0,0,2)) + norm(Cl(0,1,0,2)) + norm(Cl(1,0,0,2)) + norm(Cl(1,1,0,2)) + norm(Cl(1,2,0,2));
      diag[3] = arg.mu*arg.mu + Cl(1,0,1,0).real()*Cl(1,0,1,0).real() + norm(Cl(0,0,1,0)) + norm(Cl(0,1,1,0)) + norm(Cl(0,2,1,0)) + norm(Cl(1,1,1,0)) + norm(Cl(1,2,1,0));
      diag[4] = arg.mu*arg.mu + Cl(1,1,1,1).real()*Cl(1,1,1,1).real() + norm(Cl(0,0,1,1)) + norm(Cl(0,1,1,1)) + norm(Cl(0,2,1,1)) + norm(Cl(1,0,1,1)) + norm(Cl(1,2,1,1));
      diag[5] = arg.mu*arg.mu + Cl(1,2,1,2).real()*Cl(1,2,1,2).real() + norm(Cl(0,0,1,2)) + norm(Cl(0,1,1,2)) + norm(Cl(0,2,1,2)) + norm(Cl(1,0,1,2)) + norm(Cl(1,1,1,2));

      #undef Cl

      /*	INVERSION STARTS	*/

      for (int j=0; j<6; j++) {
        diag[j] = sqrt(diag[j]);
        tmp[j] = 1./diag[j];

        for (int k=j+1; k<6; k++) {
          int kj = k*(k-1)/2+j;
          tri[kj] *= tmp[j];
        }

        for(int k=j+1;k<6;k++){
          int kj=k*(k-1)/2+j;
          diag[k] -= (tri[kj] * conj(tri[kj])).real();
          for(int l=k+1;l<6;l++){
            int lj=l*(l-1)/2+j;
            int lk=l*(l-1)/2+k;
            tri[lk] -= tri[lj] * conj(tri[kj]);
          }
        }
      }

      /* Now use forward and backward substitution to construct inverse */
      complex<Float> v1[6];
      for (int k=0;k<6;k++) {
        for(int l=0;l<k;l++) v1[l] = complex<Float>(0.0, 0.0);

        /* Forward substitute */
        v1[k] = complex<Float>(tmp[k], 0.0);
        for(int l=k+1;l<6;l++){
          complex<Float> sum = complex<Float>(0.0, 0.0);
          for(int j=k;j<l;j++){
            int lj=l*(l-1)/2+j;
            sum -= tri[lj] * v1[j];
          }
          v1[l] = sum * tmp[l];
        }

        /* Backward substitute */
        v1[5] = v1[5] * tmp[5];
        for(int l=4;l>=k;l--){
          complex<Float> sum = v1[l];
          for(int j=l+1;j<6;j++){
            int jl=j*(j-1)/2+l;
            sum -= conj(tri[jl]) * v1[j];
          }
          v1[l] = sum * tmp[l];
        }

        /* Overwrite column k */
        diag[k] = v1[k].real();
        for(int l=k+1;l<6;l++){
          int lk=l*(l-1)/2+k;
          tri[lk] = v1[l];
        }
      }

      /*	Calculate the product for the current chiral block	*/

      //Then we calculate AV = Cinv UV, so  [AV = (C^2 + mu^2)^{-1} (Clover -/+ i mu)·Vector]
      //for in twisted-clover fermions, Cinv keeps (C^2 + mu^2)^{-1}

      for(int ic_c = 0; ic_c < coarseColor; ic_c++) {  // Coarse Color
	for (int j=0; j<(fineSpin/2)*fineColor; j++) {	// This won't work for anything different than fineColor = 3, fineSpin = 4
	  int s = j / fineColor, ic = j % fineColor;

	  arg.AV(parity, x_cb, s+2*ch, ic, ic_c) += diag[j] * arg.UV(parity, x_cb, s+2*ch, ic, ic_c);	// Diagonal clover

	  for (int k=0; k<j; k++) {
	    const int jk = j*(j-1)/2 + k;
	    const int s_col = k / fineColor, jc = k % fineColor;

	    arg.AV(parity, x_cb, s+2*ch, ic, ic_c) += tri[jk] * arg.UV(parity, x_cb, s_col+2*ch, jc, ic_c); // Off-diagonal
	  }

	  for (int k=j+1; k<(fineSpin/2)*fineColor; k++) {
	    int kj = k*(k-1)/2 + j;
	    int s_col = k / fineColor, jc = k % fineColor;

	    arg.AV(parity, x_cb, s+2*ch, ic, ic_c) += conj(tri[kj]) * arg.UV(parity, x_cb, s_col+2*ch, jc, ic_c); // Off-diagonal
	  }
	}
      }	// Coarse color
    } // Chirality
  }

  #endif // UGLY_DYNCLOV
#endif // DYNAMIC_CLOVER

  /**
     Calculates the matrix A V^{s,c'}(x) = \sum_c A^{c}(x) * V^{s,c}(x) for twisted-clover fermions
     Where: s = fine spin, c' = coarse color, c = fine color
  */
  template<typename Float, int fineSpin, int fineColor, int coarseColor, typename Arg>
  __device__ __host__ inline void computeTMCAV(Arg &arg, int parity, int x_cb) {

    complex<Float> mu(0.,arg.mu);
    complex<Float> UV[fineSpin][fineColor][coarseColor];

    for (int s = 0; s < fineSpin; s++)
      for (int c = 0; c < fineColor; c++)
	for (int v = 0; v < coarseColor; v++)
	  UV[s][c][v] = static_cast<Float>(0.0);

    //First we store in UV the product [(Clover -/+ i mu)·Vector]
    for(int s = 0; s < fineSpin; s++) {  //Fine Spin
      const int s_c = arg.spin_map(s); // Coarse Spin

      //On the fine lattice, the clover field is chirally blocked, so loop over rows/columns
      //in the same chiral block.
      for(int s_col = s_c*arg.spin_bs; s_col < (s_c+1)*arg.spin_bs; s_col++) { //Loop over fine spin column

	for(int ic_c = 0; ic_c < coarseColor; ic_c++) {  //Coarse Color
	  for(int ic = 0; ic < fineColor; ic++) { //Fine Color rows of gauge field
	    for(int jc = 0; jc < fineColor; jc++) {  //Fine Color columns of gauge field
	      UV[s][ic][ic_c] += arg.C(0, parity, x_cb, s, s_col, ic, jc) * arg.V(parity, x_cb, s_col, jc, ic_c);
	    }  //Fine color columns
	  }  //Fine color rows
	} //Coarse color
      }
    } //Fine Spin

    for(int s = 0; s < fineSpin/2; s++) {  //Fine Spin
      for(int ic_c = 0; ic_c < coarseColor; ic_c++) {  //Coarse Color
	for(int ic = 0; ic < fineColor; ic++) { //Fine Color
	  UV[s][ic][ic_c] -= mu * arg.V(parity, x_cb, s, ic, ic_c);
	}  //Fine color
      } //Coarse color
    } //Fine Spin

    for(int s = fineSpin/2; s < fineSpin; s++) {  //Fine Spin
      for(int ic_c = 0; ic_c < coarseColor; ic_c++) {  //Coarse Color
	for(int ic = 0; ic < fineColor; ic++) { //Fine Color
	  UV[s][ic][ic_c] += mu * arg.V(parity, x_cb, s, ic, ic_c);
	}  //Fine color
      } //Coarse color
    } //Fine Spin

    for (int s = 0; s < fineSpin; s++)
      for (int c = 0; c < fineColor; c++)
	for (int v = 0; v < coarseColor; v++)
	  arg.AV(parity,x_cb,s,c,v) = static_cast<Float>(0.0);

#ifndef	DYNAMIC_CLOVER
    //Then we calculate AV = Cinv UV, so  [AV = (C^2 + mu^2)^{-1} (Clover -/+ i mu)·Vector]
    //for in twisted-clover fermions, Cinv keeps (C^2 + mu^2)^{-1}
    for(int s = 0; s < fineSpin; s++) {  //Fine Spin
      const int s_c = arg.spin_map(s); // Coarse Spin

      //On the fine lattice, the clover field is chirally blocked, so loop over rows/columns
      //in the same chiral block.
      for(int s_col = s_c*arg.spin_bs; s_col < (s_c+1)*arg.spin_bs; s_col++) { //Loop over fine spin column

	for(int ic_c = 0; ic_c < coarseColor; ic_c++) {  //Coarse Color
	  for(int ic = 0; ic < fineColor; ic++) { //Fine Color rows of gauge field
	    for(int jc = 0; jc < fineColor; jc++) {  //Fine Color columns of gauge field
	      arg.AV(parity, x_cb, s, ic, ic_c) +=
		arg.Cinv(0, parity, x_cb, s, s_col, ic, jc) * UV[s_col][jc][ic_c];
	    }  //Fine color columns
	  }  //Fine color rows
	} //Coarse color
      }
    } //Fine Spin
#else
    applyInvClover<Float,fineSpin,fineColor,coarseColor,Arg>(arg, parity, x_cb);
#endif
  } // computeTMCAV

  template<typename Float, int fineSpin, int fineColor, int coarseColor, typename Arg>
  void ComputeTMCAVCPU(Arg &arg) {
    for (int parity=0; parity<2; parity++) {
      for (int x_cb=0; x_cb<arg.fineVolumeCB; x_cb++) {
	computeTMCAV<Float,fineSpin,fineColor,coarseColor,Arg>(arg, parity, x_cb);
      } // c/b volume
    }   // parity
  }

  template<typename Float, int fineSpin, int fineColor, int coarseColor, typename Arg>
  __global__ void ComputeTMCAVGPU(Arg arg) {
    int x_cb = blockDim.x*blockIdx.x + threadIdx.x;
    if (x_cb >= arg.fineVolumeCB) return;

    int parity = blockDim.y*blockIdx.y + threadIdx.y;
    computeTMCAV<Float,fineSpin,fineColor,coarseColor,Arg>(arg, parity, x_cb);
  }

  /**
     @brief Do a single (AV)^\dagger * UV product, where for preconditioned
     clover, AV correspond to the clover inverse multiplied by the
     packed null space vectors, else AV is simply the packed null
     space vectors.

     @param[out] vuv Result array
     @param[in,out] arg Arg storing the fields and parameters
     @param[in] Fine grid parity we're working on
     @param[in] x_cb Checkboarded x dimension
   */
  template <bool from_coarse, typename Float, int dim, QudaDirection dir, int fineSpin, int fineColor, int coarseSpin, int coarseColor, typename Arg, typename Gamma>
  __device__ __host__ inline void multiplyVUV(complex<Float> vuv[], const Arg &arg, const Gamma &gamma, int parity, int x_cb, int ic_c, int jc_c) {

#pragma unroll
    for (int i=0; i<coarseSpin*coarseSpin; i++) vuv[i] = 0.0;

    if (!from_coarse) { // fine grid is top level

#pragma unroll
      for (int s = 0; s < fineSpin; s++) { //Loop over fine spin

	//Spin part of the color matrix.  Will always consist
	//of two terms - diagonal and off-diagonal part of
	//P_mu = (1+/-\gamma_mu)

	const int s_c_row = arg.spin_map(s); // Coarse spin row index

	//Use Gamma to calculate off-diagonal coupling and
	//column index.  Diagonal coupling is always 1.
	// If computing the backwards (forwards) direction link then
	// we desire the positive (negative) projector

	int s_col;
	const complex<Float> coupling = gamma.getrowelem(s, s_col);
	const int s_c_col = arg.spin_map(s_col); // Coarse spin col index

#pragma unroll
	for (int ic = 0; ic < fineColor; ic++) { //Sum over fine color
          if (dir == QUDA_BACKWARDS) {
            // here UV is really UAV
	    //Diagonal Spin
	    vuv[s_c_row*coarseSpin+s_c_row] += conj(arg.V(parity, x_cb, s, ic, ic_c)) * arg.UV(parity, x_cb, s, ic, jc_c);

	    //Off-diagonal Spin (backward link / positive projector applied)
	    vuv[s_c_row*coarseSpin+s_c_col] += coupling * conj(arg.V(parity, x_cb, s, ic, ic_c)) * arg.UV(parity, x_cb, s_col, ic, jc_c);
	  } else {
	    //Diagonal Spin
	    vuv[s_c_row*coarseSpin+s_c_row] += conj(arg.AV(parity, x_cb, s, ic, ic_c)) * arg.UV(parity, x_cb, s, ic, jc_c);

	    //Off-diagonal Spin (forward link / negative projector applied)
	    vuv[s_c_row*coarseSpin+s_c_col] -= coupling * conj(arg.AV(parity, x_cb, s, ic, ic_c)) * arg.UV(parity, x_cb, s_col, ic, jc_c);
	  }
	} //Fine color
      }

    } else { // fine grid operator is a coarse operator

#pragma unroll
      for (int s_col=0; s_col<fineSpin; s_col++) { // which chiral block
#pragma unroll
	for (int s = 0; s < fineSpin; s++) {
#pragma unroll
	  for(int ic = 0; ic < fineColor; ic++) { //Sum over fine color
	    vuv[s*coarseSpin+s_col] += conj(arg.AV(parity, x_cb, s, ic, ic_c)) * arg.UV(parity, x_cb, s_col*fineSpin+s, ic, jc_c);
	  } //Fine color
	} //Fine spin
      }

    } // from_coarse

  }

  template<bool from_coarse, typename Float, int dim, QudaDirection dir, int fineSpin, int fineColor, int coarseSpin, int coarseColor, typename Arg, typename Gamma>
  __device__ __host__ void computeVUV(Arg &arg, const Gamma &gamma, int parity, int x_cb, int c_row, int c_col) {

    constexpr int nDim = 4;
    int coord[QUDA_MAX_DIM];
    int coord_coarse[QUDA_MAX_DIM];
    int coarse_size = 1;
    for(int d = 0; d<nDim; d++) coarse_size *= arg.xc_size[d];

    getCoords(coord, x_cb, arg.x_size, parity);
    for(int d = 0; d < nDim; d++) coord_coarse[d] = coord[d]/arg.geo_bs[d];

    //Check to see if we are on the edge of a block.  If adjacent site
    //is in same block, M = X, else M = Y
    const bool isDiagonal = ((coord[dim]+1)%arg.x_size[dim])/arg.geo_bs[dim] == coord_coarse[dim] ? true : false;

    int coarse_parity = 0;
    for (int d=0; d<nDim; d++) coarse_parity += coord_coarse[d];
    coarse_parity &= 1;
    coord_coarse[0] /= 2;
    int coarse_x_cb = ((coord_coarse[3]*arg.xc_size[2]+coord_coarse[2])*arg.xc_size[1]+coord_coarse[1])*(arg.xc_size[0]/2) + coord_coarse[0];
    coord[0] /= 2;

#ifdef __CUDA_ARCH__
    extern __shared__ complex<Float> s[];
    int tid = (threadIdx.z*blockDim.y + threadIdx.y)*blockDim.x + threadIdx.x;
    complex<Float> *vuv = &s[tid*coarseSpin*coarseSpin];
#else
    complex<Float> vuv[coarseSpin*coarseSpin];
#endif

    multiplyVUV<from_coarse,Float,dim,dir,fineSpin,fineColor,coarseSpin,coarseColor,Arg>(vuv, arg, gamma, parity, x_cb, c_row, c_col);

    if (!isDiagonal) {
      constexpr int dim_index = (dir == QUDA_BACKWARDS) ? dim : dim + 4;
#pragma unroll
      for (int s_row = 0; s_row < coarseSpin; s_row++) { // Chiral row block
#pragma unroll
	for (int s_col = 0; s_col < coarseSpin; s_col++) { // Chiral column block
	  arg.Y_atomic.atomicAdd(dim_index,coarse_parity,coarse_x_cb,s_row,s_col,c_row,c_col,vuv[s_row*coarseSpin+s_col]);
	}
      }
    } else if (dir == QUDA_BACKWARDS) { // store the forward and backward clover contributions separately for now since they can't be added coherently easily
#pragma unroll
      for (int s_row = 0; s_row < coarseSpin; s_row++) { // Chiral row block
#pragma unroll
	for (int s_col = 0; s_col < coarseSpin; s_col++) { // Chiral column block
	  arg.X_atomic.atomicAdd(0,coarse_parity,coarse_x_cb,s_row,s_col,c_row,c_col,vuv[s_row*coarseSpin+s_col]);
	}
      }
    } else {
#pragma unroll
      for (int s_row = 0; s_row < coarseSpin; s_row++) { // Chiral row block
#pragma unroll
	for (int s_col = 0; s_col < coarseSpin; s_col++) { // Chiral column block
	  arg.Xinv_atomic.atomicAdd(0,coarse_parity,coarse_x_cb,s_row,s_col,c_row,c_col,vuv[s_row*coarseSpin+s_col]);
	}
      }
    }
  }

  template<bool from_coarse, typename Float, int dim, QudaDirection dir, int fineSpin, int fineColor, int coarseSpin, int coarseColor, typename Arg, typename Gamma>
  void ComputeVUVCPU(Arg arg, const Gamma &gamma) {
    for (int parity=0; parity<2; parity++) {
      for (int x_cb=0; x_cb<arg.fineVolumeCB; x_cb++) { // Loop over fine volume
	for (int c_row=0; c_row<coarseColor; c_row++)
	  for (int c_col=0; c_col<coarseColor; c_col++)
	    computeVUV<from_coarse,Float,dim,dir,fineSpin,fineColor,coarseSpin,coarseColor>(arg, gamma, parity, x_cb, c_row, c_col);
      } // c/b volume
    } // parity
  }

  template<bool from_coarse, typename Float, int dim, QudaDirection dir, int fineSpin, int fineColor, int coarseSpin, int coarseColor, typename Arg, typename Gamma>
  __global__ void ComputeVUVGPU(Arg arg, const Gamma gamma) {
    int x_cb = blockDim.x*blockIdx.x + threadIdx.x;
    if (x_cb >= arg.fineVolumeCB) return;

    int parity_c_col = blockDim.y*blockIdx.y + threadIdx.y;
    if (parity_c_col >= 2*coarseColor) return;

    int c_col = parity_c_col % coarseColor; // coarse color col index
    int parity = parity_c_col / coarseColor;

    int c_row = blockDim.z*blockIdx.z + threadIdx.z; // coarse color row index
    if (c_row >= coarseColor) return;
    computeVUV<from_coarse,Float,dim,dir,fineSpin,fineColor,coarseSpin,coarseColor>(arg, gamma, parity, x_cb, c_row, c_col);
  }

  /**
   * Compute the forward links from backwards links by flipping the
   * sign of the spin projector
   */
  template<typename Float, int nSpin, int nColor, typename Arg>
  __device__ __host__ void computeYreverse(Arg &arg, int parity, int x_cb, int ic_c) {
    auto &Y = arg.Y_atomic;

    for (int d=0; d<4; d++) {
      for(int s_row = 0; s_row < nSpin; s_row++) { //Spin row
	for(int s_col = 0; s_col < nSpin; s_col++) { //Spin column

	  const Float sign = (s_row == s_col) ? static_cast<Float>(1.0) : static_cast<Float>(-1.0);

	  for(int jc_c = 0; jc_c < nColor; jc_c++) { //Color column
	    Y(d+4,parity,x_cb,s_row,s_col,ic_c,jc_c) = sign*Y(d,parity,x_cb,s_row,s_col,ic_c,jc_c);
	  } //Color column
	} //Spin column
      } //Spin row

    } // dimension

  }

  template<typename Float, int nSpin, int nColor, typename Arg>
  void ComputeYReverseCPU(Arg &arg) {
    for (int parity=0; parity<2; parity++) {
      for (int x_cb=0; x_cb<arg.coarseVolumeCB; x_cb++) {
	for(int ic_c = 0; ic_c < nColor; ic_c++) { //Color row
	  computeYreverse<Float,nSpin,nColor,Arg>(arg, parity, x_cb, ic_c);
	}
      } // c/b volume
    } // parity
  }

  template<typename Float, int nSpin, int nColor, typename Arg>
  __global__ void ComputeYReverseGPU(Arg arg) {
    int x_cb = blockDim.x*blockIdx.x + threadIdx.x;
    if (x_cb >= arg.coarseVolumeCB) return;

    int ic_c = blockDim.z*blockIdx.z + threadIdx.z; // color row
    if (ic_c >= nColor) return;

    int parity = blockDim.y*blockIdx.y + threadIdx.y;
    computeYreverse<Float,nSpin,nColor,Arg>(arg, parity, x_cb, ic_c);
  }

  /**
   * Adds the reverse links to the coarse local term, which is just
   * the conjugate of the existing coarse local term but with
   * plus/minus signs for off-diagonal spin components so multiply by
   * the appropriate factor of -kappa.
   *
  */
  template<bool bidirectional, typename Float, int nSpin, int nColor, typename Arg>
  __device__ __host__ void computeCoarseLocal(Arg &arg, int parity, int x_cb)
  {
    complex<Float> Xlocal[nSpin*nSpin*nColor*nColor];

    for(int s_row = 0; s_row < nSpin; s_row++) { //Spin row
      for(int s_col = 0; s_col < nSpin; s_col++) { //Spin column

	//Copy the Hermitian conjugate term to temp location
	for(int ic_c = 0; ic_c < nColor; ic_c++) { //Color row
	  for(int jc_c = 0; jc_c < nColor; jc_c++) { //Color column
	    //Flip s_col, s_row on the rhs because of Hermitian conjugation.  Color part left untransposed.
	    Xlocal[((nSpin*s_col+s_row)*nColor+ic_c)*nColor+jc_c] = arg.X_atomic(0,parity,x_cb,s_row, s_col, ic_c, jc_c);
	  }
	}
      }
    }

    for(int s_row = 0; s_row < nSpin; s_row++) { //Spin row
      for(int s_col = 0; s_col < nSpin; s_col++) { //Spin column

	const Float sign = (s_row == s_col) ? static_cast<Float>(1.0) : static_cast<Float>(-1.0);

	for(int ic_c = 0; ic_c < nColor; ic_c++) { //Color row
	  for(int jc_c = 0; jc_c < nColor; jc_c++) { //Color column
	    if (bidirectional) {
	      // here we have forwards links in Xinv and backwards links in X
	      arg.X_atomic(0,parity,x_cb,s_row,s_col,ic_c,jc_c) =
		-arg.kappa*(arg.Xinv_atomic(0,parity,x_cb,s_row,s_col,ic_c,jc_c)
			    +conj(Xlocal[((nSpin*s_row+s_col)*nColor+jc_c)*nColor+ic_c]));
	    } else {
	      // here we have just backwards links
	      arg.X_atomic(0,parity,x_cb,s_row,s_col,ic_c,jc_c) =
		-arg.kappa*(sign*arg.X_atomic(0,parity,x_cb,s_row,s_col,ic_c,jc_c)
			    +conj(Xlocal[((nSpin*s_row+s_col)*nColor+jc_c)*nColor+ic_c]));
	    }
	  } //Color column
	} //Color row
      } //Spin column
    } //Spin row

  }

  template<bool bidirectional, typename Float, int nSpin, int nColor, typename Arg>
  void ComputeCoarseLocalCPU(Arg &arg) {
    for (int parity=0; parity<2; parity++) {
      for (int x_cb=0; x_cb<arg.coarseVolumeCB; x_cb++) {
	computeCoarseLocal<bidirectional,Float,nSpin,nColor,Arg>(arg, parity, x_cb);
      } // c/b volume
    } // parity
  }

  template<bool bidirectional, typename Float, int nSpin, int nColor, typename Arg>
  __global__ void ComputeCoarseLocalGPU(Arg arg) {
    int x_cb = blockDim.x*blockIdx.x + threadIdx.x;
    if (x_cb >= arg.coarseVolumeCB) return;

    int parity = blockDim.y*blockIdx.y + threadIdx.y;
    computeCoarseLocal<bidirectional,Float,nSpin,nColor,Arg>(arg, parity, x_cb);
  }


  template<bool from_coarse, typename Float, int fineSpin, int coarseSpin, int fineColor, int coarseColor, typename Arg>
  __device__ __host__ void computeCoarseClover(Arg &arg, int parity, int x_cb, int ic_c) {

    const int nDim = 4;

    int coord[QUDA_MAX_DIM];
    int coord_coarse[QUDA_MAX_DIM];
    int coarse_size = 1;
    for(int d = 0; d<nDim; d++) coarse_size *= arg.xc_size[d];

    getCoords(coord, x_cb, arg.x_size, parity);
    for (int d=0; d<nDim; d++) coord_coarse[d] = coord[d]/arg.geo_bs[d];

    int coarse_parity = 0;
    for (int d=0; d<nDim; d++) coarse_parity += coord_coarse[d];
    coarse_parity &= 1;
    coord_coarse[0] /= 2;
    int coarse_x_cb = ((coord_coarse[3]*arg.xc_size[2]+coord_coarse[2])*arg.xc_size[1]+coord_coarse[1])*(arg.xc_size[0]/2) + coord_coarse[0];

    coord[0] /= 2;

    complex<Float> X[coarseSpin*coarseSpin*coarseColor];
    for (int i=0; i<coarseSpin*coarseSpin*coarseColor; i++) X[i] = 0.0;

    if (!from_coarse) {
      //If Nspin = 4, then the clover term has structure C_{\mu\nu} = \gamma_{\mu\nu}C^{\mu\nu}
      for(int s = 0; s < fineSpin; s++) { //Loop over fine spin row
	const int s_c = arg.spin_map(s);
	//On the fine lattice, the clover field is chirally blocked, so loop over rows/columns
	//in the same chiral block.
	for(int s_col = s_c*arg.spin_bs; s_col < (s_c+1)*arg.spin_bs; s_col++) { //Loop over fine spin column
	  //for(int ic_c = 0; ic_c < coarseColor; ic_c++) { //Coarse Color row
	    for(int jc_c = 0; jc_c < coarseColor; jc_c++) { //Coarse Color column
	      for(int ic = 0; ic < fineColor; ic++) { //Sum over fine color row
		for(int jc = 0; jc < fineColor; jc++) {  //Sum over fine color column
		  X[ (s_c*coarseSpin + s_c)*coarseColor + jc_c] +=
		    conj(arg.V(parity, x_cb, s, ic, ic_c)) * arg.C(0, parity, x_cb, s, s_col, ic, jc) * arg.V(parity, x_cb, s_col, jc, jc_c);
		} //Fine color column
	      }  //Fine color row
	    } //Coarse Color column
	    //} //Coarse Color row
	}  //Fine spin column
      } //Fine spin
    } else {
      //If Nspin != 4, then spin structure is a dense matrix and there is now spin aggregation
      //N.B. assumes that no further spin blocking is done in this case.
      for(int s = 0; s < fineSpin; s++) { //Loop over spin row
	for(int s_col = 0; s_col < fineSpin; s_col++) { //Loop over spin column
	  //for(int ic_c = 0; ic_c < coarseColor; ic_c++) { //Coarse Color row
	    for(int jc_c = 0; jc_c <coarseColor; jc_c++) { //Coarse Color column
	      for(int ic = 0; ic < fineColor; ic++) { //Sum over fine color row
		for(int jc = 0; jc < fineColor; jc++) {  //Sum over fine color column
		  X[ (s*coarseSpin + s_col)*coarseColor + jc_c] +=
		    conj(arg.V(parity, x_cb, s, ic, ic_c)) * arg.C(0, parity, x_cb, s, s_col, ic, jc) * arg.V(parity, x_cb, s_col, jc, jc_c);
		} //Fine color column
	      }  //Fine color row
	    } //Coarse Color column
	    //} //Coarse Color row
	}  //Fine spin column
      } //Fine spin
    }

    for (int si = 0; si < coarseSpin; si++) {
      for (int sj = 0; sj < coarseSpin; sj++) {
	//for (int ic = 0; ic < coarseColor; ic++) {
	  for (int jc = 0; jc < coarseColor; jc++) {
	    arg.X_atomic.atomicAdd(0,coarse_parity,coarse_x_cb,si,sj,ic_c,jc,X[(si*coarseSpin+sj)*coarseColor+jc]);
	  }
	  //}
      }
    }

  }

  template <bool from_coarse, typename Float, int fineSpin, int coarseSpin, int fineColor, int coarseColor, typename Arg>
  void ComputeCoarseCloverCPU(Arg &arg) {
    for (int parity=0; parity<2; parity++) {
      for (int x_cb=0; x_cb<arg.fineVolumeCB; x_cb++) {
	for (int ic_c=0; ic_c<coarseColor; ic_c++) {
	  computeCoarseClover<from_coarse,Float,fineSpin,coarseSpin,fineColor,coarseColor>(arg, parity, x_cb, ic_c);
	}
      } // c/b volume
    } // parity
  }

  template <bool from_coarse, typename Float, int fineSpin, int coarseSpin, int fineColor, int coarseColor, typename Arg>
  __global__ void ComputeCoarseCloverGPU(Arg arg) {
    int x_cb = blockDim.x*blockIdx.x + threadIdx.x;
    if (x_cb >= arg.fineVolumeCB) return;
    int parity = blockDim.y*blockIdx.y + threadIdx.y;
    int ic_c = blockDim.z*blockIdx.z + threadIdx.z; // coarse color
    if (ic_c >= coarseColor) return;
    computeCoarseClover<from_coarse,Float,fineSpin,coarseSpin,fineColor,coarseColor>(arg, parity, x_cb, ic_c);
  }



  //Adds the identity matrix to the coarse local term.
  template<typename Float, int nSpin, int nColor, typename Arg>
  void AddCoarseDiagonalCPU(Arg &arg) {
    for (int parity=0; parity<2; parity++) {
      for (int x_cb=0; x_cb<arg.coarseVolumeCB; x_cb++) {
        for(int s = 0; s < nSpin; s++) { //Spin
         for(int c = 0; c < nColor; c++) { //Color
	   arg.X_atomic(0,parity,x_cb,s,s,c,c) += static_cast<Float>(1.0);
         } //Color
        } //Spin
      } // x_cb
    } //parity
   }


  //Adds the identity matrix to the coarse local term.
  template<typename Float, int nSpin, int nColor, typename Arg>
  __global__ void AddCoarseDiagonalGPU(Arg arg) {
    int x_cb = blockDim.x*blockIdx.x + threadIdx.x;
    if (x_cb >= arg.coarseVolumeCB) return;
    int parity = blockDim.y*blockIdx.y + threadIdx.y;

    for(int s = 0; s < nSpin; s++) { //Spin
      for(int c = 0; c < nColor; c++) { //Color
	arg.X_atomic(0,parity,x_cb,s,s,c,c) += static_cast<Float>(1.0);
      } //Color
    } //Spin
   }

  //Adds the twisted-mass term to the coarse local term.
  template<typename Float, int nSpin, int nColor, typename Arg>
  void AddCoarseTmDiagonalCPU(Arg &arg) {

    const complex<Float> mu(0., arg.mu*arg.mu_factor);

    for (int parity=0; parity<2; parity++) {
      for (int x_cb=0; x_cb<arg.coarseVolumeCB; x_cb++) {
	for(int s = 0; s < nSpin/2; s++) { //Spin
          for(int c = 0; c < nColor; c++) { //Color
            arg.X_atomic(0,parity,x_cb,s,s,c,c) += mu;
          } //Color
	} //Spin
	for(int s = nSpin/2; s < nSpin; s++) { //Spin
          for(int c = 0; c < nColor; c++) { //Color
            arg.X_atomic(0,parity,x_cb,s,s,c,c) -= mu;
          } //Color
	} //Spin
      } // x_cb
    } //parity
  }

  //Adds the twisted-mass term to the coarse local term.
  template<typename Float, int nSpin, int nColor, typename Arg>
  __global__ void AddCoarseTmDiagonalGPU(Arg arg) {
    int x_cb = blockDim.x*blockIdx.x + threadIdx.x;
    if (x_cb >= arg.coarseVolumeCB) return;
    int parity = blockDim.y*blockIdx.y + threadIdx.y;

    const complex<Float> mu(0., arg.mu*arg.mu_factor);

    for(int s = 0; s < nSpin/2; s++) { //Spin
      for(int ic_c = 0; ic_c < nColor; ic_c++) { //Color
       arg.X_atomic(0,parity,x_cb,s,s,ic_c,ic_c) += mu;
      } //Color
    } //Spin
    for(int s = nSpin/2; s < nSpin; s++) { //Spin
      for(int ic_c = 0; ic_c < nColor; ic_c++) { //Color
       arg.X_atomic(0,parity,x_cb,s,s,ic_c,ic_c) -= mu;
      } //Color
    } //Spin
   }

  /**
   * Convert the field from the atomic format to the required computation format, e.g. fixed point to floating point
   */
  template<typename Float, int nSpin, int nColor, typename Arg>
  __device__ __host__ void convert(Arg &arg, int parity, int x_cb, int c_row, int c_col) {

    const auto &Yin = arg.Y_atomic;
    const auto &Xin = arg.X_atomic;

    for (int d=0; d<8; d++) {
      for(int s_row = 0; s_row < nSpin; s_row++) { //Spin row
	for(int s_col = 0; s_col < nSpin; s_col++) { //Spin column
	  complex<Float> Y = Yin(d,parity,x_cb,s_row,s_col,c_row,c_col);
	  arg.Y(d,parity,x_cb,s_row,s_col,c_row,c_col) = Y;
	} //Spin column
      } //Spin row
    } // dimension

    for(int s_row = 0; s_row < nSpin; s_row++) { //Spin row
      for(int s_col = 0; s_col < nSpin; s_col++) { //Spin column
	arg.X(0,parity,x_cb,s_row,s_col,c_row,c_col) = Xin(0,parity,x_cb,s_row,s_col,c_row,c_col);
      }
    }

  }

  template<typename Float, int nSpin, int nColor, typename Arg>
  void ConvertCPU(Arg &arg) {
    for (int parity=0; parity<2; parity++) {
      for (int x_cb=0; x_cb<arg.coarseVolumeCB; x_cb++) {
	for(int c_row = 0; c_row < nColor; c_row++) { //Color row
	  for(int c_col = 0; c_col < nColor; c_col++) { //Color column
	    convert<Float,nSpin,nColor,Arg>(arg, parity, x_cb, c_row, c_col);
	  }
	}
      } // c/b volume
    } // parity
  }

  template<typename Float, int nSpin, int nColor, typename Arg>
  __global__ void ConvertGPU(Arg arg) {
    int x_cb = blockDim.x*blockIdx.x + threadIdx.x;
    if (x_cb >= arg.coarseVolumeCB) return;

    int parity_c_col = blockDim.y*blockIdx.y + threadIdx.y;
    if (parity_c_col >= 2*nColor) return;

    int c_col = parity_c_col % nColor; // color col index
    int parity = parity_c_col / nColor;

    int c_row = blockDim.z*blockIdx.z + threadIdx.z; // color row index
    if (c_row >= nColor) return;

    convert<Float,nSpin,nColor,Arg>(arg, parity, x_cb, c_row, c_col);
  }

  enum ComputeType {
    COMPUTE_UV,
    COMPUTE_AV,
    COMPUTE_TMAV,
    COMPUTE_TMCAV,
    COMPUTE_VUV,
    COMPUTE_COARSE_CLOVER,
    COMPUTE_REVERSE_Y,
    COMPUTE_COARSE_LOCAL,
    COMPUTE_DIAGONAL,
    COMPUTE_TMDIAGONAL,
    COMPUTE_CONVERT,
    COMPUTE_INVALID
  };

  template <bool from_coarse, typename Float, int fineSpin,
	    int fineColor, int coarseSpin, int coarseColor, typename Arg>
  class CalculateY : public TunableVectorYZ {
<<<<<<< HEAD
  public: 
=======
  public:
>>>>>>> 76c78072

    template <int dim> using Gamma_ = Gamma<Float, QUDA_DEGRAND_ROSSI_GAMMA_BASIS, dim>;

  protected:
    Arg &arg;
    const ColorSpinorField &meta;
    GaugeField &Y;
    GaugeField &X;
    GaugeField &Xinv;

    int dim;
    QudaDirection dir;
    ComputeType type;
    bool bidirectional;

    long long flops() const
    {
      long long flops_ = 0;
      switch (type) {
      case COMPUTE_UV:
	// when fine operator is coarse take into account that the link matrix has spin dependence
	flops_ = 2l * arg.fineVolumeCB * 8 * fineSpin * coarseColor * fineColor * fineColor * (!from_coarse ? 1 : fineSpin);
	break;
      case COMPUTE_AV:
      case COMPUTE_TMAV:
	// # chiral blocks * size of chiral block * number of null space vectors
	flops_ = 2l * arg.fineVolumeCB * 8 * (fineSpin/2) * (fineSpin/2) * (fineSpin/2) * fineColor * fineColor * coarseColor;
	break;
      case COMPUTE_TMCAV:
	// # Twice chiral blocks * size of chiral block * number of null space vectors
	flops_ = 4l * arg.fineVolumeCB * 8 * (fineSpin/2) * (fineSpin/2) * (fineSpin/2) * fineColor * fineColor * coarseColor;
	break;
      case COMPUTE_VUV:
	// when the fine operator is truly fine the VUV multiplication is block sparse which halves the number of operations
	flops_ = 2l * arg.fineVolumeCB * 8 * fineSpin * fineSpin * coarseColor * coarseColor * fineColor / (!from_coarse ? coarseSpin : 1);
	break;
      case COMPUTE_COARSE_CLOVER:
	// when the fine operator is truly fine the clover multiplication is block sparse which halves the number of operations
	flops_ = 2l * arg.fineVolumeCB * 8 * fineSpin * fineSpin * coarseColor * coarseColor * fineColor * fineColor / (!from_coarse ? coarseSpin : 1);
	break;
      case COMPUTE_REVERSE_Y:
      case COMPUTE_CONVERT:
	// no floating point operations
	flops_ = 0;
	break;
      case COMPUTE_COARSE_LOCAL:
	// complex addition over all components
	flops_ = 2l * arg.coarseVolumeCB*coarseSpin*coarseSpin*coarseColor*coarseColor*2;
	break;
      case COMPUTE_DIAGONAL:
      case COMPUTE_TMDIAGONAL:
	// read addition on the diagonal
	flops_ = 2l * arg.coarseVolumeCB*coarseSpin*coarseColor;
	break;
      default:
	errorQuda("Undefined compute type %d", type);
      }
      // 2 from parity, 8 from complex
      return flops_;
    }
    long long bytes() const
    {
      long long bytes_ = 0;
      switch (type) {
      case COMPUTE_UV:
	bytes_ = arg.UV.Bytes() + arg.V.Bytes() + 2*arg.U.Bytes()*coarseColor;
	break;
      case COMPUTE_AV:
	bytes_ = arg.AV.Bytes() + arg.V.Bytes() + 2*arg.C.Bytes();
	break;
      case COMPUTE_TMAV:
	bytes_ = arg.AV.Bytes() + arg.V.Bytes();
	break;
      case COMPUTE_TMCAV:
	bytes_ = arg.AV.Bytes() + arg.V.Bytes() + arg.UV.Bytes() + 4*arg.C.Bytes(); // Two clover terms and more temporary storage
	break;
      case COMPUTE_VUV:
	bytes_ = 2*arg.Y.Bytes() + 2*arg.X.Bytes() + 2*arg.Xinv.Bytes() + arg.UV.Bytes() + arg.V.Bytes();
	break;
      case COMPUTE_COARSE_CLOVER:
	bytes_ = 2*arg.X.Bytes() + 2*arg.C.Bytes() + arg.V.Bytes(); // 2 from parity
	break;
      case COMPUTE_REVERSE_Y:
	bytes_ = 4*2*2*arg.Y.Bytes(); // 4 from direction, 2 from i/o, 2 from parity
      case COMPUTE_COARSE_LOCAL:
      case COMPUTE_DIAGONAL:
      case COMPUTE_TMDIAGONAL:
	bytes_ = 2*2*arg.X.Bytes(); // 2 from i/o, 2 from parity
	break;
      case COMPUTE_CONVERT:
	bytes_ = 2*(arg.X.Bytes() + arg.X_atomic.Bytes() + 8*(arg.Y.Bytes() + arg.Y_atomic.Bytes()));
	break;
      default:
	errorQuda("Undefined compute type %d", type);
      }
      return bytes_;
    }

    unsigned int minThreads() const {
      unsigned int threads = 0;
      switch (type) {
      case COMPUTE_UV:
      case COMPUTE_AV:
      case COMPUTE_TMAV:
      case COMPUTE_TMCAV:
      case COMPUTE_VUV:
      case COMPUTE_COARSE_CLOVER:
	threads = arg.fineVolumeCB;
	break;
      case COMPUTE_REVERSE_Y:
      case COMPUTE_COARSE_LOCAL:
      case COMPUTE_DIAGONAL:
      case COMPUTE_TMDIAGONAL:
      case COMPUTE_CONVERT:
	threads = arg.coarseVolumeCB;
	break;
      default:
	errorQuda("Undefined compute type %d", type);
      }
      return threads;
    }

    bool tuneGridDim() const { return false; } // don't tune the grid dimension

    unsigned int sharedBytesPerThread() const {
      return (type == COMPUTE_VUV) ? coarseSpin*coarseSpin*sizeof(complex<Float>) : 0;
    }

  public:
    CalculateY(Arg &arg, QudaDiracType dirac, const ColorSpinorField &meta, GaugeField &Y, GaugeField &X, GaugeField &Xinv)
      : TunableVectorYZ(2,1), arg(arg), type(COMPUTE_INVALID),
	bidirectional(dirac==QUDA_CLOVERPC_DIRAC || dirac==QUDA_COARSEPC_DIRAC || dirac==QUDA_TWISTED_MASSPC_DIRAC || dirac==QUDA_TWISTED_CLOVERPC_DIRAC ||  bidirectional_debug),
	meta(meta), Y(Y), X(X), Xinv(Xinv), dim(0), dir(QUDA_BACKWARDS)
    {
      strcpy(aux, meta.AuxString());
      strcat(aux,comm_dim_partitioned_string());
    }
    virtual ~CalculateY() { }

    void apply(const cudaStream_t &stream) {
      TuneParam tp = tuneLaunch(*this, getTuning(), QUDA_VERBOSE);

      if (meta.Location() == QUDA_CPU_FIELD_LOCATION) {

	if (type == COMPUTE_UV) {

	  if (dir == QUDA_BACKWARDS) {
	    if      (dim==0) ComputeUVCPU<from_coarse,Float,0,QUDA_BACKWARDS,fineSpin,fineColor,coarseSpin,coarseColor>(arg);
	    else if (dim==1) ComputeUVCPU<from_coarse,Float,1,QUDA_BACKWARDS,fineSpin,fineColor,coarseSpin,coarseColor>(arg);
	    else if (dim==2) ComputeUVCPU<from_coarse,Float,2,QUDA_BACKWARDS,fineSpin,fineColor,coarseSpin,coarseColor>(arg);
	    else if (dim==3) ComputeUVCPU<from_coarse,Float,3,QUDA_BACKWARDS,fineSpin,fineColor,coarseSpin,coarseColor>(arg);
	  } else if (dir == QUDA_FORWARDS) {
	    if      (dim==0) ComputeUVCPU<from_coarse,Float,0,QUDA_FORWARDS,fineSpin,fineColor,coarseSpin,coarseColor>(arg);
	    else if (dim==1) ComputeUVCPU<from_coarse,Float,1,QUDA_FORWARDS,fineSpin,fineColor,coarseSpin,coarseColor>(arg);
	    else if (dim==2) ComputeUVCPU<from_coarse,Float,2,QUDA_FORWARDS,fineSpin,fineColor,coarseSpin,coarseColor>(arg);
	    else if (dim==3) ComputeUVCPU<from_coarse,Float,3,QUDA_FORWARDS,fineSpin,fineColor,coarseSpin,coarseColor>(arg);
	  } else {
	    errorQuda("Undefined direction %d", dir);
	  }

	} else if (type == COMPUTE_AV) {

	  if (from_coarse) errorQuda("ComputeAV should only be called from the fine grid");
	  ComputeAVCPU<Float,fineSpin,fineColor,coarseColor>(arg);

	} else if (type == COMPUTE_TMAV) {

	  if (from_coarse) errorQuda("ComputeTMAV should only be called from the fine grid");
	  ComputeTMAVCPU<Float,fineSpin,fineColor,coarseColor>(arg);

	} else if (type == COMPUTE_TMCAV) {

	  if (from_coarse) errorQuda("ComputeTMCAV should only be called from the fine grid");
	  ComputeTMCAVCPU<Float,fineSpin,fineColor,coarseColor>(arg);

	} else if (type == COMPUTE_VUV) {

	  if (dir == QUDA_BACKWARDS) {
	    if      (dim==0) ComputeVUVCPU<from_coarse,Float,0,QUDA_BACKWARDS,fineSpin,fineColor,coarseSpin,coarseColor>(arg, Gamma_<0>());
	    else if (dim==1) ComputeVUVCPU<from_coarse,Float,1,QUDA_BACKWARDS,fineSpin,fineColor,coarseSpin,coarseColor>(arg, Gamma_<1>());
	    else if (dim==2) ComputeVUVCPU<from_coarse,Float,2,QUDA_BACKWARDS,fineSpin,fineColor,coarseSpin,coarseColor>(arg, Gamma_<2>());
	    else if (dim==3) ComputeVUVCPU<from_coarse,Float,3,QUDA_BACKWARDS,fineSpin,fineColor,coarseSpin,coarseColor>(arg, Gamma_<3>());
	  } else if (dir == QUDA_FORWARDS) {
	    if      (dim==0) ComputeVUVCPU<from_coarse,Float,0,QUDA_FORWARDS,fineSpin,fineColor,coarseSpin,coarseColor>(arg, Gamma_<0>());
	    else if (dim==1) ComputeVUVCPU<from_coarse,Float,1,QUDA_FORWARDS,fineSpin,fineColor,coarseSpin,coarseColor>(arg, Gamma_<1>());
	    else if (dim==2) ComputeVUVCPU<from_coarse,Float,2,QUDA_FORWARDS,fineSpin,fineColor,coarseSpin,coarseColor>(arg, Gamma_<2>());
	    else if (dim==3) ComputeVUVCPU<from_coarse,Float,3,QUDA_FORWARDS,fineSpin,fineColor,coarseSpin,coarseColor>(arg, Gamma_<3>());
	  } else {
	    errorQuda("Undefined direction %d", dir);
	  }

	} else if (type == COMPUTE_COARSE_CLOVER) {

	  ComputeCoarseCloverCPU<from_coarse,Float,fineSpin,coarseSpin,fineColor,coarseColor>(arg);

	} else if (type == COMPUTE_REVERSE_Y) {

	  ComputeYReverseCPU<Float,coarseSpin,coarseColor>(arg);

	} else if (type == COMPUTE_COARSE_LOCAL) {

	  if (bidirectional) ComputeCoarseLocalCPU<true,Float,coarseSpin,coarseColor>(arg);
	  else ComputeCoarseLocalCPU<false,Float,coarseSpin,coarseColor>(arg);

	} else if (type == COMPUTE_DIAGONAL) {

	  AddCoarseDiagonalCPU<Float,coarseSpin,coarseColor>(arg);

	} else if (type == COMPUTE_TMDIAGONAL) {

          AddCoarseTmDiagonalCPU<Float,coarseSpin,coarseColor>(arg);

	} else if (type == COMPUTE_CONVERT) {

	  ConvertCPU<Float,coarseSpin,coarseColor>(arg);

	} else {
	  errorQuda("Undefined compute type %d", type);
	}
      } else {

	if (type == COMPUTE_UV) {

	  if (dir == QUDA_BACKWARDS) {
	    if      (dim==0) ComputeUVGPU<from_coarse,Float,0,QUDA_BACKWARDS,fineSpin,fineColor,coarseSpin,coarseColor><<<tp.grid,tp.block,tp.shared_bytes>>>(arg);
	    else if (dim==1) ComputeUVGPU<from_coarse,Float,1,QUDA_BACKWARDS,fineSpin,fineColor,coarseSpin,coarseColor><<<tp.grid,tp.block,tp.shared_bytes>>>(arg);
	    else if (dim==2) ComputeUVGPU<from_coarse,Float,2,QUDA_BACKWARDS,fineSpin,fineColor,coarseSpin,coarseColor><<<tp.grid,tp.block,tp.shared_bytes>>>(arg);
	    else if (dim==3) ComputeUVGPU<from_coarse,Float,3,QUDA_BACKWARDS,fineSpin,fineColor,coarseSpin,coarseColor><<<tp.grid,tp.block,tp.shared_bytes>>>(arg);
	  } else if (dir == QUDA_FORWARDS) {
	    if      (dim==0) ComputeUVGPU<from_coarse,Float,0,QUDA_FORWARDS,fineSpin,fineColor,coarseSpin,coarseColor><<<tp.grid,tp.block,tp.shared_bytes>>>(arg);
	    else if (dim==1) ComputeUVGPU<from_coarse,Float,1,QUDA_FORWARDS,fineSpin,fineColor,coarseSpin,coarseColor><<<tp.grid,tp.block,tp.shared_bytes>>>(arg);
	    else if (dim==2) ComputeUVGPU<from_coarse,Float,2,QUDA_FORWARDS,fineSpin,fineColor,coarseSpin,coarseColor><<<tp.grid,tp.block,tp.shared_bytes>>>(arg);
	    else if (dim==3) ComputeUVGPU<from_coarse,Float,3,QUDA_FORWARDS,fineSpin,fineColor,coarseSpin,coarseColor><<<tp.grid,tp.block,tp.shared_bytes>>>(arg);
	  } else {
	    errorQuda("Undefined direction %d", dir);
	  }

	} else if (type == COMPUTE_AV) {

	  if (from_coarse) errorQuda("ComputeAV should only be called from the fine grid");
	  ComputeAVGPU<Float,fineSpin,fineColor,coarseColor><<<tp.grid,tp.block,tp.shared_bytes>>>(arg);

	} else if (type == COMPUTE_TMAV) {

	  if (from_coarse) errorQuda("ComputeTMAV should only be called from the fine grid");
	  ComputeTMAVGPU<Float,fineSpin,fineColor,coarseColor><<<tp.grid,tp.block,tp.shared_bytes>>>(arg);

	} else if (type == COMPUTE_TMCAV) {

	  if (from_coarse) errorQuda("ComputeTMCAV should only be called from the fine grid");
	  ComputeTMCAVGPU<Float,fineSpin,fineColor,coarseColor><<<tp.grid,tp.block,tp.shared_bytes>>>(arg);

	} else if (type == COMPUTE_VUV) {
	  tp.grid.y = 2*coarseColor;
	  if (dir == QUDA_BACKWARDS) {
	    if      (dim==0) ComputeVUVGPU<from_coarse,Float,0,QUDA_BACKWARDS,fineSpin,fineColor,coarseSpin,coarseColor><<<tp.grid,tp.block,tp.shared_bytes>>>(arg, Gamma_<0>());
	    else if (dim==1) ComputeVUVGPU<from_coarse,Float,1,QUDA_BACKWARDS,fineSpin,fineColor,coarseSpin,coarseColor><<<tp.grid,tp.block,tp.shared_bytes>>>(arg, Gamma_<1>());
	    else if (dim==2) ComputeVUVGPU<from_coarse,Float,2,QUDA_BACKWARDS,fineSpin,fineColor,coarseSpin,coarseColor><<<tp.grid,tp.block,tp.shared_bytes>>>(arg, Gamma_<2>());
	    else if (dim==3) ComputeVUVGPU<from_coarse,Float,3,QUDA_BACKWARDS,fineSpin,fineColor,coarseSpin,coarseColor><<<tp.grid,tp.block,tp.shared_bytes>>>(arg, Gamma_<3>());
	  } else if (dir == QUDA_FORWARDS) {
	    if      (dim==0) ComputeVUVGPU<from_coarse,Float,0,QUDA_FORWARDS,fineSpin,fineColor,coarseSpin,coarseColor><<<tp.grid,tp.block,tp.shared_bytes>>>(arg, Gamma_<0>());
	    else if (dim==1) ComputeVUVGPU<from_coarse,Float,1,QUDA_FORWARDS,fineSpin,fineColor,coarseSpin,coarseColor><<<tp.grid,tp.block,tp.shared_bytes>>>(arg, Gamma_<1>());
	    else if (dim==2) ComputeVUVGPU<from_coarse,Float,2,QUDA_FORWARDS,fineSpin,fineColor,coarseSpin,coarseColor><<<tp.grid,tp.block,tp.shared_bytes>>>(arg, Gamma_<2>());
	    else if (dim==3) ComputeVUVGPU<from_coarse,Float,3,QUDA_FORWARDS,fineSpin,fineColor,coarseSpin,coarseColor><<<tp.grid,tp.block,tp.shared_bytes>>>(arg, Gamma_<3>());
	  } else {
	    errorQuda("Undefined direction %d", dir);
	  }

	} else if (type == COMPUTE_COARSE_CLOVER) {

	  ComputeCoarseCloverGPU<from_coarse,Float,fineSpin,coarseSpin,fineColor,coarseColor>
	    <<<tp.grid,tp.block,tp.shared_bytes>>>(arg);

	} else if (type == COMPUTE_REVERSE_Y) {

	  ComputeYReverseGPU<Float,coarseSpin,coarseColor><<<tp.grid,tp.block,tp.shared_bytes>>>(arg);

	} else if (type == COMPUTE_COARSE_LOCAL) {

	  if (bidirectional) ComputeCoarseLocalGPU<true,Float,coarseSpin,coarseColor><<<tp.grid,tp.block,tp.shared_bytes>>>(arg);
	  else ComputeCoarseLocalGPU<false,Float,coarseSpin,coarseColor><<<tp.grid,tp.block,tp.shared_bytes>>>(arg);

	} else if (type == COMPUTE_DIAGONAL) {

	  AddCoarseDiagonalGPU<Float,coarseSpin,coarseColor><<<tp.grid,tp.block,tp.shared_bytes>>>(arg);

	} else if (type == COMPUTE_TMDIAGONAL) {

          AddCoarseTmDiagonalGPU<Float,coarseSpin,coarseColor><<<tp.grid,tp.block,tp.shared_bytes>>>(arg);

	} else if (type == COMPUTE_CONVERT) {

	  tp.grid.y = 2*coarseColor;
	  ConvertGPU<Float,coarseSpin,coarseColor><<<tp.grid,tp.block,tp.shared_bytes>>>(arg);

	} else {
	  errorQuda("Undefined compute type %d", type);
	}
      }
    }

    /**
       Set which dimension we are working on (where applicable)
    */
    void setDimension(int dim_) { dim = dim_; }

    /**
       Set which dimension we are working on (where applicable)
    */
    void setDirection(QudaDirection dir_) { dir = dir_; }

    /**
       Set which computation we are doing
     */
    void setComputeType(ComputeType type_) {
      type = type_;
      switch(type) {
      case COMPUTE_VUV:
      case COMPUTE_CONVERT:
	resizeVector(1,coarseColor);
	break;
      case COMPUTE_UV:
      case COMPUTE_AV:
      case COMPUTE_TMAV:
      case COMPUTE_COARSE_CLOVER:
      case COMPUTE_REVERSE_Y:
	resizeVector(2,coarseColor);
	break;
      default:
	resizeVector(2,1);
	break;
      }
    }

    bool advanceTuneParam(TuneParam &param) const {
      if (meta.Location() == QUDA_CUDA_FIELD_LOCATION) return Tunable::advanceTuneParam(param);
      else return false;
    }

    TuneKey tuneKey() const {
      char Aux[TuneKey::aux_n];
      strcpy(Aux,aux);

      if      (type == COMPUTE_UV)            strcat(Aux,",computeUV");
      else if (type == COMPUTE_AV)            strcat(Aux,",computeAV");
      else if (type == COMPUTE_TMAV)          strcat(Aux,",computeTmAV");
      else if (type == COMPUTE_TMCAV)         strcat(Aux,",computeTmcAV");
      else if (type == COMPUTE_VUV)           strcat(Aux,",computeVUV");
      else if (type == COMPUTE_COARSE_CLOVER) strcat(Aux,",computeCoarseClover");
      else if (type == COMPUTE_REVERSE_Y)     strcat(Aux,",computeYreverse");
      else if (type == COMPUTE_COARSE_LOCAL)  strcat(Aux,",computeCoarseLocal");
      else if (type == COMPUTE_DIAGONAL)      strcat(Aux,",computeCoarseDiagonal");
      else if (type == COMPUTE_TMDIAGONAL)    strcat(Aux,",computeCoarseTmDiagonal");
      else if (type == COMPUTE_CONVERT)       strcat(Aux,",computeConvert");
      else errorQuda("Unknown type=%d\n", type);

      if (type == COMPUTE_UV || type == COMPUTE_VUV) {
	if      (dim == 0) strcat(Aux,",dim=0");
	else if (dim == 1) strcat(Aux,",dim=1");
	else if (dim == 2) strcat(Aux,",dim=2");
	else if (dim == 3) strcat(Aux,",dim=3");

	if (dir == QUDA_BACKWARDS) strcat(Aux,",dir=back");
	else if (dir == QUDA_FORWARDS) strcat(Aux,",dir=fwd");
      }

      const char *vol_str = (type == COMPUTE_REVERSE_Y || type == COMPUTE_COARSE_LOCAL || type == COMPUTE_DIAGONAL
			     || type == COMPUTE_TMDIAGONAL || type == COMPUTE_CONVERT) ? X.VolString () : meta.VolString();

      if (type == COMPUTE_VUV || type == COMPUTE_COARSE_CLOVER) {
	strcat(Aux,meta.Location()==QUDA_CUDA_FIELD_LOCATION ? ",GPU," : ",CPU,");
	strcat(Aux,"coarse_vol=");
	strcat(Aux,X.VolString());
      } else {
	strcat(Aux,meta.Location()==QUDA_CUDA_FIELD_LOCATION ? ",GPU" : ",CPU");
      }

      return TuneKey(vol_str, typeid(*this).name(), Aux);
    }

    void preTune() {
      switch (type) {
      case COMPUTE_VUV:
	Xinv.backup();
      case COMPUTE_CONVERT:
	Y.backup();
      case COMPUTE_COARSE_LOCAL:
      case COMPUTE_DIAGONAL:
      case COMPUTE_TMDIAGONAL:
      case COMPUTE_COARSE_CLOVER:
	X.backup();
      case COMPUTE_UV:
      case COMPUTE_AV:
      case COMPUTE_TMAV:
      case COMPUTE_TMCAV:
      case COMPUTE_REVERSE_Y:
	break;
      default:
	errorQuda("Undefined compute type %d", type);
      }
    }

    void postTune() {
      switch (type) {
      case COMPUTE_VUV:
	Xinv.restore();
      case COMPUTE_CONVERT:
	Y.restore();
      case COMPUTE_COARSE_LOCAL:
      case COMPUTE_DIAGONAL:
      case COMPUTE_TMDIAGONAL:
      case COMPUTE_COARSE_CLOVER:
	X.restore();
      case COMPUTE_UV:
      case COMPUTE_AV:
      case COMPUTE_TMAV:
      case COMPUTE_TMCAV:
      case COMPUTE_REVERSE_Y:
	break;
      default:
	errorQuda("Undefined compute type %d", type);
      }
    }
  };



  /**
     @brief Calculate the coarse-link field, including the coarse clover field.

     @param Y[out] Coarse link field accessor
     @param X[out] Coarse clover field accessor
     @param UV[out] Temporary accessor used to store fine link field * null space vectors
     @param AV[out] Temporary accessor use to store fine clover inverse * null
     space vectors (only applicable when fine-grid operator is the
     preconditioned clover operator else in general this just aliases V
     @param V[in] Packed null-space vector accessor
     @param G[in] Fine grid link / gauge field accessor
     @param C[in] Fine grid clover field accessor
     @param Cinv[in] Fine grid clover inverse field accessor
     @param Y_[out] Coarse link field
     @param X_[out] Coarse clover field
     @param X_[out] Coarse clover inverese field (used as temporary here)
     @param v[in] Packed null-space vectors
     @param kappa[in] Kappa parameter
     @param mu[in] Twisted-mass parameter
     @param matpc[in] The type of preconditioning of the source fine-grid operator
   */
  template<bool from_coarse, typename Float, int fineSpin, int fineColor, int coarseSpin, int coarseColor, typename F,
	   typename Ftmp, typename Vt, typename coarseGauge, typename coarseGaugeAtomic, typename fineGauge, typename fineClover>
  void calculateY(coarseGauge &Y, coarseGauge &X, coarseGauge &Xinv,
		  coarseGaugeAtomic &Y_atomic, coarseGaugeAtomic &X_atomic, coarseGaugeAtomic &Xinv_atomic,
		  Ftmp &UV, F &AV, Vt &V, fineGauge &G, fineClover &C, fineClover &Cinv,
		  GaugeField &Y_, GaugeField &X_, GaugeField &Xinv_, ColorSpinorField &uv,
		  ColorSpinorField &av, const ColorSpinorField &v,
		  double kappa, double mu, double mu_factor, QudaDiracType dirac, QudaMatPCType matpc) {

    // sanity checks
    if (matpc == QUDA_MATPC_EVEN_EVEN_ASYMMETRIC || matpc == QUDA_MATPC_ODD_ODD_ASYMMETRIC)
      errorQuda("Unsupported coarsening of matpc = %d", matpc);

    bool is_dirac_coarse = (dirac == QUDA_COARSE_DIRAC || dirac == QUDA_COARSEPC_DIRAC) ? true : false;
    if (is_dirac_coarse && fineSpin != 2)
      errorQuda("Input Dirac operator %d should have nSpin=2, not nSpin=%d\n", dirac, fineSpin);
    if (!is_dirac_coarse && fineSpin != 4)
      errorQuda("Input Dirac operator %d should have nSpin=4, not nSpin=%d\n", dirac, fineSpin);
    if (!is_dirac_coarse && fineColor != 3)
      errorQuda("Input Dirac operator %d should have nColor=3, not nColor=%d\n", dirac, fineColor);

    if (G.Ndim() != 4) errorQuda("Number of dimensions not supported");
    const int nDim = 4;

    int x_size[5];
    for (int i=0; i<4; i++) x_size[i] = v.X(i);
    x_size[4] = 1;

    int xc_size[5];
    for (int i=0; i<4; i++) xc_size[i] = X_.X()[i];
    xc_size[4] = 1;

    int geo_bs[QUDA_MAX_DIM];
    for(int d = 0; d < nDim; d++) geo_bs[d] = x_size[d]/xc_size[d];
    int spin_bs = V.Nspin()/Y.NspinCoarse();

    //Calculate UV and then VUV for each dimension, accumulating directly into the coarse gauge field Y

    typedef CalculateYArg<Float,fineSpin,coarseSpin,coarseGauge,coarseGaugeAtomic,fineGauge,F,Ftmp,Vt,fineClover> Arg;
    Arg arg(Y, X, Xinv, Y_atomic, X_atomic, Xinv_atomic, UV, AV, G, V, C, Cinv, kappa, mu, mu_factor, x_size, xc_size, geo_bs, spin_bs);
    CalculateY<from_coarse, Float, fineSpin, fineColor, coarseSpin, coarseColor, Arg> y(arg, dirac, v, Y_, X_, Xinv_);

    QudaFieldLocation location = Location(Y_, X_, Xinv_, av, v);
    printfQuda("Running link coarsening on the %s\n", location == QUDA_CUDA_FIELD_LOCATION ? "GPU" : "CPU");

    // If doing a preconditioned operator with a clover term then we
    // have bi-directional links, though we can do the bidirectional setup for all operators for debugging
    bool bidirectional_links = (dirac == QUDA_CLOVERPC_DIRAC || dirac == QUDA_COARSEPC_DIRAC || bidirectional_debug ||
				dirac == QUDA_TWISTED_MASSPC_DIRAC || dirac == QUDA_TWISTED_CLOVERPC_DIRAC);
    if (bidirectional_links) printfQuda("Doing bi-directional link coarsening\n");
    else printfQuda("Doing uni-directional link coarsening\n");

    // do exchange of null-space vectors
    const int nFace = 1;
    v.exchangeGhost(QUDA_INVALID_PARITY, nFace, 0);
    arg.V.resetGhost(v.Ghost());  // point the accessor to the correct ghost buffer
    if (&v == &av) arg.AV.resetGhost(av.Ghost());
    LatticeField::bufferIndex = (1 - LatticeField::bufferIndex); // update ghost bufferIndex for next exchange

    printfQuda("V2 = %e\n", arg.V.norm2());

    // If doing preconditioned clover then we first multiply the
    // null-space vectors by the clover inverse matrix, since this is
    // needed for the coarse link computation
    if ( dirac == QUDA_CLOVERPC_DIRAC && (matpc == QUDA_MATPC_EVEN_EVEN || matpc == QUDA_MATPC_ODD_ODD) ) {
      printfQuda("Computing AV\n");

      if (av.Precision() == QUDA_HALF_PRECISION) {
	double max = 6*arg.Cinv.abs_max(0);
	if (getVerbosity() >= QUDA_DEBUG_VERBOSE) printfQuda("clover max %e\n", max);
	av.Scale(max);
	arg.AV.resetScale(max);
      }

      y.setComputeType(COMPUTE_AV);
      y.apply(0);

      printfQuda("AV2 = %e\n", arg.AV.norm2());
    }

    // If doing preconditioned twisted-mass then we first multiply the
    // null-space vectors by the inverse twist, since this is
    // needed for the coarse link computation
    if ( dirac == QUDA_TWISTED_MASSPC_DIRAC && (matpc == QUDA_MATPC_EVEN_EVEN || matpc == QUDA_MATPC_ODD_ODD) ) {
      printfQuda("Computing TMAV\n");

      if (av.Precision() == QUDA_HALF_PRECISION) {
	// this is just a trivial rescaling kernel, find the maximum
	complex<Float> fp(1./(1.+arg.mu*arg.mu),-arg.mu/(1.+arg.mu*arg.mu));
	complex<Float> fm(1./(1.+arg.mu*arg.mu),+arg.mu/(1.+arg.mu*arg.mu));
	double max = std::max(abs(fp), abs(fm));
	if (getVerbosity() >= QUDA_DEBUG_VERBOSE) printfQuda("tm max %e\n", max);
	av.Scale(max);
	arg.AV.resetScale(max);
      }

      y.setComputeType(COMPUTE_TMAV);
      y.apply(0);

      printfQuda("AV2 = %e\n", arg.AV.norm2());
    }

    // If doing preconditioned twisted-clover then we first multiply the
    // null-space vectors by the inverse of the squared clover matrix plus
    // mu^2, and then we multiply the result by the clover matrix. This is
    // needed for the coarse link computation
    if ( dirac == QUDA_TWISTED_CLOVERPC_DIRAC && (matpc == QUDA_MATPC_EVEN_EVEN || matpc == QUDA_MATPC_ODD_ODD) ) {
      printfQuda("Computing TMCAV\n");

      if (av.Precision() == QUDA_HALF_PRECISION) {
#ifdef DYNAMIC_CLOVER
	errorQuda("Half precision not supported with dynamic clover");
#endif
	double max = 6*sqrt(arg.Cinv.abs_max(0));
	if (getVerbosity() >= QUDA_DEBUG_VERBOSE) printfQuda("tmc max %e\n", max);
	av.Scale(max);
	arg.AV.resetScale(max);
      }

      y.setComputeType(COMPUTE_TMCAV);
      y.apply(0);

      printfQuda("AV2 = %e\n", arg.AV.norm2());
    }

    // work out what to set the scales to
    if (coarseGaugeAtomic::fixedPoint()) {
      double max = 100.0; // FIXME - more accurate computation needed?
      arg.Y_atomic.resetScale(max);
      arg.X_atomic.resetScale(max);
      arg.Xinv_atomic.resetScale(max);
    }

    // First compute the coarse forward links if needed
    if (bidirectional_links) {
      for (int d = 0; d < nDim; d++) {
	y.setDimension(d);
	y.setDirection(QUDA_FORWARDS);
	printfQuda("Computing forward %d UV and VUV\n", d);

	if (uv.Precision() == QUDA_HALF_PRECISION) {
	  double U_max = 3.0*arg.U.abs_max(from_coarse ? d+4 : d);
	  double uv_max = U_max * v.Scale();
	  uv.Scale(uv_max);
	  arg.UV.resetScale(uv_max);

	  if (getVerbosity() >= QUDA_DEBUG_VERBOSE) printfQuda("%d U_max = %e v_max = %e uv_max = %e\n", d, U_max, v.Scale(), uv_max);
	}

	y.setComputeType(COMPUTE_UV);  // compute U*V product
	y.apply(0);
	printfQuda("UV2[%d] = %e\n", d, arg.UV.norm2());

	y.setComputeType(COMPUTE_VUV); // compute Y += VUV
	y.apply(0);
	printfQuda("Y2[%d] = %e\n", d, arg.Y_atomic.norm2(4+d));
      }
    }

    if ( (dirac == QUDA_CLOVERPC_DIRAC || dirac == QUDA_TWISTED_MASSPC_DIRAC || dirac == QUDA_TWISTED_CLOVERPC_DIRAC) &&
	 (matpc == QUDA_MATPC_EVEN_EVEN || matpc == QUDA_MATPC_ODD_ODD) ) {
      av.exchangeGhost(QUDA_INVALID_PARITY, nFace, 0);
      arg.AV.resetGhost(av.Ghost());  // make sure we point to the correct pointer in the accessor
      LatticeField::bufferIndex = (1 - LatticeField::bufferIndex); // update ghost bufferIndex for next exchange
    }

    // Now compute the backward links
    for (int d = 0; d < nDim; d++) {
      y.setDimension(d);
      y.setDirection(QUDA_BACKWARDS);
      printfQuda("Computing backward %d UV and VUV\n", d);

      if (uv.Precision() == QUDA_HALF_PRECISION) {
	double U_max = 3.0*arg.U.abs_max(d);
	double uv_max = U_max * av.Scale();
	uv.Scale(uv_max);
	arg.UV.resetScale(uv_max);

	if (getVerbosity() >= QUDA_DEBUG_VERBOSE) printfQuda("%d U_max = %e av_max = %e uv_max = %e\n", d, U_max, av.Scale(), uv_max);
      }

      y.setComputeType(COMPUTE_UV);  // compute U*A*V product
      y.apply(0);
      printfQuda("UAV2[%d] = %e\n", d, arg.UV.norm2());

      y.setComputeType(COMPUTE_VUV); // compute Y += VUV
      y.apply(0);
      printfQuda("Y2[%d] = %e\n", d, arg.Y_atomic.norm2(d));

    }
    printfQuda("X2 = %e\n", arg.X_atomic.norm2(0));

    // if not doing a preconditioned operator then we can trivially
    // construct the forward links from the backward links
    if ( !bidirectional_links ) {
      printfQuda("Reversing links\n");
      y.setComputeType(COMPUTE_REVERSE_Y);  // reverse the links for the forwards direction
      y.apply(0);
    }

    printfQuda("Computing coarse local\n");
    y.setComputeType(COMPUTE_COARSE_LOCAL);
    y.apply(0);
    printfQuda("X2 = %e\n", arg.X_atomic.norm2(0));

    // Check if we have a clover term that needs to be coarsened
    if (dirac == QUDA_CLOVER_DIRAC || dirac == QUDA_COARSE_DIRAC || dirac == QUDA_TWISTED_CLOVER_DIRAC) {
      printfQuda("Computing fine->coarse clover term\n");
      y.setComputeType(COMPUTE_COARSE_CLOVER);
      y.apply(0);
    } else {  //Otherwise, we just have to add the identity matrix
      printfQuda("Summing diagonal contribution to coarse clover\n");
      y.setComputeType(COMPUTE_DIAGONAL);
      y.apply(0);
    }

    if (arg.mu*arg.mu_factor!=0 || dirac == QUDA_TWISTED_MASS_DIRAC || dirac == QUDA_TWISTED_CLOVER_DIRAC) {
      if (dirac == QUDA_TWISTED_MASS_DIRAC || dirac == QUDA_TWISTED_CLOVER_DIRAC)
	arg.mu_factor += 1.;
      printfQuda("Adding mu = %e\n",arg.mu*arg.mu_factor);
      y.setComputeType(COMPUTE_TMDIAGONAL);
      y.apply(0);
    }

    printfQuda("X2 = %e\n", arg.X_atomic.norm2(0));

    // now convert from atomic to application computation format if necesaary
    if (coarseGaugeAtomic::fixedPoint()) {
      y.setComputeType(COMPUTE_CONVERT);
      y.apply(0);
    }

  }


} // namespace quda<|MERGE_RESOLUTION|>--- conflicted
+++ resolved
@@ -1026,11 +1026,7 @@
   template <bool from_coarse, typename Float, int fineSpin,
 	    int fineColor, int coarseSpin, int coarseColor, typename Arg>
   class CalculateY : public TunableVectorYZ {
-<<<<<<< HEAD
-  public: 
-=======
   public:
->>>>>>> 76c78072
 
     template <int dim> using Gamma_ = Gamma<Float, QUDA_DEGRAND_ROSSI_GAMMA_BASIS, dim>;
 
