include ../make.inc

QUDA = libquda.a

QUDA_OBJS = dirac_coarse.o dslash_coarse.o coarse_op.o	ks_coarse_op.o	\
	coarsecoarse_op.o ks_coarsecoarse_op.o multigrid.o transfer.o transfer_util.o	\
	prolongator.o restrictor.o gauge_phase.o timer.o malloc.o	\
	solver.o inv_bicgstab_quda.o inv_cg_quda.o			\
	inv_multi_cg_quda.o inv_eigcg_quda.o inv_gmresdr_quda.o		\
	gauge_ape.o gauge_stout.o gauge_plaq.o               		\
	inv_gcr_quda.o inv_mr_quda.o inv_bicgstabl_quda.o     		\
	inv_sd_quda.o inv_xsd_quda.o inv_pcg_quda.o inv_mre.o		\
	interface_quda.o util_quda.o color_spinor_field.o		\
	color_spinor_util.o cpu_color_spinor_field.o			\
	cuda_color_spinor_field.o dirac.o clover_field.o		\
	lattice_field.o gauge_field.o cpu_gauge_field.o			\
	cuda_gauge_field.o extract_gauge_ghost.o max_gauge.o		\
	gauge_update_quda.o dirac_clover.o dirac_wilson.o		\
	dirac_staggered.o dirac_improved_staggered.o covd.o		\
	dirac_domain_wall.o dirac_domain_wall_4d.o dirac_mobius.o	\
	dirac_twisted_clover.o dirac_twisted_mass.o tune.o		\
	fat_force_quda.o llfat_quda_itf.o llfat_quda.o			\
	gauge_force.o field_strength_tensor.o clover_quda.o	\
	dslash_quda.o covDev.o dslash_wilson.o dslash_clover.o		\
	dslash_clover_asym.o dslash_twisted_mass.o			\
	dslash_ndeg_twisted_mass.o dslash_twisted_clover.o		\
	dslash_domain_wall.o dslash_domain_wall_4d.o dslash_mobius.o	\
	dslash_staggered.o dslash_improved_staggered.o dslash_pack.o	\
	blas_quda.o multi_blas_quda.o copy_quda.o \
	reduce_quda.o multi_reduce_quda.o face_buffer.o		\
	face_gauge.o comm_common.o ${COMM_OBJS} ${NUMA_AFFINITY_OBJS}	\
	clover_deriv_quda.o clover_invert.o copy_gauge_extended.o	\
	copy_color_spinor.o copy_color_spinor_dd.o			\
	copy_color_spinor_ds.o copy_color_spinor_dh.o			\
	copy_color_spinor_sd.o copy_color_spinor_ss.o			\
	copy_color_spinor_sh.o copy_color_spinor_hd.o			\
	copy_color_spinor_hs.o copy_color_spinor_hh.o			\
	extract_gauge_ghost_extended.o copy_gauge_double.o		\
	copy_gauge_single.o copy_gauge_half.o copy_gauge.o		\
<<<<<<< HEAD
	copy_clover.o staggered_oprod.o					\
=======
	copy_clover.o staggered_oprod.o	staggered_oprod_new.o		\
>>>>>>> 1190e52b
	clover_trace_quda.o						\
	ks_force_quda.o hisq_paths_force_quda.o fermion_force_quda.o	\
	unitarize_force_quda.o unitarize_links_quda.o			\
	milc_interface.o extended_color_spinor_utilities.o		\
	eig_lanczos_quda.o ritz_quda.o eig_solver.o blas_magma.o	\
	misc_helpers.o inv_mpcg_quda.o inv_mpbicgstab_quda.o		\
	pgauge_exchange.o pgauge_init.o pgauge_heatbath.o random.o	\
	gauge_fix_ovr_extra.o gauge_fix_fft.o gauge_fix_ovr.o		\
	pgauge_det_trace.o clover_outer_product.o			\
	clover_sigma_outer_product.o momentum.o qcharge_quda.o		\
	extract_gauge_ghost_mg.o copy_gauge_mg.o color_spinor_pack.o	\
	copy_color_spinor_mg_dd.o copy_color_spinor_mg_ds.o		\
	copy_color_spinor_mg_sd.o copy_color_spinor_mg_ss.o		\
	quda_memcpy.o quda_arpack_interface.o ${QIO_UTIL}

# header files, found in include/
QUDA_HDRS = blas_quda.h clover_field.h color_spinor_field.h convert.h	\
	dirac_quda.h dslash_quda.h enum_quda.h gauge_force_quda.h	\
	gauge_update_quda.h invert_quda.h llfat_quda.h quda.h		\
	quda_internal.h util_quda.h face_quda.h tune_quda.h		\
	comm_quda.h lattice_field.h gauge_field.h double_single.h	\
	fermion_force_quda.h malloc_quda.h gauge_field_order.h		\
	clover_field_order.h color_spinor_field_order.h			\
	staggered_oprod.h lanczos_quda.h ritz_quda.h blas_magma.h	\
	random_quda.h pgauge_monte.h unitarization_links.h		\
	index_helper.cuh atomic.cuh cub_helper.cuh eig_variables.h	\
	numa_affinity.h misc_helpers.h texture.h object.h momentum.h	\
	su3_project.cuh worker.h transfer.h multigrid.h qio_field.h	\
	qio_util.h quda_arpack_interface.h

# These are only inlined into blas_quda.cu
BLAS_INLN = blas_core.h blas_mixed_core.h

# These are only inlined into reduce_quda.cu
REDUCE_INLN = reduce_core.h reduce_mixed_core.h multi_reduce_core.h

# These are only inlined into cuda_color_spinor_field.cu
CSF_INLN =

# These are only inlined into dslash_quda.cu
DSLASH_INLN = dslash_constants.h dslash_textures.h io_spinor.h	\
	clover_def.h staggered_dslash_def.h wilson_dslash_def.h	\
	dw_dslash_def.h tm_dslash_def.h tm_ndeg_dslash_def.h	\
	dslash_events.cuh dslash_index.cuh dslash_policy.cuh	\
	dslash_quda.cuh

# files containing complex macros and other code fragments to be inlined,
# found in lib/
QUDA_INLN = check_params.h quda_matrix.h force_common.h llfat_core.h	\
	hisq_force_macros.h read_clover.h                               \
	read_gauge.h svd_quda.h dslash_init.cuh

# files generated by the scripts in lib/generate/, found in lib/dslash_core/
# (The current staggered_dslash_core.h, is by hand.)
QUDA_CORE = asym_wilson_clover_dslash_dagger_fermi_core.h		\
asym_wilson_clover_dslash_dagger_gt200_core.h				\
asym_wilson_clover_dslash_fermi_core.h					\
asym_wilson_clover_dslash_gt200_core.h					\
asym_wilson_clover_fused_exterior_dslash_dagger_fermi_core.h		\
asym_wilson_clover_fused_exterior_dslash_dagger_gt200_core.h		\
asym_wilson_clover_fused_exterior_dslash_fermi_core.h			\
asym_wilson_clover_fused_exterior_dslash_gt200_core.h clover_core.h	\
contract_core.h contract_core_minus.h contract_core_plus.h		\
covDev_mu0_core.h covDev_mu0_dagger_core.h covDev_mu1_core.h		\
covDev_mu1_dagger_core.h covDev_mu2_core.h covDev_mu2_dagger_core.h	\
covDev_mu3_core.h covDev_mu3_dagger_core.h dw_dslash4_core.h		\
dw_dslash4_dagger_core.h dw_dslash5_core.h dw_dslash5_dagger_core.h	\
dw_dslash5inv_core.h dw_dslash5inv_dagger_core.h dw_dslash_core.h	\
dw_dslash_dagger_core.h dw_fused_exterior_dslash4_core.h		\
dw_fused_exterior_dslash4_dagger_core.h					\
dw_fused_exterior_dslash_core.h dw_fused_exterior_dslash_dagger_core.h	\
gamma5.h staggered_dslash_core.h					\
staggered_fused_exterior_dslash_core.h tmc_core.h			\
tmc_dslash_dagger_fermi_core.h tmc_dslash_dagger_gt200_core.h		\
tmc_dslash_fermi_core.h tmc_dslash_gt200_core.h				\
tmc_fused_exterior_dslash_dagger_fermi_core.h				\
tmc_fused_exterior_dslash_dagger_gt200_core.h				\
tmc_fused_exterior_dslash_fermi_core.h					\
tmc_fused_exterior_dslash_gt200_core.h tmc_gamma_core.h tm_core.h	\
tm_dslash_dagger_fermi_core.h tm_dslash_dagger_gt200_core.h		\
tm_dslash_fermi_core.h tm_dslash_gt200_core.h				\
tm_fused_exterior_dslash_dagger_fermi_core.h				\
tm_fused_exterior_dslash_dagger_gt200_core.h				\
tm_fused_exterior_dslash_fermi_core.h					\
tm_fused_exterior_dslash_gt200_core.h tm_ndeg_dslash_core.h		\
tm_ndeg_dslash_dagger_core.h tm_ndeg_fused_exterior_dslash_core.h	\
tm_ndeg_fused_exterior_dslash_dagger_core.h				\
wilson_dslash_dagger_fermi_core.h wilson_dslash_dagger_gt200_core.h	\
wilson_dslash_fermi_core.h wilson_dslash_gt200_core.h			\
wilson_fused_exterior_dslash_dagger_fermi_core.h			\
wilson_fused_exterior_dslash_dagger_gt200_core.h			\
wilson_fused_exterior_dslash_fermi_core.h				\
wilson_fused_exterior_dslash_gt200_core.h				\
wilson_pack_clover_twisted_face_core.h					\
wilson_pack_clover_twisted_face_dagger_core.h wilson_pack_face_core.h	\
wilson_pack_face_dagger_core.h wilson_pack_twisted_face_core.h		\
wilson_pack_twisted_face_dagger_core.h

INC += -I../include -Idslash_core -I. -I../tests

HDRS = $(QUDA_HDRS:%=../include/%)
HDRS += $(QUDA_INLN)

CORE = $(QUDA_CORE:%=dslash_core/%)

# various parameters that characterize this build, used by the
# routines in tune.cpp to check basic compatibility of an existing
# tunecache.  In the future, we might consider including actual hashes
# of certain source files.
CUDA_VERSION = $(shell awk '/\#define CUDA_VERSION/{print $$3}' $(CUDA_INSTALL_PATH)/include/cuda.h)
HASH = \"cpu_arch=$(strip $(CPU_ARCH)),gpu_arch=$(strip $(GPU_ARCH)),cuda_version=$(strip $(CUDA_VERSION))\"


DGITVERSION =
GITVERSION =
ifeq ($(strip $(GIT)), git)
	GITVERSION = $(shell git describe --long --dirty 2> /dev/null)
ifneq ($(GITVERSION),)
	  DGITVERSION = -DGITVERSION=\"$(GITVERSION)\"
endif
endif

ifeq ($(QUDA_DEBUG),true)
ifeq ($(GITVERSION),)
	DGITVERSION = -DGITVERSION=\"debug\"
else
	DGITVERSION= -DGITVERSION=\"$(GITVERSION)-debug\"
endif
endif



all: $(QUDA)


$(QUDA): $(QUDA_OBJS) version.o ../make.inc
	ar cru $@  version.o $(QUDA_OBJS)


# The file generate/gen.py imports all the code generators
# if you create a new code generator please register it there
gen:
	$(PYTHON) generate/gen.py


mpi_nvtx:
	$(PYTHON) generate/wrap.py -g -o nvtx_pmpi.c generate/nvtx.w

clean:
	-rm -f *.o $(QUDA)

.PHONY: version.o
version.o: version.cpp $(HDRS) $(QUDA_OBJS)
	$(CXX) $(CXXFLAGS) $(DGITVERSION) $< -c -o $@


interface_quda.o: interface_quda.cpp $(HDRS)
	$(CXX) $(CXXFLAGS) $(DGITVERSION) $< -c -o $@

tune.o: tune.cpp $(HDRS)
	$(CXX) $(CXXFLAGS) -DQUDA_HASH=$(HASH) $(DGITVERSION) $< -c -o $@

blas_quda.o: blas_quda.cu $(HDRS) $(BLAS_INLN)
	$(NVCC) $(NVCCFLAGS) $< -c -o $@

reduce_quda.o: reduce_quda.cu $(HDRS) $(REDUCE_INLN)
	$(NVCC) $(NVCCFLAGS) $< -c -o $@

cuda_color_spinor_field.o: cuda_color_spinor_field.cu $(HDRS) $(CSF_INLN)
	$(NVCC) $(NVCCFLAGS) $< -c -o $@

cuda_eig_variables.o: cuda_eig_variables.cu $(HDRS) $(CSF_INLN)
	$(NVCC) $(NVCCFLAGS) $< -c -o $@

dslash_quda.o: dslash_quda.cu $(HDRS) $(DSLASH_INLN) $(CORE)
	$(NVCC) $(NVCCFLAGS) $< -c -o $@

dslash_wilson.o: dslash_wilson.cu $(HDRS) $(DSLASH_INLN) $(CORE)
	$(NVCC) $(NVCCFLAGS) $< -c -o $@

dslash_clover.o: dslash_clover.cu $(HDRS) $(DSLASH_INLN) $(CORE)
	$(NVCC) $(NVCCFLAGS) $< -c -o $@

dslash_clover_asym.o: dslash_clover_asym.cu $(HDRS) $(DSLASH_INLN) $(CORE)
	$(NVCC) $(NVCCFLAGS) $< -c -o $@

dslash_twisted_mass.o: dslash_twisted_mass.cu $(HDRS) $(DSLASH_INLN) $(CORE)
	$(NVCC) $(NVCCFLAGS) $< -c -o $@

dslash_ndeg_twisted_mass.o: dslash_ndeg_twisted_mass.cu $(HDRS) $(DSLASH_INLN) $(CORE)
	$(NVCC) $(NVCCFLAGS) $< -c -o $@

dslash_twisted_clover.o: dslash_twisted_clover.cu $(HDRS) $(DSLASH_INLN) $(CORE)
	$(NVCC) $(NVCCFLAGS) $< -c -o $@

dslash_domain_wall.o: dslash_domain_wall.cu $(HDRS) $(DSLASH_INLN) $(CORE)
	$(NVCC) $(NVCCFLAGS) $< -c -o $@

dslash_domain_wall_4d.o: dslash_domain_wall_4d.cu $(HDRS) $(DSLASH_INLN) $(CORE)
	$(NVCC) $(NVCCFLAGS) $< -c -o $@

dslash_mobius.o: dslash_mobius.cu $(HDRS) $(DSLASH_INLN) $(CORE)
	$(NVCC) $(NVCCFLAGS) $< -c -o $@

dslash_staggered.o: dslash_staggered.cu $(HDRS) $(DSLASH_INLN) $(CORE)
	$(NVCC) $(NVCCFLAGS) $< -c -o $@

dslash_improved_staggered.o: dslash_improved_staggered.cu $(HDRS) $(DSLASH_INLN) $(CORE)
	$(NVCC) $(NVCCFLAGS) $< -c -o $@

dslash_pack.o: dslash_pack.cu $(HDRS) $(DSLASH_INLN) $(CORE)
	$(NVCC) $(NVCCFLAGS) $< -c -o $@

covDev.o: covDev.cu $(HDRS) $(DSLASH_INLN) $(CORE)
	$(NVCC) $(NVCCFLAGS) $< -c -o $@

milc_interface.o: milc_interface.cpp $(HDRS) $(CORE)
	$(NVCC) $(NVCCFLAGS) $< -c -o $@

blas_magma.o: blas_magma.cu $(HDRS)
	$(NVCC) $(MAGMA_INCLUDE) $(NVCCFLAGS) $(MAGMA_FLAGS) $< -c -o $@

copy_gauge_double.o: copy_gauge_double.cu copy_gauge_inc.cu $(HDRS)
	$(NVCC) $(NVCCFLAGS) $< -c -o $@

copy_gauge_single.o: copy_gauge_single.cu copy_gauge_inc.cu $(HDRS)
	$(NVCC) $(NVCCFLAGS) $< -c -o $@

copy_gauge_half.o: copy_gauge_half.cu copy_gauge_inc.cu $(HDRS)
	$(NVCC) $(NVCCFLAGS) $< -c -o $@


%.o: %.cpp $(HDRS)
	$(CXX) $(CXXFLAGS) $< -c -o $@

%.o: %.cu $(HDRS)
	$(NVCC) $(NVCCFLAGS) $< -c -o $@

quda_fortran.o: quda_fortran.F90 ../include/enum_quda_fortran.h
	$(CC) -Wall -E -I../include $< > $*.f90
	$(F90) -c $*.f90

.PHONY: all gen clean<|MERGE_RESOLUTION|>--- conflicted
+++ resolved
@@ -37,11 +37,7 @@
 	copy_color_spinor_hs.o copy_color_spinor_hh.o			\
 	extract_gauge_ghost_extended.o copy_gauge_double.o		\
 	copy_gauge_single.o copy_gauge_half.o copy_gauge.o		\
-<<<<<<< HEAD
-	copy_clover.o staggered_oprod.o					\
-=======
 	copy_clover.o staggered_oprod.o	staggered_oprod_new.o		\
->>>>>>> 1190e52b
 	clover_trace_quda.o						\
 	ks_force_quda.o hisq_paths_force_quda.o fermion_force_quda.o	\
 	unitarize_force_quda.o unitarize_links_quda.o			\
