#include <stdlib.h>
#include <stdio.h>
#include <time.h>
#include <math.h>
#include <string.h>

// QUDA headers
#include <quda.h>
#include <color_spinor_field.h> // convenient quark field container

// External headers
#include <misc.h>
#include <host_utils.h>
#include <command_line_params.h>
#include <dslash_reference.h>

#define MAX(a, b) ((a) > (b) ? (a) : (b))

void display_test_info()
{
  printfQuda("running the following test:\n");
  printfQuda("prec    prec_sloppy   multishift  matpc_type  recon  recon_sloppy solve_type S_dimension T_dimension "
             "Ls_dimension   dslash_type  normalization\n");
  printfQuda(
    "%6s   %6s          %d     %12s     %2s     %2s         %10s %3d/%3d/%3d     %3d         %2d       %14s  %8s\n",
    get_prec_str(prec), get_prec_str(prec_sloppy), multishift, get_matpc_str(matpc_type), get_recon_str(link_recon),
    get_recon_str(link_recon_sloppy), get_solve_str(solve_type), xdim, ydim, zdim, tdim, Lsdim,
    get_dslash_str(dslash_type), get_mass_normalization_str(normalization));

  if (inv_multigrid) {
    printfQuda("MG parameters\n");
    printfQuda(" - number of levels %d\n", mg_levels);
    for (int i = 0; i < mg_levels - 1; i++) {
      printfQuda(" - level %d number of null-space vectors %d\n", i + 1, nvec[i]);
      printfQuda(" - level %d number of pre-smoother applications %d\n", i + 1, nu_pre[i]);
      printfQuda(" - level %d number of post-smoother applications %d\n", i + 1, nu_post[i]);
    }

    printfQuda("MG Eigensolver parameters\n");
    for (int i = 0; i < mg_levels; i++) {
      if (low_mode_check || mg_eig[i]) {
        printfQuda(" - level %d solver mode %s\n", i + 1, get_eig_type_str(mg_eig_type[i]));
        printfQuda(" - level %d spectrum requested %s\n", i + 1, get_eig_spectrum_str(mg_eig_spectrum[i]));
        if (mg_eig_type[i] == QUDA_EIG_BLK_TR_LANCZOS)
          printfQuda(" - eigenvector block size %d\n", mg_eig_block_size[i]);
        printfQuda(" - level %d number of eigenvectors requested n_conv %d\n", i + 1, nvec[i]);
        printfQuda(" - level %d size of eigenvector search space %d\n", i + 1, mg_eig_n_ev[i]);
        printfQuda(" - level %d size of Krylov space %d\n", i + 1, mg_eig_n_kr[i]);
        printfQuda(" - level %d solver tolerance %e\n", i + 1, mg_eig_tol[i]);
        printfQuda(" - level %d convergence required (%s)\n", i + 1, mg_eig_require_convergence[i] ? "true" : "false");
        printfQuda(" - level %d Operator: daggered (%s) , norm-op (%s)\n", i + 1,
                   mg_eig_use_dagger[i] ? "true" : "false", mg_eig_use_normop[i] ? "true" : "false");
        if (mg_eig_use_poly_acc[i]) {
          printfQuda(" - level %d Chebyshev polynomial degree %d\n", i + 1, mg_eig_poly_deg[i]);
          printfQuda(" - level %d Chebyshev polynomial minumum %e\n", i + 1, mg_eig_amin[i]);
          if (mg_eig_amax[i] <= 0)
            printfQuda(" - level %d Chebyshev polynomial maximum will be computed\n", i + 1);
          else
            printfQuda(" - level %d Chebyshev polynomial maximum %e\n", i + 1, mg_eig_amax[i]);
        }
        printfQuda("\n");
      }
    }
  }

  if (inv_deflate) {
    printfQuda("\n   Eigensolver parameters\n");
    printfQuda(" - solver mode %s\n", get_eig_type_str(eig_type));
    printfQuda(" - spectrum requested %s\n", get_eig_spectrum_str(eig_spectrum));
    if (eig_type == QUDA_EIG_BLK_TR_LANCZOS) printfQuda(" - eigenvector block size %d\n", eig_block_size);
    printfQuda(" - number of eigenvectors requested %d\n", eig_n_conv);
    printfQuda(" - size of eigenvector search space %d\n", eig_n_ev);
    printfQuda(" - size of Krylov space %d\n", eig_n_kr);
    printfQuda(" - solver tolerance %e\n", eig_tol);
    printfQuda(" - convergence required (%s)\n", eig_require_convergence ? "true" : "false");
    if (eig_compute_svd) {
      printfQuda(" - Operator: MdagM. Will compute SVD of M\n");
      printfQuda(" - ***********************************************************\n");
      printfQuda(" - **** Overriding any previous choices of operator type. ****\n");
      printfQuda(" - ****    SVD demands normal operator, will use MdagM    ****\n");
      printfQuda(" - ***********************************************************\n");
    } else {
      printfQuda(" - Operator: daggered (%s) , norm-op (%s)\n", eig_use_dagger ? "true" : "false",
                 eig_use_normop ? "true" : "false");
    }
    if (eig_use_poly_acc) {
      printfQuda(" - Chebyshev polynomial degree %d\n", eig_poly_deg);
      printfQuda(" - Chebyshev polynomial minumum %e\n", eig_amin);
      if (eig_amax <= 0)
        printfQuda(" - Chebyshev polynomial maximum will be computed\n");
      else
        printfQuda(" - Chebyshev polynomial maximum %e\n\n", eig_amax);
    }
  }

  printfQuda("Grid partition info:     X  Y  Z  T\n");
  printfQuda("                         %d  %d  %d  %d\n", dimPartitioned(0), dimPartitioned(1), dimPartitioned(2),
             dimPartitioned(3));
}

int main(int argc, char **argv)
{
  setQudaDefaultMgTestParams();
  // Parse command line options
  auto app = make_app();
  add_eigen_option_group(app);
  add_deflation_option_group(app);
  add_eofa_option_group(app);
  add_multigrid_option_group(app);
  add_comms_option_group(app);
  try {
    app->parse(argc, argv);
  } catch (const CLI::ParseError &e) {
    return app->exit(e);
  }

  if (inv_deflate && inv_multigrid) {
    printfQuda("Error: Cannot use both deflation and multigrid preconditioners on top level solve.\n");
    exit(0);
  }

  // If a value greater than 1 is passed, heavier masses will be constructed
  // and the multi-shift solver will be called
  if (multishift > 1) {
    // set a correct default for the multi-shift solver
    solution_type = QUDA_MATPCDAG_MATPC_SOLUTION;
  }

  // Set values for precisions via the command line.
  setQudaPrecisions();

  // initialize QMP/MPI, QUDA comms grid and RNG (host_utils.cpp)
  initComms(argc, argv, gridsize_from_cmdline);

  if (dslash_type != QUDA_WILSON_DSLASH && dslash_type != QUDA_CLOVER_WILSON_DSLASH
      && dslash_type != QUDA_TWISTED_MASS_DSLASH && dslash_type != QUDA_DOMAIN_WALL_4D_DSLASH
      && dslash_type != QUDA_MOBIUS_DWF_DSLASH && dslash_type != QUDA_MOBIUS_DWF_EOFA_DSLASH
      && dslash_type != QUDA_TWISTED_CLOVER_DSLASH && dslash_type != QUDA_DOMAIN_WALL_DSLASH
      && dslash_type != QUDA_LAPLACE_DSLASH) {
    printfQuda("dslash_type %d not supported\n", dslash_type);
    exit(0);
  }

  if (inv_multigrid) {
    // Only these fermions are supported with MG
    if (dslash_type != QUDA_WILSON_DSLASH && dslash_type != QUDA_CLOVER_WILSON_DSLASH
        && dslash_type != QUDA_TWISTED_MASS_DSLASH && dslash_type != QUDA_TWISTED_CLOVER_DSLASH) {
      printfQuda("dslash_type %d not supported for MG\n", dslash_type);
      exit(0);
    }

    // Only these solve types are supported with MG
    if (solve_type != QUDA_DIRECT_SOLVE && solve_type != QUDA_DIRECT_PC_SOLVE) {
      printfQuda("Solve_type %d not supported with MG. Please use QUDA_DIRECT_SOLVE or QUDA_DIRECT_PC_SOLVE\n\n",
                 solve_type);
      exit(0);
    }
  }

  // Set QUDA's internal parameters
  QudaGaugeParam gauge_param = newQudaGaugeParam();
  setWilsonGaugeParam(gauge_param);
  QudaInvertParam inv_param = newQudaInvertParam();
  QudaMultigridParam mg_param = newQudaMultigridParam();
  QudaInvertParam mg_inv_param = newQudaInvertParam();
  QudaEigParam mg_eig_param[QUDA_MAX_MG_LEVEL];
  QudaEigParam eig_param = newQudaEigParam();

  if (inv_multigrid) {

    setQudaMgSolveTypes();
    setMultigridInvertParam(inv_param);
    // Set sub structures
    mg_param.invert_param = &mg_inv_param;
    for (int i = 0; i < mg_levels; i++) {
      if (mg_eig[i]) {
        mg_eig_param[i] = newQudaEigParam();
        setMultigridEigParam(mg_eig_param[i], i);
        mg_param.eig_param[i] = &mg_eig_param[i];
      } else {
        mg_param.eig_param[i] = nullptr;
      }
    }
    // Set MG
    setMultigridParam(mg_param);
  } else {
    setInvertParam(inv_param);
  }

  if (inv_deflate) {
    setEigParam(eig_param);
    inv_param.eig_param = &eig_param;
  } else {
    inv_param.eig_param = nullptr;
  }

  // All parameters have been set. Display the parameters via stdout
  display_test_info();

  // Initialize the QUDA library
  initQuda(device_ordinal);

  // params corresponds to split grid
  inv_param.split_grid[0] = grid_partition[0];
  inv_param.split_grid[1] = grid_partition[1];
  inv_param.split_grid[2] = grid_partition[2];
  inv_param.split_grid[3] = grid_partition[3];

  int num_sub_partition = grid_partition[0] * grid_partition[1] * grid_partition[2] * grid_partition[3];
  bool use_split_grid = num_sub_partition > 1;

  // set parameters for the reference Dslash, and prepare fields to be loaded
  if (dslash_type == QUDA_DOMAIN_WALL_DSLASH || dslash_type == QUDA_DOMAIN_WALL_4D_DSLASH
      || dslash_type == QUDA_MOBIUS_DWF_DSLASH || dslash_type == QUDA_MOBIUS_DWF_EOFA_DSLASH) {
    dw_setDims(gauge_param.X, inv_param.Ls);
  } else {
    setDims(gauge_param.X);
  }

  // Allocate host side memory for the gauge field.
  //----------------------------------------------------------------------------
  void *gauge[4];
  // Allocate space on the host (always best to allocate and free in the same scope)
  for (int dir = 0; dir < 4; dir++) gauge[dir] = malloc(V * gauge_site_size * host_gauge_data_type_size);
  constructHostGaugeField(gauge, gauge_param, argc, argv);
  // Load the gauge field to the device
  loadGaugeQuda((void *)gauge, &gauge_param);

  // Allocate host side memory for clover terms if needed.
  //----------------------------------------------------------------------------
  void *clover = nullptr;
  void *clover_inv = nullptr;
  // Allocate space on the host (always best to allocate and free in the same scope)
  if (dslash_type == QUDA_CLOVER_WILSON_DSLASH || dslash_type == QUDA_TWISTED_CLOVER_DSLASH) {
    clover = malloc(V * clover_site_size * host_clover_data_type_size);
    clover_inv = malloc(V * clover_site_size * host_spinor_data_type_size);
    constructHostCloverField(clover, clover_inv, inv_param);
    if (inv_multigrid) {
      // This line ensures that if we need to construct the clover inverse (in either the smoother or the solver) we do so
      if (mg_param.smoother_solve_type[0] == QUDA_DIRECT_PC_SOLVE || solve_type == QUDA_DIRECT_PC_SOLVE) {
        inv_param.solve_type = QUDA_DIRECT_PC_SOLVE;
      }
    }
    // Load the clover terms to the device
    loadCloverQuda(clover, clover_inv, &inv_param);
    if (inv_multigrid) {
      // Restore actual solve_type we want to do
      inv_param.solve_type = solve_type;
    }
  }

  // Now QUDA is initialised and the fields are loaded, we may setup the preconditioner
  void *mg_preconditioner = nullptr;
  if (inv_multigrid) {
    if (use_split_grid) { errorQuda("Split grid does not work with MG yet."); }
    mg_preconditioner = newMultigridQuda(&mg_param);
    inv_param.preconditioner = mg_preconditioner;
  }

  // Compute plaquette as a sanity check
  double plaq[3];
  plaqQuda(plaq);
  printfQuda("Computed plaquette is %e (spatial = %e, temporal = %e)\n", plaq[0], plaq[1], plaq[2]);

  // Vector construct START
  //-----------------------------------------------------------------------------------
  std::vector<quda::ColorSpinorField *> in(Nsrc);
  std::vector<quda::ColorSpinorField *> out(Nsrc);
  std::vector<quda::ColorSpinorField *> out_multishift(multishift * Nsrc);
  quda::ColorSpinorField *check;
  quda::ColorSpinorParam cs_param;
<<<<<<< HEAD
  constructWilsonSpinorParam(&cs_param, &inv_param, &gauge_param);
  auto in = quda::ColorSpinorField::Create(cs_param);
  auto out = quda::ColorSpinorField::Create(cs_param);
  auto check = quda::ColorSpinorField::Create(cs_param);
=======
  constructWilsonTestSpinorParam(&cs_param, &inv_param, &gauge_param);
  check = quda::ColorSpinorField::Create(cs_param);
  std::vector<std::vector<void *>> _hp_multi_x(Nsrc, std::vector<void *>(multishift));
>>>>>>> 2cf844de

  // QUDA host array for internal checks and malloc
  // Vector construct END
  //-----------------------------------------------------------------------------------

  // Quark masses
  std::vector<double> masses(multishift);

  // QUDA invert test BEGIN
  //----------------------------------------------------------------------------
  if (multishift > 1) {
    if (use_split_grid) { errorQuda("Split grid does not work with multishift yet."); }
    inv_param.num_offset = multishift;
    for (int i = 0; i < multishift; i++) {
      // Set masses and offsets
      masses[i] = 0.06 + i * i * 0.01;
      inv_param.offset[i] = 4 * masses[i] * masses[i];
      // Set tolerances for the heavy quarks, these can be set independently
      // (functions of i) if desired
      inv_param.tol_offset[i] = inv_param.tol;
      inv_param.tol_hq_offset[i] = inv_param.tol_hq;
      // Allocate memory and set pointers
      for (int n = 0; n < Nsrc; n++) {
        out_multishift[n * multishift + i] = quda::ColorSpinorField::Create(cs_param);
        _hp_multi_x[n][i] = out_multishift[n * multishift + i]->V();
      }
    }
  }

  std::vector<double> time(Nsrc);
  std::vector<double> gflops(Nsrc);
  std::vector<int> iter(Nsrc);

  auto *rng = new quda::RNG(*check, 1234);

  std::vector<quda::ColorSpinorField *> _h_b(Nsrc, nullptr);
  std::vector<quda::ColorSpinorField *> _h_x(Nsrc, nullptr);

  for (int i = 0; i < Nsrc; i++) {
    // Populate the host spinor with random numbers.
    in[i] = quda::ColorSpinorField::Create(cs_param);
    in[i]->Source(QUDA_RANDOM_SOURCE);
    out[i] = quda::ColorSpinorField::Create(cs_param);
  }

  if (!use_split_grid) {

    for (int i = 0; i < Nsrc; i++) {
      // If deflating, preserve the deflation space between solves
      if (inv_deflate) eig_param.preserve_deflation = i < Nsrc - 1 ? QUDA_BOOLEAN_TRUE : QUDA_BOOLEAN_FALSE;
      // Perform QUDA inversions
      if (multishift > 1) {
        invertMultiShiftQuda(_hp_multi_x[i].data(), in[i]->V(), &inv_param);
      } else {
        invertQuda(out[i]->V(), in[i]->V(), &inv_param);
      }

      time[i] = inv_param.secs;
      gflops[i] = inv_param.gflops / inv_param.secs;
      iter[i] = inv_param.iter;
      printfQuda("Done: %i iter / %g secs = %g Gflops\n\n", inv_param.iter, inv_param.secs,
                 inv_param.gflops / inv_param.secs);
    }
  } else {
    inv_param.num_src = Nsrc;
    inv_param.num_src_per_sub_partition = Nsrc / num_sub_partition;
    // Host arrays for solutions, sources, and check
    std::vector<void *> _hp_x(Nsrc);
    std::vector<void *> _hp_b(Nsrc);
    for (int i = 0; i < Nsrc; i++) {
      _hp_x[i] = out[i]->V();
      _hp_b[i] = in[i]->V();
    }
    // Run split grid
    if (dslash_type == QUDA_CLOVER_WILSON_DSLASH || dslash_type == QUDA_TWISTED_CLOVER_DSLASH
        || dslash_type == QUDA_CLOVER_HASENBUSCH_TWIST_DSLASH) {
      invertMultiSrcCloverQuda(_hp_x.data(), _hp_b.data(), &inv_param, (void *)gauge, &gauge_param, clover, clover_inv);
    } else {
      invertMultiSrcQuda(_hp_x.data(), _hp_b.data(), &inv_param, (void *)gauge, &gauge_param);
    }
    comm_allreduce_int(&inv_param.iter);
    inv_param.iter /= comm_size() / num_sub_partition;
    comm_allreduce(&inv_param.gflops);
    inv_param.gflops /= comm_size() / num_sub_partition;
    comm_allreduce_max(&inv_param.secs);
    printfQuda("Done: %d sub-partitions - %i iter / %g secs = %g Gflops\n\n", num_sub_partition, inv_param.iter,
               inv_param.secs, inv_param.gflops / inv_param.secs);
  }

  // QUDA invert test COMPLETE
  //----------------------------------------------------------------------------

  delete rng;

  // free the multigrid solver
  if (inv_multigrid) destroyMultigridQuda(mg_preconditioner);

  // Compute performance statistics
  if (Nsrc > 1 && !use_split_grid) performanceStats(time, gflops, iter);

  // Perform host side verification of inversion if requested
  if (verify_results) {
    for (int i = 0; i < Nsrc; i++) {
      verifyInversion(out[i]->V(), _hp_multi_x[i].data(), in[i]->V(), check->V(), gauge_param, inv_param, gauge, clover,
                      clover_inv);
    }
  }

  // Clean up memory allocations
  delete check;
  if (multishift > 1) {
    for (auto p : out_multishift) { delete p; }
  }

  for (auto p : in) { delete p; }
  for (auto p : out) { delete p; }

  freeGaugeQuda();
  for (int dir = 0; dir < 4; dir++) free(gauge[dir]);

  if (dslash_type == QUDA_CLOVER_WILSON_DSLASH || dslash_type == QUDA_TWISTED_CLOVER_DSLASH) {
    freeCloverQuda();
    if (clover) free(clover);
    if (clover_inv) free(clover_inv);
  }

  // finalize the QUDA library
  endQuda();
  finalizeComms();

  return 0;
}<|MERGE_RESOLUTION|>--- conflicted
+++ resolved
@@ -269,16 +269,12 @@
   std::vector<quda::ColorSpinorField *> out_multishift(multishift * Nsrc);
   quda::ColorSpinorField *check;
   quda::ColorSpinorParam cs_param;
-<<<<<<< HEAD
+
   constructWilsonSpinorParam(&cs_param, &inv_param, &gauge_param);
   auto in = quda::ColorSpinorField::Create(cs_param);
   auto out = quda::ColorSpinorField::Create(cs_param);
   auto check = quda::ColorSpinorField::Create(cs_param);
-=======
-  constructWilsonTestSpinorParam(&cs_param, &inv_param, &gauge_param);
-  check = quda::ColorSpinorField::Create(cs_param);
   std::vector<std::vector<void *>> _hp_multi_x(Nsrc, std::vector<void *>(multishift));
->>>>>>> 2cf844de
 
   // QUDA host array for internal checks and malloc
   // Vector construct END
