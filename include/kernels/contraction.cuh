#pragma once

#include <color_spinor_field_order.h>
#include <index_helper.cuh>
#include <quda_matrix.h>
#include <matrix_field.h>
#include <kernel.h>
#include <fast_intdiv.h>

namespace quda
{

  using spinor_array = vector_type<double2, 16>;
  
  template <typename real> class DRGammaMatrix {
  public:
    // Stores gamma matrix column index for non-zero complex value.
    // This is shared by g5gm, gmg5.
    int gm_i[16][4] {};

    // Stores gamma matrix non-zero complex value for the corresponding g5gm_i
    complex<real> g5gm_z[16][4];
    
    // use tr[Gamma*Prop*Gamma*g5*conj(Prop)*g5] = tr[g5*Gamma*Prop*g5*Gamma*(-1)^{?}*conj(Prop)].
    //the possible minus sign will be taken care of in the main function
    //! Constructor
    DRGammaMatrix() {
      const complex<real> i(0., 1.);
      // VECTORS
      // G_idx = 1: \gamma_1
      gm_i[0][0] = 3;
      gm_i[0][1] = 2;
      gm_i[0][2] = 1;
      gm_i[0][3] = 0;

      g5gm_z[0][0] = i;
      g5gm_z[0][1] = i;
      g5gm_z[0][2] = i;
      g5gm_z[0][3] = i;

      // G_idx = 2: \gamma_2
      gm_i[1][0] = 3;
      gm_i[1][1] = 2;
      gm_i[1][2] = 1;
      gm_i[1][3] = 0;

      g5gm_z[1][0] = -1.;
      g5gm_z[1][1] = 1.;
      g5gm_z[1][2] = -1.;
      g5gm_z[1][3] = 1.;

      // G_idx = 3: \gamma_3
      gm_i[2][0] = 2;
      gm_i[2][1] = 3;
      gm_i[2][2] = 0;
      gm_i[2][3] = 1;

      g5gm_z[2][0] = i;
      g5gm_z[2][1] = -i;
      g5gm_z[2][2] = i;
      g5gm_z[2][3] = -i;

      // G_idx = 4: \gamma_4
      gm_i[3][0] = 2;
      gm_i[3][1] = 3;
      gm_i[3][2] = 0;
      gm_i[3][3] = 1;

      g5gm_z[3][0] = 1.;
      g5gm_z[3][1] = 1.;
      g5gm_z[3][2] = -1.;
      g5gm_z[3][3] = -1.;


      // PSEUDO-VECTORS
      // G_idx = 6: \gamma_5\gamma_1
      gm_i[4][0] = 3;
      gm_i[4][1] = 2;
      gm_i[4][2] = 1;
      gm_i[4][3] = 0;

      g5gm_z[4][0] = i;
      g5gm_z[4][1] = i;
      g5gm_z[4][2] = -i;
      g5gm_z[4][3] = -i;

      // G_idx = 7: \gamma_5\gamma_2
      gm_i[5][0] = 3;
      gm_i[5][1] = 2;
      gm_i[5][2] = 1;
      gm_i[5][3] = 0;

      g5gm_z[5][0] = -1.;
      g5gm_z[5][1] = 1.;
      g5gm_z[5][2] = 1.;
      g5gm_z[5][3] = -1.;

      // G_idx = 8: \gamma_5\gamma_3
      gm_i[6][0] = 2;
      gm_i[6][1] = 3;
      gm_i[6][2] = 0;
      gm_i[6][3] = 1;

      g5gm_z[6][0] = i;
      g5gm_z[6][1] = -i;
      g5gm_z[6][2] = -i;
      g5gm_z[6][3] = i;

      // G_idx = 9: \gamma_5\gamma_4
      gm_i[7][0] = 2;
      gm_i[7][1] = 3;
      gm_i[7][2] = 0;
      gm_i[7][3] = 1;

      g5gm_z[7][0] = 1.;
      g5gm_z[7][1] = 1.;
      g5gm_z[7][2] = 1.;
      g5gm_z[7][3] = 1.;

      // SCALAR
      // G_idx = 0: I
      gm_i[8][0] = 0;
      gm_i[8][1] = 1;
      gm_i[8][2] = 2;
      gm_i[8][3] = 3;

      g5gm_z[8][0] = 1.;
      g5gm_z[8][1] = 1.;
      g5gm_z[8][2] = -1.;
      g5gm_z[8][3] = -1.;


      // PSEUDO-SCALAR
      // G_idx = 5: \gamma_5
      gm_i[9][0] = 0;
      gm_i[9][1] = 1;
      gm_i[9][2] = 2;
      gm_i[9][3] = 3;

      g5gm_z[9][0] = 1.;
      g5gm_z[9][1] = 1.;
      g5gm_z[9][2] = 1.;
      g5gm_z[9][3] = 1.;

      // TENSORS
      // G_idx = 10: (i/2) * [\gamma_1, \gamma_2]
      gm_i[10][0] = 0;
      gm_i[10][1] = 1;
      gm_i[10][2] = 2;
      gm_i[10][3] = 3;

      g5gm_z[10][0] = 1.;
      g5gm_z[10][1] = -1.;
      g5gm_z[10][2] = -1.;
      g5gm_z[10][3] = 1.;
      
      // G_idx = 11: (i/2) * [\gamma_1, \gamma_3]. this matrix was corrected
      gm_i[11][0] = 1;
      gm_i[11][1] = 0;
      gm_i[11][2] = 3;
      gm_i[11][3] = 2;

      g5gm_z[11][0] = -i;
      g5gm_z[11][1] = i;
      g5gm_z[11][2] = i;
      g5gm_z[11][3] = -i;
      
      // G_idx = 12: (i/2) * [\gamma_1, \gamma_4]
      gm_i[12][0] = 1;
      gm_i[12][1] = 0;
      gm_i[12][2] = 3;
      gm_i[12][3] = 2;

      g5gm_z[12][0] = -1.;
      g5gm_z[12][1] = -1.;
      g5gm_z[12][2] = -1.;
      g5gm_z[12][3] = -1.;

      // G_idx = 13: (i/2) * [\gamma_2, \gamma_3]
      gm_i[13][0] = 1;
      gm_i[13][1] = 0;
      gm_i[13][2] = 3;
      gm_i[13][3] = 2;

      g5gm_z[13][0] = 1.;
      g5gm_z[13][1] = 1.;
      g5gm_z[13][2] = -1.;
      g5gm_z[13][3] = -1.;
      // G_idx = 14: (i/2) * [\gamma_2, \gamma_4]
      gm_i[14][0] = 1;
      gm_i[14][1] = 0;
      gm_i[14][2] = 3;
      gm_i[14][3] = 2;

      g5gm_z[14][0] = -i;
      g5gm_z[14][1] = i;
      g5gm_z[14][2] = -i;
      g5gm_z[14][3] = i;
      
      // G_idx = 15: (i/2) * [\gamma_3, \gamma_4]. this matrix was corrected
      gm_i[15][0] = 0;
      gm_i[15][1] = 1;
      gm_i[15][2] = 2;
      gm_i[15][3] = 3;

      g5gm_z[15][0] = -1.;
      g5gm_z[15][1] = 1.;
      g5gm_z[15][2] = -1.;
      g5gm_z[15][3] = 1.;
    };
  };
  
  template <int reduction_dim, class T> __device__ int* sink_from_t_xyz(int t, int xyz, T X[4])
  {
    static int sink[4];
#pragma unroll
    for (int d = 0; d < 4; d++) {
      if (d != reduction_dim) {
        sink[d] = xyz % X[d];
        xyz /= X[d];
      }
    }
    sink[reduction_dim] = t;    
    return sink;
  }
  
  template <class T> __device__ int idx_from_sink(T X[4], int* sink) { return ((sink[3] * X[2] + sink[2]) * X[1] + sink[1]) * X[0] + sink[0]; }
  
  template <int reduction_dim, class T> __device__ int idx_from_t_xyz(int t, int xyz, T X[4])
  {
    int x[4];
#pragma unroll
    for (int d = 0; d < 4; d++) {
      if (d != reduction_dim) {
	x[d] = xyz % X[d];
	xyz /= X[d];
      }
    }    
    x[reduction_dim] = t;    
    return (((x[3] * X[2] + x[2]) * X[1] + x[1]) * X[0] + x[0]);
  }
   
  template <typename Float, int nColor_, int reduction_dim_ = 3>
<<<<<<< HEAD
  struct ContractionSummedArg :  public ReduceArg<spinor_array>
=======
  struct ContractionSummedArg : public ReduceArg<spinor_array>
>>>>>>> d3f610e7
  {
    // This the direction we are performing reduction on. default to 3.
    static constexpr int reduction_dim = reduction_dim_; 

    using real = typename mapper<Float>::type;
    static constexpr int nColor = nColor_;
    static constexpr int nSpin = 4;
    static constexpr bool spin_project = true;
    static constexpr bool spinor_direct_load = false; // false means texture load

    typedef typename colorspinor_mapper<Float, nSpin, nColor, spin_project, spinor_direct_load>::type F;
    F x;
    F y;
    int s1, b1;
    int mom_mode[4];
    int source_position[4];
    int NxNyNzNt[4];
    DRGammaMatrix<real> Gamma;
    int t_offset;
    int offsets[4];
    
    dim3 threads;     // number of active threads required
    int_fastdiv X[4]; // grid dimensions
    
    ContractionSummedArg(const ColorSpinorField &x, const ColorSpinorField &y,
			 const int source_position_in[4], const int mom_mode_in[4],
			 const int s1, const int b1) :
<<<<<<< HEAD
      ReduceArg<spinor_array>(x.X()[reduction_dim]),
=======
      ReduceArg<spinor_array>(dim3(x.X()[reduction_dim], 1, 1), x.X()[reduction_dim]),
>>>>>>> d3f610e7
      x(x),
      y(y),
      s1(s1),
      b1(b1),
      Gamma(),
      // Launch xyz threads per t, t times.
<<<<<<< HEAD
      threads(x.Volume()/x.X()[reduction_dim], x.X()[reduction_dim])
=======
      threads(x.Volume()/x.X()[reduction_dim], x.X()[reduction_dim])  
>>>>>>> d3f610e7
    {
      for(int i=0; i<4; i++) {
	X[i] = x.X()[i];
	mom_mode[i] = mom_mode_in[i];
        source_position[i] = source_position_in[i];
        offsets[i] = comm_coord(i) * x.X()[i];
        NxNyNzNt[i] = comm_dim(i) * x.X()[i];
      }
    }
    __device__ __host__ spinor_array init() const { return spinor_array(); }
  };
  
  template <typename Arg> struct DegrandRossiContractFT : plus<spinor_array> {
    using reduce_t = spinor_array;
    using plus<reduce_t>::operator();    
    const Arg &arg;
    constexpr DegrandRossiContractFT(const Arg &arg) : arg(arg) {}
    static constexpr const char *filename() { return KERNEL_FILE; }
    
    // Final param is unused in the MultiReduce functor in this use case.
    __device__ __host__ inline reduce_t operator()(reduce_t &result, int xyz, int t, int)
    {
      constexpr int nSpin = Arg::nSpin;
      constexpr int nColor = Arg::nColor;
      using real = typename Arg::real;
      using Vector = ColorSpinor<real, nColor, nSpin>;

      reduce_t result_all_channels = spinor_array();
      int s1 = arg.s1;
      int b1 = arg.b1;
      int mom_mode[4];
      int source_position[4];
      int offsets[4];
      int NxNyNzNt[4];
      for(int i=0; i<4; i++) {
	source_position[i] = arg.source_position[i];
	offsets[i] = arg.offsets[i];
	mom_mode[i] = arg.mom_mode[i];
	NxNyNzNt[i] = arg.NxNyNzNt[i];
      }
      
      complex<real> propagator_product;
      
      //The coordinate of the sink
      int *sink;
      
      double phase_real;
      double phase_imag;
      double Sum_dXi_dot_Pi;
      
      sink = sink_from_t_xyz<Arg::reduction_dim>(t, xyz, arg.X);
      
      // Calculate exp(-i * [x dot p])
      Sum_dXi_dot_Pi = (double)((source_position[0]-sink[0]-offsets[0])*mom_mode[0]*1./NxNyNzNt[0]+
				(source_position[1]-sink[1]-offsets[1])*mom_mode[1]*1./NxNyNzNt[1]+
				(source_position[2]-sink[2]-offsets[2])*mom_mode[2]*1./NxNyNzNt[2]+
				(source_position[3]-sink[3]-offsets[3])*mom_mode[3]*1./NxNyNzNt[3]);
      
      phase_real =  cos(Sum_dXi_dot_Pi*2.*M_PI);
      phase_imag = -sin(Sum_dXi_dot_Pi*2.*M_PI);
      
      // Collect vector data
      int parity = 0;
      int idx = idx_from_t_xyz<Arg::reduction_dim>(t, xyz, arg.X);
      int idx_cb = getParityCBFromFull(parity, arg.X, idx);
      Vector x = arg.x(idx_cb, parity);
      Vector y = arg.y(idx_cb, parity);
      
      // loop over channels
      for (int G_idx = 0; G_idx < 16; G_idx++) {
	for (int s2 = 0; s2 < nSpin; s2++) {

	  // We compute the contribution from s1,b1 and s2,b2 from props x and y respectively.
	  int b2 = arg.Gamma.gm_i[G_idx][s2];	  
	  // get non-zero column index for current s1
	  int b1_tmp = arg.Gamma.gm_i[G_idx][s1];
	  
	  // only contributes if we're at the correct b1 from the outer loop FIXME
	  if (b1_tmp == b1) {
	    // use tr[ Gamma * Prop * Gamma * g5 * conj(Prop) * g5] = tr[g5*Gamma*Prop*g5*Gamma*(-1)^{?}*conj(Prop)].
	    // gamma_5 * gamma_i <phi | phi > gamma_5 * gamma_idx 
	    propagator_product = arg.Gamma.g5gm_z[G_idx][b2] * innerProduct(x, y, b2, s2) * arg.Gamma.g5gm_z[G_idx][b1];
	    result_all_channels[G_idx].x += propagator_product.real()*phase_real-propagator_product.imag()*phase_imag;
	    result_all_channels[G_idx].y += propagator_product.imag()*phase_real+propagator_product.real()*phase_imag;
	  }
	}
      }

      // Debug
      //for (int G_idx = 0; G_idx < arg.nSpin*arg.nSpin; G_idx++) {
      //result_all_channels[G_idx].x += (G_idx+t) + idx;
      //result_all_channels[G_idx].y += (G_idx+t) + idx;
      //}
      
      return plus::operator()(result_all_channels, result);
    }
  };
  
  template <typename Float, int nColor_> struct ContractionArg : kernel_param<> {
    using real = typename mapper<Float>::type;
    int X[4];    // grid dimensions

    static constexpr int nSpin = 4;
    static constexpr int nColor = nColor_;
    static constexpr bool spin_project = true;
    static constexpr bool spinor_direct_load = false; // false means texture load

    // Create a typename F for the ColorSpinorField (F for fermion)
    using F = typename colorspinor_mapper<Float, nSpin, nColor, spin_project, spinor_direct_load>::type;

    F x;
    F y;
    matrix_field<complex<Float>, nSpin> s;

    ContractionArg(const ColorSpinorField &x, const ColorSpinorField &y, complex<Float> *s) :
      kernel_param(dim3(x.VolumeCB(), 2, 1)),
      x(x),
      y(y),
      s(s, x.VolumeCB())
    {
      for (int dir = 0; dir < 4; dir++) X[dir] = x.X()[dir];
    }
  };

  template <typename Arg> struct ColorContract {
    const Arg &arg;
    constexpr ColorContract(const Arg &arg) : arg(arg) {}
    static constexpr const char *filename() { return KERNEL_FILE; }

    __device__ __host__ inline void operator()(int x_cb, int parity)
    {
      constexpr int nSpin = Arg::nSpin;
      using real = typename Arg::real;
      using Vector = ColorSpinor<real, Arg::nColor, Arg::nSpin>;

      Vector x = arg.x(x_cb, parity);
      Vector y = arg.y(x_cb, parity);

      Matrix<complex<real>, nSpin> A;
#pragma unroll
      for (int mu = 0; mu < nSpin; mu++) {
#pragma unroll
        for (int nu = 0; nu < nSpin; nu++) {
          // Color inner product: <\phi(x)_{\mu} | \phi(y)_{\nu}>
          // The Bra is conjugated
          A(mu, nu) = innerProduct(x, y, mu, nu);
        }
      }

      arg.s.save(A, x_cb, parity);
    }
  };

  template <typename Arg> struct DegrandRossiContract {
    const Arg &arg;
    constexpr DegrandRossiContract(const Arg &arg) : arg(arg) {}
    static constexpr const char *filename() { return KERNEL_FILE; }

    __device__ __host__ inline void operator()(int x_cb, int parity)
    {
      constexpr int nSpin = Arg::nSpin;
      constexpr int nColor = Arg::nColor;
      using real = typename Arg::real;
      using Vector = ColorSpinor<real, nColor, nSpin>;

      Vector x = arg.x(x_cb, parity);
      Vector y = arg.y(x_cb, parity);

      complex<real> I(0.0, 1.0);
      complex<real> spin_elem[nSpin][nSpin];
      complex<real> result_local(0.0, 0.0);

      // Color contract: <\phi(x)_{\mu} | \phi(y)_{\nu}>
      // The Bra is conjugated
      for (int mu = 0; mu < nSpin; mu++) {
        for (int nu = 0; nu < nSpin; nu++) { spin_elem[mu][nu] = innerProduct(x, y, mu, nu); }
      }

      Matrix<complex<real>, nSpin> A_;
      auto A = A_.data;

      // Spin contract: <\phi(x)_{\mu} \Gamma_{mu,nu}^{rho,tau} \phi(y)_{\nu}>
      // The rho index runs slowest.
      // Layout is defined in enum_quda.h: G_idx = 4*rho + tau
      // DMH: Hardcoded to Degrand-Rossi. Need a template on Gamma basis.

      int G_idx = 0;

      // SCALAR
      // G_idx = 0: I
      result_local = 0.0;
      result_local += spin_elem[0][0];
      result_local += spin_elem[1][1];
      result_local += spin_elem[2][2];
      result_local += spin_elem[3][3];
      A[G_idx++] = result_local;

      // VECTORS
      // G_idx = 1: \gamma_1
      result_local = 0.0;
      result_local += I * spin_elem[0][3];
      result_local += I * spin_elem[1][2];
      result_local -= I * spin_elem[2][1];
      result_local -= I * spin_elem[3][0];
      A[G_idx++] = result_local;

      // G_idx = 2: \gamma_2
      result_local = 0.0;
      result_local -= spin_elem[0][3];
      result_local += spin_elem[1][2];
      result_local += spin_elem[2][1];
      result_local -= spin_elem[3][0];
      A[G_idx++] = result_local;

      // G_idx = 3: \gamma_3
      result_local = 0.0;
      result_local += I * spin_elem[0][2];
      result_local -= I * spin_elem[1][3];
      result_local -= I * spin_elem[2][0];
      result_local += I * spin_elem[3][1];
      A[G_idx++] = result_local;

      // G_idx = 4: \gamma_4
      result_local = 0.0;
      result_local += spin_elem[0][2];
      result_local += spin_elem[1][3];
      result_local += spin_elem[2][0];
      result_local += spin_elem[3][1];
      A[G_idx++] = result_local;

      // PSEUDO-SCALAR
      // G_idx = 5: \gamma_5
      result_local = 0.0;
      result_local += spin_elem[0][0];
      result_local += spin_elem[1][1];
      result_local -= spin_elem[2][2];
      result_local -= spin_elem[3][3];
      A[G_idx++] = result_local;

      // PSEUDO-VECTORS
      // DMH: Careful here... we may wish to use  \gamma_1,2,3,4\gamma_5 for pseudovectors
      // G_idx = 6: \gamma_5\gamma_1
      result_local = 0.0;
      result_local += I * spin_elem[0][3];
      result_local += I * spin_elem[1][2];
      result_local += I * spin_elem[2][1];
      result_local += I * spin_elem[3][0];
      A[G_idx++] = result_local;

      // G_idx = 7: \gamma_5\gamma_2
      result_local = 0.0;
      result_local -= spin_elem[0][3];
      result_local += spin_elem[1][2];
      result_local -= spin_elem[2][1];
      result_local += spin_elem[3][0];
      A[G_idx++] = result_local;

      // G_idx = 8: \gamma_5\gamma_3
      result_local = 0.0;
      result_local += I * spin_elem[0][2];
      result_local -= I * spin_elem[1][3];
      result_local += I * spin_elem[2][0];
      result_local -= I * spin_elem[3][1];
      A[G_idx++] = result_local;

      // G_idx = 9: \gamma_5\gamma_4
      result_local = 0.0;
      result_local += spin_elem[0][2];
      result_local += spin_elem[1][3];
      result_local -= spin_elem[2][0];
      result_local -= spin_elem[3][1];
      A[G_idx++] = result_local;

      // TENSORS
      // G_idx = 10: (i/2) * [\gamma_1, \gamma_2]
      result_local = 0.0;
      result_local += spin_elem[0][0];
      result_local -= spin_elem[1][1];
      result_local += spin_elem[2][2];
      result_local -= spin_elem[3][3];
      A[G_idx++] = result_local;

      // G_idx = 11: (i/2) * [\gamma_1, \gamma_3]
      result_local = 0.0;
      result_local -= I * spin_elem[0][2];
      result_local -= I * spin_elem[1][3];
      result_local += I * spin_elem[2][0];
      result_local += I * spin_elem[3][1];
      A[G_idx++] = result_local;

      // G_idx = 12: (i/2) * [\gamma_1, \gamma_4]
      result_local = 0.0;
      result_local -= spin_elem[0][1];
      result_local -= spin_elem[1][0];
      result_local += spin_elem[2][3];
      result_local += spin_elem[3][2];
      A[G_idx++] = result_local;

      // G_idx = 13: (i/2) * [\gamma_2, \gamma_3]
      result_local = 0.0;
      result_local += spin_elem[0][1];
      result_local += spin_elem[1][0];
      result_local += spin_elem[2][3];
      result_local += spin_elem[3][2];
      A[G_idx++] = result_local;

      // G_idx = 14: (i/2) * [\gamma_2, \gamma_4]
      result_local = 0.0;
      result_local -= I * spin_elem[0][1];
      result_local += I * spin_elem[1][0];
      result_local += I * spin_elem[2][3];
      result_local -= I * spin_elem[3][2];
      A[G_idx++] = result_local;

      // G_idx = 15: (i/2) * [\gamma_3, \gamma_4]
      result_local = 0.0;
      result_local -= spin_elem[0][0];
      result_local -= spin_elem[1][1];
      result_local += spin_elem[2][2];
      result_local += spin_elem[3][3];
      A[G_idx++] = result_local;

      arg.s.save(A_, x_cb, parity);
    }
  };
} // namespace quda<|MERGE_RESOLUTION|>--- conflicted
+++ resolved
@@ -241,11 +241,7 @@
   }
    
   template <typename Float, int nColor_, int reduction_dim_ = 3>
-<<<<<<< HEAD
-  struct ContractionSummedArg :  public ReduceArg<spinor_array>
-=======
   struct ContractionSummedArg : public ReduceArg<spinor_array>
->>>>>>> d3f610e7
   {
     // This the direction we are performing reduction on. default to 3.
     static constexpr int reduction_dim = reduction_dim_; 
@@ -273,22 +269,14 @@
     ContractionSummedArg(const ColorSpinorField &x, const ColorSpinorField &y,
 			 const int source_position_in[4], const int mom_mode_in[4],
 			 const int s1, const int b1) :
-<<<<<<< HEAD
-      ReduceArg<spinor_array>(x.X()[reduction_dim]),
-=======
       ReduceArg<spinor_array>(dim3(x.X()[reduction_dim], 1, 1), x.X()[reduction_dim]),
->>>>>>> d3f610e7
       x(x),
       y(y),
       s1(s1),
       b1(b1),
       Gamma(),
       // Launch xyz threads per t, t times.
-<<<<<<< HEAD
-      threads(x.Volume()/x.X()[reduction_dim], x.X()[reduction_dim])
-=======
       threads(x.Volume()/x.X()[reduction_dim], x.X()[reduction_dim])  
->>>>>>> d3f610e7
     {
       for(int i=0; i<4; i++) {
 	X[i] = x.X()[i];
