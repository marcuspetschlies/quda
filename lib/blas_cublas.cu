--- conflicted
+++ resolved
@@ -82,11 +82,7 @@
 	  errorQuda("\nError in LU decomposition (cublasCgetrfBatched), error code = %d\n", error);
 
 	qudaMemcpy(info_array, dinfo_array, batch*sizeof(int), qudaMemcpyDeviceToHost);
-<<<<<<< HEAD
-	for (int i=0; i<batch; i++) {
-=======
 	for (uint64_t i=0; i<batch; i++) {
->>>>>>> a2543a25
 	  if (info_array[i] < 0) {
 	    errorQuda("%lu argument had an illegal value or another error occured, such as memory allocation failed", i);
 	  } else if (info_array[i] > 0) {
