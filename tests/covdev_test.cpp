--- conflicted
+++ resolved
@@ -124,17 +124,8 @@
   printfQuda("Creating cudaSpinorOut\n");
   cudaSpinorOut = new cudaColorSpinorField(csParam);
 
-<<<<<<< HEAD
-    qudaDeviceSynchronize();
-    checkQudaError();
-	
-    double spinor_norm2 = blas::norm2(*spinor);
-    double cuda_spinor_norm2=  blas::norm2(*cudaSpinor);
-    printfQuda("Source CPU = %f, CUDA=%f\n", spinor_norm2, cuda_spinor_norm2);
-=======
   printfQuda("Sending spinor field to GPU\n");
   *cudaSpinor = *spinor;
->>>>>>> a2543a25
 
   qudaDeviceSynchronize();
 
@@ -194,12 +185,7 @@
 
   // check for errors
   qudaError_t stat = cudaGetLastError();
-<<<<<<< HEAD
-  if (stat != qudaSuccess)
-    errorQuda("with ERROR: %s\n", cudaGetErrorString(stat));
-=======
   if (stat != qudaSuccess) errorQuda("with ERROR: %s\n", cudaGetErrorString(stat));
->>>>>>> a2543a25
 
   return secs;
 }
