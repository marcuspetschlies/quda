#pragma once

/**
 * @file color_spinor_field_order.h
 *
 * @section DESCRIPTION
 *
 * Define functors to allow for generic accessors regardless of field
 * ordering.  Currently this is used for cpu fields only with limited
 * ordering support, but this will be expanded for device ordering
 *  also.
 */

#include <register_traits.h>
#include <convert.h>
#include <complex_quda.h>
#include <index_helper.cuh>
#include <color_spinor.h>
#include <color_spinor_field.h>
#include <trove_helper.cuh>
#include <transform_reduce.h>

namespace quda {

  /**
     @brief colorspinor_wrapper is an internal class that is used to
     wrap instances of colorspinor accessors, currying in a specifc
     location on the field.  The operator() accessors in
     colorspinor-field accessors return instances to this class,
     allowing us to then use operator overloading upon this class
     to interact with the ColorSpinor class.  As a result we can
     include colorspinor-field accessors directly in ColorSpinor
     expressions in kernels without having to declare temporaries
     with explicit calls to the load/save methods in the
     colorspinor-field accessors.
  */
  template <typename Float, typename T>
    struct colorspinor_wrapper {
      T &field;
      const int x_cb;
      const int parity;

      /**
         @brief colorspinor_wrapper constructor
         @param[in] a colorspinor field accessor we are wrapping
         @param[in] x_cb checkerboarded space-time index we are accessing
         @param[in] parity Parity we are accessing
      */
      __device__ __host__ inline colorspinor_wrapper<Float, T>(T &field, int x_cb, int parity) :
          field(field),
          x_cb(x_cb),
          parity(parity)
      {
      }

      /**
         @brief Assignment operator with ColorSpinor instance as input
         @param[in] C ColorSpinor we want to store in this accessor
      */
      template <typename C> __device__ __host__ inline void operator=(const C &a) { field.save(a.data, x_cb, parity); }
    };

  template <typename T, int Nc, int Ns>
    template <typename S>
    __device__ __host__ inline void ColorSpinor<T,Nc,Ns>::operator=(const colorspinor_wrapper<T,S> &a) {
    a.field.load(data, a.x_cb, a.parity);
  }

  template <typename T, int Nc, int Ns>
    template <typename S>
    __device__ __host__ inline ColorSpinor<T,Nc,Ns>::ColorSpinor(const colorspinor_wrapper<T,S> &a) {
    a.field.load(data, a.x_cb, a.parity);
  }

  template <typename T, int Nc>
    template <typename S>
    __device__ __host__ inline void ColorSpinor<T,Nc,2>::operator=(const colorspinor_wrapper<T,S> &a) {
    a.field.load(data, a.x_cb, a.parity);
  }

  template <typename T, int Nc>
    template <typename S>
    __device__ __host__ inline ColorSpinor<T,Nc,2>::ColorSpinor(const colorspinor_wrapper<T,S> &a) {
    a.field.load(data, a.x_cb, a.parity);
  }

  template <typename T, int Nc>
    template <typename S>
    __device__ __host__ inline void ColorSpinor<T,Nc,4>::operator=(const colorspinor_wrapper<T,S> &a) {
    a.field.load(data, a.x_cb, a.parity);
  }

  template <typename T, int Nc>
    template <typename S>
    __device__ __host__ inline ColorSpinor<T,Nc,4>::ColorSpinor(const colorspinor_wrapper<T,S> &a) {
    a.field.load(data, a.x_cb, a.parity);
  }

  /**
     @brief colorspinor_ghost_wrapper is an internal class that is
     used to wrap instances of colorspinor accessors, currying in a
     specifc location on the field.  The Ghost() accessors in
     colorspinor-field accessors return instances to this class,
     allowing us to then use operator overloading upon this class to
     interact with the ColorSpinor class.  As a result we can
     include colorspinor-field accessors directly in ColorSpinor
     expressions in kernels without having to declare temporaries
     with explicit calls to the loadGhost/saveGhost methods in the
     colorspinor-field accessors.
  */
  template <typename Float, typename T>
    struct colorspinor_ghost_wrapper {
      const int dim;
      const int dir;
      const int ghost_idx;
      const int parity;
      T &field;

      /**
         @brief colorspinor_ghost_wrapper constructor
         @param[in] a colorspinor field accessor we are wrapping
         @param[in] dim Dimension of the ghost we are accessing
         @param[in] dir Direction of the ghost we are accessing
         @param[in] ghost_idx Checkerboarded space-time ghost index we are accessing
         @param[in] parity Parity we are accessing
      */
      __device__ __host__ inline colorspinor_ghost_wrapper<Float, T>(
          T &field, int dim, int dir, int ghost_idx, int parity) :
          dim(dim),
          dir(dir),
          ghost_idx(ghost_idx),
          parity(parity),
<<<<<<< HEAD
	  field(field)
=======
          field(field)
>>>>>>> aa0da400
      {
      }

      /**
         @brief Assignment operator with Matrix instance as input
         @param[in] C ColorSpinor we want to store in this accessot
      */
      template<typename C>
      __device__ __host__ inline void operator=(const C &a) {
        field.saveGhost(a.data, ghost_idx, dim, dir, parity);
      }
    };

  template <typename T, int Nc, int Ns>
    template <typename S>
    __device__ __host__ inline void ColorSpinor<T,Nc,Ns>::operator=(const colorspinor_ghost_wrapper<T,S> &a) {
    a.field.loadGhost(data, a.ghost_idx, a.dim, a.dir, a.parity);
  }

  template <typename T, int Nc, int Ns>
    template <typename S>
    __device__ __host__ inline ColorSpinor<T,Nc,Ns>::ColorSpinor(const colorspinor_ghost_wrapper<T,S> &a) {
    a.field.loadGhost(data, a.ghost_idx, a.dim, a.dir, a.parity);
  }

  template <typename T, int Nc>
  template <typename S>
  __device__ __host__ inline void ColorSpinor<T, Nc, 2>::operator=(const colorspinor_ghost_wrapper<T, S> &a)
  {
    a.field.loadGhost(data, a.ghost_idx, a.dim, a.dir, a.parity);
  }

  template <typename T, int Nc>
  template <typename S>
  __device__ __host__ inline ColorSpinor<T, Nc, 2>::ColorSpinor(const colorspinor_ghost_wrapper<T, S> &a)
  {
    a.field.loadGhost(data, a.ghost_idx, a.dim, a.dir, a.parity);
  }

  template <typename T, int Nc>
    template <typename S>
    __device__ __host__ inline void ColorSpinor<T,Nc,4>::operator=(const colorspinor_ghost_wrapper<T,S> &a) {
    a.field.loadGhost(data, a.ghost_idx, a.dim, a.dir, a.parity);
  }

  template <typename T, int Nc>
    template <typename S>
    __device__ __host__ inline ColorSpinor<T,Nc,4>::ColorSpinor(const colorspinor_ghost_wrapper<T,S> &a) {
    a.field.loadGhost(data, a.ghost_idx, a.dim, a.dir, a.parity);
  }

  namespace colorspinor {

    template<typename ReduceType, typename Float> struct square_ {
      square_(ReduceType) { }
      __host__ __device__ inline ReduceType operator()(const quda::complex<Float> &x)
      { return static_cast<ReduceType>(norm(x)); }
    };

    template<typename ReduceType> struct square_<ReduceType,short> {
      const ReduceType scale;
      square_(ReduceType scale) : scale(scale) { }
      __host__ __device__ inline ReduceType operator()(const quda::complex<short> &x)
      { return norm(scale * complex<ReduceType>(x.real(), x.imag())); }
    };

    template <typename ReduceType> struct square_<ReduceType, int8_t> {
      const ReduceType scale;
      square_(ReduceType scale) : scale(scale) { }
      __host__ __device__ inline ReduceType operator()(const quda::complex<int8_t> &x)
      { return norm(scale * complex<ReduceType>(x.real(), x.imag())); }
    };

    template<typename Float, typename storeFloat> struct abs_ {
      abs_(const Float) { }
      __host__ __device__ Float operator()(const quda::complex<storeFloat> &x) { return abs(x); }
    };

    template<typename Float> struct abs_<Float,short> {
      Float scale;
      abs_(const Float scale) : scale(scale) { }
      __host__ __device__ Float operator()(const quda::complex<short> &x)
      { return abs(scale * complex<Float>(x.real(), x.imag())); }
    };

    template <typename Float> struct abs_<Float, int8_t> {
      Float scale;
      abs_(const Float scale) : scale(scale) { }
      __host__ __device__ Float operator()(const quda::complex<int8_t> &x)
      { return abs(scale * complex<Float>(x.real(), x.imag())); }
    };

    template <typename Float, int nSpin, int nColor, int nVec, QudaFieldOrder order> struct AccessorCB {
      AccessorCB(const ColorSpinorField &) { errorQuda("Not implemented"); }
      AccessorCB() { errorQuda("Not implemented"); }
      __device__ __host__ inline int index(int, int, int, int, int) const { return 0; }
    };

    template<typename Float, int nSpin, int nColor, int nVec, QudaFieldOrder order> struct GhostAccessorCB {
      GhostAccessorCB(const ColorSpinorField &) { errorQuda("Not implemented"); }
      GhostAccessorCB() { errorQuda("Not implemented"); }
      __device__ __host__ inline int index(int, int, int, int, int, int, int) const
      { return 0; }
    };

    template <typename Float, int nSpin, int nColor, int nVec>
    struct AccessorCB<Float, nSpin, nColor, nVec, QUDA_SPACE_SPIN_COLOR_FIELD_ORDER> {
      const int offset_cb;
    AccessorCB(const ColorSpinorField &field) : offset_cb((field.Bytes()>>1) / sizeof(complex<Float>)) { }
    AccessorCB() : offset_cb(0) { }
    __device__ __host__ inline int index(int parity, int x_cb, int s, int c, int v) const
    {
      return parity * offset_cb + ((x_cb * nSpin + s) * nColor + c) * nVec + v;
    }

    /**
     * @brief This and the following `wrap_index` method returns the index for the pointer that points to
     * the start of the memory chunk corresponds to the matrix at parity, x_cb, s. Only available for the
     * QUDA_SPACE_SPIN_COLOR_FIELD_ORDER order.
     * @param parity Parity index
     * @param x_cb 1-d checkboarding site index
     * @param s spin index
     */
    __device__ __host__ inline int wrap_index(int parity, int x_cb, int s) const
    {
      return parity * offset_cb + (x_cb * nSpin + s) * nColor * nVec;
    }
    };

    template<typename Float, int nSpin, int nColor, int nVec>
      struct GhostAccessorCB<Float,nSpin,nColor,nVec,QUDA_SPACE_SPIN_COLOR_FIELD_ORDER> {
      int faceVolumeCB[4];
      int ghostOffset[4];
      GhostAccessorCB(const ColorSpinorField &a, int nFace = 1) {
        for (int d=0; d<4; d++) {
          faceVolumeCB[d] = nFace*a.SurfaceCB(d);
          ghostOffset[d] = faceVolumeCB[d]*nColor*nSpin*nVec;
        }
      }
      GhostAccessorCB() : ghostOffset{ } { }
      __device__ __host__ inline int index(int dim, int parity, int x_cb, int s, int c, int v) const
      { return parity*ghostOffset[dim] + ((x_cb*nSpin+s)*nColor+c)*nVec+v; }

      /**
       * @brief This `wrap_index` method for ghost.
       */
      __device__ __host__ inline int wrap_index(int dim, int parity, int x_cb, int s) const
      {
        return parity * ghostOffset[dim] + (x_cb * nSpin + s) * nColor * nVec;
      }
    };

    template <int nSpin, int nColor, int nVec, int N> // note this will not work for N=1
    __device__ __host__ inline int indexFloatN(int x_cb, int s, int c, int v, int stride)
    {
      int k = (s * nColor + c) * nVec + v;
      int j = k / (N / 2);
      int i = k % (N / 2);
      return (j * stride + x_cb) * (N / 2) + i;
    };

    template <typename Float, int nSpin, int nColor, int nVec>
    struct AccessorCB<Float, nSpin, nColor, nVec, QUDA_FLOAT2_FIELD_ORDER> {
      const int stride;
      const int offset_cb;
      AccessorCB(const ColorSpinorField &field) :
        stride(field.Stride()),
        offset_cb((field.Bytes() >> 1) / sizeof(complex<Float>))
      {
      }
      AccessorCB() : stride(0), offset_cb(0) {}
      __device__ __host__ inline int index(int parity, int x_cb, int s, int c, int v) const
      {
        return parity * offset_cb + ((s * nColor + c) * nVec + v) * stride + x_cb;
      }

      template <int nSpinBlock>
      __device__ __host__ inline void load(complex<Float> out[nSpinBlock * nColor * nVec], complex<Float> *in,
                                           int parity, int x_cb, int chi) const
      {
        using vec_t = typename VectorType<Float, 2>::type;
        int M = nSpinBlock * nColor * nVec;
        for (int i = 0; i < M; i++) {
          ((vec_t *)out)[i] = vector_load<vec_t>((vec_t *)(in + parity * offset_cb), (chi * M + i) * stride + x_cb);
        }
      }
    };

    template<typename Float, int nSpin, int nColor, int nVec>
      struct GhostAccessorCB<Float,nSpin,nColor,nVec,QUDA_FLOAT2_FIELD_ORDER> {
      int faceVolumeCB[4];
      int ghostOffset[4];
      GhostAccessorCB(const ColorSpinorField &a, int nFace = 1) {
        for (int d=0; d<4; d++) {
          faceVolumeCB[d] = nFace*a.SurfaceCB(d);
          ghostOffset[d] = faceVolumeCB[d]*nColor*nSpin*nVec;
        }
      }
      GhostAccessorCB() : faceVolumeCB{ }, ghostOffset{ } { }
      __device__ __host__ inline int index(int dim, int parity, int x_cb, int s, int c, int v) const
      { return parity*ghostOffset[dim] + ((s*nColor+c)*nVec+v)*faceVolumeCB[dim] + x_cb; }
    };

    template <typename Float, int nSpin, int nColor, int nVec>
    struct AccessorCB<Float, nSpin, nColor, nVec, QUDA_FLOAT4_FIELD_ORDER> {
      const int stride;
      const int offset_cb;
      AccessorCB(const ColorSpinorField &field) :
        stride(field.Stride()),
        offset_cb((field.Bytes() >> 1) / sizeof(complex<Float>))
      {
      }
      AccessorCB() : stride(0), offset_cb(0) {}
      __device__ __host__ inline int index(int parity, int x_cb, int s, int c, int v) const
      {
        return parity * offset_cb + indexFloatN<nSpin, nColor, nVec, 4>(x_cb, s, c, v, stride);
      }

      template <int nSpinBlock>
      __device__ __host__ inline void load(complex<Float> out[nSpinBlock * nColor * nVec], complex<Float> *in,
                                           int parity, int x_cb, int chi) const
      {
        using vec_t = typename VectorType<Float, 4>::type;
        int M = (nSpinBlock * nColor * nVec * 2) / 4;
#pragma unroll
        for (int i = 0; i < M; i++) {
          ((vec_t *)out)[i] = vector_load<vec_t>((vec_t *)(in + parity * offset_cb), (chi * M + i) * stride + x_cb);
        }
      }
    };

    template<typename Float, int nSpin, int nColor, int nVec>
      struct GhostAccessorCB<Float,nSpin,nColor,nVec,QUDA_FLOAT4_FIELD_ORDER> {
      int faceVolumeCB[4];
      int ghostOffset[4];
      GhostAccessorCB(const ColorSpinorField &a, int nFace = 1) {
        for (int d=0; d<4; d++) {
          faceVolumeCB[d] = nFace*a.SurfaceCB(d);
          ghostOffset[d] = faceVolumeCB[d]*nColor*nSpin*nVec;
        }
      }
      GhostAccessorCB() : faceVolumeCB{ }, ghostOffset{ } { }
      __device__ __host__ inline int index(int dim, int parity, int x_cb, int s, int c, int v) const
      { return parity*ghostOffset[dim] + indexFloatN<nSpin,nColor,nVec,4>(x_cb, s, c, v, faceVolumeCB[dim]); }
    };

    template <typename Float, int nSpin, int nColor, int nVec>
    struct AccessorCB<Float, nSpin, nColor, nVec, QUDA_FLOAT8_FIELD_ORDER> {
      const int stride;
      const int offset_cb;
      AccessorCB(const ColorSpinorField &field) :
        stride(field.Stride()),
        offset_cb((field.Bytes() >> 1) / sizeof(complex<Float>))
      {
      }
      AccessorCB() : stride(0), offset_cb(0) {}
      __device__ __host__ inline int index(int parity, int x_cb, int s, int c, int v) const
      {
        return parity * offset_cb + indexFloatN<nSpin, nColor, nVec, 8>(x_cb, s, c, v, stride);
      }

      template <int nSpinBlock>
      __device__ __host__ inline void load(complex<Float> out[nSpinBlock * nColor * nVec], complex<Float> *in,
                                           int parity, int x_cb, int chi) const
      {
        using vec_t = typename VectorType<Float, 8>::type;

        // in case the vector length isn't divisible by 8, load in the entire vector and then pick the chirality
        // (the compiler will remove any unused loads)
        constexpr int N = nSpin * nColor * nVec * 2; // real numbers in the loaded vector
        constexpr int M = N / 8;
        Float tmp[N];
#pragma unroll
        for (int i = 0; i < M; i++) {
          ((vec_t *)tmp)[i] = vector_load<vec_t>((vec_t *)(in + parity * offset_cb), i * stride + x_cb);
        }
        constexpr int N_chi = N / (nSpin/nSpinBlock);
#pragma unroll
        for (int i = 0; i < N_chi; i++) out[i] = complex<Float>(tmp[chi*N_chi + 2*i + 0], tmp[chi*N_chi + 2*i + 1]);
      }
    };

    template<typename Float, int nSpin, int nColor, int nVec>
      struct GhostAccessorCB<Float,nSpin,nColor,nVec,QUDA_FLOAT8_FIELD_ORDER> {
      int faceVolumeCB[4];
      int ghostOffset[4];
      GhostAccessorCB(const ColorSpinorField &a, int nFace = 1) {
        for (int d=0; d<4; d++) {
          faceVolumeCB[d] = nFace*a.SurfaceCB(d);
          ghostOffset[d] = faceVolumeCB[d]*nColor*nSpin*nVec;
        }
      }
      GhostAccessorCB() : faceVolumeCB{ }, ghostOffset{ } { }
      __device__ __host__ inline int index(int dim, int parity, int x_cb, int s, int c, int v) const
      { return parity*ghostOffset[dim] + indexFloatN<nSpin,nColor,nVec,8>(x_cb, s, c, v, faceVolumeCB[dim]); }
    };

    template <typename Float, typename storeFloat> __host__ __device__ inline constexpr bool fixed_point() { return false; }
    template <> __host__ __device__ inline constexpr bool fixed_point<float, int8_t>() { return true; }
    template<> __host__ __device__ inline constexpr bool fixed_point<float,short>() { return true; }
    template<> __host__ __device__ inline constexpr bool fixed_point<float,int>() { return true; }

    template <typename Float, typename storeFloat> __host__ __device__ inline constexpr bool match() { return false; }
    template <> __host__ __device__ inline constexpr bool match<int8_t, int8_t>() { return true; }
    template<> __host__ __device__ inline constexpr bool match<int,int>() { return true; }
    template<> __host__ __device__ inline constexpr bool match<short,short>() { return true; }

    /**
       @brief fieldorder_wrapper is an internal class that is used to
       wrap instances of FieldOrder accessors, currying in the
       specific location on the field.  This is used as a helper class
       for fixed-point accessors providing the necessary conversion
       and scaling when writing to a fixed-point field.
    */
    template <typename Float, typename storeFloat>
      struct fieldorder_wrapper {
        /**
         * computing type and storage types that can be inferred from this object.
         */
        using type = Float;
        using store_type = storeFloat;
        complex<storeFloat> *v;
        const int idx;
        const Float scale;
        const Float scale_inv;
        static constexpr bool fixed = fixed_point<Float, storeFloat>();

        /**
           @brief fieldorder_wrapper constructor
           @param idx Field index
        */
        __device__ __host__ inline fieldorder_wrapper(complex<storeFloat> *v, int idx, Float scale, Float scale_inv) :
          v(v), idx(idx), scale(scale), scale_inv(scale_inv)
        { }

        fieldorder_wrapper(const fieldorder_wrapper<Float,storeFloat> &a) = default;

        __device__ __host__ inline Float real() const
        {
          return fixed ? scale_inv*static_cast<Float>(v[idx].real()) : v[idx].real();
        }

        __device__ __host__ inline Float imag() const
        {
          return fixed ? scale_inv*static_cast<Float>(v[idx].imag()) : v[idx].imag();
        }

        __device__ __host__ inline void real(const Float &a)
        {
          return fixed ? v[idx].real(storeFloat(round(scale * a))) : v[idx].real(storeFloat(a));
        }

        __device__ __host__ inline void imag(const Float &a)
        {
          return fixed ? v[idx].imag(storeFloat(round(scale * a))) : v[idx].imag(storeFloat(a));
        }

        /**
         * @brief returns the pointer of this wrapper object
         */
        __device__ __host__ inline auto data() const { return &v[idx]; }

        /**
           @brief negation operator
           @return negation of this complex number
        */
        __device__ __host__ inline complex<Float> operator-() const
        {
          return fixed ? -scale_inv*static_cast<complex<Float> >(v[idx]) : -static_cast<complex<Float> >(v[idx]);
        }

        /**
           @brief Assignment operator with fieldorder_wrapper instance as input
           @param a fieldorder_wrapper we are copying from
        */
        __device__ __host__ inline void operator=(const fieldorder_wrapper<Float,storeFloat> &a)
        {
          v[idx] = fixed ? complex<storeFloat>(round(scale * a.real()), round(scale * a.imag())) : a.v[a.idx];
        }

        /**
           @brief Assignment operator with complex number instance as input
           @param a Complex number we want to store in this accessor
        */
        template<typename theirFloat>
        __device__ __host__ inline void operator=(const complex<theirFloat> &a)
        {
          if (match<storeFloat,theirFloat>()) {
            v[idx] = complex<storeFloat>(a.x, a.y);
          } else {
            v[idx] = fixed ? complex<storeFloat>(round(scale * a.x), round(scale * a.y)) : complex<storeFloat>(a.x, a.y);
          }
        }

        /**
           @brief Assignment operator with real number instance as input
           @param a real number we want to store in this accessor
        */
        template<typename theirFloat>
        __device__ __host__ inline void operator=(const theirFloat &a) { *this = complex<theirFloat>(a,static_cast<theirFloat>(0.0)); }

        /**
           @brief Operator+= with complex number instance as input
           @param a Complex number we want to add to this accessor
        */
        template<typename theirFloat>
        __device__ __host__ inline void operator+=(const complex<theirFloat> &a)
        {
          if (match<storeFloat,theirFloat>()) {
            v[idx] += complex<storeFloat>(a.x, a.y);
          } else {
            v[idx] += fixed ? complex<storeFloat>(round(scale * a.x), round(scale * a.y)) : complex<storeFloat>(a.x, a.y);
          }
        }

        /**
           @brief Operator-= with complex number instance as input
           @param a Complex number we want to subtract from this accessor
        */
        template<typename theirFloat>
        __device__ __host__ inline void operator-=(const complex<theirFloat> &a)
        {
          if (match<storeFloat,theirFloat>()) {
            v[idx] -= complex<storeFloat>(a.x, a.y);
          } else {
            v[idx] -= fixed ? complex<storeFloat>(round(scale * a.x), round(scale * a.y)) : complex<storeFloat>(a.x, a.y);
          }
        }

      };

      template <typename Float, int nSpin, int nColor, int nVec, QudaFieldOrder order, typename storeFloat = Float,
                typename ghostFloat = storeFloat, bool disable_ghost = false, bool block_float = false>
      class FieldOrderCB
      {
        typedef float norm_type;

      protected:
        complex<storeFloat> *v;
        const AccessorCB<storeFloat, nSpin, nColor, nVec, order> accessor;
        // since these variables are mutually exclusive, we use a union to minimize the accessor footprint
        union {
          norm_type *norm;
          Float scale;
        };
        union {
          Float scale_inv;
          int norm_offset;
        };
#ifndef DISABLE_GHOST
      mutable complex<ghostFloat> *ghost[8];
      mutable norm_type *ghost_norm[8];
      mutable int x[QUDA_MAX_DIM];
      const int volumeCB;
      const int nDim;
      const QudaGammaBasis gammaBasis;
      const int siteSubset;
      const int nParity;
      const QudaFieldLocation location;
    const GhostAccessorCB<ghostFloat,nSpin,nColor,nVec,order> ghostAccessor;
      Float ghost_scale;
      Float ghost_scale_inv;
#endif
      static constexpr bool fixed = fixed_point<Float,storeFloat>();
      static constexpr bool ghost_fixed = fixed_point<Float,ghostFloat>();
      static constexpr bool block_float_ghost = !fixed && ghost_fixed;

    public:
      using real = Float;

      /**
       * Constructor for the FieldOrderCB class
       * @param field The field that we are accessing
       */
#ifndef DISABLE_GHOST
      FieldOrderCB(const ColorSpinorField &field, int nFace = 1, void *v_ = 0, void **ghost_ = 0)
#else
      FieldOrderCB(const ColorSpinorField &field, int = 1, void *v_ = 0, void ** = 0)
#endif
      : v(v_? static_cast<complex<storeFloat>*>(const_cast<void*>(v_))
	  : static_cast<complex<storeFloat>*>(const_cast<void*>(field.V()))),
        accessor(field), scale(static_cast<Float>(1.0)), scale_inv(static_cast<Float>(1.0))
#ifndef DISABLE_GHOST
        , volumeCB(field.VolumeCB()), nDim(field.Ndim()), gammaBasis(field.GammaBasis()),
	siteSubset(field.SiteSubset()), nParity(field.SiteSubset()),
        location(field.Location()), ghostAccessor(field,nFace),
        ghost_scale(static_cast<Float>(1.0)), ghost_scale_inv(static_cast<Float>(1.0))
#endif
      {
#ifndef DISABLE_GHOST
        for (int d=0; d<QUDA_MAX_DIM; d++) x[d]=field.X(d);
        resetGhost(ghost_ ? ghost_ : field.Ghost());
#endif
        resetScale(field.Scale());

#ifdef DISABLE_GHOST
        if (!disable_ghost) errorQuda("DISABLE_GHOST macro set but corresponding disable_ghost template not set");
#endif

        if (block_float) {
          // only if we have block_float format do we set these (only block_orthogonalize.cu at present)
          norm = static_cast<norm_type *>(const_cast<void *>(field.Norm()));
          norm_offset = field.NormBytes() / (2 * sizeof(norm_type));
        }
      }

#ifndef DISABLE_GHOST
      void resetGhost(void * const *ghost_) const
      {
        for (int dim=0; dim<4; dim++) {
          for (int dir=0; dir<2; dir++) {
            ghost[2 * dim + dir] = static_cast<complex<ghostFloat> *>(ghost_[2 * dim + dir]);
            ghost_norm[2 * dim + dir] = !block_float_ghost ?
              nullptr :
              reinterpret_cast<norm_type *>(static_cast<char *>(ghost_[2 * dim + dir])
                                            + nParity * nColor * nSpin * nVec * 2 * ghostAccessor.faceVolumeCB[dim]
                                              * sizeof(ghostFloat));
          }
        }
      }
#endif

      void resetScale(Float max) {
        if (fixed) {
          scale = static_cast<Float>(std::numeric_limits<storeFloat>::max() / max);
          scale_inv = static_cast<Float>(max / std::numeric_limits<storeFloat>::max());
        }
#ifndef DISABLE_GHOST
        if (ghost_fixed) {
          if (block_float_ghost && max != static_cast<Float>(1.0))
              errorQuda("Block-float accessor requires max=1.0 not max=%e\n", max);
          ghost_scale = static_cast<Float>(std::numeric_limits<ghostFloat>::max() / max);
          ghost_scale_inv = static_cast<Float>(max / std::numeric_limits<ghostFloat>::max());
        }
#endif
      }

      /**
       * Read-only accessor function.  This specialized load returns
       * the entire site vector for a given chirality
       * @tparam nSpinBlock The number of spin components in a chiral block
       * @param[out] out, The loaded site vector
       * @param[in] parity The site parity
       * @param[in] x_cb 1-d checkerboard site index
       * @param[in] chi The desired chirality
       */
      template <int nSpinBlock>
      __device__ __host__ inline void load(complex<Float> out[nSpinBlock * nColor * nVec], int parity, int x_cb,
                                           int chi) const
      {
        if (!fixed) {
          accessor.template load<nSpinBlock>((complex<storeFloat> *)out, v, parity, x_cb, chi);
        } else {
          complex<storeFloat> tmp[nSpinBlock * nColor * nVec];
          accessor.template load<nSpinBlock>(tmp, v, parity, x_cb, chi);
          Float norm_ = block_float ? norm[parity * norm_offset + x_cb] : scale_inv;
          for (int s = 0; s < nSpinBlock; s++) {
            for (int c = 0; c < nColor; c++) {
              for (int v = 0; v < nVec; v++) {
                int k = (s * nColor + c) * nVec + v;
                out[k] = norm_ * complex<Float>(static_cast<Float>(tmp[k].real()), static_cast<Float>(tmp[k].imag()));
              }
            }
          }
        }
      }

      /**
       * Read-only complex-member accessor function.  The last
       * parameter n is only used for indexed into the packed
       * null-space vectors.
       * @param x 1-d checkerboard site index
       * @param s spin index
       * @param c color index
       * @param v vector number
       */
      __device__ __host__ inline const complex<Float> operator()(int parity, int x_cb, int s, int c, int n=0) const
      {
#if (__CUDA_ARCH__ >= 320 && __CUDA_ARCH__ < 520)
        if (!fixed) {
          auto v_ = __ldg(v + accessor.index(parity, x_cb, s, c, n));
          return complex<Float>(v_.x, v_.y);
        } else {
          auto v_ = __ldg(v + accessor.index(parity, x_cb, s, c, n));
          complex<storeFloat> tmp(v_.x, v_.y);
          Float norm_ = block_float ? __ldg(norm + parity * norm_offset + x_cb) : scale_inv;
          return norm_*complex<Float>(static_cast<Float>(tmp.x), static_cast<Float>(tmp.y));
        }
#else
        if (!fixed) {
          return complex<Float>( v[accessor.index(parity,x_cb,s,c,n)] );
	} else {
	  complex<storeFloat> tmp = v[accessor.index(parity,x_cb,s,c,n)];
	  Float norm_ = block_float ? norm[parity*norm_offset+x_cb] : scale_inv;
	  return norm_*complex<Float>(static_cast<Float>(tmp.x), static_cast<Float>(tmp.y));
        }
#endif
      }

      /**
       * Writable complex-member accessor function.  The last
       * parameter n is only used for indexed into the packed
       * null-space vectors.
       * @param x 1-d checkerboard site index
       * @param s spin index
       * @param c color index
       * @param v vector number
       */
      __device__ __host__ inline fieldorder_wrapper<Float,storeFloat> operator()(int parity, int x_cb, int s, int c, int n=0)
  { return fieldorder_wrapper<Float,storeFloat>(v, accessor.index(parity,x_cb,s,c,n), scale, scale_inv); }

  /**
   * @brief This and the following method (eventually) creates a fieldorder_wrapper object whose pointer points to
   * the start of the memory chunk corresponds to the matrix at parity, x_cb, s. Only available for the
   * QUDA_SPACE_SPIN_COLOR_FIELD_ORDER order.
   * @param parity Parity index
   * @param x_cb 1-d checkboarding site index
   * @param s spin index
   */
  __device__ __host__ inline auto wrap(int parity, int x_cb, int s) const
  {
    return fieldorder_wrapper<Float, storeFloat>(v, accessor.wrap_index(parity, x_cb, s), scale, scale_inv);
  }

#ifndef DISABLE_GHOST
      /**
       * Read-only complex-member accessor function for the ghost
       * zone.  The last parameter n is only used for indexed into the
       * packed null-space vectors.
       * @param x 1-d checkerboard site index
       * @param s spin index
       * @param c color index
       * @param v vector number
       */
      __device__ __host__ inline const complex<Float> Ghost(int dim, int dir, int parity, int x_cb, int s, int c, int n=0) const
      {
#if (__CUDA_ARCH__ >= 320 && __CUDA_ARCH__ < 520)
        if (!ghost_fixed) {
          auto v_ = __ldg(ghost[2 * dim + dir] + ghostAccessor.index(dim, parity, x_cb, s, c, n));
          return complex<Float>(v_.x, v_.y);
        } else {
          Float scale = ghost_scale_inv;
          if (block_float_ghost)
            scale *= __ldg(ghost_norm[2 * dim + dir] + parity * ghostAccessor.faceVolumeCB[dim] + x_cb);
          auto v_ = __ldg(ghost[2 * dim + dir] + ghostAccessor.index(dim, parity, x_cb, s, c, n));
          complex<ghostFloat> tmp(v_.x, v_.y);
          return scale*complex<Float>(static_cast<Float>(tmp.x), static_cast<Float>(tmp.y));
        }
#else
        if (!ghost_fixed) {
          return complex<Float>( ghost[2*dim+dir][ghostAccessor.index(dim,parity,x_cb,s,c,n)] );
        } else {
          Float scale = ghost_scale_inv;
          if (block_float_ghost) scale *= ghost_norm[2*dim+dir][parity*ghostAccessor.faceVolumeCB[dim] + x_cb];
          complex<ghostFloat> tmp = ghost[2*dim+dir][ghostAccessor.index(dim,parity,x_cb,s,c,n)];
          return scale*complex<Float>(static_cast<Float>(tmp.x), static_cast<Float>(tmp.y));
        }
#endif
      }

      /**
       * Writable complex-member accessor function for the ghost zone.
       * The last parameter n is only used for indexed into the packed
       * null-space vectors.
       * @param x 1-d checkerboard site index
       * @param s spin index
       * @param c color index
       * @param n vector number
       * @param max site-element max (only when using block-float format)
       */
	__device__ __host__ inline fieldorder_wrapper<Float,ghostFloat> Ghost(int dim, int dir, int parity, int x_cb, int s, int c, int n=0, Float max=0)
      {
        if (block_float_ghost && s==0 && c==0 && n==0) ghost_norm[2*dim+dir][parity*ghostAccessor.faceVolumeCB[dim] + x_cb] = max;
        const int idx = ghostAccessor.index(dim,parity,x_cb,s,c,n);
        return fieldorder_wrapper<Float,ghostFloat>(ghost[2*dim+dir], idx,
              block_float_ghost ? ghost_scale/max : ghost_scale,
              block_float_ghost ? ghost_scale_inv*max : ghost_scale_inv);

      }

      /**
       * @brief This and the following method (eventually) creates a fieldorder_wrapper object whose pointer points to
       * the start of the memory chunk corresponds to the matrix at dim, dir, parity, x_cb, s. Only available for the
       * QUDA_SPACE_SPIN_COLOR_FIELD_ORDER order.
       * @param dim
       * @param dir
       * @param parity Parity index
       * @param x_cb 1-d checkboarding site index
       * @param s spin index
       */
      __device__ __host__ inline auto wrap_ghost(int dim, int dir, int parity, int x_cb, int s) const
      {
        const int idx = ghostAccessor.wrap_index(dim, parity, x_cb, s);
        return fieldorder_wrapper<Float, ghostFloat>(ghost[2 * dim + dir], idx, ghost_scale, ghost_scale_inv);
      }

      /**
         @brief Convert from 1-dimensional index to the n-dimensional
         spatial index.  With full fields, we assume that the field is
         even-odd ordered.  The lattice coordinates that are computed
         here are full-field coordinates.
      */
      __device__ __host__ inline void LatticeIndex(int y[QUDA_MAX_DIM], int i) const {
        if (siteSubset == QUDA_FULL_SITE_SUBSET) x[0] /= 2;

        for (int d=0; d<nDim; d++) {
          y[d] = i % x[d];
          i /= x[d];
        }
        int parity = i; // parity is the slowest running dimension

        // convert into the full-field lattice coordinate
        if (siteSubset == QUDA_FULL_SITE_SUBSET) {
          for (int d=1; d<nDim; d++) parity += y[d];
          parity = parity & 1;
          x[0] *= 2; // restore x[0]
        }
        y[0] = 2*y[0] + parity;  // compute the full x coordinate
      }

      /**
	 Convert from n-dimensional spatial index to the 1-dimensional index.
	 With full fields, we assume that the field is even-odd ordered.  The
	 input lattice coordinates are always full-field coordinates.
      */
      __device__ __host__ inline void OffsetIndex(int &i, int y[QUDA_MAX_DIM]) const {
	int parity = 0;
	int savey0 = y[0];

	if (siteSubset == QUDA_FULL_SITE_SUBSET) {
	  for (int d=0; d<nDim; d++) parity += y[d];
	  parity = parity & 1;
	  y[0] /= 2;
	  x[0] /= 2;
	}

	i = parity;
	for (int d=nDim-1; d>=0; d--) i = x[d]*i + y[d];

	if (siteSubset == QUDA_FULL_SITE_SUBSET) {
	  //y[0] = 2*y[0] + parity;
	  y[0] = savey0;
	  x[0] *= 2; // restore x[0]
	}
      }

      /** Return the length of dimension d */
      __device__ __host__ inline int X(int d) const { return x[d]; }

      /** Return the length of dimension d */
      __device__ __host__ inline const int* X() const { return x; }
#endif

      /** Returns the number of field colors */
       __device__ __host__ inline int Ncolor() const { return nColor; }

      /** Returns the number of field spins */
      __device__ __host__ inline int Nspin() const { return nSpin; }

      /** Returns the number of packed vectors (for mg prolongator) */
      __device__ __host__ inline int Nvec() const { return nVec; }

#ifndef DISABLE_GHOST
      /** Returns the number of field parities (1 or 2) */
      __device__ __host__ inline int Nparity() const { return nParity; }

      /** Returns the field volume */
      __device__ __host__ inline int VolumeCB() const { return volumeCB; }

      /** Returns the field geometric dimension */
      __device__ __host__ inline int Ndim() const { return nDim; }

      /** Returns the field geometric dimension */
      __device__ __host__ inline QudaGammaBasis GammaBasis() const { return gammaBasis; }

      /**
       * Returns the L2 norm squared of the field in a given dimension
       * @param[in] global Whether to do a global or process local norm2 reduction
       * @return L2 norm squared
      */
      __host__ double norm2(bool global = true) const
      {
        double nrm2 = ::quda::transform_reduce(location, v, nParity * volumeCB * nSpin * nColor * nVec,
                                               square_<double, storeFloat>(scale_inv), 0.0, plus<double>());
        if (global) comm_allreduce(&nrm2);
        return nrm2;
      }

      /**
       * Returns the Linfinity norm of the field
       * @param[in] global Whether to do a global or process local Linfinity reduction
       * @return Linfinity norm
      */
      __host__ double abs_max(bool global = true) const
      {
        double absmax = ::quda::transform_reduce(location, v, nParity * volumeCB * nSpin * nColor * nVec,
                                                 abs_<double, storeFloat>(scale_inv), 0.0, maximum<double>());
        if (global) comm_allreduce_max(&absmax);
        return absmax;
      }

      size_t Bytes() const { return nParity * static_cast<size_t>(volumeCB) * nColor * nSpin * nVec * 2ll * sizeof(storeFloat); }
#endif
      };

    /**
       @brief Accessor routine for ColorSpinorFields in native field order.
       @tparam Float Underlying storage data type of the field
       @tparam Ns Number of spin components
       @tparam Nc Number of colors
       @tparam N Number of real numbers per short vector
       @tparam spin_project Whether the ghosts are spin projected or not
       @tparam huge_alloc Template parameter that enables 64-bit
       pointer arithmetic for huge allocations (e.g., packed set of
       vectors).  Default is to use 32-bit pointer arithmetic.
     */
    template <typename Float, int Ns, int Nc, int N_, bool spin_project = false, bool huge_alloc = false>
    struct FloatNOrder {
      static_assert((2 * Ns * Nc) % N_ == 0, "Internal degrees of freedom not divisible by short-vector length");
      static constexpr int length = 2 * Ns * Nc;
      static constexpr int length_ghost = spin_project ? length / 2 : length;
      static constexpr int N = N_;
      static constexpr int M = length / N;
      // if spin projecting, check that short vector length is compatible, if not halve the vector length
      static constexpr int N_ghost = !spin_project ? N : (Ns * Nc) % N == 0 ? N : N / 2;
      static constexpr int M_ghost = length_ghost / N_ghost;
      using Accessor = FloatNOrder<Float, Ns, Nc, N, spin_project, huge_alloc>;
      using real = typename mapper<Float>::type;
      using complex = complex<real>;
      using Vector = typename VectorType<Float, N>::type;
      using GhostVector = typename VectorType<Float, N_ghost>::type;
      using AllocInt = typename AllocType<huge_alloc>::type;
      using norm_type = float;
      Float *field;
      norm_type *norm;
      const AllocInt offset; // offset can be 32-bit or 64-bit
      const AllocInt norm_offset;
      int volumeCB;
      int faceVolumeCB[4];
      int stride;
      mutable Float *ghost[8];
      mutable norm_type *ghost_norm[8];
      int nParity;
      void *backup_h; //! host memory for backing up the field when tuning
      size_t bytes;

      FloatNOrder(const ColorSpinorField &a, int nFace = 1, Float *field_ = 0, norm_type *norm_ = 0, Float **ghost_ = 0) :
        field(field_ ? field_ : (Float *)a.V()),
<<<<<<< HEAD
	norm(norm_ ? norm_ : (norm_type *)a.Norm()),
=======
        norm(norm_ ? norm_ : (norm_type *)a.Norm()),
>>>>>>> aa0da400
        offset(a.Bytes() / (2 * sizeof(Float) * N)),
        norm_offset(a.NormBytes() / (2 * sizeof(norm_type))),
        volumeCB(a.VolumeCB()),
        stride(a.Stride()),
        nParity(a.SiteSubset()),
        backup_h(nullptr),
        bytes(a.Bytes())
  {
    for (int i=0; i<4; i++) {
      faceVolumeCB[i] = a.SurfaceCB(i)*nFace;
    }
    resetGhost(ghost_ ? (void **)ghost_ : a.Ghost());
  }

  void resetGhost(void *const *ghost_) const
  {
    for (int dim = 0; dim < 4; dim++) {
      for (int dir = 0; dir < 2; dir++) {
        ghost[2 * dim + dir] = comm_dim_partitioned(dim) ? static_cast<Float *>(ghost_[2 * dim + dir]) : nullptr;
        ghost_norm[2 * dim + dir] = !comm_dim_partitioned(dim) ?
          nullptr :
          reinterpret_cast<norm_type *>(static_cast<char *>(ghost_[2 * dim + dir])
                                        + nParity * length_ghost * faceVolumeCB[dim] * sizeof(Float));
      }
    }
  }

  __device__ __host__ inline void load(complex out[length / 2], int x, int parity = 0) const
  {
    real v[length];
<<<<<<< HEAD
    norm_type nrm{0}; // For fixed prec types nrm will be loaded.
                      // For non fiexd types it will be ignored in copy_and_scale
    if (isFixed<Float>::value) {
      nrm = vector_load<float>(norm, x + parity * norm_offset);
    }
=======
    norm_type nrm = isFixed<Float>::value ? vector_load<float>(norm, x + parity * norm_offset) : 0.0;
>>>>>>> aa0da400

#pragma unroll
    for (int i=0; i<M; i++) {
      // first load from memory
      Vector vecTmp = vector_load<Vector>(field, parity * offset + x + stride * i);
      // now copy into output and scale
#pragma unroll
      for (int j = 0; j < N; j++) copy_and_scale(v[i * N + j], reinterpret_cast<Float *>(&vecTmp)[j], nrm);
    }

#pragma unroll
    for (int i = 0; i < length / 2; i++) out[i] = complex(v[2 * i + 0], v[2 * i + 1]);
  }

  __device__ __host__ inline void save(const complex in[length / 2], int x, int parity = 0)
  {
    real v[length];

#pragma unroll
    for (int i = 0; i < length / 2; i++) {
      v[2 * i + 0] = in[i].real();
      v[2 * i + 1] = in[i].imag();
    }

    if (isFixed<Float>::value) {
      norm_type max_[length / 2];
      // two-pass to increase ILP (assumes length divisible by two, e.g. complex-valued)
#pragma unroll
      for (int i = 0; i < length / 2; i++) max_[i] = fmaxf(fabsf((norm_type)v[i]), fabsf((norm_type)v[i + length / 2]));
      norm_type scale = 0.0;
#pragma unroll
      for (int i = 0; i < length / 2; i++) scale = fmaxf(max_[i], scale);
      norm[x+parity*norm_offset] = scale;

#ifdef __CUDA_ARCH__
      real scale_inv = __fdividef(fixedMaxValue<Float>::value, scale);
#else
      real scale_inv = fixedMaxValue<Float>::value / scale;
#endif
#pragma unroll
      for (int i = 0; i < length; i++) v[i] = v[i] * scale_inv;
    }

#pragma unroll
    for (int i=0; i<M; i++) {
      Vector vecTmp;
      // first do scalar copy converting into storage type
#pragma unroll
      for (int j = 0; j < N; j++) copy_scaled(reinterpret_cast<Float *>(&vecTmp)[j], v[i * N + j]);
      // second do vectorized copy into memory
      vector_store(field, parity * offset + x + stride * i, vecTmp);
    }
  }

  /**
     @brief This accessor routine returns a colorspinor_wrapper to this object,
     allowing us to overload various operators for manipulating at
     the site level interms of matrix operations.
     @param[in] x_cb Checkerboarded space-time index we are requesting
     @param[in] parity Parity we are requesting
     @return Instance of a colorspinor_wrapper that curries in access to
     this field at the above coordinates.
  */
  __device__ __host__ inline colorspinor_wrapper<real, Accessor> operator()(int x_cb, int parity)
  {
    return colorspinor_wrapper<real, Accessor>(*this, x_cb, parity);
  }

  /**
     @brief This accessor routine returns a const colorspinor_wrapper to this object,
     allowing us to overload various operators for manipulating at
     the site level interms of matrix operations.
     @param[in] x_cb Checkerboarded space-time index we are requesting
     @param[in] parity Parity we are requesting
     @return Instance of a colorspinor_wrapper that curries in access to
     this field at the above coordinates.
  */
  __device__ __host__ inline const colorspinor_wrapper<real, Accessor> operator()(int x_cb, int parity) const
  {
    return colorspinor_wrapper<real, Accessor>(const_cast<Accessor &>(*this), x_cb, parity);
  }

  __device__ __host__ inline void loadGhost(complex out[length_ghost / 2], int x, int dim, int dir, int parity = 0) const
  {
    real v[length_ghost];
<<<<<<< HEAD
    norm_type nrm{0}; // For fixed prec types nrm will be loaded. For non-fixed types it will be ignored in copy_and_scale
    if (isFixed<Float>::value) { nrm = vector_load<float>(ghost_norm[2 * dim + dir], parity * faceVolumeCB[dim] + x); }
=======
    norm_type nrm = isFixed<Float>::value ? vector_load<float>(ghost_norm[2 * dim + dir], parity * faceVolumeCB[dim] + x) : 0.0;
>>>>>>> aa0da400

#pragma unroll
    for (int i = 0; i < M_ghost; i++) {
      GhostVector vecTmp = vector_load<GhostVector>(ghost[2 * dim + dir],
                                                    parity * faceVolumeCB[dim] * M_ghost + i * faceVolumeCB[dim] + x);
#pragma unroll
      for (int j = 0; j < N_ghost; j++) copy_and_scale(v[i * N_ghost + j], reinterpret_cast<Float *>(&vecTmp)[j], nrm);
    }

#pragma unroll
    for (int i = 0; i < length_ghost / 2; i++) out[i] = complex(v[2 * i + 0], v[2 * i + 1]);
  }

  __device__ __host__ inline void saveGhost(const complex in[length_ghost / 2], int x, int dim, int dir,
                                            int parity = 0) const
  {
    real v[length_ghost];
#pragma unroll
    for (int i = 0; i < length_ghost / 2; i++) {
      v[2 * i + 0] = in[i].real();
      v[2 * i + 1] = in[i].imag();
    }

    if (isFixed<Float>::value) {
      norm_type max_[length_ghost / 2];
      // two-pass to increase ILP (assumes length divisible by two, e.g. complex-valued)
#pragma unroll
      for (int i = 0; i < length_ghost / 2; i++)
        max_[i] = fmaxf( (norm_type)fabsf( (norm_type)v[i] ),
                         (norm_type)fabsf( (norm_type)v[i + length_ghost / 2] ) );
      norm_type scale = 0.0;
#pragma unroll
      for (int i = 0; i < length_ghost / 2; i++) scale = fmaxf(max_[i], scale);
      ghost_norm[2 * dim + dir][parity * faceVolumeCB[dim] + x] = scale;

#ifdef __CUDA_ARCH__
      real scale_inv = __fdividef(fixedMaxValue<Float>::value, scale);
#else
      real scale_inv = fixedMaxValue<Float>::value / scale;
#endif
#pragma unroll
      for (int i = 0; i < length_ghost; i++) v[i] = v[i] * scale_inv;
    }

#pragma unroll
    for (int i = 0; i < M_ghost; i++) {
      GhostVector vecTmp;
      // first do scalar copy converting into storage type
#pragma unroll
      for (int j = 0; j < N_ghost; j++) copy_scaled(reinterpret_cast<Float *>(&vecTmp)[j], v[i * N_ghost + j]);
      // second do vectorized copy into memory
      vector_store(ghost[2 * dim + dir], parity * faceVolumeCB[dim] * M_ghost + i * faceVolumeCB[dim] + x, vecTmp);
    }
  }

  /**
     @brief This accessor routine returns a colorspinor_ghost_wrapper to this object,
     allowing us to overload various operators for manipulating at
     the site level interms of matrix operations.
     @param[in] dim Dimensions of the ghost we are requesting
     @param[in] ghost_idx Checkerboarded space-time ghost index we are requesting
     @param[in] parity Parity we are requesting
     @return Instance of a colorspinor_ghost_wrapper that curries in access to
     this field at the above coordinates.
  */
  __device__ __host__ inline colorspinor_ghost_wrapper<real, Accessor> Ghost(int dim, int dir, int ghost_idx, int parity)
  {
    return colorspinor_ghost_wrapper<real, Accessor>(*this, dim, dir, ghost_idx, parity);
  }

  /**
     @brief This accessor routine returns a const
     colorspinor_ghost_wrapper to this object, allowing us to
     overload various operators for manipulating at the site
     level interms of matrix operations.
     @param[in] dim Dimensions of the ghost we are requesting
     @param[in] ghost_idx Checkerboarded space-time ghost index we are requesting
     @param[in] parity Parity we are requesting
     @return Instance of a colorspinor_ghost+wrapper that curries in access to
     this field at the above coordinates.
  */
  __device__ __host__ inline const colorspinor_ghost_wrapper<real, Accessor> Ghost(int dim, int dir, int ghost_idx,
                                                                                   int parity) const
  {
    return colorspinor_ghost_wrapper<real, Accessor>(const_cast<Accessor &>(*this), dim, dir, ghost_idx, parity);
  }

  /**
     @brief Backup the field to the host when tuning
  */
  void save() {
    if (backup_h) errorQuda("Already allocated host backup");
    backup_h = safe_malloc(bytes);
    qudaMemcpy(backup_h, field, bytes, qudaMemcpyDeviceToHost);
  }

  /**
     @brief Restore the field from the host after tuning
  */
  void load() {
    qudaMemcpy(field, backup_h, bytes, qudaMemcpyHostToDevice);
    host_free(backup_h);
    backup_h = nullptr;
  }

  size_t Bytes() const
  {
    return nParity * volumeCB * (Nc * Ns * 2 * sizeof(Float) + (isFixed<Float>::value ? sizeof(norm_type) : 0));
  }
    };

    /**
       @brief This is just a dummy structure we use for trove to define the
       required structure size
       @tparam real Real number type
       @tparam length Number of elements in the structure
    */
    template <typename real, int length> struct S { real v[length]; };

    template <typename Float, int Ns, int Nc>
      struct SpaceColorSpinorOrder {
      using Accessor = SpaceColorSpinorOrder<Float, Ns, Nc>;
      using real = typename mapper<Float>::type;
      using complex = complex<real>;
      static const int length = 2 * Ns * Nc;
      Float *field;
      size_t offset;
      Float *ghost[8];
      int volumeCB;
      int faceVolumeCB[4];
      int stride;
      int nParity;
      SpaceColorSpinorOrder(const ColorSpinorField &a, int nFace=1, Float *field_=0, float * = 0, Float **ghost_=0)
      : field(field_ ? field_ : (Float*)a.V()), offset(a.Bytes()/(2*sizeof(Float))),
    volumeCB(a.VolumeCB()), stride(a.Stride()), nParity(a.SiteSubset())
  {
    if (volumeCB != stride) errorQuda("Stride must equal volume for this field order");
    for (int i=0; i<4; i++) {
      ghost[2*i] = ghost_ ? ghost_[2*i] : 0;
      ghost[2*i+1] = ghost_ ? ghost_[2*i+1] : 0;
      faceVolumeCB[i] = a.SurfaceCB(i)*nFace;
    }
  }

  __device__ __host__ inline void load(complex v[length / 2], int x, int parity = 0) const
  {
#if defined( __CUDA_ARCH__) && !defined(DISABLE_TROVE)
    typedef S<Float,length> structure;
    trove::coalesced_ptr<structure> field_((structure*)field);
    structure v_ = field_[parity*volumeCB + x];
    for (int s=0; s<Ns; s++) {
      for (int c = 0; c < Nc; c++) { v[s * Nc + c] = complex(v_.v[(c * Ns + s) * 2 + 0], v_.v[(c * Ns + s) * 2 + 1]); }
    }
#else
    for (int s=0; s<Ns; s++) {
      for (int c=0; c<Nc; c++) {
        v[s * Nc + c] = complex(field[parity * offset + ((x * Nc + c) * Ns + s) * 2 + 0],
                                field[parity * offset + ((x * Nc + c) * Ns + s) * 2 + 1]);
      }
    }
#endif
  }

  __device__ __host__ inline void save(const complex v[length / 2], int x, int parity = 0)
  {
#if defined( __CUDA_ARCH__) && !defined(DISABLE_TROVE)
    typedef S<Float,length> structure;
    trove::coalesced_ptr<structure> field_((structure*)field);
    structure v_;
    for (int s=0; s<Ns; s++) {
      for (int c=0; c<Nc; c++) {
        v_.v[(c*Ns + s)*2 + 0] = (Float)v[s*Nc+c].real();
        v_.v[(c*Ns + s)*2 + 1] = (Float)v[s*Nc+c].imag();
      }
    }
    field_[parity*volumeCB + x] = v_;
#else
    for (int s=0; s<Ns; s++) {
      for (int c=0; c<Nc; c++) {
        field[parity*offset + ((x*Nc + c)*Ns + s)*2 + 0] = v[s*Nc+c].real();
        field[parity*offset + ((x*Nc + c)*Ns + s)*2 + 1] = v[s*Nc+c].imag();
      }
    }
#endif
  }

  /**
     @brief This accessor routine returns a colorspinor_wrapper to this object,
     allowing us to overload various operators for manipulating at
     the site level interms of matrix operations.
     @param[in] x_cb Checkerboarded space-time index we are requesting
     @param[in] parity Parity we are requesting
     @return Instance of a colorspinor_wrapper that curries in access to
     this field at the above coordinates.
  */
  __device__ __host__ inline colorspinor_wrapper<real, Accessor> operator()(int x_cb, int parity)
  {
    return colorspinor_wrapper<real, Accessor>(*this, x_cb, parity);
  }

  /**
     @brief This accessor routine returns a const colorspinor_wrapper to this object,
     allowing us to overload various operators for manipulating at
     the site level interms of matrix operations.
     @param[in] x_cb Checkerboarded space-time index we are requesting
     @param[in] parity Parity we are requesting
     @return Instance of a colorspinor_wrapper that curries in access to
     this field at the above coordinates.
  */
  __device__ __host__ inline const colorspinor_wrapper<real, Accessor> operator()(int x_cb, int parity) const
  {
    return colorspinor_wrapper<real, Accessor>(const_cast<Accessor &>(*this), x_cb, parity);
  }

  __device__ __host__ inline void loadGhost(complex v[length / 2], int x, int dim, int dir, int parity = 0) const
  {
    for (int s=0; s<Ns; s++) {
      for (int c=0; c<Nc; c++) {
        v[s * Nc + c] = complex(ghost[2 * dim + dir][(((parity * faceVolumeCB[dim] + x) * Nc + c) * Ns + s) * 2 + 0],
                                ghost[2 * dim + dir][(((parity * faceVolumeCB[dim] + x) * Nc + c) * Ns + s) * 2 + 1]);
      }
    }
  }

  __device__ __host__ inline void saveGhost(const complex v[length / 2], int x, int dim, int dir, int parity = 0)
  {
    for (int s=0; s<Ns; s++) {
      for (int c=0; c<Nc; c++) {
        ghost[2 * dim + dir][(((parity * faceVolumeCB[dim] + x) * Nc + c) * Ns + s) * 2 + 0] = v[s * Nc + c].real();
        ghost[2 * dim + dir][(((parity * faceVolumeCB[dim] + x) * Nc + c) * Ns + s) * 2 + 1] = v[s * Nc + c].imag();
      }
    }
  }

  size_t Bytes() const { return nParity * volumeCB * Nc * Ns * 2 * sizeof(Float); }
      };

    template <typename Float, int Ns, int Nc>
      struct SpaceSpinorColorOrder {
      using Accessor = SpaceSpinorColorOrder<Float, Ns, Nc>;
      using real = typename mapper<Float>::type;
      using complex = complex<real>;
      static const int length = 2 * Ns * Nc;
      Float *field;
      size_t offset;
      Float *ghost[8];
      int volumeCB;
      int faceVolumeCB[4];
      int stride;
      int nParity;
      SpaceSpinorColorOrder(const ColorSpinorField &a, int nFace=1, Float *field_=0, float * = 0, Float **ghost_=0)
      : field(field_ ? field_ : (Float*)a.V()), offset(a.Bytes()/(2*sizeof(Float))),
    volumeCB(a.VolumeCB()), stride(a.Stride()), nParity(a.SiteSubset())
  {
    if (volumeCB != stride) errorQuda("Stride must equal volume for this field order");
    for (int i=0; i<4; i++) {
      ghost[2*i] = ghost_ ? ghost_[2*i] : 0;
      ghost[2*i+1] = ghost_ ? ghost_[2*i+1] : 0;
      faceVolumeCB[i] = a.SurfaceCB(i)*nFace;
    }
  }

  __device__ __host__ inline void load(complex v[length / 2], int x, int parity = 0) const
  {
#if defined( __CUDA_ARCH__) && !defined(DISABLE_TROVE)
    typedef S<Float,length> structure;
    trove::coalesced_ptr<structure> field_((structure*)field);
    structure v_ = field_[parity*volumeCB + x];
    for (int s=0; s<Ns; s++) {
      for (int c = 0; c < Nc; c++) { v[s * Nc + c] = complex(v_.v[(s * Nc + c) * 2 + 0], v_.v[(s * Nc + c) * 2 + 1]); }
    }
#else
    for (int s=0; s<Ns; s++) {
      for (int c=0; c<Nc; c++) {
        v[s * Nc + c] = complex(field[parity * offset + ((x * Ns + s) * Nc + c) * 2 + 0],
                                field[parity * offset + ((x * Ns + s) * Nc + c) * 2 + 1]);
      }
    }
#endif
  }

  __device__ __host__ inline void save(const complex v[length / 2], int x, int parity = 0)
  {
#if defined( __CUDA_ARCH__) && !defined(DISABLE_TROVE)
    typedef S<Float,length> structure;
    trove::coalesced_ptr<structure> field_((structure*)field);
    structure v_;
    for (int s=0; s<Ns; s++) {
      for (int c=0; c<Nc; c++) {
        v_.v[(s * Nc + c) * 2 + 0] = v[s * Nc + c].real();
        v_.v[(s * Nc + c) * 2 + 1] = v[s * Nc + c].imag();
      }
    }
    field_[parity*volumeCB + x] = v_;
#else
    for (int s=0; s<Ns; s++) {
      for (int c=0; c<Nc; c++) {
        field[parity * offset + ((x * Ns + s) * Nc + c) * 2 + 0] = v[s * Nc + c].real();
        field[parity * offset + ((x * Ns + s) * Nc + c) * 2 + 1] = v[s * Nc + c].imag();
      }
    }
#endif
  }

  /**
     @brief This accessor routine returns a colorspinor_wrapper to this object,
     allowing us to overload various operators for manipulating at
     the site level interms of matrix operations.
     @param[in] x_cb Checkerboarded space-time index we are requesting
     @param[in] parity Parity we are requesting
     @return Instance of a colorspinor_wrapper that curries in access to
     this field at the above coordinates.
  */
  __device__ __host__ inline colorspinor_wrapper<real, Accessor> operator()(int x_cb, int parity)
  {
    return colorspinor_wrapper<real, Accessor>(*this, x_cb, parity);
  }

  /**
     @brief This accessor routine returns a const colorspinor_wrapper to this object,
     allowing us to overload various operators for manipulating at
     the site level interms of matrix operations.
     @param[in] x_cb Checkerboarded space-time index we are requesting
     @param[in] parity Parity we are requesting
     @return Instance of a colorspinor_wrapper that curries in access to
     this field at the above coordinates.
  */
  __device__ __host__ inline const colorspinor_wrapper<real, Accessor> operator()(int x_cb, int parity) const
  {
    return colorspinor_wrapper<real, Accessor>(const_cast<Accessor &>(*this), x_cb, parity);
  }

  __device__ __host__ inline void loadGhost(complex v[length / 2], int x, int dim, int dir, int parity = 0) const
  {
    for (int s=0; s<Ns; s++) {
      for (int c=0; c<Nc; c++) {
        v[s * Nc + c] = complex(ghost[2 * dim + dir][(((parity * faceVolumeCB[dim] + x) * Ns + s) * Nc + c) * 2 + 0],
                                ghost[2 * dim + dir][(((parity * faceVolumeCB[dim] + x) * Ns + s) * Nc + c) * 2 + 1]);
      }
    }
  }

  __device__ __host__ inline void saveGhost(const complex v[length / 2], int x, int dim, int dir, int parity = 0)
  {
    for (int s=0; s<Ns; s++) {
      for (int c=0; c<Nc; c++) {
        ghost[2 * dim + dir][(((parity * faceVolumeCB[dim] + x) * Ns + s) * Nc + c) * 2 + 0] = v[s * Nc + c].real();
        ghost[2 * dim + dir][(((parity * faceVolumeCB[dim] + x) * Ns + s) * Nc + c) * 2 + 1] = v[s * Nc + c].imag();
      }
    }
  }

  size_t Bytes() const { return nParity * volumeCB * Nc * Ns * 2 * sizeof(Float); }
      };

    // custom accessor for TIFR z-halo padded arrays
    template <typename Float, int Ns, int Nc>
      struct PaddedSpaceSpinorColorOrder {
      using Accessor = PaddedSpaceSpinorColorOrder<Float, Ns, Nc>;
      using real = typename mapper<Float>::type;
      using complex = complex<real>;
      static const int length = 2 * Ns * Nc;
      Float *field;
      size_t offset;
      Float *ghost[8];
      int volumeCB;
      int exVolumeCB;
      int faceVolumeCB[4];
      int stride;
      int nParity;
      int dim[4];   // full field dimensions
      int exDim[4]; // full field dimensions
      PaddedSpaceSpinorColorOrder(const ColorSpinorField &a, int nFace=1, Float *field_=0, float * = 0, Float **ghost_=0)
      : field(field_ ? field_ : (Float*)a.V()),
    volumeCB(a.VolumeCB()), exVolumeCB(1), stride(a.Stride()), nParity(a.SiteSubset()),
    dim{ a.X(0), a.X(1), a.X(2), a.X(3)}, exDim{ a.X(0), a.X(1), a.X(2) + 4, a.X(3)}
  {
    if (volumeCB != stride) errorQuda("Stride must equal volume for this field order");
    for (int i=0; i<4; i++) {
      ghost[2*i] = ghost_ ? ghost_[2*i] : 0;
      ghost[2*i+1] = ghost_ ? ghost_[2*i+1] : 0;
      faceVolumeCB[i] = a.SurfaceCB(i)*nFace;
      exVolumeCB *= exDim[i];
    }
    exVolumeCB /= nParity;
    dim[0] *= (nParity == 1) ? 2 : 1; // need to full dimensions
    exDim[0] *= (nParity == 1) ? 2 : 1; // need to full dimensions

    offset = exVolumeCB*Ns*Nc*2; // compute manually since Bytes is likely wrong due to z-padding
  }

  /**
     @brief Compute the index into the padded field.  Assumes that
     parity doesn't change from unpadded to padded.
  */
  __device__ __host__ int getPaddedIndex(int x_cb, int parity) const {
    // find coordinates
    int coord[4];
    getCoords(coord, x_cb, dim, parity);

    // get z-extended index
    coord[2] += 2; // offset for halo
    return linkIndex(coord, exDim);
  }

  __device__ __host__ inline void load(complex v[length / 2], int x, int parity = 0) const
  {
    int y = getPaddedIndex(x, parity);

#if defined( __CUDA_ARCH__) && !defined(DISABLE_TROVE)
    typedef S<Float,length> structure;
    trove::coalesced_ptr<structure> field_((structure*)field);
    structure v_ = field_[parity*exVolumeCB + y];
    for (int s=0; s<Ns; s++) {
      for (int c = 0; c < Nc; c++) { v[s * Nc + c] = complex(v_.v[(s * Nc + c) * 2 + 0], v_.v[(s * Nc + c) * 2 + 1]); }
    }
#else
    for (int s=0; s<Ns; s++) {
      for (int c=0; c<Nc; c++) {
        v[s * Nc + c] = complex(field[parity * offset + ((y * Ns + s) * Nc + c) * 2 + 0],
                                field[parity * offset + ((y * Ns + s) * Nc + c) * 2 + 1]);
      }
    }
#endif
  }

  __device__ __host__ inline void save(const complex v[length / 2], int x, int parity = 0)
  {
    int y = getPaddedIndex(x, parity);

#if defined( __CUDA_ARCH__) && !defined(DISABLE_TROVE)
    typedef S<Float,length> structure;
    trove::coalesced_ptr<structure> field_((structure*)field);
    structure v_;
    for (int s=0; s<Ns; s++) {
      for (int c=0; c<Nc; c++) {
        v_.v[(s * Nc + c) * 2 + 0] = v[s * Nc + c].real();
        v_.v[(s * Nc + c) * 2 + 1] = v[s * Nc + c].imag();
      }
    }
    field_[parity*exVolumeCB + y] = v_;
#else
    for (int s=0; s<Ns; s++) {
      for (int c=0; c<Nc; c++) {
        field[parity * offset + ((y * Ns + s) * Nc + c) * 2 + 0] = v[s * Nc + c].real();
        field[parity * offset + ((y * Ns + s) * Nc + c) * 2 + 1] = v[s * Nc + c].imag();
      }
    }
#endif
  }

  /**
     @brief This accessor routine returns a colorspinor_wrapper to this object,
     allowing us to overload various operators for manipulating at
     the site level interms of matrix operations.
     @param[in] x_cb Checkerboarded space-time index we are requesting
     @param[in] parity Parity we are requesting
     @return Instance of a colorspinor_wrapper that curries in access to
     this field at the above coordinates.
  */
  __device__ __host__ inline colorspinor_wrapper<real, Accessor> operator()(int x_cb, int parity)
  {
    return colorspinor_wrapper<real, Accessor>(*this, x_cb, parity);
  }

  /**
     @brief This accessor routine returns a const colorspinor_wrapper to this object,
     allowing us to overload various operators for manipulating at
     the site level interms of matrix operations.
     @param[in] x_cb Checkerboarded space-time index we are requesting
     @param[in] parity Parity we are requesting
     @return Instance of a colorspinor_wrapper that curries in access to
     this field at the above coordinates.
  */
  __device__ __host__ inline const colorspinor_wrapper<real, Accessor> operator()(int x_cb, int parity) const
  {
    return colorspinor_wrapper<real, Accessor>(const_cast<Accessor &>(*this), x_cb, parity);
  }

  __device__ __host__ inline void loadGhost(complex v[length / 2], int x, int dim, int dir, int parity = 0) const
  {
    for (int s=0; s<Ns; s++) {
      for (int c=0; c<Nc; c++) {
        v[s * Nc + c] = complex(ghost[2 * dim + dir][(((parity * faceVolumeCB[dim] + x) * Ns + s) * Nc + c) * 2 + 0],
                                ghost[2 * dim + dir][(((parity * faceVolumeCB[dim] + x) * Ns + s) * Nc + c) * 2 + 1]);
      }
    }
  }

  __device__ __host__ inline void saveGhost(const complex v[length / 2], int x, int dim, int dir, int parity = 0)
  {
    for (int s=0; s<Ns; s++) {
      for (int c=0; c<Nc; c++) {
        ghost[2 * dim + dir][(((parity * faceVolumeCB[dim] + x) * Ns + s) * Nc + c) * 2 + 0] = v[s * Nc + c].real();
        ghost[2 * dim + dir][(((parity * faceVolumeCB[dim] + x) * Ns + s) * Nc + c) * 2 + 1] = v[s * Nc + c].imag();
      }
    }
  }

  size_t Bytes() const { return nParity * volumeCB * Nc * Ns * 2 * sizeof(Float); }
      };


    template <typename Float, int Ns, int Nc>
      struct QDPJITDiracOrder {
      using Accessor = QDPJITDiracOrder<Float, Ns, Nc>;
      using real = typename mapper<Float>::type;
      using complex = complex<real>;
      Float *field;
      int volumeCB;
      int stride;
      int nParity;
      QDPJITDiracOrder(const ColorSpinorField &a, int = 1, Float *field_=0, float * = 0)
      : field(field_ ? field_ : (Float*)a.V()), volumeCB(a.VolumeCB()), stride(a.Stride()), nParity(a.SiteSubset())
  { if (volumeCB != stride) errorQuda("Stride must equal volume for this field order"); }

  __device__ __host__ inline void load(complex v[Ns * Nc], int x, int parity = 0) const
  {
    for (int s=0; s<Ns; s++) {
      for (int c=0; c<Nc; c++) {
        v[s * Nc + c] = complex(field[(((0 * Nc + c) * Ns + s) * 2 + (1 - parity)) * volumeCB + x],
                                field[(((1 * Nc + c) * Ns + s) * 2 + (1 - parity)) * volumeCB + x]);
      }
    }
  }

  __device__ __host__ inline void save(const complex v[Ns * Nc], int x, int parity = 0)
  {
    for (int s=0; s<Ns; s++) {
      for (int c=0; c<Nc; c++) {
        field[(((0 * Nc + c) * Ns + s) * 2 + (1 - parity)) * volumeCB + x] = v[s * Nc + c].real();
        field[(((1 * Nc + c) * Ns + s) * 2 + (1 - parity)) * volumeCB + x] = v[s * Nc + c].imag();
      }
    }
  }

  /**
     @brief This accessor routine returns a colorspinor_wrapper to this object,
     allowing us to overload various operators for manipulating at
     the site level interms of matrix operations.
     @param[in] x_cb Checkerboarded space-time index we are requesting
     @param[in] parity Parity we are requesting
     @return Instance of a colorspinor_wrapper that curries in access to
     this field at the above coordinates.
  */
  __device__ __host__ inline colorspinor_wrapper<real, Accessor> operator()(int x_cb, int parity)
  {
    return colorspinor_wrapper<real, Accessor>(*this, x_cb, parity);
  }

  /**
     @brief This accessor routine returns a const colorspinor_wrapper to this object,
     allowing us to overload various operators for manipulating at
     the site level interms of matrix operations.
     @param[in] x_cb Checkerboarded space-time index we are requesting
     @param[in] parity Parity we are requesting
     @return Instance of a colorspinor_wrapper that curries in access to
     this field at the above coordinates.
  */
  __device__ __host__ inline const colorspinor_wrapper<real, Accessor> operator()(int x_cb, int parity) const
  {
    return colorspinor_wrapper<real, Accessor>(const_cast<Accessor &>(*this), x_cb, parity);
  }

  size_t Bytes() const { return nParity * volumeCB * Nc * Ns * 2 * sizeof(Float); }
      };

  } // namespace colorspinor

  template <typename otherFloat, typename storeFloat>
    __device__ __host__ inline void complex<double>::operator=(const colorspinor::fieldorder_wrapper<otherFloat,storeFloat> &a) {
    x = a.real();
    y = a.imag();
  }

  template <typename otherFloat, typename storeFloat>
    __device__ __host__ inline void complex<float>::operator=(const colorspinor::fieldorder_wrapper<otherFloat,storeFloat> &a) {
    x = a.real();
    y = a.imag();
  }

  template <typename otherFloat, typename storeFloat>
    __device__ __host__ inline complex<double>::complex(const colorspinor::fieldorder_wrapper<otherFloat,storeFloat> &a) {
    x = a.real();
    y = a.imag();
  }

  template <typename otherFloat, typename storeFloat>
    __device__ __host__ inline complex<float>::complex(const colorspinor::fieldorder_wrapper<otherFloat,storeFloat> &a) {
    x = a.real();
    y = a.imag();
  }

  // Use traits to reduce the template explosion
  template <typename T, int Ns, int Nc, bool project = false, bool huge_alloc = false> struct colorspinor_mapper {
  };

  // double precision
  template <int Nc, bool huge_alloc> struct colorspinor_mapper<double, 4, Nc, false, huge_alloc> {
    typedef colorspinor::FloatNOrder<double, 4, Nc, 2, false, huge_alloc> type;
  };
  template <int Nc, bool huge_alloc> struct colorspinor_mapper<double, 4, Nc, true, huge_alloc> {
    typedef colorspinor::FloatNOrder<double, 4, Nc, 2, true, huge_alloc> type;
  };
  template <int Nc, bool huge_alloc> struct colorspinor_mapper<double, 2, Nc, false, huge_alloc> {
    typedef colorspinor::FloatNOrder<double, 2, Nc, 2, false, huge_alloc> type;
  };
  template <int Nc, bool huge_alloc> struct colorspinor_mapper<double, 1, Nc, false, huge_alloc> {
    typedef colorspinor::FloatNOrder<double, 1, Nc, 2, false, huge_alloc> type;
  };

  // single precision
  template <int Nc, bool huge_alloc> struct colorspinor_mapper<float, 4, Nc, false, huge_alloc> {
    typedef colorspinor::FloatNOrder<float, 4, Nc, 4, false, huge_alloc> type;
  };
  template <int Nc, bool huge_alloc> struct colorspinor_mapper<float, 4, Nc, true, huge_alloc> {
    typedef colorspinor::FloatNOrder<float, 4, Nc, 4, true, huge_alloc> type;
  };
  template <int Nc, bool huge_alloc> struct colorspinor_mapper<float, 2, Nc, false, huge_alloc> {
    typedef colorspinor::FloatNOrder<float, 2, Nc, 2, false, huge_alloc> type;
  };
  template <int Nc, bool huge_alloc> struct colorspinor_mapper<float, 1, Nc, false, huge_alloc> {
    typedef colorspinor::FloatNOrder<float, 1, Nc, 2, false, huge_alloc> type;
  };

#ifdef FLOAT8
#define N8 8
#else
#define N8 4
#endif

  // half precision
  template <int Nc, bool huge_alloc> struct colorspinor_mapper<short, 4, Nc, false, huge_alloc> {
    typedef colorspinor::FloatNOrder<short, 4, Nc, N8, false, huge_alloc> type;
  };
  template <int Nc, bool huge_alloc> struct colorspinor_mapper<short, 4, Nc, true, huge_alloc> {
    typedef colorspinor::FloatNOrder<short, 4, Nc, N8, true, huge_alloc> type;
  };
  template <int Nc, bool huge_alloc> struct colorspinor_mapper<short, 2, Nc, false, huge_alloc> {
    typedef colorspinor::FloatNOrder<short, 2, Nc, 2, false, huge_alloc> type;
  };
  template <int Nc, bool huge_alloc> struct colorspinor_mapper<short, 1, Nc, false, huge_alloc> {
    typedef colorspinor::FloatNOrder<short, 1, Nc, 2, false, huge_alloc> type;
  };

  // quarter precision
  template <int Nc, bool huge_alloc> struct colorspinor_mapper<int8_t, 4, Nc, false, huge_alloc> {
    typedef colorspinor::FloatNOrder<int8_t, 4, Nc, N8, false, huge_alloc> type;
  };
  template <int Nc, bool huge_alloc> struct colorspinor_mapper<int8_t, 4, Nc, true, huge_alloc> {
    typedef colorspinor::FloatNOrder<int8_t, 4, Nc, N8, true, huge_alloc> type;
  };
  template <int Nc, bool huge_alloc> struct colorspinor_mapper<int8_t, 2, Nc, false, huge_alloc> {
    typedef colorspinor::FloatNOrder<int8_t, 2, Nc, 2, false, huge_alloc> type;
  };
  template <int Nc, bool huge_alloc> struct colorspinor_mapper<int8_t, 1, Nc, false, huge_alloc> {
    typedef colorspinor::FloatNOrder<int8_t, 1, Nc, 2, false, huge_alloc> type;
  };

#undef N8

  template<typename T, QudaFieldOrder order, int Ns, int Nc> struct colorspinor_order_mapper { };
  template<typename T, int Ns, int Nc> struct colorspinor_order_mapper<T,QUDA_SPACE_COLOR_SPIN_FIELD_ORDER,Ns,Nc> { typedef colorspinor::SpaceColorSpinorOrder<T, Ns, Nc> type; };
  template<typename T, int Ns, int Nc> struct colorspinor_order_mapper<T,QUDA_SPACE_SPIN_COLOR_FIELD_ORDER,Ns,Nc> { typedef colorspinor::SpaceSpinorColorOrder<T, Ns, Nc> type; };
  template<typename T, int Ns, int Nc> struct colorspinor_order_mapper<T,QUDA_FLOAT2_FIELD_ORDER,Ns,Nc> { typedef colorspinor::FloatNOrder<T, Ns, Nc, 2> type; };

} // namespace quda<|MERGE_RESOLUTION|>--- conflicted
+++ resolved
@@ -130,11 +130,7 @@
           dir(dir),
           ghost_idx(ghost_idx),
           parity(parity),
-<<<<<<< HEAD
-	  field(field)
-=======
           field(field)
->>>>>>> aa0da400
       {
       }
 
@@ -983,11 +979,7 @@
 
       FloatNOrder(const ColorSpinorField &a, int nFace = 1, Float *field_ = 0, norm_type *norm_ = 0, Float **ghost_ = 0) :
         field(field_ ? field_ : (Float *)a.V()),
-<<<<<<< HEAD
-	norm(norm_ ? norm_ : (norm_type *)a.Norm()),
-=======
         norm(norm_ ? norm_ : (norm_type *)a.Norm()),
->>>>>>> aa0da400
         offset(a.Bytes() / (2 * sizeof(Float) * N)),
         norm_offset(a.NormBytes() / (2 * sizeof(norm_type))),
         volumeCB(a.VolumeCB()),
@@ -1018,15 +1010,7 @@
   __device__ __host__ inline void load(complex out[length / 2], int x, int parity = 0) const
   {
     real v[length];
-<<<<<<< HEAD
-    norm_type nrm{0}; // For fixed prec types nrm will be loaded.
-                      // For non fiexd types it will be ignored in copy_and_scale
-    if (isFixed<Float>::value) {
-      nrm = vector_load<float>(norm, x + parity * norm_offset);
-    }
-=======
     norm_type nrm = isFixed<Float>::value ? vector_load<float>(norm, x + parity * norm_offset) : 0.0;
->>>>>>> aa0da400
 
 #pragma unroll
     for (int i=0; i<M; i++) {
@@ -1112,12 +1096,7 @@
   __device__ __host__ inline void loadGhost(complex out[length_ghost / 2], int x, int dim, int dir, int parity = 0) const
   {
     real v[length_ghost];
-<<<<<<< HEAD
-    norm_type nrm{0}; // For fixed prec types nrm will be loaded. For non-fixed types it will be ignored in copy_and_scale
-    if (isFixed<Float>::value) { nrm = vector_load<float>(ghost_norm[2 * dim + dir], parity * faceVolumeCB[dim] + x); }
-=======
     norm_type nrm = isFixed<Float>::value ? vector_load<float>(ghost_norm[2 * dim + dir], parity * faceVolumeCB[dim] + x) : 0.0;
->>>>>>> aa0da400
 
 #pragma unroll
     for (int i = 0; i < M_ghost; i++) {
