--- conflicted
+++ resolved
@@ -1,10 +1,4 @@
-<<<<<<< HEAD
-#include <stdio.h>
-#include <hip/hip_runtime.h>
-#include <hip/hip_runtime.h>
-=======
 #include <cstdio>
->>>>>>> 4f390279
 
 #include <quda_internal.h>
 #include <gauge_field.h>
@@ -116,11 +110,7 @@
       apply(0);
     }
 
-<<<<<<< HEAD
-    void apply(const hipStream_t &stream) {
-=======
     void apply(const qudaStream_t &stream) {
->>>>>>> 4f390279
       TuneParam tp = tuneLaunch(*this, getTuning(), getVerbosity());
       computeLongLink<Float><<<tp.grid,tp.block,tp.shared_bytes>>>(arg);
     }
@@ -177,11 +167,7 @@
       apply(0);
     }
 
-<<<<<<< HEAD
-    void apply(const hipStream_t &stream) {
-=======
     void apply(const qudaStream_t &stream) {
->>>>>>> 4f390279
       TuneParam tp = tuneLaunch(*this, getTuning(), getVerbosity());
       computeOneLink<Float><<<tp.grid,tp.block>>>(arg);
     }
@@ -391,11 +377,7 @@
 	  assert(j == arg.n_mu);
 	}
 
-<<<<<<< HEAD
-    void apply(const hipStream_t &stream) {
-=======
     void apply(const qudaStream_t &stream) {
->>>>>>> 4f390279
       TuneParam tp = tuneLaunch(*this, getTuning(), getVerbosity());
       if (save_staple)
 	computeStaple<Float,true><<<tp.grid,tp.block>>>(arg, nu);
