--- conflicted
+++ resolved
@@ -266,11 +266,11 @@
   inv_param.split_grid[2] = grid_partition[2];
   inv_param.split_grid[3] = grid_partition[3];
 
+  // Staggered Gauge construct END
+  //-----------------------------------------------------------------------------------
+
   int num_sub_partition = grid_partition[0] * grid_partition[1] * grid_partition[2] * grid_partition[3];
   bool use_split_grid = num_sub_partition > 1;
-
-  // Staggered Gauge construct END
-  //-----------------------------------------------------------------------------------
 
   // Setup the multigrid preconditioner
   void *mg_preconditioner = nullptr;
@@ -283,13 +283,15 @@
   // Staggered vector construct START
   //-----------------------------------------------------------------------------------
   std::vector<quda::ColorSpinorField *> in;
-  quda::ColorSpinorField *out;
+  std::vector<quda::ColorSpinorField *> out;
   quda::ColorSpinorField *ref;
   quda::ColorSpinorField *tmp;
   quda::ColorSpinorParam cs_param;
   constructStaggeredTestSpinorParam(&cs_param, &inv_param, &gauge_param);
-  for (int k = 0; k < Nsrc; k++) { in.emplace_back(quda::ColorSpinorField::Create(cs_param)); }
-  out = quda::ColorSpinorField::Create(cs_param);
+  for (int k = 0; k < Nsrc; k++) {
+    in.emplace_back(quda::ColorSpinorField::Create(cs_param));
+    out.emplace_back(quda::ColorSpinorField::Create(cs_param));
+  }
   ref = quda::ColorSpinorField::Create(cs_param);
   tmp = quda::ColorSpinorField::Create(cs_param);
   // Staggered vector construct END
@@ -328,72 +330,44 @@
       exit(0);
     }
 
-<<<<<<< HEAD
+    for (int k = 0; k < Nsrc; k++) {
+      quda::spinorNoise(*in[k], *rng, QUDA_NOISE_UNIFORM);
+    }
+    
     if (!use_split_grid) {
       for (int k = 0; k < Nsrc; k++) {
-        quda::spinorNoise(*in, *rng, QUDA_NOISE_UNIFORM);
         if (inv_deflate) eig_param.preserve_deflation = k < Nsrc - 1 ? QUDA_BOOLEAN_TRUE : QUDA_BOOLEAN_FALSE;
-        invertQuda(out->V(), in->V(), &inv_param);
-
+        invertQuda(out[k]->V(), in[k]->V(), &inv_param);
         time[k] = inv_param.secs;
         gflops[k] = inv_param.gflops / inv_param.secs;
         iter[k] = inv_param.iter;
         printfQuda("Done: %i iter / %g secs = %g Gflops\n\n", inv_param.iter, inv_param.secs,
             inv_param.gflops / inv_param.secs);
-        if (verify_results)
-          verifyStaggeredInversion(tmp, ref, in, out, mass, qdp_fatlink, qdp_longlink, (void **)cpuFat->Ghost(),
-              (void **)cpuLong->Ghost(), gauge_param, inv_param, 0);
       }
     } else {
-
+      std::vector<void *> _hp_x(Nsrc);
+      std::vector<void *> _hp_b(Nsrc);
+      for (int k = 0; k < Nsrc; k++) {
+        _hp_x[k] = out[k]->V();
+        _hp_b[k] = in[k]->V();
+      }
       inv_param.num_src = Nsrc;
       inv_param.num_src_per_sub_partition = Nsrc / num_sub_partition;
-
-      for (auto &p : _h_b) {
-        p = new quda::cpuColorSpinorField(cs_param);
-        quda::spinorNoise(*p, *rng, QUDA_NOISE_UNIFORM);
-      }
-      for (auto &p : _h_x) { p = new quda::cpuColorSpinorField(cs_param); }
-
-      // Host arrays for solutions, sources, and check
-      std::vector<void *> _hp_x(Nsrc);
-      std::vector<void *> _hp_b(Nsrc);
-      for (int i = 0; i < Nsrc; i++) {
-        _hp_x[i] = _h_x[i]->V();
-        _hp_b[i] = _h_b[i]->V();
-      }
-
       invertSplitGridStaggeredQuda(_hp_x.data(), _hp_b.data(), &inv_param, (void *)milc_fatlink, (void *)milc_longlink, &gauge_param);
-      if (verify_results) {
-        for (int i = 0; i < Nsrc; i++) {
-          verifyStaggeredInversion(tmp, ref, _h_b[i], _h_x[i], mass, qdp_fatlink, qdp_longlink, (void **)cpuFat->Ghost(),
-              (void **)cpuLong->Ghost(), gauge_param, inv_param, 0);
-        }
-      }
-    }
-    // Compute timings
-    if (Nsrc > 1) performanceStats(time, gflops, iter);
-=======
+      // TODO: collect the gflops, etc on all sub-partitions.
+    }
+
     for (int k = 0; k < Nsrc; k++) {
-      quda::spinorNoise(*in[k], *rng, QUDA_NOISE_UNIFORM);
-      if (inv_deflate) eig_param.preserve_deflation = k < Nsrc - 1 ? QUDA_BOOLEAN_TRUE : QUDA_BOOLEAN_FALSE;
-      invertQuda(out->V(), in[k]->V(), &inv_param);
-
-      time[k] = inv_param.secs;
-      gflops[k] = inv_param.gflops / inv_param.secs;
-      iter[k] = inv_param.iter;
-      printfQuda("Done: %i iter / %g secs = %g Gflops\n\n", inv_param.iter, inv_param.secs,
-                 inv_param.gflops / inv_param.secs);
       if (verify_results)
-        verifyStaggeredInversion(tmp, ref, in[k], out, mass, qdp_fatlink, qdp_longlink, (void **)cpuFat->Ghost(),
+        verifyStaggeredInversion(tmp, ref, in[k], out[k], mass, qdp_fatlink, qdp_longlink, (void **)cpuFat->Ghost(),
                                  (void **)cpuLong->Ghost(), gauge_param, inv_param, 0);
     }
-
->>>>>>> 8962b5e5
     break;
 
   case 5: // multi mass CG, even parity solution, solving EVEN system
   case 6: // multi mass CG, odd parity solution, solving ODD system
+
+    if (use_split_grid) { errorQuda("Multishift currently doesn't support split grid.\n"); }
 
     if (multishift < 2) {
       printfQuda("Multishift inverter requires more than one shift, multishift = %d\n", multishift);
@@ -470,7 +444,7 @@
   if (cpuLong != nullptr) { delete cpuLong; cpuLong = nullptr; }
 
   for (auto in_vec : in) { delete in_vec; }
-  delete out;
+  for (auto out_vec : out) { delete out_vec; }
   delete ref;
   delete tmp;
   free(outArray);
