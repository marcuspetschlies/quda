#include <stdio.h>
#include <stdlib.h>
#include <math.h>
#include <iostream>
#include <vector>
#include <algorithm>

#include <quda_internal.h>
#include <eigensolve_quda.h>
#include <qio_field.h>
#include <color_spinor_field.h>
#include <blas_quda.h>
#include <util_quda.h>
#include <vector_io.h>
<<<<<<< HEAD

#ifdef HAVE_OPENBLAS
#define EIGEN_USE_LAPACKE
#define EIGEN_USE_BLAS
#endif

#include <Eigen/Eigenvalues>
#include <Eigen/Dense>
=======
#include <eigen_helper.h>
>>>>>>> 994d810f

namespace quda
{

  // Eigensolver class
  //-----------------------------------------------------------------------------
  EigenSolver::EigenSolver(const DiracMatrix &mat, QudaEigParam *eig_param, TimeProfile &profile) :
    mat(mat),
    eig_param(eig_param),
    profile(profile),
    tmp1(nullptr),
    tmp2(nullptr)
  {
    bool profile_running = profile.isRunning(QUDA_PROFILE_INIT);
    if (!profile_running) profile.TPSTART(QUDA_PROFILE_INIT);

    if (getVerbosity() >= QUDA_DEBUG_VERBOSE) printQudaEigParam(eig_param);

    // Problem parameters
    n_ev = eig_param->n_ev;
    n_kr = eig_param->n_kr;
    n_conv = eig_param->n_conv;
    n_ev_deflate = (eig_param->n_ev_deflate == -1 ? n_conv : eig_param->n_ev_deflate);
    tol = eig_param->tol;
    reverse = false;

    // Algorithm variables
    converged = false;
    restart_iter = 0;
    max_restarts = eig_param->max_restarts;
    check_interval = eig_param->check_interval;
    batched_rotate = eig_param->batched_rotate;
    block_size = eig_param->block_size;
    iter = 0;
    iter_converged = 0;
    iter_locked = 0;
    iter_keep = 0;
    num_converged = 0;
    num_locked = 0;
    num_keep = 0;

    save_prec = eig_param->save_prec;

    // Sanity checks
    if (n_kr <= n_ev) errorQuda("n_kr = %d is less than or equal to n_ev = %d", n_kr, n_ev);    
    if (n_ev < n_conv) errorQuda("n_conv=%d is greater than n_ev=%d", n_conv, n_ev);
    if (n_ev == 0) errorQuda("n_ev=0 passed to Eigensolver");
    if (n_kr == 0) errorQuda("n_kr=0 passed to Eigensolver");
    if (n_conv == 0) errorQuda("n_conv=0 passed to Eigensolver");
    if (n_ev_deflate > n_conv) errorQuda("deflation vecs = %d is greater than n_conv = %d", n_ev_deflate, n_conv);

    residua.reserve(n_kr);
    for(int i=0; i<n_kr; i++) residua.push_back(0.0);
    
    // Part of the spectrum to be computed.
    switch (eig_param->spectrum) {
    case QUDA_SPECTRUM_LM_EIG: strcpy(spectrum, "LM"); break;
    case QUDA_SPECTRUM_SM_EIG: strcpy(spectrum, "SM"); break;      
    case QUDA_SPECTRUM_LR_EIG: strcpy(spectrum, "LR"); break;
    case QUDA_SPECTRUM_SR_EIG: strcpy(spectrum, "SR"); break;
    case QUDA_SPECTRUM_LI_EIG: strcpy(spectrum, "LI"); break;
    case QUDA_SPECTRUM_SI_EIG: strcpy(spectrum, "SI"); break;
    default: errorQuda("Unexpected spectrum type %d", eig_param->spectrum);
    }
    
    // Deduce whether to reverse the sorting
    if (strncmp("L", spectrum, 1) == 0 && !eig_param->use_poly_acc) {
      reverse = true;
    } else if (strncmp("S", spectrum, 1) == 0 && eig_param->use_poly_acc) {
      reverse = true;
      spectrum[0] = 'L';
    } else if (strncmp("L", spectrum, 1) == 0 && eig_param->use_poly_acc) {
      reverse = true;
      spectrum[0] = 'S';
    }    
    
    if (!profile_running) profile.TPSTOP(QUDA_PROFILE_INIT);
  }

  // We bake the matrix operator 'mat' and the eigensolver parameters into the
  // eigensolver.
  EigenSolver *EigenSolver::create(QudaEigParam *eig_param, const DiracMatrix &mat, TimeProfile &profile)
  {
    EigenSolver *eig_solver = nullptr;

    switch (eig_param->eig_type) {
    case QUDA_EIG_IR_ARNOLDI:
      if (getVerbosity() >= QUDA_VERBOSE) printfQuda("Creating IR Arnoldi eigensolver\n");
      eig_solver = new IRAM(mat, eig_param, profile);
      break;
    case QUDA_EIG_BLK_IR_ARNOLDI:
      errorQuda("Block IR Arnoldi not implemented");
    case QUDA_EIG_TR_LANCZOS:
      if (getVerbosity() >= QUDA_VERBOSE) printfQuda("Creating TR Lanczos eigensolver\n");
      eig_solver = new TRLM(mat, eig_param, profile);
      break;
    case QUDA_EIG_BLK_TR_LANCZOS:
      if (getVerbosity() >= QUDA_VERBOSE) printfQuda("Creating Block TR Lanczos eigensolver\n");
      eig_solver = new BLKTRLM(mat, eig_param, profile);
      break;
    default: errorQuda("Invalid eig solver type");
    }

    if (!mat.hermitian() && !eig_solver->hermitian()) errorQuda("Cannot solve non-Hermitian system with Hermitian eigensolver %d, %d", (int)!mat.hermitian(), (int)eig_solver->hermitian());
    return eig_solver;
  }

  // Utilities and functions common to all Eigensolver instances
  //------------------------------------------------------------------------------
  void EigenSolver::prepareInitialGuess(std::vector<ColorSpinorField *> &kSpace)
  {
    if (kSpace[0]->Location() == QUDA_CPU_FIELD_LOCATION) {
      for (int b = 0; b < block_size; b++) {
        if (sqrt(blas::norm2(*kSpace[b])) == 0.0) { kSpace[b]->Source(QUDA_RANDOM_SOURCE); }
      }
    } else {
      RNG *rng = new RNG(*kSpace[0], 1234);
      rng->Init();
      for (int b = 0; b < block_size; b++) {
        if (sqrt(blas::norm2(*kSpace[b])) == 0.0) { spinorNoise(*kSpace[b], *rng, QUDA_NOISE_UNIFORM); }
      }
      rng->Release();
      delete rng;
    }
    bool orthed = false;
    int k = 0, kmax = 5;
    while (!orthed && k < kmax) {
      orthonormalizeMGS(kSpace, block_size);
      if (getVerbosity() >= QUDA_SUMMARIZE) {
        if (block_size > 1)
          printfQuda("Orthonormalising initial guesses with Modified Gram Schmidt, iter k=%d/5\n", (k + 1));
        else
          printfQuda("Orthonormalising initial guess\n");
      }
      orthed = orthoCheck(kSpace, block_size);
      k++;
    }
    if (!orthed) errorQuda("Failed to orthonormalise initial guesses");
  }

  void EigenSolver::checkChebyOpMax(const DiracMatrix &mat, std::vector<ColorSpinorField *> &kSpace)
  {
    if (eig_param->use_poly_acc && eig_param->a_max <= 0.0) {
      // Use part of the kSpace as temps
      eig_param->a_max = estimateChebyOpMax(mat, *kSpace[block_size + 2], *kSpace[block_size + 1]);
      if (getVerbosity() >= QUDA_SUMMARIZE) printfQuda("Chebyshev maximum estimate: %e.\n", eig_param->a_max);
    }
  }

  void EigenSolver::prepareKrylovSpace(std::vector<ColorSpinorField *> &kSpace, std::vector<Complex> &evals)
  {
    ColorSpinorParam csParamClone(*kSpace[0]);
    // Increase Krylov space to n_kr+block_size vectors, create residual
    kSpace.reserve(n_kr + block_size);
    for (int i = n_conv; i < n_kr + block_size; i++) kSpace.push_back(ColorSpinorField::Create(csParamClone));
    csParamClone.create = QUDA_ZERO_FIELD_CREATE;
    for (int b = 0; b < block_size; b++) { r.push_back(ColorSpinorField::Create(csParamClone)); }
    // Increase evals space to n_ev
    evals.reserve(n_kr);
    for (int i = n_conv; i < n_kr; i++) evals.push_back(0.0);
  }

  void EigenSolver::printEigensolverSetup()
  {
    if (getVerbosity() >= QUDA_SUMMARIZE) {
      printfQuda("********************************\n");
      printfQuda("**** START QUDA EIGENSOLVER ****\n");
      printfQuda("********************************\n");
    }

    if (getVerbosity() >= QUDA_VERBOSE) {
      printfQuda("spectrum %s\n", spectrum);
      printfQuda("tol %.4e\n", tol);
      printfQuda("n_conv %d\n", n_conv);
      printfQuda("n_ev %d\n", n_ev);
      printfQuda("n_kr %d\n", n_kr);
      if (block_size > 1) printfQuda("block size %d\n", block_size);
      if (eig_param->use_poly_acc) {
        printfQuda("polyDeg %d\n", eig_param->poly_deg);
        printfQuda("a-min %f\n", eig_param->a_min);
        printfQuda("a-max %f\n", eig_param->a_max);
      }
    }
  }

  double EigenSolver::setEpsilon(const QudaPrecision prec)
  {
    double eps = 0.0;
    switch (prec) {
    case QUDA_DOUBLE_PRECISION:
      eps = DBL_EPSILON;
      break;
    case QUDA_SINGLE_PRECISION:
      eps = FLT_EPSILON;
      break;
    case QUDA_HALF_PRECISION:
      eps = 2e-3;
      break;
    case QUDA_QUARTER_PRECISION:
      eps = 5e-2;
      break;
    default: errorQuda("Invalid precision %d", prec);
    }
    return eps;
  }

  void EigenSolver::cleanUpEigensolver(std::vector<ColorSpinorField *> &kSpace, std::vector<Complex> &evals)
  {
    for (int b = 0; b < block_size; b++) delete r[b];
    r.resize(0);

    // Resize Krylov Space
    for (unsigned int i = n_conv; i < kSpace.size(); i++) { delete kSpace[i]; }
    kSpace.resize(n_conv);
    evals.resize(n_conv);

    // Only save if outfile is defined
    if (strcmp(eig_param->vec_outfile, "") != 0) {
      if (getVerbosity() >= QUDA_SUMMARIZE) printfQuda("saving eigenvectors\n");
      // Make an array of size n_conv
      std::vector<ColorSpinorField *> vecs_ptr;
      vecs_ptr.reserve(n_conv);
      const QudaParity mat_parity = impliedParityFromMatPC(mat.getMatPCType());
      // We may wish to compute vectors in high prec, but use in a lower
      // prec. This allows the user to down copy the data for later use.
      QudaPrecision prec = kSpace[0]->Precision();
      if (save_prec < prec) {
        ColorSpinorParam csParamClone(*kSpace[0]);
        csParamClone.create = QUDA_REFERENCE_FIELD_CREATE;
        csParamClone.setPrecision(save_prec);
        for (unsigned int i = 0; i < kSpace.size(); i++) {
          kSpace[i]->setSuggestedParity(mat_parity);
          vecs_ptr.push_back(kSpace[i]->CreateAlias(csParamClone));
        }
        if (getVerbosity() >= QUDA_SUMMARIZE) {
          printfQuda("kSpace successfully down copied from prec %d to prec %d\n", kSpace[0]->Precision(),
                     vecs_ptr[0]->Precision());
        }
      } else {
        for (int i = 0; i < n_conv; i++) {
          kSpace[i]->setSuggestedParity(mat_parity);
          vecs_ptr.push_back(kSpace[i]);
        }
      }
      // save the vectors
      VectorIO io(eig_param->vec_outfile, eig_param->io_parity_inflate == QUDA_BOOLEAN_TRUE);
      io.save(vecs_ptr);
      for (unsigned int i = 0; i < kSpace.size() && save_prec < prec; i++) delete vecs_ptr[i];
    }

    // Save TRLM tuning
    saveTuneCache();

    mat.flops();

    if (getVerbosity() >= QUDA_SUMMARIZE) {
      printfQuda("********************************\n");
      printfQuda("***** END QUDA EIGENSOLVER *****\n");
      printfQuda("********************************\n");
    }
  }

  void EigenSolver::matVec(const DiracMatrix &mat, ColorSpinorField &out, const ColorSpinorField &in)
  {
    if (!tmp1 || !tmp2) {
      ColorSpinorParam param(in);
      if (!tmp1) tmp1 = ColorSpinorField::Create(param);
      if (!tmp2) tmp2 = ColorSpinorField::Create(param);
    }
    mat(out, in, *tmp1, *tmp2);

    // Save mattrix * vector tuning
    saveTuneCache();
  }

  void EigenSolver::chebyOp(const DiracMatrix &mat, ColorSpinorField &out, const ColorSpinorField &in)
  {
    // Just do a simple matVec if no poly acc is requested
    if (!eig_param->use_poly_acc) {
      matVec(mat, out, in);
      return;
    }

    if (eig_param->poly_deg == 0) { errorQuda("Polynomial acceleration requested with zero polynomial degree"); }

    // Compute the polynomial accelerated operator.
    double a = eig_param->a_min;
    double b = eig_param->a_max;
    double delta = (b - a) / 2.0;
    double theta = (b + a) / 2.0;
    double sigma1 = -delta / theta;
    double sigma;
    double d1 = sigma1 / delta;
    double d2 = 1.0;
    double d3;

    // out = d2 * in + d1 * out
    // C_1(x) = x
    matVec(mat, out, in);
    blas::caxpby(d2, const_cast<ColorSpinorField &>(in), d1, out);
    if (eig_param->poly_deg == 1) return;

    // C_0 is the current 'in'  vector.
    // C_1 is the current 'out' vector.

    // Clone 'in' to two temporary vectors.
    ColorSpinorField *tmp1 = ColorSpinorField::Create(in);
    ColorSpinorField *tmp2 = ColorSpinorField::Create(in);

    blas::copy(*tmp1, in);
    blas::copy(*tmp2, out);

    // Using Chebyshev polynomial recursion relation,
    // C_{m+1}(x) = 2*x*C_{m} - C_{m-1}

    double sigma_old = sigma1;

    // construct C_{m+1}(x)
    for (int i = 2; i < eig_param->poly_deg; i++) {
      sigma = 1.0 / (2.0 / sigma1 - sigma_old);

      d1 = 2.0 * sigma / delta;
      d2 = -d1 * theta;
      d3 = -sigma * sigma_old;

      // FIXME - we could introduce a fused matVec + blas kernel here, eliminating one temporary
      // mat*C_{m}(x)
      matVec(mat, out, *tmp2);

      Complex d1c(d1, 0.0);
      Complex d2c(d2, 0.0);
      Complex d3c(d3, 0.0);
      blas::caxpbypczw(d3c, *tmp1, d2c, *tmp2, d1c, out, *tmp1);
      std::swap(tmp1, tmp2);

      sigma_old = sigma;
    }
    blas::copy(out, *tmp2);

    delete tmp1;
    delete tmp2;

    // Save Chebyshev tuning
    saveTuneCache();
  }

  double EigenSolver::estimateChebyOpMax(const DiracMatrix &mat, ColorSpinorField &out, ColorSpinorField &in)
  {

    if (in.Location() == QUDA_CPU_FIELD_LOCATION) {
      in.Source(QUDA_RANDOM_SOURCE);
    } else {
      RNG *rng = new RNG(in, 1234);
      rng->Init();
      spinorNoise(in, *rng, QUDA_NOISE_UNIFORM);
      rng->Release();
      delete rng;
    }

    ColorSpinorField *in_ptr = &in;
    ColorSpinorField *out_ptr = &out;

    // Power iteration
    double norm = 0.0;
    for (int i = 0; i < 100; i++) {
      if ((i + 1) % 10 == 0) {
        norm = sqrt(blas::norm2(*in_ptr));
        blas::ax(1.0 / norm, *in_ptr);
      }
      matVec(mat, *out_ptr, *in_ptr);
      std::swap(out_ptr, in_ptr);
    }

    // Compute spectral radius estimate
    double result = blas::reDotProduct(*out_ptr, *in_ptr);

    // Increase final result by 10% for safety
    return result * 1.10;

    // Save Chebyshev Max tuning
    saveTuneCache();
  }

  bool EigenSolver::orthoCheck(std::vector<ColorSpinorField *> vecs, int size)
  {
    bool orthed = true;
    const Complex Unit(1.0, 0.0);
    std::vector<ColorSpinorField *> vecs_ptr;
    vecs_ptr.reserve(size);
    for (int i = 0; i < size; i++) vecs_ptr.push_back(vecs[i]);

    std::vector<Complex> H(size * size);
    blas::hDotProduct(H.data(), vecs_ptr, vecs_ptr);

    double epsilon = setEpsilon(vecs[0]->Precision());

    for (int i = 0; i < size; i++) {
      for (int j = 0; j < size; j++) {
        auto cnorm = H[i*size + j];
        if (j != i) {
          if (abs(cnorm) > 5.0 * epsilon) {
            if (getVerbosity() >= QUDA_SUMMARIZE)
              printfQuda("Norm <%d|%d>^2 = ||(%e,%e)|| = %e\n", i, j, cnorm.real(), cnorm.imag(), abs(cnorm));
            orthed = false;
          }
        } else {
          if (abs(Unit - cnorm) > 5.0 * epsilon) {
            if (getVerbosity() >= QUDA_SUMMARIZE)
              printfQuda("1 - Norm <%d|%d>^2 = 1 - ||(%e,%e)|| = %e\n", i, j, cnorm.real(), cnorm.imag(), abs(Unit - cnorm));
            orthed = false;
          }
        }
      }
    }

    return orthed;
  }

  void EigenSolver::orthonormalizeMGS(std::vector<ColorSpinorField *> &vecs, int size)
  {
    std::vector<ColorSpinorField *> vecs_ptr;
    vecs_ptr.reserve(size);
    for (int i = 0; i < size; i++) vecs_ptr.push_back(vecs[i]);

    for (int i = 0; i < size; i++) {
      for (int j = 0; j < i; j++) {
        Complex cnorm = blas::cDotProduct(*vecs_ptr[j], *vecs_ptr[i]); // <j|i> with i normalised.
        blas::caxpy(-cnorm, *vecs_ptr[j], *vecs_ptr[i]);               // i = i - proj_{j}(i) = i - <j|i> * i
      }
      double norm = sqrt(blas::norm2(*vecs_ptr[i]));
      blas::ax(1.0 / norm, *vecs_ptr[i]); // i/<i|i>
    }
  }

  // Orthogonalise r[0:] against V_[0:j]
  void EigenSolver::blockOrthogonalize(std::vector<ColorSpinorField *> vecs, std::vector<ColorSpinorField *> &rvecs, int j)
  {
    int vecs_size = j;
    int r_size = (int)rvecs.size();
    int array_size = vecs_size * r_size;
    std::vector<Complex> s(array_size);

    std::vector<ColorSpinorField *> vecs_ptr;
    vecs_ptr.reserve(vecs_size);
    for (int i = 0; i < vecs_size; i++) { vecs_ptr.push_back(vecs[i]); }

    // Block dot products stored in s.
    blas::cDotProduct(s.data(), vecs_ptr, rvecs);

    // Block orthogonalise
    for (int i = 0; i < array_size; i++) s[i] *= -1.0;
    blas::caxpy(s.data(), vecs_ptr, rvecs);

    // Save orthonormalisation tuning
    saveTuneCache();
  }

  void EigenSolver::permuteVecs(std::vector<ColorSpinorField *> &kSpace, int *mat, int size)
  {
    std::vector<int> pivots(size);
    for (int i = 0; i < size; i++) {
      for (int j = 0; j < size; j++) {
        if (mat[j * size + i] == 1) { pivots[j] = i; }
      }
    }

    // Identify cycles in the permutation array.
    // We shall use the sign bit as a marker. If the
    // sign is negative, the vector has already been
    // swapped into the correct place. A positive
    // value indicates the start of a new cycle.

    for (int i = 0; i < size; i++) {
      // First cycle always starts at 0, hence OR statement
      if (pivots[i] > 0 || i == 0) {
        int k = i;
        // Identify vector to be placed at i
        int j = pivots[i];
        pivots[i] = -pivots[i];
        while (j > i) {
          std::swap(kSpace[k + num_locked], kSpace[j + num_locked]);
          pivots[j] = -pivots[j];
          k = j;
          j = -pivots[j];
        }
      }
    }
    // Sanity check
    for (int i = 0; i < size; i++) {
      if (pivots[i] > 0) errorQuda("Error at pivot %d", i);
    }
  }

  void EigenSolver::blockRotate(std::vector<ColorSpinorField *> &kSpace, double *array, int rank, const range &i_range,
                                const range &j_range, blockType b_type)
  {
    int block_i_rank = i_range.second - i_range.first;
    int block_j_rank = j_range.second - j_range.first;

    // Quick return if no op.
    if(block_i_rank == 0 || block_j_rank == 0) return;
    
    // Pointers to the relevant vectors
    std::vector<ColorSpinorField *> vecs_ptr;
    std::vector<ColorSpinorField *> kSpace_ptr;

    // Alias the vectors we wish to keep
    vecs_ptr.reserve(block_i_rank);
    for (int i = i_range.first; i < i_range.second; i++) { vecs_ptr.push_back(kSpace[num_locked + i]); }
    // Alias the extra space vectors
    kSpace_ptr.reserve(block_j_rank);
    for (int j = j_range.first; j < j_range.second; j++) {
      int k = n_kr + 1 + j - j_range.first;
      kSpace_ptr.push_back(kSpace[k]);
    }

    double *batch_array = (double *)safe_malloc((block_i_rank * block_j_rank) * sizeof(double));
    // Populate batch array (COLUMN major -> ROW major)
    for (int j = j_range.first; j < j_range.second; j++) {
      for (int i = i_range.first; i < i_range.second; i++) {
        int j_arr = j - j_range.first;
        int i_arr = i - i_range.first;
        batch_array[i_arr * block_j_rank + j_arr] = array[j * rank + i];
      }
    }
    switch (b_type) {
    case PENCIL: blas::axpy(batch_array, vecs_ptr, kSpace_ptr); break;
    case LOWER_TRI: blas::axpy_L(batch_array, vecs_ptr, kSpace_ptr); break;
    case UPPER_TRI: blas::axpy_U(batch_array, vecs_ptr, kSpace_ptr); break;
    default: errorQuda("Undefined MultiBLAS type in blockRotate");
    }
    host_free(batch_array);

    // Save Krylov block rotation tuning
    saveTuneCache();
  }

  void EigenSolver::blockReset(std::vector<ColorSpinorField *> &kSpace, int j_start, int j_end, int offset)
  {
    // copy back to correct position, zero out the workspace
    for (int j = j_start; j < j_end; j++) {
      int k = offset + j - j_start;
      std::swap(kSpace[j + num_locked], kSpace[k]);
      blas::zero(*kSpace[k]);
    }
  }

  void EigenSolver::blockRotateComplex(std::vector<ColorSpinorField *> &kSpace, Complex *array, int rank,
                                       const range &i_range, const range &j_range, blockType b_type, int offset)
  {
    int block_i_rank = i_range.second - i_range.first;
    int block_j_rank = j_range.second - j_range.first;
    
    // Quick return if no op.
    if(block_i_rank == 0 || block_j_rank == 0) return;
    
    // Pointers to the relevant vectors
    std::vector<ColorSpinorField *> vecs_ptr;
    std::vector<ColorSpinorField *> kSpace_ptr;

    // Alias the vectors we wish to keep
    vecs_ptr.reserve(block_i_rank);
    for (int i = i_range.first; i < i_range.second; i++) { vecs_ptr.push_back(kSpace[num_locked + i]); }
    // Alias the extra space vectors
    kSpace_ptr.reserve(block_j_rank);
    for (int j = j_range.first; j < j_range.second; j++) {
      int k = offset + j - j_range.first;
      kSpace_ptr.push_back(kSpace[k]);
    }

    Complex *batch_array = (Complex *)safe_malloc((block_i_rank * block_j_rank) * sizeof(Complex));
    // Populate batch array (COLUM major -> ROW major)
    for (int j = j_range.first; j < j_range.second; j++) {
      for (int i = i_range.first; i < i_range.second; i++) {
        int j_arr = j - j_range.first;
        int i_arr = i - i_range.first;
        batch_array[i_arr * block_j_rank + j_arr] = array[j * rank + i];
      }
    }
    switch (b_type) {      
    case PENCIL: blas::caxpy(batch_array, vecs_ptr, kSpace_ptr); break;
    case LOWER_TRI: blas::caxpy_L(batch_array, vecs_ptr, kSpace_ptr); break;
    case UPPER_TRI: blas::caxpy_U(batch_array, vecs_ptr, kSpace_ptr); break;
    default: errorQuda("Undefined MultiBLAS type in blockRotate");
    }
    host_free(batch_array);

    // Save Krylov block rotation tuning
    saveTuneCache();
  }

  void EigenSolver::computeSVD(const DiracMatrix &mat, std::vector<ColorSpinorField *> &evecs, std::vector<Complex> &evals)
  {
    if (getVerbosity() >= QUDA_SUMMARIZE) printfQuda("Computing SVD of M\n");

    int n_conv = eig_param->n_conv;
    if (evecs.size() != (unsigned int)(2 * n_conv))
      errorQuda("Incorrect deflation space sized %d passed to computeSVD, expected %d", (int)(evecs.size()), 2 * n_conv);

    std::vector<double> sigma_tmp(n_conv);

    for (int i = 0; i < n_conv; i++) {

      // This function assumes that you have computed the eigenvectors
      // of MdagM(MMdag), ie, the right(left) SVD of M. The ith eigen vector in the
      // array corresponds to the ith right(left) singular vector. We place the
      // computed left(right) singular vectors in the second half of the array. We
      // assume that right vectors are given and we compute the left.
      //
      // As a cross check, we recompute the singular values from mat vecs rather
      // than make the direct relation (sigma_i)^2 = |lambda_i|
      //--------------------------------------------------------------------------

      // Lambda already contains the square root of the eigenvalue of the norm op.
      Complex lambda = evals[i];

      // M*Rev_i = M*Rsv_i = sigma_i Lsv_i
      mat.Expose()->M(*evecs[n_conv + i], *evecs[i]);

      // sigma_i = sqrt(sigma_i (Lsv_i)^dag * sigma_i * Lsv_i )
      sigma_tmp[i] = sqrt(blas::norm2(*evecs[n_conv + i]));

      // Normalise the Lsv: sigma_i Lsv_i -> Lsv_i
      blas::ax(1.0 / sigma_tmp[i], *evecs[n_conv + i]);

      if (getVerbosity() >= QUDA_SUMMARIZE)
        printfQuda("Sval[%04d] = %+.16e sigma - sqrt(|lambda|) = %+.16e\n", i, sigma_tmp[i],
                   sigma_tmp[i] - sqrt(abs(lambda.real())));

      evals[i] = sigma_tmp[i];
      //--------------------------------------------------------------------------
    }

    // Save SVD tuning
    saveTuneCache();
  }

  // Deflate vec, place result in vec_defl
  void EigenSolver::deflateSVD(std::vector<ColorSpinorField *> &sol, const std::vector<ColorSpinorField *> &src,
                               const std::vector<ColorSpinorField *> &evecs, const std::vector<Complex> &evals,
                               bool accumulate) const
  {
    // number of evecs
    if (n_ev_deflate == 0) return;
    int n_defl = n_ev_deflate;
    if (evecs.size() != (unsigned int)(2 * eig_param->n_conv))
      errorQuda("Incorrect deflation space sized %d passed to deflateSVD, expected %d", (int)(evecs.size()),
                2 * eig_param->n_conv);

    if (getVerbosity() >= QUDA_VERBOSE) printfQuda("Deflating %d left and right singular vectors\n", n_defl);

    // Perform Sum_i R_i * (\sigma_i)^{-1} * L_i^dag * vec = vec_defl
    // for all i computed eigenvectors and values.

    // 1. Take block inner product: L_i^dag * vec = A_i
    std::vector<ColorSpinorField *> left_vecs;
    left_vecs.reserve(n_defl);
    for (int i = eig_param->n_conv; i < eig_param->n_conv + n_defl; i++) left_vecs.push_back(evecs[i]);

    std::vector<Complex> s(n_defl * src.size());
    std::vector<ColorSpinorField *> src_ = const_cast<decltype(src) &>(src);
    blas::cDotProduct(s.data(), left_vecs, src_);

    // 2. Perform block caxpy
    //    A_i -> (\sigma_i)^{-1} * A_i
    //    vec_defl = Sum_i (R_i)^{-1} * A_i
    if (!accumulate)
      for (auto &x : sol) blas::zero(*x);
    std::vector<ColorSpinorField *> right_vecs;
    right_vecs.reserve(n_defl);
    for (int i = 0; i < n_defl; i++) {
      right_vecs.push_back(evecs[i]);
      s[i] /= evals[i].real();
    }
    blas::caxpy(s.data(), right_vecs, sol);

    // Save SVD deflation tuning
    saveTuneCache();
  }

  void EigenSolver::computeEvals(const DiracMatrix &mat, std::vector<ColorSpinorField *> &evecs,
                                 std::vector<Complex> &evals, int size)
  {
    if (size > (int)evecs.size()) errorQuda("Requesting %d eigenvectors with only storage allocated for %lu", size, evecs.size());
    if (size > (int)evals.size()) errorQuda("Requesting %d eigenvalues with only storage allocated for %lu", size, evals.size());

    ColorSpinorParam csParamClone(*evecs[0]);
    std::vector<ColorSpinorField *> temp;
    temp.push_back(ColorSpinorField::Create(csParamClone));

    for (int i = 0; i < size; i++) {
      // r = A * v_i
      matVec(mat, *temp[0], *evecs[i]);
      // lambda_i = v_i^dag A v_i / (v_i^dag * v_i)
      evals[i] = blas::cDotProduct(*evecs[i], *temp[0]) / sqrt(blas::norm2(*evecs[i]));
      // Measure ||lambda_i*v_i - A*v_i||
      Complex n_unit(-1.0, 0.0);
      blas::caxpby(evals[i], *evecs[i], n_unit, *temp[0]);
      residua[i] = sqrt(blas::norm2(*temp[0]));

      // If size = n_conv, this routine is called post sort
      if (getVerbosity() >= QUDA_SUMMARIZE && size == n_conv)
        printfQuda("Eval[%04d] = (%+.16e,%+.16e) residual = %+.16e\n", i, evals[i].real(), evals[i].imag(), residua[i]);
    }
    delete temp[0];

    // Save Eval tuning
    saveTuneCache();
  }

  // Deflate vec, place result in vec_defl
  void EigenSolver::deflate(std::vector<ColorSpinorField *> &sol, const std::vector<ColorSpinorField *> &src,
                            const std::vector<ColorSpinorField *> &evecs, const std::vector<Complex> &evals,
                            bool accumulate) const
  {
    // number of evecs
    if (n_ev_deflate == 0) return;
    int n_defl = n_ev_deflate;

    if (getVerbosity() >= QUDA_VERBOSE) printfQuda("Deflating %d vectors\n", n_defl);

    // Perform Sum_i V_i * (L_i)^{-1} * (V_i)^dag * vec = vec_defl
    // for all i computed eigenvectors and values.

    // Pointers to the required Krylov space vectors,
    // no extra memory is allocated.
    std::vector<ColorSpinorField *> eig_vecs;
    eig_vecs.reserve(n_defl);
    for (int i = 0; i < n_defl; i++) eig_vecs.push_back(evecs[i]);

    // 1. Take block inner product: (V_i)^dag * vec = A_i
    std::vector<Complex> s(n_defl * src.size());
    std::vector<ColorSpinorField *> src_ = const_cast<decltype(src) &>(src);
    blas::cDotProduct(s.data(), eig_vecs, src_);

    // 2. Perform block caxpy: V_i * (L_i)^{-1} * A_i
    for (int i = 0; i < n_defl; i++) { s[i] /= evals[i].real(); }

    // 3. Accumulate sum vec_defl = Sum_i V_i * (L_i)^{-1} * A_i
    if (!accumulate)
      for (auto &x : sol) blas::zero(*x);
    blas::caxpy(s.data(), eig_vecs, sol);

    // Save Deflation tuning
    saveTuneCache();
  }

  void EigenSolver::loadFromFile(const DiracMatrix &mat, std::vector<ColorSpinorField *> &kSpace,
                                 std::vector<Complex> &evals)
  {
    // Set suggested parity of fields
    const QudaParity mat_parity = impliedParityFromMatPC(mat.getMatPCType());
    for (int i = 0; i < n_conv; i++) { kSpace[i]->setSuggestedParity(mat_parity); }

    // Make an array of size n_conv
    std::vector<ColorSpinorField *> vecs_ptr;
    vecs_ptr.reserve(n_conv);
    for (int i = 0; i < n_conv; i++) { vecs_ptr.push_back(kSpace[i]); }

    {
      // load the vectors
      VectorIO io(eig_param->vec_infile, eig_param->io_parity_inflate == QUDA_BOOLEAN_TRUE);
      io.load(vecs_ptr);
    }

    // Create the device side residual vector by cloning
    // the kSpace passed to the function.
    ColorSpinorParam csParam(*kSpace[0]);
    csParam.create = QUDA_ZERO_FIELD_CREATE;
    r.push_back(ColorSpinorField::Create(csParam));

    // Error estimates (residua) given by ||A*vec - lambda*vec||
    computeEvals(mat, kSpace, evals);
    delete r[0];
  }
  
  void EigenSolver::sortArrays(QudaEigSpectrumType spec_type, int n, std::vector<Complex> &x, std::vector<Complex> &y) {
    
    //  'LM' -> sort into increasing order of magnitude.
    //  'SM' -> sort into decreasing order of magnitude.
    //  'LR' -> sort with real(x) in increasing algebraic order 
    //  'SR' -> sort with real(x) in decreasing algebraic order
    //  'LI' -> sort with imag(x) in increasing algebraic order
    //  'SI' -> sort with imag(x) in decreasing algebraic order

    std::vector<std::pair<Complex, Complex>> array(n);
    for(int i=0; i<n; i++) array[i] = std::make_pair(x[i], y[i]);
  
    switch(spec_type) {
    case QUDA_SPECTRUM_LM_EIG:
      std::sort(array.begin(), array.begin()+n,
		[] (const std::pair<Complex,Complex> &a,
		    const std::pair<Complex,Complex> &b) {
		  return (abs(a.first) < abs(b.first)); } );
      break;
    case QUDA_SPECTRUM_SM_EIG:
      std::sort(array.begin(), array.begin()+n,
		[] (const std::pair<Complex,Complex> &a,
		    const std::pair<Complex,Complex> &b) {
		  return (abs(a.first) > abs(b.first)); } );
      break;
    case QUDA_SPECTRUM_LR_EIG:
      std::sort(array.begin(), array.begin()+n,
		[] (const std::pair<Complex,Complex> &a,
		    const std::pair<Complex,Complex> &b) {
		  return (a.first).real() < (b.first).real(); } );
      break;
    case QUDA_SPECTRUM_SR_EIG:
      std::sort(array.begin(), array.begin()+n,
		[] (const std::pair<Complex,Complex> &a,
		    const std::pair<Complex,Complex> &b) {
		  return (a.first).real() > (b.first).real(); } );
      break;
    case QUDA_SPECTRUM_LI_EIG:
      std::sort(array.begin(), array.begin()+n,
		[] (const std::pair<Complex,Complex> &a,
		    const std::pair<Complex,Complex> &b) {
		  return (a.first).imag() < (b.first).imag(); } );
      break;
    case QUDA_SPECTRUM_SI_EIG:
      std::sort(array.begin(), array.begin()+n,
		[] (const std::pair<Complex,Complex> &a,
		    const std::pair<Complex,Complex> &b) {
		  return (a.first).imag() > (b.first).imag(); } );
      break;
    default: errorQuda("Undefined spectrum type %d given", spec_type);
    }
    
    // Repopulate x and y arrays with sorted elements
    for(int i=0; i<n; i++) {
      x[i] = array[i].first;
      y[i] = array[i].second;
    }
  }

  // Overloaded version of sortArrays to deal with real y array.
  void EigenSolver::sortArrays(QudaEigSpectrumType spec_type, int n, std::vector<Complex> &x, std::vector<double> &y) {

    std::vector<Complex> y_tmp(n,0.0);
    for(int i=0; i<n; i++) y_tmp[i].real(y[i]);
    sortArrays(spec_type, n, x, y_tmp);
    for(int i=0; i<n; i++) y[i] = y_tmp[i].real();
  }

  // Overloaded version of sortArrays to deal with real x array.
  void EigenSolver::sortArrays(QudaEigSpectrumType spec_type, int n, std::vector<double> &x, std::vector<Complex> &y) {

    std::vector<Complex> x_tmp(n,0.0);
    for(int i=0; i<n; i++) x_tmp[i].real(x[i]);
    sortArrays(spec_type, n, x_tmp, y);
    for(int i=0; i<n; i++) x[i] = x_tmp[i].real();
  }

  // Overloaded version of sortArrays to deal with real x and y array.
  void EigenSolver::sortArrays(QudaEigSpectrumType spec_type, int n, std::vector<double> &x, std::vector<double> &y) {

    std::vector<Complex> x_tmp(n,0.0);
    std::vector<Complex> y_tmp(n,0.0);
    for(int i=0; i<n; i++) {
      x_tmp[i].real(x[i]);
      y_tmp[i].real(y[i]);
    }
    sortArrays(spec_type, n, x_tmp, y_tmp);
    for(int i=0; i<n; i++) {
      x[i] = x_tmp[i].real();
      y[i] = y_tmp[i].real();
    }
  }


  void EigenSolver::rotateVecsComplex(std::vector<ColorSpinorField *> &kSpace,
				      Complex *rot_array,
				      const int offset,
				      const int dim,
				      const int keep,
				      TimeProfile &profile) {
    
    // If we have memory availible, do the entire rotation
    if (batched_rotate <= 0 || batched_rotate >= keep) {
      if ((int)kSpace.size() < n_kr + keep) {
        ColorSpinorParam csParamClone(*kSpace[0]);
        csParamClone.create = QUDA_ZERO_FIELD_CREATE;
        if (getVerbosity() >= QUDA_VERBOSE) printfQuda("Resizing kSpace to %d vectors\n", n_kr + keep);
        kSpace.reserve(n_kr + keep);
        for (int i = kSpace.size(); i < n_kr + keep; i++) {
          kSpace.push_back(ColorSpinorField::Create(csParamClone));
        }
      }
      
      // Pointers to the relevant vectors
      std::vector<ColorSpinorField *> vecs_ptr;
      std::vector<ColorSpinorField *> kSpace_ptr;

      // Alias the extra space vectors, zero the workspace
      kSpace_ptr.reserve(keep);
      for (int i = 0; i < keep; i++) {
        kSpace_ptr.push_back(kSpace[n_kr + i]);
        blas::zero(*kSpace_ptr[i]);
      }

      // Alias the vectors we wish to keep.
      vecs_ptr.reserve(n_kr);
      for (int j = 0; j < n_kr; j++) vecs_ptr.push_back(kSpace[j]);
      
      // multiBLAS caxpy
      profile.TPSTART(QUDA_PROFILE_COMPUTE);
      blas::caxpy(rot_array, vecs_ptr, kSpace_ptr);
      profile.TPSTOP(QUDA_PROFILE_COMPUTE);
      
      // Copy compressed Krylov
      for (int i = 0; i < keep; i++) std::swap(kSpace[i], kSpace[n_kr + i]);
      
    } else {

      int batch_size = batched_rotate;
      int full_batches = keep / batch_size;
      int batch_size_r = keep % batch_size;
      bool do_batch_remainder = (batch_size_r != 0 ? true : false);

      if ((int)kSpace.size() < offset + batch_size) {
	ColorSpinorParam csParamClone(*kSpace[0]);
	csParamClone.create = QUDA_ZERO_FIELD_CREATE;
	if (getVerbosity() >= QUDA_VERBOSE) printfQuda("Resizing kSpace to %d vectors\n", offset + batch_size);
	kSpace.reserve(offset + batch_size);
	for (int i = kSpace.size(); i < offset + batch_size; i++) {
	  kSpace.push_back(ColorSpinorField::Create(csParamClone));
	}
      }

      profile.TPSTART(QUDA_PROFILE_EIGENLU);
      MatrixXcd mat = MatrixXcd::Zero(dim, keep);
      for (int j = 0; j < keep; j++)
	for (int i = 0; i < dim; i++) mat(i, j) = rot_array[i * keep + j];
      
      FullPivLU<MatrixXcd> matLU(mat);

      // Extract the upper triangular matrix
      MatrixXcd matUpper = MatrixXcd::Zero(keep, keep);
      matUpper = matLU.matrixLU().triangularView<Eigen::Upper>();
      matUpper.conservativeResize(keep, keep);

      // Extract the lower triangular matrix
      MatrixXcd matLower = MatrixXcd::Identity(dim, dim);
      matLower.block(0, 0, dim, keep).triangularView<Eigen::StrictlyLower>() = matLU.matrixLU();
      matLower.conservativeResize(dim, keep);

      // Extract the desired permutation matrices
      MatrixXi matP = MatrixXi::Zero(dim, dim);
      MatrixXi matQ = MatrixXi::Zero(keep, keep);
      matP = matLU.permutationP().inverse();
      matQ = matLU.permutationQ().inverse();
      profile.TPSTOP(QUDA_PROFILE_EIGENLU);

      profile.TPSTART(QUDA_PROFILE_COMPUTE);
      // Compute V * A = V * PLUQ

      // Do P Permute
      //---------------------------------------------------------------------------
      permuteVecs(kSpace, matP.data(), dim);

      // Do L Multiply
      //---------------------------------------------------------------------------
      // Loop over full batches
      for (int b = 0; b < full_batches; b++) {

	// batch triangle
	blockRotateComplex(kSpace, matLower.data(), dim, {b * batch_size, (b + 1) * batch_size},
			   {b * batch_size, (b + 1) * batch_size}, LOWER_TRI, offset);
	// batch pencil
	blockRotateComplex(kSpace, matLower.data(), dim, {(b + 1) * batch_size, dim},
			   {b * batch_size, (b + 1) * batch_size}, PENCIL, offset);
	blockReset(kSpace, b * batch_size, (b + 1) * batch_size, offset);
      }
      if (do_batch_remainder) {
	// remainder triangle
	blockRotateComplex(kSpace, matLower.data(), dim, {full_batches * batch_size, keep},
			   {full_batches * batch_size, keep}, LOWER_TRI, offset);
	// remainder pencil
	if (keep < dim) {
	  blockRotateComplex(kSpace, matLower.data(), dim, {keep, dim}, {full_batches * batch_size, keep},
			     PENCIL, offset);
	}
	blockReset(kSpace, full_batches * batch_size, keep, offset);
      }

      // Do U Multiply
      //---------------------------------------------------------------------------
      if (do_batch_remainder) {
	// remainder triangle
	blockRotateComplex(kSpace, matUpper.data(), keep, {full_batches * batch_size, keep},
			   {full_batches * batch_size, keep}, UPPER_TRI, offset);
	// remainder pencil
	blockRotateComplex(kSpace, matUpper.data(), keep, {0, full_batches * batch_size},
			   {full_batches * batch_size, keep}, PENCIL, offset);
	blockReset(kSpace, full_batches * batch_size, keep, offset);
      }

      // Loop over full batches
      for (int b = full_batches - 1; b >= 0; b--) {
	// batch triangle
	blockRotateComplex(kSpace, matUpper.data(), keep, {b * batch_size, (b + 1) * batch_size},
			   {b * batch_size, (b + 1) * batch_size}, UPPER_TRI, offset);
	if (b > 0) {
	  // batch pencil
	  blockRotateComplex(kSpace, matUpper.data(), keep, {0, b * batch_size},
			     {b * batch_size, (b + 1) * batch_size}, PENCIL, offset);
	}
	blockReset(kSpace, b * batch_size, (b + 1) * batch_size, offset);
      }

      // Do Q Permute
      //---------------------------------------------------------------------------
      permuteVecs(kSpace, matQ.data(), keep);
      profile.TPSTOP(QUDA_PROFILE_COMPUTE);
    }
  }      

  void EigenSolver::rotateVecs(std::vector<ColorSpinorField *> &kSpace,
			       double *rot_array,
			       const int offset,
			       const int dim,
			       const int keep,
			       TimeProfile &profile) {
    
    // If we have memory availible, do the entire rotation
    if (batched_rotate <= 0 || batched_rotate >= keep) {
      if ((int)kSpace.size() < n_kr + keep) {
        ColorSpinorParam csParamClone(*kSpace[0]);
        csParamClone.create = QUDA_ZERO_FIELD_CREATE;
        if (getVerbosity() >= QUDA_VERBOSE) printfQuda("Resizing kSpace to %d vectors\n", n_kr + keep);
        kSpace.reserve(n_kr + keep);
        for (int i = kSpace.size(); i < n_kr + keep; i++) {
          kSpace.push_back(ColorSpinorField::Create(csParamClone));
        }
      }
      
      // Pointers to the relevant vectors
      std::vector<ColorSpinorField *> vecs_ptr;
      std::vector<ColorSpinorField *> kSpace_ptr;

      // Alias the extra space vectors, zero the workspace
      kSpace_ptr.reserve(keep);
      for (int i = 0; i < keep; i++) {
        kSpace_ptr.push_back(kSpace[n_kr + i]);
        blas::zero(*kSpace_ptr[i]);
      }

      // Alias the vectors we wish to keep.
      vecs_ptr.reserve(n_kr);
      for (int j = 0; j < n_kr; j++) vecs_ptr.push_back(kSpace[j]);
      
      // multiBLAS axpy
      profile.TPSTART(QUDA_PROFILE_COMPUTE);
      blas::axpy(rot_array, vecs_ptr, kSpace_ptr);
      profile.TPSTOP(QUDA_PROFILE_COMPUTE);
      
      // Copy compressed Krylov
      for (int i = 0; i < keep; i++) std::swap(kSpace[i], kSpace[n_kr + i]);
      
    } else {

      int batch_size = batched_rotate;
      int full_batches = keep / batch_size;
      int batch_size_r = keep % batch_size;
      bool do_batch_remainder = (batch_size_r != 0 ? true : false);

      if ((int)kSpace.size() < offset + batch_size) {
	ColorSpinorParam csParamClone(*kSpace[0]);
	csParamClone.create = QUDA_ZERO_FIELD_CREATE;
	if (getVerbosity() >= QUDA_VERBOSE) printfQuda("Resizing kSpace to %d vectors\n", offset + batch_size);
	kSpace.reserve(offset + batch_size);
	for (int i = kSpace.size(); i < offset + batch_size; i++) {
	  kSpace.push_back(ColorSpinorField::Create(csParamClone));
	}
      }

      profile.TPSTART(QUDA_PROFILE_EIGEN);
      MatrixXd mat = MatrixXd::Zero(dim, keep);
      for (int j = 0; j < keep; j++)
	for (int i = 0; i < dim; i++) mat(i, j) = rot_array[i * keep + j];
      
      FullPivLU<MatrixXd> matLU(mat);

      // Extract the upper triangular matrix
      MatrixXd matUpper = MatrixXd::Zero(keep, keep);
      matUpper = matLU.matrixLU().triangularView<Eigen::Upper>();
      matUpper.conservativeResize(keep, keep);

      // Extract the lower triangular matrix
      MatrixXd matLower = MatrixXd::Identity(dim, dim);
      matLower.block(0, 0, dim, keep).triangularView<Eigen::StrictlyLower>() = matLU.matrixLU();
      matLower.conservativeResize(dim, keep);

      // Extract the desired permutation matrices
      MatrixXi matP = MatrixXi::Zero(dim, dim);
      MatrixXi matQ = MatrixXi::Zero(keep, keep);
      matP = matLU.permutationP().inverse();
      matQ = matLU.permutationQ().inverse();
      profile.TPSTOP(QUDA_PROFILE_EIGEN);

      profile.TPSTART(QUDA_PROFILE_COMPUTE);
      // Compute V * A = V * PLUQ

      // Do P Permute
      //---------------------------------------------------------------------------
      permuteVecs(kSpace, matP.data(), dim);

      // Do L Multiply
      //---------------------------------------------------------------------------
      // Loop over full batches
      for (int b = 0; b < full_batches; b++) {

	// batch triangle
	blockRotate(kSpace, matLower.data(), dim, {b * batch_size, (b + 1) * batch_size}, {b * batch_size, (b + 1) * batch_size}, LOWER_TRI);
	// batch pencil
	blockRotate(kSpace, matLower.data(), dim, {(b + 1) * batch_size, dim},
			   {b * batch_size, (b + 1) * batch_size}, PENCIL);
	blockReset(kSpace, b * batch_size, (b + 1) * batch_size, offset);
      }
      if (do_batch_remainder) {
	// remainder triangle
	blockRotate(kSpace, matLower.data(), dim, {full_batches * batch_size, keep},
		    {full_batches * batch_size, keep}, LOWER_TRI);
	// remainder pencil
	if (keep < dim) {
	  blockRotate(kSpace, matLower.data(), dim, {keep, dim}, {full_batches * batch_size, keep},
			     PENCIL);
	}
	blockReset(kSpace, full_batches * batch_size, keep, offset);
      }

      // Do U Multiply
      //---------------------------------------------------------------------------
      if (do_batch_remainder) {
	// remainder triangle
	blockRotate(kSpace, matUpper.data(), keep, {full_batches * batch_size, keep},
			   {full_batches * batch_size, keep}, UPPER_TRI);
	// remainder pencil
	blockRotate(kSpace, matUpper.data(), keep, {0, full_batches * batch_size},
			   {full_batches * batch_size, keep}, PENCIL);
	blockReset(kSpace, full_batches * batch_size, keep, offset);
      }

      // Loop over full batches
      for (int b = full_batches - 1; b >= 0; b--) {
	// batch triangle
	blockRotate(kSpace, matUpper.data(), keep, {b * batch_size, (b + 1) * batch_size},
			   {b * batch_size, (b + 1) * batch_size}, UPPER_TRI);
	if (b > 0) {
	  // batch pencil
	  blockRotate(kSpace, matUpper.data(), keep, {0, b * batch_size},
		      {b * batch_size, (b + 1) * batch_size}, PENCIL);
	}
	blockReset(kSpace, b * batch_size, (b + 1) * batch_size, offset);
      }

      // Do Q Permute
      //---------------------------------------------------------------------------
      permuteVecs(kSpace, matQ.data(), keep);
      profile.TPSTOP(QUDA_PROFILE_COMPUTE);
    }
  }      

  
  
  EigenSolver::~EigenSolver()
  {
    if (tmp1) delete tmp1;
    if (tmp2) delete tmp2;
  }
} // namespace quda<|MERGE_RESOLUTION|>--- conflicted
+++ resolved
@@ -12,18 +12,7 @@
 #include <blas_quda.h>
 #include <util_quda.h>
 #include <vector_io.h>
-<<<<<<< HEAD
-
-#ifdef HAVE_OPENBLAS
-#define EIGEN_USE_LAPACKE
-#define EIGEN_USE_BLAS
-#endif
-
-#include <Eigen/Eigenvalues>
-#include <Eigen/Dense>
-=======
 #include <eigen_helper.h>
->>>>>>> 994d810f
 
 namespace quda
 {
