#include <cmath>
#include <cstdio>
#include <cstdlib>
#include <cstring>
#include <iostream>
#include <sys/time.h>
#include <complex.h>

#include <quda.h>
#include <quda_internal.h>
#include <device.h>
#include <timer.h>
#include <comm_quda.h>
#include <tune_quda.h>
#include <blas_quda.h>
#include <gauge_field.h>
#include <dirac_quda.h>
#include <dslash_quda.h>
#include <invert_quda.h>
#include <eigensolve_quda.h>
#include <color_spinor_field.h>
#include <clover_field.h>
#include <llfat_quda.h>
#include <unitarization_links.h>
#include <algorithm>
#include <staggered_oprod.h>
#include <ks_improved_force.h>
#include <ks_force_quda.h>
#include <random_quda.h>
#include <mpi_comm_handle.h>

#include <multigrid.h>
#include <deflation.h>

#include <split_grid.h>

#include <ks_force_quda.h>

#include <gauge_force_quda.h>
#include <gauge_update_quda.h>

#define MAX(a,b) ((a)>(b)? (a):(b))
#define TDIFF(a,b) (b.tv_sec - a.tv_sec + 0.000001*(b.tv_usec - a.tv_usec))

// define newQudaGaugeParam() and newQudaInvertParam()
#define INIT_PARAM
#include "check_params.h"
#undef INIT_PARAM

// define (static) checkGaugeParam() and checkInvertParam()
#define CHECK_PARAM
#include "check_params.h"
#undef CHECK_PARAM
void checkBLASParam(QudaBLASParam &param) { checkBLASParam(&param); }

// define printQudaGaugeParam() and printQudaInvertParam()
#define PRINT_PARAM
#include "check_params.h"
#undef PRINT_PARAM

#include <gauge_tools.h>
#include <contract_quda.h>
#include <momentum.h>

using namespace quda;

static int R[4] = {0, 0, 0, 0};
// setting this to false prevents redundant halo exchange but isn't yet compatible with HISQ / ASQTAD kernels
static bool redundant_comms = false;

#include <blas_lapack.h>

//for MAGMA lib:
#include <blas_magma.h>

static bool InitMagma = false;

void openMagma() {

  if (!InitMagma) {
    OpenMagma();
    InitMagma = true;
  } else {
    printfQuda("\nMAGMA library was already initialized..\n");
  }

}

void closeMagma(){

  if (InitMagma) {
    CloseMagma();
    InitMagma = false;
  } else {
    printfQuda("\nMAGMA library was not initialized..\n");
  }

}

cudaGaugeField *gaugePrecise = nullptr;
cudaGaugeField *gaugeSloppy = nullptr;
cudaGaugeField *gaugePrecondition = nullptr;
cudaGaugeField *gaugeRefinement = nullptr;
cudaGaugeField *gaugeEigensolver = nullptr;
cudaGaugeField *gaugeExtended = nullptr;

cudaGaugeField *gaugeFatPrecise = nullptr;
cudaGaugeField *gaugeFatSloppy = nullptr;
cudaGaugeField *gaugeFatPrecondition = nullptr;
cudaGaugeField *gaugeFatRefinement = nullptr;
cudaGaugeField *gaugeFatEigensolver = nullptr;
cudaGaugeField *gaugeFatExtended = nullptr;

cudaGaugeField *gaugeLongPrecise = nullptr;
cudaGaugeField *gaugeLongSloppy = nullptr;
cudaGaugeField *gaugeLongPrecondition = nullptr;
cudaGaugeField *gaugeLongRefinement = nullptr;
cudaGaugeField *gaugeLongEigensolver = nullptr;
cudaGaugeField *gaugeLongExtended = nullptr;

cudaGaugeField *gaugeSmeared = nullptr;

cudaCloverField *cloverPrecise = nullptr;
cudaCloverField *cloverSloppy = nullptr;
cudaCloverField *cloverPrecondition = nullptr;
cudaCloverField *cloverRefinement = nullptr;
cudaCloverField *cloverEigensolver = nullptr;

cudaGaugeField *momResident = nullptr;
cudaGaugeField *extendedGaugeResident = nullptr;

std::vector<cudaColorSpinorField*> solutionResident;

// vector of spinors used for forecasting solutions in HMC
#define QUDA_MAX_CHRONO 12
// each entry is one p
std::vector< std::vector<ColorSpinorField*> > chronoResident(QUDA_MAX_CHRONO);

// Mapped memory buffer used to hold unitarization failures
static int *num_failures_h = nullptr;
static int *num_failures_d = nullptr;

static bool initialized = false;

//!< Profiler for initQuda
static TimeProfile profileInit("initQuda");

//!< Profile for loadGaugeQuda / saveGaugeQuda
static TimeProfile profileGauge("loadGaugeQuda");

//!< Profile for loadCloverQuda
static TimeProfile profileClover("loadCloverQuda");

//!< Profiler for dslashQuda
static TimeProfile profileDslash("dslashQuda");

//!< Profiler for invertQuda
static TimeProfile profileInvert("invertQuda");

//!< Profiler for invertMultiSrcQuda
static TimeProfile profileInvertMultiSrc("invertMultiSrcQuda");

//!< Profiler for invertMultiShiftQuda
static TimeProfile profileMulti("invertMultiShiftQuda");

//!< Profiler for eigensolveQuda
static TimeProfile profileEigensolve("eigensolveQuda");

//!< Profiler for computeFatLinkQuda
static TimeProfile profileFatLink("computeKSLinkQuda");

//!< Profiler for computeGaugeForceQuda
static TimeProfile profileGaugeForce("computeGaugeForceQuda");

//!<Profiler for updateGaugeFieldQuda
static TimeProfile profileGaugeUpdate("updateGaugeFieldQuda");

//!<Profiler for createExtendedGaugeField
static TimeProfile profileExtendedGauge("createExtendedGaugeField");

//!<Profiler for computeCloverForceQuda
static TimeProfile profileCloverForce("computeCloverForceQuda");

//!<Profiler for computeStaggeredForceQuda
static TimeProfile profileStaggeredForce("computeStaggeredForceQuda");

//!<Profiler for computeHISQForceQuda
static TimeProfile profileHISQForce("computeHISQForceQuda");

//!<Profiler for plaqQuda
static TimeProfile profilePlaq("plaqQuda");

//!< Profiler for wuppertalQuda
static TimeProfile profileWuppertal("wuppertalQuda");

//!<Profiler for gaussQuda
static TimeProfile profileGauss("gaussQuda");

//!< Profiler for gaugeObservableQuda
static TimeProfile profileGaugeObs("gaugeObservablesQuda");

//!< Profiler for APEQuda
static TimeProfile profileAPE("APEQuda");

//!< Profiler for STOUTQuda
static TimeProfile profileSTOUT("STOUTQuda");

//!< Profiler for OvrImpSTOUTQuda
static TimeProfile profileOvrImpSTOUT("OvrImpSTOUTQuda");

//!< Profiler for wFlowQuda
static TimeProfile profileWFlow("wFlowQuda");

//!< Profiler for projectSU3Quda
static TimeProfile profileProject("projectSU3Quda");

//!< Profiler for staggeredPhaseQuda
static TimeProfile profilePhase("staggeredPhaseQuda");

//!< Profiler for contractions
static TimeProfile profileContract("contractQuda");

//!< Profiler for GEMM and other BLAS
static TimeProfile profileBLAS("blasQuda");
TimeProfile &getProfileBLAS() { return profileBLAS; }

//!< Profiler for covariant derivative
static TimeProfile profileCovDev("covDevQuda");

//!< Profiler for momentum action
static TimeProfile profileMomAction("momActionQuda");

//!< Profiler for endQuda
static TimeProfile profileEnd("endQuda");

//!< Profiler for GaugeFixing
static TimeProfile GaugeFixFFTQuda("GaugeFixFFTQuda");
static TimeProfile GaugeFixOVRQuda("GaugeFixOVRQuda");

//!< Profiler for toal time spend between init and end
static TimeProfile profileInit2End("initQuda-endQuda",false);

static bool enable_profiler = false;
static bool do_not_profile_quda = false;

static void profilerStart(const char *f)
{
  static std::vector<int> target_list;
  static bool enable = false;
  static bool init = false;
  if (!init) {
    char *profile_target_env = getenv("QUDA_ENABLE_TARGET_PROFILE"); // selectively enable profiling for a given solve

    if ( profile_target_env ) {
      std::stringstream target_stream(profile_target_env);

      int target;
      while(target_stream >> target) {
       target_list.push_back(target);
       if (target_stream.peek() == ',') target_stream.ignore();
     }

     if (target_list.size() > 0) {
       std::sort(target_list.begin(), target_list.end());
       target_list.erase( unique( target_list.begin(), target_list.end() ), target_list.end() );
       warningQuda("Targeted profiling enabled for %lu functions\n", target_list.size());
       enable = true;
     }
   }

    char* donotprofile_env = getenv("QUDA_DO_NOT_PROFILE"); // disable profiling of QUDA parts
    if (donotprofile_env && (!(strcmp(donotprofile_env, "0") == 0)))  {
      do_not_profile_quda=true;
      printfQuda("Disabling profiling in QUDA\n");
    }
    init = true;
  }

  static int target_count = 0;
  static unsigned int i = 0;
  if (do_not_profile_quda){
    device::profile::stop();
    printfQuda("Stopping profiling in QUDA\n");
  } else {
    if (enable) {
      if (i < target_list.size() && target_count++ == target_list[i]) {
        enable_profiler = true;
        printfQuda("Starting profiling for %s\n", f);
        device::profile::start();
        i++; // advance to next target
    }
  }
}
}

static void profilerStop(const char *f) {
  if (do_not_profile_quda) {
    device::profile::start();
  } else {

    if (enable_profiler) {
      printfQuda("Stopping profiling for %s\n", f);
      device::profile::stop();
      enable_profiler = false;
    }
  }
}


namespace quda {
  void printLaunchTimer();
}

void setVerbosityQuda(QudaVerbosity verbosity, const char prefix[], FILE *outfile)
{
  setVerbosity(verbosity);
  setOutputPrefix(prefix);
  setOutputFile(outfile);
}


typedef struct {
  int ndim;
  int dims[QUDA_MAX_DIM];
} LexMapData;

/**
 * For MPI, the default node mapping is lexicographical with t varying fastest.
 */
static int lex_rank_from_coords(const int *coords, void *fdata)
{
  auto *md = static_cast<LexMapData *>(fdata);

  int rank = coords[0];
  for (int i = 1; i < md->ndim; i++) {
    rank = md->dims[i] * rank + coords[i];
  }
  return rank;
}

#ifdef QMP_COMMS
/**
 * For QMP, we use the existing logical topology if already declared.
 */
static int qmp_rank_from_coords(const int *coords, void *)
{
  return QMP_get_node_number_from(coords);
}
#endif

// Provision for user control over MPI comm handle
// Assumes an MPI implementation of QMP

#if defined(QMP_COMMS) || defined(MPI_COMMS)
MPI_Comm MPI_COMM_HANDLE_USER;
static bool user_set_comm_handle = false;
#endif

#if defined(QMP_COMMS) || defined(MPI_COMMS)
void setMPICommHandleQuda(void *mycomm)
{
<<<<<<< HEAD
  MPI_COMM_HANDLE = *((MPI_Comm *)mycomm);
  user_set_comm_handle = 1;
=======
#if defined(QMP_COMMS) || defined(MPI_COMMS)
  MPI_COMM_HANDLE_USER = *((MPI_Comm *)mycomm);
  user_set_comm_handle = true;
#endif
>>>>>>> f9c80ba6
}
#else
void setMPICommHandleQuda(void *) {}
#endif

static bool comms_initialized = false;

void initCommsGridQuda(int nDim, const int *dims, QudaCommsMap func, void *fdata)
{
  if (comms_initialized) return;

  if (nDim != 4) {
    errorQuda("Number of communication grid dimensions must be 4");
  }

  LexMapData map_data;
  if (!func) {

#if QMP_COMMS
    if (QMP_logical_topology_is_declared()) {
      if (QMP_get_logical_number_of_dimensions() != 4) {
        errorQuda("QMP logical topology must have 4 dimensions");
      }
      for (int i=0; i<nDim; i++) {
        int qdim = QMP_get_logical_dimensions()[i];
        if(qdim != dims[i]) {
          errorQuda("QMP logical dims[%d]=%d does not match dims[%d]=%d argument", i, qdim, i, dims[i]);
        }
      }
      fdata = nullptr;
      func = qmp_rank_from_coords;
    } else {
      warningQuda("QMP logical topology is undeclared; using default lexicographical ordering");
#endif

      map_data.ndim = nDim;
      for (int i=0; i<nDim; i++) {
        map_data.dims[i] = dims[i];
      }
      fdata = (void *) &map_data;
      func = lex_rank_from_coords;

#if QMP_COMMS
    }
#endif

  }

#if defined(QMP_COMMS) || defined(MPI_COMMS)
  comm_init(nDim, dims, func, fdata, user_set_comm_handle, (void *)&MPI_COMM_HANDLE_USER);
#else
  comm_init(nDim, dims, func, fdata);
#endif

  comms_initialized = true;
}


static void init_default_comms()
{
#if defined(QMP_COMMS)
  if (QMP_logical_topology_is_declared()) {
    int ndim = QMP_get_logical_number_of_dimensions();
    const int *dims = QMP_get_logical_dimensions();
    initCommsGridQuda(ndim, dims, nullptr, nullptr);
  } else {
    errorQuda("initQuda() called without prior call to initCommsGridQuda(),"
        " and QMP logical topology has not been declared");
  }
#elif defined(MPI_COMMS)
  errorQuda("When using MPI for communications, initCommsGridQuda() must be called before initQuda()");
#else // single-GPU
  const int dims[4] = {1, 1, 1, 1};
  initCommsGridQuda(4, dims, nullptr, nullptr);
#endif
}


#define STR_(x) #x
#define STR(x) STR_(x)
  static const std::string quda_version = STR(QUDA_VERSION_MAJOR) "." STR(QUDA_VERSION_MINOR) "." STR(QUDA_VERSION_SUBMINOR);
#undef STR
#undef STR_

extern char* gitversion;

/*
 * Set the device that QUDA uses.
 */
void initQudaDevice(int dev)
{
  //static bool initialized = false;
  if (initialized) return;
  initialized = true;

  profileInit2End.TPSTART(QUDA_PROFILE_TOTAL);
  profileInit.TPSTART(QUDA_PROFILE_TOTAL);
  profileInit.TPSTART(QUDA_PROFILE_INIT);

  if (getVerbosity() >= QUDA_SUMMARIZE) {
#ifdef GITVERSION
    printfQuda("QUDA %s (git %s)\n",quda_version.c_str(),gitversion);
#else
    printfQuda("QUDA %s\n",quda_version.c_str());
#endif
  }

#ifdef MULTI_GPU
  if (dev < 0) {
    if (!comms_initialized) {
      errorQuda("initDeviceQuda() called with a negative device ordinal, but comms have not been initialized");
    }
    dev = comm_gpuid();
  }
#else
  if (dev < 0 || dev >= 16) errorQuda("Invalid device number %d", dev);
#endif

  device::init(dev);

  { // determine if we will do CPU or GPU data reordering (default is GPU)
    char *reorder_str = getenv("QUDA_REORDER_LOCATION");

    if (!reorder_str || (strcmp(reorder_str,"CPU") && strcmp(reorder_str,"cpu")) ) {
      warningQuda("Data reordering done on GPU (set with QUDA_REORDER_LOCATION=GPU/CPU)");
      reorder_location_set(QUDA_CUDA_FIELD_LOCATION);
    } else {
      warningQuda("Data reordering done on CPU (set with QUDA_REORDER_LOCATION=GPU/CPU)");
      reorder_location_set(QUDA_CPU_FIELD_LOCATION);
    }
  }

  profileInit.TPSTOP(QUDA_PROFILE_INIT);
  profileInit.TPSTOP(QUDA_PROFILE_TOTAL);
}

/*
 * Any persistent memory allocations that QUDA uses are done here.
 */
void initQudaMemory()
{
  profileInit.TPSTART(QUDA_PROFILE_TOTAL);
  profileInit.TPSTART(QUDA_PROFILE_INIT);

  if (!comms_initialized) init_default_comms();

  loadTuneCache();

  device::create_context();

  loadTuneCache();

  // initalize the memory pool allocators
  pool::init();

  createDslashEvents();

<<<<<<< HEAD
=======
  blas_lapack::native::init();
  blas::init();

  num_failures_h = static_cast<int *>(mapped_malloc(sizeof(int)));
  num_failures_d = static_cast<int *>(get_mapped_device_pointer(num_failures_h));

>>>>>>> f9c80ba6
  for (int d=0; d<4; d++) R[d] = 2 * (redundant_comms || commDimPartitioned(d));

  profileInit.TPSTOP(QUDA_PROFILE_INIT);
  profileInit.TPSTOP(QUDA_PROFILE_TOTAL);
}

void updateR()
{
  for (int d=0; d<4; d++) R[d] = 2 * (redundant_comms || commDimPartitioned(d));
}

void initQuda(int dev)
{
  // initialize communications topology, if not already done explicitly via initCommsGridQuda()
  if (!comms_initialized) init_default_comms();

  // set the device that QUDA uses
  initQudaDevice(dev);

  // set the persistant memory allocations that QUDA uses (Blas, streams, etc.)
  initQudaMemory();
}

// This is a flag used to signal when we have downloaded new gauge
// field.  Set by loadGaugeQuda and consumed by loadCloverQuda as one
// possible flag to indicate we need to recompute the clover field
static bool invalidate_clover = true;

void loadGaugeQuda(void *h_gauge, QudaGaugeParam *param)
{
  profileGauge.TPSTART(QUDA_PROFILE_TOTAL);

  if (!initialized) errorQuda("QUDA not initialized");
  if (getVerbosity() == QUDA_DEBUG_VERBOSE) printQudaGaugeParam(param);

  checkGaugeParam(param);

  profileGauge.TPSTART(QUDA_PROFILE_INIT);
  // Set the specific input parameters and create the cpu gauge field
  GaugeFieldParam gauge_param(h_gauge, *param);

  if (gauge_param.order <= 4) gauge_param.ghostExchange = QUDA_GHOST_EXCHANGE_NO;
  GaugeField *in = (param->location == QUDA_CPU_FIELD_LOCATION) ?
    static_cast<GaugeField*>(new cpuGaugeField(gauge_param)) :
    static_cast<GaugeField*>(new cudaGaugeField(gauge_param));

  if (in->Order() == QUDA_BQCD_GAUGE_ORDER) {
    static size_t checksum = SIZE_MAX;
    size_t in_checksum = in->checksum(true);
    if (in_checksum == checksum) {
      if (getVerbosity() >= QUDA_VERBOSE)
        printfQuda("Gauge field unchanged - using cached gauge field %lu\n", checksum);
      profileGauge.TPSTOP(QUDA_PROFILE_INIT);
      profileGauge.TPSTOP(QUDA_PROFILE_TOTAL);
      delete in;
      invalidate_clover = false;
      return;
    }
    checksum = in_checksum;
    invalidate_clover = true;
  }

  // free any current gauge field before new allocations to reduce memory overhead
  switch (param->type) {
    case QUDA_WILSON_LINKS:
      if (gaugeRefinement != gaugeSloppy && gaugeRefinement != gaugeEigensolver && gaugeRefinement)
        delete gaugeRefinement;

      if (gaugePrecondition != gaugeSloppy && gaugePrecondition != gaugeEigensolver && gaugePrecondition != gaugePrecise
          && gaugePrecondition)
        delete gaugePrecondition;

      if (gaugeEigensolver != gaugeSloppy && gaugeEigensolver != gaugePrecise && gaugeEigensolver != gaugePrecondition
          && gaugeEigensolver)
        delete gaugeEigensolver;

      if (gaugePrecise != gaugeSloppy && gaugeSloppy) delete gaugeSloppy;

      if (gaugePrecise && !param->use_resident_gauge) delete gaugePrecise;

      break;
    case QUDA_ASQTAD_FAT_LINKS:
      if (gaugeFatRefinement != gaugeFatSloppy && gaugeFatRefinement != gaugeFatEigensolver && gaugeFatRefinement)
        delete gaugeFatRefinement;

      if (gaugeFatPrecondition != gaugeFatSloppy && gaugeFatPrecondition != gaugeFatEigensolver
          && gaugeFatPrecondition != gaugeFatPrecise && gaugeFatPrecondition)
        delete gaugeFatPrecondition;

      if (gaugeFatEigensolver != gaugeFatSloppy && gaugeFatEigensolver != gaugeFatPrecise
          && gaugeFatEigensolver != gaugeFatPrecondition && gaugeFatEigensolver)
        delete gaugeFatEigensolver;

      if (gaugeFatPrecise != gaugeFatSloppy && gaugeFatSloppy) delete gaugeFatSloppy;

      if (gaugeFatPrecise && !param->use_resident_gauge) delete gaugeFatPrecise;

      break;
    case QUDA_ASQTAD_LONG_LINKS:

      if (gaugeLongRefinement != gaugeLongSloppy && gaugeLongRefinement != gaugeLongEigensolver && gaugeLongRefinement)
        delete gaugeLongRefinement;

      if (gaugeLongPrecondition != gaugeLongSloppy && gaugeLongPrecondition != gaugeLongEigensolver
          && gaugeLongPrecondition != gaugeLongPrecise && gaugeLongPrecondition)
        delete gaugeLongPrecondition;

      if (gaugeLongEigensolver != gaugeLongSloppy && gaugeLongEigensolver != gaugeLongPrecise
          && gaugeLongEigensolver != gaugeLongPrecondition && gaugeLongEigensolver)
        delete gaugeLongEigensolver;

      if (gaugeLongPrecise != gaugeLongSloppy && gaugeLongSloppy) delete gaugeLongSloppy;

      if (gaugeLongPrecise) delete gaugeLongPrecise;

      break;
    case QUDA_SMEARED_LINKS:
      if (gaugeSmeared) delete gaugeSmeared;
      break;
    default:
      errorQuda("Invalid gauge type %d", param->type);
  }

  // if not preserving then copy the gauge field passed in
  cudaGaugeField *precise = nullptr;

  // switch the parameters for creating the mirror precise cuda gauge field
  gauge_param.create = QUDA_NULL_FIELD_CREATE;
  gauge_param.reconstruct = param->reconstruct;
  gauge_param.setPrecision(param->cuda_prec, true);
  gauge_param.ghostExchange = QUDA_GHOST_EXCHANGE_PAD;
  gauge_param.pad = param->ga_pad;

  precise = new cudaGaugeField(gauge_param);

  if (param->use_resident_gauge) {
    if(gaugePrecise == nullptr) errorQuda("No resident gauge field");
    // copy rather than point at to ensure that the padded region is filled in
    precise->copy(*gaugePrecise);
    precise->exchangeGhost();
    delete gaugePrecise;
    gaugePrecise = nullptr;
    profileGauge.TPSTOP(QUDA_PROFILE_INIT);
  } else {
    profileGauge.TPSTOP(QUDA_PROFILE_INIT);
    profileGauge.TPSTART(QUDA_PROFILE_H2D);
    precise->copy(*in);
    profileGauge.TPSTOP(QUDA_PROFILE_H2D);
  }

  // for gaugeSmeared we are interested only in the precise version
  if (param->type == QUDA_SMEARED_LINKS) {
    gaugeSmeared = createExtendedGauge(*precise, R, profileGauge);

    profileGauge.TPSTART(QUDA_PROFILE_FREE);
    delete precise;
    delete in;
    profileGauge.TPSTOP(QUDA_PROFILE_FREE);

    profileGauge.TPSTOP(QUDA_PROFILE_TOTAL);
    return;
  }

  // creating sloppy fields isn't really compute, but it is work done on the gpu
  profileGauge.TPSTART(QUDA_PROFILE_COMPUTE);

  // switch the parameters for creating the mirror sloppy cuda gauge field
  gauge_param.reconstruct = param->reconstruct_sloppy;
  gauge_param.setPrecision(param->cuda_prec_sloppy, true);
  cudaGaugeField *sloppy = nullptr;
  if (param->cuda_prec == param->cuda_prec_sloppy && param->reconstruct == param->reconstruct_sloppy) {
    sloppy = precise;
  } else {
    sloppy = new cudaGaugeField(gauge_param);
    sloppy->copy(*precise);
  }

  // switch the parameters for creating the mirror preconditioner cuda gauge field
  gauge_param.reconstruct = param->reconstruct_precondition;
  gauge_param.setPrecision(param->cuda_prec_precondition, true);
  cudaGaugeField *precondition = nullptr;
  if (param->cuda_prec == param->cuda_prec_precondition && param->reconstruct == param->reconstruct_precondition) {
    precondition = precise;
  } else if (param->cuda_prec_sloppy == param->cuda_prec_precondition
             && param->reconstruct_sloppy == param->reconstruct_precondition) {
    precondition = sloppy;
  } else {
    precondition = new cudaGaugeField(gauge_param);
    precondition->copy(*precise);
  }

  // switch the parameters for creating the refinement cuda gauge field
  gauge_param.reconstruct = param->reconstruct_refinement_sloppy;
  gauge_param.setPrecision(param->cuda_prec_refinement_sloppy, true);
  cudaGaugeField *refinement = nullptr;
  if (param->cuda_prec_sloppy == param->cuda_prec_refinement_sloppy
      && param->reconstruct_sloppy == param->reconstruct_refinement_sloppy) {
    refinement = sloppy;
  } else {
    refinement = new cudaGaugeField(gauge_param);
    refinement->copy(*sloppy);
  }

  // switch the parameters for creating the eigensolver cuda gauge field
  gauge_param.reconstruct = param->reconstruct_eigensolver;
  gauge_param.setPrecision(param->cuda_prec_eigensolver, true);
  cudaGaugeField *eigensolver = nullptr;
  if (param->cuda_prec == param->cuda_prec_eigensolver && param->reconstruct == param->reconstruct_eigensolver) {
    eigensolver = precise;
  } else if (param->cuda_prec_precondition == param->cuda_prec_eigensolver
             && param->reconstruct_precondition == param->reconstruct_eigensolver) {
    eigensolver = precondition;
  } else if (param->cuda_prec_sloppy == param->cuda_prec_eigensolver
             && param->reconstruct_sloppy == param->reconstruct_eigensolver) {
    eigensolver = sloppy;
  } else {
    eigensolver = new cudaGaugeField(gauge_param);
    eigensolver->copy(*precise);
  }

  profileGauge.TPSTOP(QUDA_PROFILE_COMPUTE);

  // create an extended preconditioning field
  cudaGaugeField* extended = nullptr;
  if (param->overlap){
    int R[4]; // domain-overlap widths in different directions
    for (int i=0; i<4; ++i) R[i] = param->overlap*commDimPartitioned(i);
    extended = createExtendedGauge(*precondition, R, profileGauge);
  }

  switch (param->type) {
    case QUDA_WILSON_LINKS:
      gaugePrecise = precise;
      gaugeSloppy = sloppy;
      gaugePrecondition = precondition;
      gaugeRefinement = refinement;
      gaugeEigensolver = eigensolver;

      if(param->overlap) gaugeExtended = extended;
      break;
    case QUDA_ASQTAD_FAT_LINKS:
      gaugeFatPrecise = precise;
      gaugeFatSloppy = sloppy;
      gaugeFatPrecondition = precondition;
      gaugeFatRefinement = refinement;
      gaugeFatEigensolver = eigensolver;

      if(param->overlap){
        if(gaugeFatExtended) errorQuda("Extended gauge fat field already allocated");
	gaugeFatExtended = extended;
      }
      break;
    case QUDA_ASQTAD_LONG_LINKS:
      gaugeLongPrecise = precise;
      gaugeLongSloppy = sloppy;
      gaugeLongPrecondition = precondition;
      gaugeLongRefinement = refinement;
      gaugeLongEigensolver = eigensolver;

      if(param->overlap){
        if(gaugeLongExtended) errorQuda("Extended gauge long field already allocated");
   	gaugeLongExtended = extended;
      }
      break;
    default:
      errorQuda("Invalid gauge type %d", param->type);
  }

  profileGauge.TPSTART(QUDA_PROFILE_FREE);
  delete in;
  profileGauge.TPSTOP(QUDA_PROFILE_FREE);

  if (extendedGaugeResident) {
    // updated the resident gauge field if needed
    QudaReconstructType recon = extendedGaugeResident->Reconstruct();
    delete extendedGaugeResident;
    // Use the static R (which is defined at the very beginning of lib/interface_quda.cpp) here
    extendedGaugeResident = createExtendedGauge(*gaugePrecise, R, profileGauge, false, recon);
  }

  profileGauge.TPSTOP(QUDA_PROFILE_TOTAL);
}

void saveGaugeQuda(void *h_gauge, QudaGaugeParam *param)
{
  profileGauge.TPSTART(QUDA_PROFILE_TOTAL);

  if (param->location != QUDA_CPU_FIELD_LOCATION) errorQuda("Non-cpu output location not yet supported");

  if (!initialized) errorQuda("QUDA not initialized");
  checkGaugeParam(param);

  // Set the specific cpu parameters and create the cpu gauge field
  GaugeFieldParam gauge_param(h_gauge, *param);
  cpuGaugeField cpuGauge(gauge_param);
  cudaGaugeField *cudaGauge = nullptr;
  switch (param->type) {
  case QUDA_WILSON_LINKS: cudaGauge = gaugePrecise; break;
  case QUDA_ASQTAD_FAT_LINKS: cudaGauge = gaugeFatPrecise; break;
  case QUDA_ASQTAD_LONG_LINKS: cudaGauge = gaugeLongPrecise; break;
  case QUDA_SMEARED_LINKS:
    gauge_param.create = QUDA_NULL_FIELD_CREATE;
    gauge_param.reconstruct = param->reconstruct;
    gauge_param.setPrecision(param->cuda_prec, true);
    gauge_param.ghostExchange = QUDA_GHOST_EXCHANGE_PAD;
    gauge_param.pad = param->ga_pad;
    cudaGauge = new cudaGaugeField(gauge_param);
    copyExtendedGauge(*cudaGauge, *gaugeSmeared, QUDA_CUDA_FIELD_LOCATION);
    break;
  default: errorQuda("Invalid gauge type");
  }

  profileGauge.TPSTART(QUDA_PROFILE_D2H);
  cudaGauge->saveCPUField(cpuGauge);
  profileGauge.TPSTOP(QUDA_PROFILE_D2H);

  if (param->type == QUDA_SMEARED_LINKS) { delete cudaGauge; }

  profileGauge.TPSTOP(QUDA_PROFILE_TOTAL);
}

void loadSloppyCloverQuda(const QudaPrecision prec[]);
void freeSloppyCloverQuda();

void loadCloverQuda(void *h_clover, void *h_clovinv, QudaInvertParam *inv_param)
{
  profileClover.TPSTART(QUDA_PROFILE_TOTAL);
  profileClover.TPSTART(QUDA_PROFILE_INIT);

  checkCloverParam(inv_param);
  bool device_calc = false; // calculate clover and inverse on the device?

  pushVerbosity(inv_param->verbosity);
  if (getVerbosity() >= QUDA_DEBUG_VERBOSE) printQudaInvertParam(inv_param);

  if (!initialized) errorQuda("QUDA not initialized");

  if ( (!h_clover && !h_clovinv) || inv_param->compute_clover ) {
    device_calc = true;
    if (inv_param->clover_coeff == 0.0) errorQuda("called with neither clover term nor inverse and clover coefficient not set");
    if (gaugePrecise->Anisotropy() != 1.0) errorQuda("cannot compute anisotropic clover field");
  }

  if (inv_param->clover_cpu_prec < QUDA_SINGLE_PRECISION) errorQuda("Fixed-point precision not supported on CPU");
  if (gaugePrecise == nullptr) errorQuda("Gauge field must be loaded before clover");
  if ((inv_param->dslash_type != QUDA_CLOVER_WILSON_DSLASH) && (inv_param->dslash_type != QUDA_TWISTED_CLOVER_DSLASH)
      && (inv_param->dslash_type != QUDA_CLOVER_HASENBUSCH_TWIST_DSLASH)) {
    errorQuda("Wrong dslash_type %d in loadCloverQuda()", inv_param->dslash_type);
  }

  // determines whether operator is preconditioned when calling invertQuda()
  bool pc_solve = (inv_param->solve_type == QUDA_DIRECT_PC_SOLVE ||
      inv_param->solve_type == QUDA_NORMOP_PC_SOLVE ||
      inv_param->solve_type == QUDA_NORMERR_PC_SOLVE );

  // determines whether operator is preconditioned when calling MatQuda() or MatDagMatQuda()
  bool pc_solution = (inv_param->solution_type == QUDA_MATPC_SOLUTION ||
      inv_param->solution_type == QUDA_MATPCDAG_MATPC_SOLUTION);

  bool asymmetric = (inv_param->matpc_type == QUDA_MATPC_EVEN_EVEN_ASYMMETRIC ||
      inv_param->matpc_type == QUDA_MATPC_ODD_ODD_ASYMMETRIC);

  // uninverted clover term is required when applying unpreconditioned operator,
  // but note that dslashQuda() is always preconditioned
  if (!h_clover && !pc_solve && !pc_solution) {
    //warningQuda("Uninverted clover term not loaded");
  }

  // uninverted clover term is also required for "asymmetric" preconditioning
  if (!h_clover && pc_solve && pc_solution && asymmetric && !device_calc) {
    warningQuda("Uninverted clover term not loaded");
  }

  bool twisted = inv_param->dslash_type == QUDA_TWISTED_CLOVER_DSLASH ? true : false;

  CloverFieldParam clover_param;
  clover_param.nDim = 4;
  clover_param.csw = inv_param->clover_coeff;
  clover_param.twisted = twisted;
  clover_param.mu2 = twisted ? 4.*inv_param->kappa*inv_param->kappa*inv_param->mu*inv_param->mu : 0.0;
  clover_param.siteSubset = QUDA_FULL_SITE_SUBSET;
  for (int i=0; i<4; i++) clover_param.x[i] = gaugePrecise->X()[i];
  clover_param.pad = inv_param->cl_pad;
  clover_param.create = QUDA_NULL_FIELD_CREATE;
  clover_param.norm = nullptr;
  clover_param.invNorm = nullptr;
  clover_param.setPrecision(inv_param->clover_cuda_prec, true);
  clover_param.direct = h_clover || device_calc ? true : false;
  clover_param.inverse = (h_clovinv || pc_solve) && !dynamic_clover_inverse() ? true : false;
  CloverField *in = nullptr;
  profileClover.TPSTOP(QUDA_PROFILE_INIT);

  // FIXME do we need to make this more robust to changing other meta data (compare cloverPrecise against clover_param)
  bool clover_update = false;
  double csw_old = cloverPrecise ? cloverPrecise->Csw() : 0.0;
  if (!cloverPrecise || invalidate_clover || inv_param->clover_coeff != csw_old) clover_update = true;

  // compute or download clover field only if gauge field has been updated or clover field doesn't exist
  if (clover_update) {
    if (getVerbosity() >= QUDA_VERBOSE) printfQuda("Creating new clover field\n");
    freeSloppyCloverQuda();
    if (cloverPrecise) delete cloverPrecise;

    profileClover.TPSTART(QUDA_PROFILE_INIT);
    cloverPrecise = new cudaCloverField(clover_param);

    if (!device_calc || inv_param->return_clover || inv_param->return_clover_inverse) {
      // create a param for the cpu clover field
      CloverFieldParam inParam(clover_param);
      inParam.order = inv_param->clover_order;
      inParam.setPrecision(inv_param->clover_cpu_prec);
      inParam.direct = h_clover ? true : false;
      inParam.inverse = h_clovinv ? true : false;
      inParam.clover = h_clover;
      inParam.cloverInv = h_clovinv;
      inParam.create = QUDA_REFERENCE_FIELD_CREATE;
      in = (inv_param->clover_location == QUDA_CPU_FIELD_LOCATION) ?
	static_cast<CloverField*>(new cpuCloverField(inParam)) :
	static_cast<CloverField*>(new cudaCloverField(inParam));
    }
    profileClover.TPSTOP(QUDA_PROFILE_INIT);

    if (!device_calc) {
      profileClover.TPSTART(QUDA_PROFILE_H2D);
      bool inverse = (h_clovinv && !inv_param->compute_clover_inverse && !dynamic_clover_inverse());
      cloverPrecise->copy(*in, inverse);
      profileClover.TPSTOP(QUDA_PROFILE_H2D);
    } else {
      profileClover.TPSTOP(QUDA_PROFILE_TOTAL);
      createCloverQuda(inv_param);
      profileClover.TPSTART(QUDA_PROFILE_TOTAL);
    }

    // inverted clover term is required when applying preconditioned operator
    if ((!h_clovinv || inv_param->compute_clover_inverse) && pc_solve) {
      profileClover.TPSTART(QUDA_PROFILE_COMPUTE);
      if (!dynamic_clover_inverse()) {
        cloverInvert(*cloverPrecise, inv_param->compute_clover_trlog);
	if (inv_param->compute_clover_trlog) {
	  inv_param->trlogA[0] = cloverPrecise->TrLog()[0];
	  inv_param->trlogA[1] = cloverPrecise->TrLog()[1];
	}
      }
      profileClover.TPSTOP(QUDA_PROFILE_COMPUTE);
    }
  } else {
    if (getVerbosity() >= QUDA_VERBOSE) printfQuda("Gauge field unchanged - using cached clover field\n");
  }

  clover_param.direct = true;
  clover_param.inverse = dynamic_clover_inverse() ? false : true;

  cloverPrecise->setRho(inv_param->clover_rho);

  QudaPrecision prec[] = {inv_param->clover_cuda_prec_sloppy, inv_param->clover_cuda_prec_precondition,
                          inv_param->clover_cuda_prec_refinement_sloppy, inv_param->clover_cuda_prec_eigensolver};
  loadSloppyCloverQuda(prec);

  // if requested, copy back the clover / inverse field
  if (inv_param->return_clover || inv_param->return_clover_inverse) {
    if (!h_clover && !h_clovinv) errorQuda("Requested clover field return but no clover host pointers set");

    // copy the inverted clover term into host application order on the device
    clover_param.direct = (h_clover && inv_param->return_clover);
    clover_param.inverse = (h_clovinv && inv_param->return_clover_inverse);

    // this isn't really "epilogue" but this label suffices
    profileClover.TPSTART(QUDA_PROFILE_EPILOGUE);
    cudaCloverField *hack = nullptr;
    if (!dynamic_clover_inverse()) {
      clover_param.order = inv_param->clover_order;
      clover_param.setPrecision(inv_param->clover_cpu_prec);
      hack = new cudaCloverField(clover_param);
      hack->copy(*cloverPrecise); // FIXME this can lead to an redundant copies if we're not copying back direct + inverse
    } else {
      clover_param.setPrecision(inv_param->clover_cuda_prec, true);
      auto *hackOfTheHack = new cudaCloverField(clover_param);	// Hack of the hack
      hackOfTheHack->copy(*cloverPrecise, false);
      cloverInvert(*hackOfTheHack, inv_param->compute_clover_trlog);
      if (inv_param->compute_clover_trlog) {
	inv_param->trlogA[0] = cloverPrecise->TrLog()[0];
	inv_param->trlogA[1] = cloverPrecise->TrLog()[1];
      }
      clover_param.order = inv_param->clover_order;
      clover_param.setPrecision(inv_param->clover_cpu_prec);
      hack = new cudaCloverField(clover_param);
      hack->copy(*hackOfTheHack); // FIXME this can lead to an redundant copies if we're not copying back direct + inverse
      delete hackOfTheHack;
    }
    profileClover.TPSTOP(QUDA_PROFILE_EPILOGUE);

    // copy the field into the host application's clover field
    profileClover.TPSTART(QUDA_PROFILE_D2H);
    if (inv_param->return_clover) {
      qudaMemcpy((char*)(in->V(false)), (char*)(hack->V(false)), in->Bytes(), qudaMemcpyDeviceToHost);
    }
    if (inv_param->return_clover_inverse) {
      qudaMemcpy((char*)(in->V(true)), (char*)(hack->V(true)), in->Bytes(), qudaMemcpyDeviceToHost);
    }

    profileClover.TPSTOP(QUDA_PROFILE_D2H);

    delete hack;
  }

  profileClover.TPSTART(QUDA_PROFILE_FREE);
  if (in) delete in; // delete object referencing input field
  profileClover.TPSTOP(QUDA_PROFILE_FREE);

  popVerbosity();

  profileClover.TPSTOP(QUDA_PROFILE_TOTAL);
}

void freeSloppyCloverQuda();

void loadSloppyCloverQuda(const QudaPrecision *prec)
{
  freeSloppyCloverQuda();

  if (cloverPrecise) {
    // create the mirror sloppy clover field
    CloverFieldParam clover_param(*cloverPrecise);
    clover_param.setPrecision(prec[0], true);

    if (cloverPrecise->V(false) != cloverPrecise->V(true)) {
      clover_param.direct = true;
      clover_param.inverse = true;
    } else {
      clover_param.direct = false;
      clover_param.inverse = true;
    }

    if (clover_param.Precision() != cloverPrecise->Precision()) {
      cloverSloppy = new cudaCloverField(clover_param);
      cloverSloppy->copy(*cloverPrecise, clover_param.inverse);
    } else {
      cloverSloppy = cloverPrecise;
    }

    // switch the parameters for creating the mirror preconditioner clover field
    clover_param.setPrecision(prec[1], true);

    // create the mirror preconditioner clover field
    if (clover_param.Precision() == cloverPrecise->Precision()) {
      cloverPrecondition = cloverPrecise;
    } else if (clover_param.Precision() == cloverSloppy->Precision()) {
      cloverPrecondition = cloverSloppy;
    } else {
      cloverPrecondition = new cudaCloverField(clover_param);
      cloverPrecondition->copy(*cloverPrecise, clover_param.inverse);
    }

    // switch the parameters for creating the mirror refinement clover field
    clover_param.setPrecision(prec[2], true);

    // create the mirror refinement clover field
    if (clover_param.Precision() != cloverSloppy->Precision()) {
      cloverRefinement = new cudaCloverField(clover_param);
      cloverRefinement->copy(*cloverSloppy, clover_param.inverse);
    } else {
      cloverRefinement = cloverSloppy;
    }
    // switch the parameters for creating the mirror eigensolver clover field
    clover_param.setPrecision(prec[3]);

    // create the mirror eigensolver clover field
    if (clover_param.Precision() == cloverPrecise->Precision()) {
      cloverEigensolver = cloverPrecise;
    } else if (clover_param.Precision() == cloverSloppy->Precision()) {
      cloverEigensolver = cloverSloppy;
    } else if (clover_param.Precision() == cloverPrecondition->Precision()) {
      cloverEigensolver = cloverPrecondition;
    } else {
      cloverEigensolver = new cudaCloverField(clover_param);
      cloverEigensolver->copy(*cloverPrecise, clover_param.inverse);
    }
  }

}

// just free the sloppy fields used in mixed-precision solvers
void freeSloppyGaugeQuda()
{
  if (!initialized) errorQuda("QUDA not initialized");

  // Wilson gauges
  //---------------------------------------------------------------------------
  // Delete gaugeRefinement if it does not alias gaugeSloppy.
  if (gaugeRefinement != gaugeSloppy && gaugeRefinement) delete gaugeRefinement;

  // Delete gaugePrecondition if it does not alias gaugePrecise, gaugeSloppy, or gaugeEigensolver.
  if (gaugePrecondition != gaugeSloppy && gaugePrecondition != gaugePrecise && gaugePrecondition != gaugeEigensolver
      && gaugePrecondition)
    delete gaugePrecondition;

  // Delete gaugeEigensolver if it does not alias gaugePrecise or gaugeSloppy.
  if (gaugeEigensolver != gaugeSloppy && gaugeEigensolver != gaugePrecise && gaugeEigensolver) delete gaugeEigensolver;

  // Delete gaugeSloppy if it does not alias gaugePrecise.
  if (gaugeSloppy != gaugePrecise && gaugeSloppy) delete gaugeSloppy;

  gaugeEigensolver = nullptr;
  gaugeRefinement = nullptr;
  gaugePrecondition = nullptr;
  gaugeSloppy = nullptr;
  //---------------------------------------------------------------------------

  // Long gauges
  //---------------------------------------------------------------------------
  // Delete gaugeLongRefinement if it does not alias gaugeLongSloppy.
  if (gaugeLongRefinement != gaugeLongSloppy && gaugeLongRefinement) delete gaugeLongRefinement;

  // Delete gaugeLongPrecondition if it does not alias gaugeLongPrecise, gaugeLongSloppy, or gaugeLongEigensolver.
  if (gaugeLongPrecondition != gaugeLongSloppy && gaugeLongPrecondition != gaugeLongPrecise
      && gaugeLongPrecondition != gaugeLongEigensolver && gaugeLongPrecondition)
    delete gaugeLongPrecondition;

  // Delete gaugeLongEigensolver if it does not alias gaugeLongPrecise or gaugeLongSloppy.
  if (gaugeLongEigensolver != gaugeLongSloppy && gaugeLongEigensolver != gaugeLongPrecise && gaugeLongEigensolver)
    delete gaugeLongEigensolver;

  // Delete gaugeLongSloppy if it does not alias gaugeLongPrecise.
  if (gaugeLongSloppy != gaugeLongPrecise && gaugeLongSloppy) delete gaugeLongSloppy;

  gaugeLongEigensolver = nullptr;
  gaugeLongRefinement = nullptr;
  gaugeLongPrecondition = nullptr;
  gaugeLongSloppy = nullptr;
  //---------------------------------------------------------------------------

  // Fat gauges
  //---------------------------------------------------------------------------
  // Delete gaugeFatRefinement if it does not alias gaugeFatSloppy.
  if (gaugeFatRefinement != gaugeFatSloppy && gaugeFatRefinement) delete gaugeFatRefinement;

  // Delete gaugeFatPrecondition if it does not alias gaugeFatPrecise, gaugeFatSloppy, or gaugeFatEigensolver.
  if (gaugeFatPrecondition != gaugeFatSloppy && gaugeFatPrecondition != gaugeFatPrecise
      && gaugeFatPrecondition != gaugeFatEigensolver && gaugeFatPrecondition)
    delete gaugeFatPrecondition;

  // Delete gaugeFatEigensolver if it does not alias gaugeFatPrecise or gaugeFatSloppy.
  if (gaugeFatEigensolver != gaugeFatSloppy && gaugeFatEigensolver != gaugeFatPrecise && gaugeFatEigensolver)
    delete gaugeFatEigensolver;

  // Delete gaugeFatSloppy if it does not alias gaugeFatPrecise.
  if (gaugeFatSloppy != gaugeFatPrecise && gaugeFatSloppy) delete gaugeFatSloppy;

  gaugeFatEigensolver = nullptr;
  gaugeFatRefinement = nullptr;
  gaugeFatPrecondition = nullptr;
  gaugeFatSloppy = nullptr;
}

void freeGaugeQuda(void)
{
  if (!initialized) errorQuda("QUDA not initialized");

  freeSloppyGaugeQuda();

  if (gaugePrecise) delete gaugePrecise;
  if (gaugeExtended) delete gaugeExtended;

  gaugePrecise = nullptr;
  gaugeExtended = nullptr;

  if (gaugeLongPrecise) delete gaugeLongPrecise;
  if (gaugeLongExtended) delete gaugeLongExtended;

  gaugeLongPrecise = nullptr;
  gaugeLongExtended = nullptr;

  if (gaugeFatPrecise) delete gaugeFatPrecise;

  gaugeFatPrecise = nullptr;
  gaugeFatExtended = nullptr;

  if (gaugeSmeared) delete gaugeSmeared;

  gaugeSmeared = nullptr;
  // Need to merge extendedGaugeResident and gaugeFatPrecise/gaugePrecise
  if (extendedGaugeResident) {
    delete extendedGaugeResident;
    extendedGaugeResident = nullptr;
  }
}

void loadSloppyGaugeQuda(const QudaPrecision *prec, const QudaReconstructType *recon)
{
  // first do SU3 links (if they exist)
  if (gaugePrecise) {
    GaugeFieldParam gauge_param(*gaugePrecise);
    // switch the parameters for creating the mirror sloppy cuda gauge field

    gauge_param.reconstruct = recon[0];
    gauge_param.setPrecision(prec[0], true);

    if (gaugeSloppy) errorQuda("gaugeSloppy already exists");

    if (gauge_param.Precision() == gaugePrecise->Precision() && gauge_param.reconstruct == gaugePrecise->Reconstruct()) {
      gaugeSloppy = gaugePrecise;
    } else {
      gaugeSloppy = new cudaGaugeField(gauge_param);
      gaugeSloppy->copy(*gaugePrecise);
    }

    // switch the parameters for creating the mirror preconditioner cuda gauge field
    gauge_param.reconstruct = recon[1];
    gauge_param.setPrecision(prec[1], true);

    if (gaugePrecondition) errorQuda("gaugePrecondition already exists");

    if (gauge_param.Precision() == gaugePrecise->Precision() && gauge_param.reconstruct == gaugePrecise->Reconstruct()) {
      gaugePrecondition = gaugePrecise;
    } else if (gauge_param.Precision() == gaugeSloppy->Precision()
               && gauge_param.reconstruct == gaugeSloppy->Reconstruct()) {
      gaugePrecondition = gaugeSloppy;
    } else {
      gaugePrecondition = new cudaGaugeField(gauge_param);
      gaugePrecondition->copy(*gaugePrecise);
    }

    // switch the parameters for creating the mirror refinement cuda gauge field
    gauge_param.reconstruct = recon[2];
    gauge_param.setPrecision(prec[2], true);

    if (gaugeRefinement) errorQuda("gaugeRefinement already exists");

    if (gauge_param.Precision() == gaugeSloppy->Precision() && gauge_param.reconstruct == gaugeSloppy->Reconstruct()) {
      gaugeRefinement = gaugeSloppy;
    } else {
      gaugeRefinement = new cudaGaugeField(gauge_param);
      gaugeRefinement->copy(*gaugeSloppy);
    }

    // switch the parameters for creating the mirror eigensolver cuda gauge field
    gauge_param.reconstruct = recon[3];
    gauge_param.setPrecision(prec[3], true);

    if (gaugeEigensolver) errorQuda("gaugeEigensolver already exists");

    if (gauge_param.Precision() == gaugePrecise->Precision() && gauge_param.reconstruct == gaugePrecise->Reconstruct()) {
      gaugeEigensolver = gaugePrecise;
    } else if (gauge_param.Precision() == gaugeSloppy->Precision()
               && gauge_param.reconstruct == gaugeSloppy->Reconstruct()) {
      gaugeEigensolver = gaugeSloppy;
    } else if (gauge_param.Precision() == gaugePrecondition->Precision()
               && gauge_param.reconstruct == gaugePrecondition->Reconstruct()) {
      gaugeEigensolver = gaugePrecondition;
    } else {
      gaugeEigensolver = new cudaGaugeField(gauge_param);
      gaugeEigensolver->copy(*gaugePrecise);
    }
  }

  // fat links (if they exist)
  if (gaugeFatPrecise) {
    GaugeFieldParam gauge_param(*gaugeFatPrecise);
    // switch the parameters for creating the mirror sloppy cuda gauge field

    gauge_param.setPrecision(prec[0], true);

    if (gaugeFatSloppy) errorQuda("gaugeFatSloppy already exists");

    if (gauge_param.Precision() == gaugeFatPrecise->Precision()
        && gauge_param.reconstruct == gaugeFatPrecise->Reconstruct()) {
      gaugeFatSloppy = gaugeFatPrecise;
    } else {
      gaugeFatSloppy = new cudaGaugeField(gauge_param);
      gaugeFatSloppy->copy(*gaugeFatPrecise);
    }

    // switch the parameters for creating the mirror preconditioner cuda gauge field
    gauge_param.setPrecision(prec[1], true);

    if (gaugeFatPrecondition) errorQuda("gaugeFatPrecondition already exists\n");

    if (gauge_param.Precision() == gaugeFatPrecise->Precision()
        && gauge_param.reconstruct == gaugeFatPrecise->Reconstruct()) {
      gaugeFatPrecondition = gaugeFatPrecise;
    } else if (gauge_param.Precision() == gaugeFatSloppy->Precision()
               && gauge_param.reconstruct == gaugeFatSloppy->Reconstruct()) {
      gaugeFatPrecondition = gaugeFatSloppy;
    } else {
      gaugeFatPrecondition = new cudaGaugeField(gauge_param);
      gaugeFatPrecondition->copy(*gaugeFatPrecise);
    }

    // switch the parameters for creating the mirror refinement cuda gauge field
    gauge_param.setPrecision(prec[2], true);

    if (gaugeFatRefinement) errorQuda("gaugeFatRefinement already exists\n");

    if (gauge_param.Precision() == gaugeFatSloppy->Precision()
        && gauge_param.reconstruct == gaugeFatSloppy->Reconstruct()) {
      gaugeFatRefinement = gaugeFatSloppy;
    } else {
      gaugeFatRefinement = new cudaGaugeField(gauge_param);
      gaugeFatRefinement->copy(*gaugeFatSloppy);
    }

    // switch the parameters for creating the mirror eigensolver cuda gauge field
    gauge_param.setPrecision(prec[3], true);

    if (gaugeFatEigensolver) errorQuda("gaugeFatEigensolver already exists");

    if (gauge_param.Precision() == gaugeFatPrecise->Precision()
        && gauge_param.reconstruct == gaugeFatPrecise->Reconstruct()) {
      gaugeFatEigensolver = gaugeFatPrecise;
    } else if (gauge_param.Precision() == gaugeFatSloppy->Precision()
               && gauge_param.reconstruct == gaugeFatSloppy->Reconstruct()) {
      gaugeFatEigensolver = gaugeFatSloppy;
    } else if (gauge_param.Precision() == gaugeFatPrecondition->Precision()
               && gauge_param.reconstruct == gaugeFatPrecondition->Reconstruct()) {
      gaugeFatEigensolver = gaugeFatPrecondition;
    } else {
      gaugeFatEigensolver = new cudaGaugeField(gauge_param);
      gaugeFatEigensolver->copy(*gaugeFatPrecise);
    }
  }

  // long links (if they exist)
  if (gaugeLongPrecise) {
    GaugeFieldParam gauge_param(*gaugeLongPrecise);
    // switch the parameters for creating the mirror sloppy cuda gauge field

    gauge_param.reconstruct = recon[0];
    gauge_param.setPrecision(prec[0], true);

    if (gaugeLongSloppy) errorQuda("gaugeLongSloppy already exists");

    if (gauge_param.Precision() == gaugeLongPrecise->Precision()
        && gauge_param.reconstruct == gaugeLongPrecise->Reconstruct()) {
      gaugeLongSloppy = gaugeLongPrecise;
    } else {
      gaugeLongSloppy = new cudaGaugeField(gauge_param);
      gaugeLongSloppy->copy(*gaugeLongPrecise);
    }

    // switch the parameters for creating the mirror preconditioner cuda gauge field
    gauge_param.reconstruct = recon[1];
    gauge_param.setPrecision(prec[1], true);

    if (gaugeLongPrecondition) errorQuda("gaugeLongPrecondition already exists\n");

    if (gauge_param.Precision() == gaugeLongPrecise->Precision()
        && gauge_param.reconstruct == gaugeLongPrecise->Reconstruct()) {
      gaugeLongPrecondition = gaugeLongPrecise;
    } else if (gauge_param.Precision() == gaugeLongSloppy->Precision()
               && gauge_param.reconstruct == gaugeLongSloppy->Reconstruct()) {
      gaugeLongPrecondition = gaugeLongSloppy;
    } else {
      gaugeLongPrecondition = new cudaGaugeField(gauge_param);
      gaugeLongPrecondition->copy(*gaugeLongPrecise);
    }

    // switch the parameters for creating the mirror refinement cuda gauge field
    gauge_param.reconstruct = recon[2];
    gauge_param.setPrecision(prec[2], true);

    if (gaugeLongRefinement) errorQuda("gaugeLongRefinement already exists\n");

    if (gauge_param.Precision() == gaugeLongSloppy->Precision()
        && gauge_param.reconstruct == gaugeLongSloppy->Reconstruct()) {
      gaugeLongRefinement = gaugeLongSloppy;
    } else {
      gaugeLongRefinement = new cudaGaugeField(gauge_param);
      gaugeLongRefinement->copy(*gaugeLongSloppy);
    }

    // switch the parameters for creating the mirror eigensolver cuda gauge field
    gauge_param.reconstruct = recon[3];
    gauge_param.setPrecision(prec[3], true);

    if (gaugeLongEigensolver) errorQuda("gaugePrecondition already exists");

    if (gauge_param.Precision() == gaugeLongPrecise->Precision()
        && gauge_param.reconstruct == gaugeLongPrecise->Reconstruct()) {
      gaugeLongEigensolver = gaugeLongPrecise;
    } else if (gauge_param.Precision() == gaugeLongSloppy->Precision()
               && gauge_param.reconstruct == gaugeLongSloppy->Reconstruct()) {
      gaugeLongEigensolver = gaugeLongSloppy;
    } else if (gauge_param.Precision() == gaugeLongPrecondition->Precision()
               && gauge_param.reconstruct == gaugeLongPrecondition->Reconstruct()) {
      gaugeLongEigensolver = gaugeLongPrecondition;
    } else {
      gaugeLongEigensolver = new cudaGaugeField(gauge_param);
      gaugeLongEigensolver->copy(*gaugeLongPrecise);
    }
  }
}

void freeSloppyCloverQuda()
{
  if (!initialized) errorQuda("QUDA not initialized");

  // Delete cloverRefinement if it does not alias gaugeSloppy.
  if (cloverRefinement != cloverSloppy && cloverRefinement) delete cloverRefinement;

  // Delete cloverPrecondition if it does not alias cloverPrecise, cloverSloppy, or cloverEigensolver.
  if (cloverPrecondition != cloverSloppy && cloverPrecondition != cloverPrecise
      && cloverPrecondition != cloverEigensolver && cloverPrecondition)
    delete cloverPrecondition;

  // Delete cloverEigensolver if it does not alias cloverPrecise or cloverSloppy.
  if (cloverEigensolver != cloverSloppy && cloverEigensolver != cloverPrecise && cloverEigensolver)
    delete cloverEigensolver;

  // Delete cloverSloppy if it does not alias cloverPrecise.
  if (cloverSloppy != cloverPrecise && cloverSloppy) delete cloverSloppy;

  cloverEigensolver = nullptr;
  cloverRefinement = nullptr;
  cloverPrecondition = nullptr;
  cloverSloppy = nullptr;
}

void freeCloverQuda(void)
{
  if (!initialized) errorQuda("QUDA not initialized");
  freeSloppyCloverQuda();
  if (cloverPrecise) delete cloverPrecise;
  cloverPrecise = nullptr;
}

void flushChronoQuda(int i)
{
  if (i >= QUDA_MAX_CHRONO)
    errorQuda("Requested chrono index %d is outside of max %d\n", i, QUDA_MAX_CHRONO);

  auto &basis = chronoResident[i];

  for (auto v : basis) {
    if (v)  delete v;
  }
  basis.clear();
}

void endQuda(void)
{
  profileEnd.TPSTART(QUDA_PROFILE_TOTAL);

  if (!initialized) return;

  freeGaugeQuda();
  freeCloverQuda();

  for (int i = 0; i < QUDA_MAX_CHRONO; i++) flushChronoQuda(i);

  for (auto v : solutionResident) if (v) delete v;
  solutionResident.clear();

  if(momResident) delete momResident;

  LatticeField::freeGhostBuffer();
  cpuColorSpinorField::freeGhostBuffer();

  blas_lapack::generic::destroy();
  blas_lapack::native::destroy();
  blas::destroy();

  pool::flush_pinned();
  pool::flush_device();

  host_free(num_failures_h);
  num_failures_h = nullptr;
  num_failures_d = nullptr;

  destroyDslashEvents();

  saveTuneCache();
  saveProfile();

  // flush any outstanding force monitoring (if enabled)
  flushForceMonitor();

  initialized = false;

  comm_finalize();
  comms_initialized = false;

  profileEnd.TPSTOP(QUDA_PROFILE_TOTAL);
  profileInit2End.TPSTOP(QUDA_PROFILE_TOTAL);

  // print out the profile information of the lifetime of the library
  if (getVerbosity() >= QUDA_SUMMARIZE) {
    profileInit.Print();
    profileGauge.Print();
    profileClover.Print();
    profileDslash.Print();
    profileInvert.Print();
    profileInvertMultiSrc.Print();
    profileMulti.Print();
    profileEigensolve.Print();
    profileFatLink.Print();
    profileGaugeForce.Print();
    profileGaugeUpdate.Print();
    profileExtendedGauge.Print();
    profileCloverForce.Print();
    profileStaggeredForce.Print();
    profileHISQForce.Print();
    profileContract.Print();
    profileBLAS.Print();
    profileCovDev.Print();
    profilePlaq.Print();
    profileGaugeObs.Print();
    profileAPE.Print();
    profileSTOUT.Print();
    profileOvrImpSTOUT.Print();
    profileWFlow.Print();
    profileProject.Print();
    profilePhase.Print();
    profileMomAction.Print();
    profileEnd.Print();

    profileInit2End.Print();
    TimeProfile::PrintGlobal();

    printLaunchTimer();
    printAPIProfile();

    printfQuda("\n");
    printPeakMemUsage();
    printfQuda("\n");
  }

  assertAllMemFree();

  device::destroy();
}


namespace quda {

  void setDiracParam(DiracParam &diracParam, QudaInvertParam *inv_param, const bool pc)
  {
    double kappa = inv_param->kappa;
    if (inv_param->dirac_order == QUDA_CPS_WILSON_DIRAC_ORDER) {
      kappa *= gaugePrecise->Anisotropy();
    }

    switch (inv_param->dslash_type) {
    case QUDA_WILSON_DSLASH:
      diracParam.type = pc ? QUDA_WILSONPC_DIRAC : QUDA_WILSON_DIRAC;
      break;
    case QUDA_CLOVER_WILSON_DSLASH:
      diracParam.type = pc ? QUDA_CLOVERPC_DIRAC : QUDA_CLOVER_DIRAC;
      break;
    case QUDA_CLOVER_HASENBUSCH_TWIST_DSLASH:
      diracParam.type = pc ? QUDA_CLOVER_HASENBUSCH_TWISTPC_DIRAC : QUDA_CLOVER_HASENBUSCH_TWIST_DIRAC;
      break;
    case QUDA_DOMAIN_WALL_DSLASH:
      diracParam.type = pc ? QUDA_DOMAIN_WALLPC_DIRAC : QUDA_DOMAIN_WALL_DIRAC;
      diracParam.Ls = inv_param->Ls;
      break;
    case QUDA_DOMAIN_WALL_4D_DSLASH:
      diracParam.type = pc ? QUDA_DOMAIN_WALL_4DPC_DIRAC : QUDA_DOMAIN_WALL_4D_DIRAC;
      diracParam.Ls = inv_param->Ls;
      break;
    case QUDA_MOBIUS_DWF_EOFA_DSLASH:
      if (inv_param->Ls > QUDA_MAX_DWF_LS) {
        errorQuda("Length of Ls dimension %d greater than QUDA_MAX_DWF_LS %d", inv_param->Ls, QUDA_MAX_DWF_LS);
      }
      diracParam.type = pc ? QUDA_MOBIUS_DOMAIN_WALLPC_EOFA_DIRAC : QUDA_MOBIUS_DOMAIN_WALL_EOFA_DIRAC;
      diracParam.Ls = inv_param->Ls;
      if (sizeof(Complex) != sizeof(double _Complex)) {
        errorQuda("Irreconcilable difference between interface and internal complex number conventions");
      }
      memcpy(diracParam.b_5, inv_param->b_5, sizeof(Complex) * inv_param->Ls);
      memcpy(diracParam.c_5, inv_param->c_5, sizeof(Complex) * inv_param->Ls);
      diracParam.eofa_shift = inv_param->eofa_shift;
      diracParam.eofa_pm = inv_param->eofa_pm;
      diracParam.mq1 = inv_param->mq1;
      diracParam.mq2 = inv_param->mq2;
      diracParam.mq3 = inv_param->mq3;
      break;
    case QUDA_MOBIUS_DWF_DSLASH:
      if (inv_param->Ls > QUDA_MAX_DWF_LS)
	errorQuda("Length of Ls dimension %d greater than QUDA_MAX_DWF_LS %d", inv_param->Ls, QUDA_MAX_DWF_LS);
      diracParam.type = pc ? QUDA_MOBIUS_DOMAIN_WALLPC_DIRAC : QUDA_MOBIUS_DOMAIN_WALL_DIRAC;
      diracParam.Ls = inv_param->Ls;
      if (sizeof(Complex) != sizeof(double _Complex)) {
        errorQuda("Irreconcilable difference between interface and internal complex number conventions");
      }
      memcpy(diracParam.b_5, inv_param->b_5, sizeof(Complex) * inv_param->Ls);
      memcpy(diracParam.c_5, inv_param->c_5, sizeof(Complex) * inv_param->Ls);
      if (getVerbosity() >= QUDA_DEBUG_VERBOSE) {
        printfQuda("Printing b_5 and c_5 values\n");
        for (int i = 0; i < diracParam.Ls; i++) {
          printfQuda("fromQUDA diracParam: b5[%d] = %f + i%f, c5[%d] = %f + i%f\n", i, diracParam.b_5[i].real(),
              diracParam.b_5[i].imag(), i, diracParam.c_5[i].real(), diracParam.c_5[i].imag());
          // printfQuda("fromQUDA inv_param: b5[%d] = %f %f c5[%d] = %f %f\n", i, inv_param->b_5[i], i,
          // inv_param->c_5[i] ); printfQuda("fromQUDA creal: b5[%d] = %f %f c5[%d] = %f %f \n", i,
          // creal(inv_param->b_5[i]), cimag(inv_param->b_5[i]), i, creal(inv_param->c_5[i]), cimag(inv_param->c_5[i]) );
        }
      }
      break;
    case QUDA_STAGGERED_DSLASH:
      diracParam.type = pc ? QUDA_STAGGEREDPC_DIRAC : QUDA_STAGGERED_DIRAC;
      break;
    case QUDA_ASQTAD_DSLASH:
      diracParam.type = pc ? QUDA_ASQTADPC_DIRAC : QUDA_ASQTAD_DIRAC;
      break;
    case QUDA_TWISTED_MASS_DSLASH:
      diracParam.type = pc ? QUDA_TWISTED_MASSPC_DIRAC : QUDA_TWISTED_MASS_DIRAC;
      if (inv_param->twist_flavor == QUDA_TWIST_SINGLET) {
	diracParam.Ls = 1;
	diracParam.epsilon = 0.0;
      } else {
	diracParam.Ls = 2;
	diracParam.epsilon = inv_param->twist_flavor == QUDA_TWIST_NONDEG_DOUBLET ? inv_param->epsilon : 0.0;
      }
      break;
    case QUDA_TWISTED_CLOVER_DSLASH:
      diracParam.type = pc ? QUDA_TWISTED_CLOVERPC_DIRAC : QUDA_TWISTED_CLOVER_DIRAC;
      if (inv_param->twist_flavor == QUDA_TWIST_SINGLET)  {
	diracParam.Ls = 1;
	diracParam.epsilon = 0.0;
      } else {
	diracParam.Ls = 2;
	diracParam.epsilon = inv_param->twist_flavor == QUDA_TWIST_NONDEG_DOUBLET ? inv_param->epsilon : 0.0;
      }
      break;
    case QUDA_LAPLACE_DSLASH:
      diracParam.type = pc ? QUDA_GAUGE_LAPLACEPC_DIRAC : QUDA_GAUGE_LAPLACE_DIRAC;
      diracParam.laplace3D = inv_param->laplace3D;
      break;
    case QUDA_COVDEV_DSLASH:
      diracParam.type = QUDA_GAUGE_COVDEV_DIRAC;
      break;
    default:
      errorQuda("Unsupported dslash_type %d", inv_param->dslash_type);
    }

    diracParam.matpcType = inv_param->matpc_type;
    diracParam.dagger = inv_param->dagger;
    diracParam.gauge = inv_param->dslash_type == QUDA_ASQTAD_DSLASH ? gaugeFatPrecise : gaugePrecise;
    diracParam.fatGauge = gaugeFatPrecise;
    diracParam.longGauge = gaugeLongPrecise;
    diracParam.clover = cloverPrecise;
    diracParam.kappa = kappa;
    diracParam.mass = inv_param->mass;
    diracParam.m5 = inv_param->m5;
    diracParam.mu = inv_param->mu;

    for (int i=0; i<4; i++) diracParam.commDim[i] = 1;   // comms are always on

    if (diracParam.gauge->Precision() != inv_param->cuda_prec)
      errorQuda("Gauge precision %d does not match requested precision %d\n", diracParam.gauge->Precision(),
                inv_param->cuda_prec);
  }


  void setDiracSloppyParam(DiracParam &diracParam, QudaInvertParam *inv_param, const bool pc)
  {
    setDiracParam(diracParam, inv_param, pc);

    diracParam.gauge = inv_param->dslash_type == QUDA_ASQTAD_DSLASH ? gaugeFatSloppy : gaugeSloppy;
    diracParam.fatGauge = gaugeFatSloppy;
    diracParam.longGauge = gaugeLongSloppy;
    diracParam.clover = cloverSloppy;

    for (int i=0; i<4; i++) {
      diracParam.commDim[i] = 1;   // comms are always on
    }

    if (diracParam.gauge->Precision() != inv_param->cuda_prec_sloppy)
      errorQuda("Gauge precision %d does not match requested precision %d\n", diracParam.gauge->Precision(),
                inv_param->cuda_prec_sloppy);
  }

  void setDiracRefineParam(DiracParam &diracParam, QudaInvertParam *inv_param, const bool pc)
  {
    setDiracParam(diracParam, inv_param, pc);

    diracParam.gauge = inv_param->dslash_type == QUDA_ASQTAD_DSLASH ? gaugeFatRefinement : gaugeRefinement;
    diracParam.fatGauge = gaugeFatRefinement;
    diracParam.longGauge = gaugeLongRefinement;
    diracParam.clover = cloverRefinement;

    for (int i=0; i<4; i++) {
      diracParam.commDim[i] = 1;   // comms are always on
    }

    if (diracParam.gauge->Precision() != inv_param->cuda_prec_refinement_sloppy)
      errorQuda("Gauge precision %d does not match requested precision %d\n", diracParam.gauge->Precision(),
                inv_param->cuda_prec_refinement_sloppy);
  }

  // The preconditioner currently mimicks the sloppy operator with no comms
  void setDiracPreParam(DiracParam &diracParam, QudaInvertParam *inv_param, const bool pc, bool comms)
  {
    setDiracParam(diracParam, inv_param, pc);

    if (inv_param->overlap) {
      diracParam.gauge = inv_param->dslash_type == QUDA_ASQTAD_DSLASH ? gaugeFatExtended : gaugeExtended;
      diracParam.fatGauge = gaugeFatExtended;
      diracParam.longGauge = gaugeLongExtended;
    } else {
      diracParam.gauge = inv_param->dslash_type == QUDA_ASQTAD_DSLASH ? gaugeFatPrecondition : gaugePrecondition;
      diracParam.fatGauge = gaugeFatPrecondition;
      diracParam.longGauge = gaugeLongPrecondition;
    }
    diracParam.clover = cloverPrecondition;

    for (int i=0; i<4; i++) {
      diracParam.commDim[i] = comms ? 1 : 0;
    }

    // In the preconditioned staggered CG allow a different dslash type in the preconditioning
    if(inv_param->inv_type == QUDA_PCG_INVERTER && inv_param->dslash_type == QUDA_ASQTAD_DSLASH
       && inv_param->dslash_type_precondition == QUDA_STAGGERED_DSLASH) {
       diracParam.type = pc ? QUDA_STAGGEREDPC_DIRAC : QUDA_STAGGERED_DIRAC;
       diracParam.gauge = gaugeFatPrecondition;
    }

    if (diracParam.gauge->Precision() != inv_param->cuda_prec_precondition)
      errorQuda("Gauge precision %d does not match requested precision %d\n", diracParam.gauge->Precision(),
                inv_param->cuda_prec_precondition);
  }

  // The deflation preconditioner currently mimicks the sloppy operator with no comms
  void setDiracEigParam(DiracParam &diracParam, QudaInvertParam *inv_param, const bool pc, bool comms)
  {
    setDiracParam(diracParam, inv_param, pc);

    if (inv_param->overlap) {
      diracParam.gauge = inv_param->dslash_type == QUDA_ASQTAD_DSLASH ? gaugeFatExtended : gaugeExtended;
      diracParam.fatGauge = gaugeFatExtended;
      diracParam.longGauge = gaugeLongExtended;
    } else {
      diracParam.gauge = inv_param->dslash_type == QUDA_ASQTAD_DSLASH ? gaugeFatEigensolver : gaugeEigensolver;
      diracParam.fatGauge = gaugeFatEigensolver;
      diracParam.longGauge = gaugeLongEigensolver;
    }
    diracParam.clover = cloverEigensolver;

    for (int i = 0; i < 4; i++) { diracParam.commDim[i] = comms ? 1 : 0; }

    // In the deflated staggered CG allow a different dslash type
    if (inv_param->inv_type == QUDA_PCG_INVERTER && inv_param->dslash_type == QUDA_ASQTAD_DSLASH
        && inv_param->dslash_type_precondition == QUDA_STAGGERED_DSLASH) {
      diracParam.type = pc ? QUDA_STAGGEREDPC_DIRAC : QUDA_STAGGERED_DIRAC;
      diracParam.gauge = gaugeFatEigensolver;
    }

    if (diracParam.gauge->Precision() != inv_param->cuda_prec_eigensolver)
      errorQuda("Gauge precision %d does not match requested precision %d\n", diracParam.gauge->Precision(),
                inv_param->cuda_prec_eigensolver);
  }

  void createDirac(Dirac *&d, Dirac *&dSloppy, Dirac *&dPre, QudaInvertParam &param, const bool pc_solve)
  {
    DiracParam diracParam;
    DiracParam diracSloppyParam;
    DiracParam diracPreParam;

    setDiracParam(diracParam, &param, pc_solve);
    setDiracSloppyParam(diracSloppyParam, &param, pc_solve);
    // eigCG and deflation need 2 sloppy precisions and do not use Schwarz
    bool comms_flag = (param.schwarz_type != QUDA_INVALID_SCHWARZ) ? false : true;
    setDiracPreParam(diracPreParam, &param, pc_solve, comms_flag);

    d = Dirac::create(diracParam); // create the Dirac operator
    dSloppy = Dirac::create(diracSloppyParam);
    dPre = Dirac::create(diracPreParam);
  }

  void createDiracWithRefine(Dirac *&d, Dirac *&dSloppy, Dirac *&dPre, Dirac *&dRef, QudaInvertParam &param,
                             const bool pc_solve)
  {
    DiracParam diracParam;
    DiracParam diracSloppyParam;
    DiracParam diracPreParam;
    DiracParam diracRefParam;

    setDiracParam(diracParam, &param, pc_solve);
    setDiracSloppyParam(diracSloppyParam, &param, pc_solve);
    setDiracRefineParam(diracRefParam, &param, pc_solve);
    // eigCG and deflation need 2 sloppy precisions and do not use Schwarz
    bool comms_flag = (param.inv_type == QUDA_INC_EIGCG_INVERTER || param.eig_param) ? true : false;
    setDiracPreParam(diracPreParam, &param, pc_solve, comms_flag);

    d = Dirac::create(diracParam); // create the Dirac operator
    dSloppy = Dirac::create(diracSloppyParam);
    dPre = Dirac::create(diracPreParam);
    dRef = Dirac::create(diracRefParam);
  }

  void createDiracWithEig(Dirac *&d, Dirac *&dSloppy, Dirac *&dPre, Dirac *&dEig, QudaInvertParam &param,
                          const bool pc_solve)
  {
    DiracParam diracParam;
    DiracParam diracSloppyParam;
    DiracParam diracPreParam;
    DiracParam diracEigParam;

    setDiracParam(diracParam, &param, pc_solve);
    setDiracSloppyParam(diracSloppyParam, &param, pc_solve);
    // eigCG and deflation need 2 sloppy precisions and do not use Schwarz
    bool comms_flag = (param.inv_type == QUDA_INC_EIGCG_INVERTER || param.eig_param) ? true : false;
    setDiracPreParam(diracPreParam, &param, pc_solve, comms_flag);
    setDiracEigParam(diracEigParam, &param, pc_solve, comms_flag);

    d = Dirac::create(diracParam); // create the Dirac operator
    dSloppy = Dirac::create(diracSloppyParam);
    dPre = Dirac::create(diracPreParam);
    dEig = Dirac::create(diracEigParam);
  }

  void massRescale(cudaColorSpinorField &b, QudaInvertParam &param, bool for_multishift)
  {

    double kappa5 = (0.5/(5.0 + param.m5));
    double kappa = (param.dslash_type == QUDA_DOMAIN_WALL_DSLASH || param.dslash_type == QUDA_DOMAIN_WALL_4D_DSLASH
                    || param.dslash_type == QUDA_MOBIUS_DWF_DSLASH || param.dslash_type == QUDA_MOBIUS_DWF_EOFA_DSLASH) ?
      kappa5 :
      param.kappa;

    if (getVerbosity() >= QUDA_DEBUG_VERBOSE) {
      printfQuda("Mass rescale: Kappa is: %g\n", kappa);
      printfQuda("Mass rescale: mass normalization: %d\n", param.mass_normalization);
      double nin = blas::norm2(b);
      printfQuda("Mass rescale: norm of source in = %g\n", nin);
    }

    // staggered dslash uses mass normalization internally
    if (param.dslash_type == QUDA_ASQTAD_DSLASH || param.dslash_type == QUDA_STAGGERED_DSLASH) {
      switch (param.solution_type) {
        case QUDA_MAT_SOLUTION:
        case QUDA_MATPC_SOLUTION:
          if (param.mass_normalization == QUDA_KAPPA_NORMALIZATION) blas::ax(2.0*param.mass, b);
          break;
        case QUDA_MATDAG_MAT_SOLUTION:
        case QUDA_MATPCDAG_MATPC_SOLUTION:
          if (param.mass_normalization == QUDA_KAPPA_NORMALIZATION) blas::ax(4.0*param.mass*param.mass, b);
          break;
        default:
          errorQuda("Not implemented");
      }
      return;
    }

    // multiply the source to compensate for normalization of the Dirac operator, if necessary
    // you are responsible for restoring what's in param.offset
    switch (param.solution_type) {
      case QUDA_MAT_SOLUTION:
        if (param.mass_normalization == QUDA_MASS_NORMALIZATION ||
            param.mass_normalization == QUDA_ASYMMETRIC_MASS_NORMALIZATION) {
	  blas::ax(2.0*kappa, b);
          if (for_multishift)
            for (int i = 0; i < param.num_offset; i++) param.offset[i] *= 2.0 * kappa;
        }
        break;
      case QUDA_MATDAG_MAT_SOLUTION:
        if (param.mass_normalization == QUDA_MASS_NORMALIZATION ||
            param.mass_normalization == QUDA_ASYMMETRIC_MASS_NORMALIZATION) {
	  blas::ax(4.0*kappa*kappa, b);
          if (for_multishift)
            for (int i = 0; i < param.num_offset; i++) param.offset[i] *= 4.0 * kappa * kappa;
        }
        break;
      case QUDA_MATPC_SOLUTION:
        if (param.mass_normalization == QUDA_MASS_NORMALIZATION) {
	  blas::ax(4.0*kappa*kappa, b);
          if (for_multishift)
            for (int i = 0; i < param.num_offset; i++) param.offset[i] *= 4.0 * kappa * kappa;
        } else if (param.mass_normalization == QUDA_ASYMMETRIC_MASS_NORMALIZATION) {
	  blas::ax(2.0*kappa, b);
          if (for_multishift)
            for (int i = 0; i < param.num_offset; i++) param.offset[i] *= 2.0 * kappa;
        }
        break;
      case QUDA_MATPCDAG_MATPC_SOLUTION:
        if (param.mass_normalization == QUDA_MASS_NORMALIZATION) {
	  blas::ax(16.0*std::pow(kappa,4), b);
          if (for_multishift)
            for (int i = 0; i < param.num_offset; i++) param.offset[i] *= 16.0 * std::pow(kappa, 4);
        } else if (param.mass_normalization == QUDA_ASYMMETRIC_MASS_NORMALIZATION) {
	  blas::ax(4.0*kappa*kappa, b);
          if (for_multishift)
            for (int i = 0; i < param.num_offset; i++) param.offset[i] *= 4.0 * kappa * kappa;
        }
        break;
      default:
        errorQuda("Solution type %d not supported", param.solution_type);
    }

    if (getVerbosity() >= QUDA_DEBUG_VERBOSE) printfQuda("Mass rescale done\n");
    if (getVerbosity() >= QUDA_DEBUG_VERBOSE) {
      printfQuda("Mass rescale: Kappa is: %g\n", kappa);
      printfQuda("Mass rescale: mass normalization: %d\n", param.mass_normalization);
      double nin = blas::norm2(b);
      printfQuda("Mass rescale: norm of source out = %g\n", nin);
    }
  }
}

void dslashQuda(void *h_out, void *h_in, QudaInvertParam *inv_param, QudaParity parity)
{
  profileDslash.TPSTART(QUDA_PROFILE_TOTAL);
  profileDslash.TPSTART(QUDA_PROFILE_INIT);

  const auto &gauge = (inv_param->dslash_type != QUDA_ASQTAD_DSLASH) ? *gaugePrecise : *gaugeFatPrecise;

  if ((!gaugePrecise && inv_param->dslash_type != QUDA_ASQTAD_DSLASH)
      || ((!gaugeFatPrecise || !gaugeLongPrecise) && inv_param->dslash_type == QUDA_ASQTAD_DSLASH))
    errorQuda("Gauge field not allocated");
  if (cloverPrecise == nullptr && ((inv_param->dslash_type == QUDA_CLOVER_WILSON_DSLASH) || (inv_param->dslash_type == QUDA_TWISTED_CLOVER_DSLASH)))
    errorQuda("Clover field not allocated");

  pushVerbosity(inv_param->verbosity);
  if (getVerbosity() >= QUDA_DEBUG_VERBOSE) printQudaInvertParam(inv_param);

  ColorSpinorParam cpuParam(h_in, *inv_param, gauge.X(), true, inv_param->input_location);
  ColorSpinorField *in_h = ColorSpinorField::Create(cpuParam);
  ColorSpinorParam cudaParam(cpuParam, *inv_param);

  cpuParam.v = h_out;
  cpuParam.location = inv_param->output_location;
  ColorSpinorField *out_h = ColorSpinorField::Create(cpuParam);

  cudaParam.create = QUDA_NULL_FIELD_CREATE;
  cudaColorSpinorField in(*in_h, cudaParam);
  cudaColorSpinorField out(in, cudaParam);

  bool pc = true;
  DiracParam diracParam;
  setDiracParam(diracParam, inv_param, pc);

  profileDslash.TPSTOP(QUDA_PROFILE_INIT);

  profileDslash.TPSTART(QUDA_PROFILE_H2D);
  in = *in_h;
  profileDslash.TPSTOP(QUDA_PROFILE_H2D);

  profileDslash.TPSTART(QUDA_PROFILE_COMPUTE);

  if (getVerbosity() >= QUDA_DEBUG_VERBOSE) {
    double cpu = blas::norm2(*in_h);
    double gpu = blas::norm2(in);
    printfQuda("In CPU %e CUDA %e\n", cpu, gpu);
  }

  if (inv_param->mass_normalization == QUDA_KAPPA_NORMALIZATION &&
      (inv_param->dslash_type == QUDA_STAGGERED_DSLASH ||
       inv_param->dslash_type == QUDA_ASQTAD_DSLASH) )
    blas::ax(1.0/(2.0*inv_param->mass), in);

  if (inv_param->dirac_order == QUDA_CPS_WILSON_DIRAC_ORDER) {
    if (parity == QUDA_EVEN_PARITY) {
      parity = QUDA_ODD_PARITY;
    } else {
      parity = QUDA_EVEN_PARITY;
    }
    blas::ax(gauge.Anisotropy(), in);
  }

  Dirac *dirac = Dirac::create(diracParam); // create the Dirac operator
  if (inv_param->dslash_type == QUDA_TWISTED_CLOVER_DSLASH && inv_param->dagger) {
    cudaParam.create = QUDA_NULL_FIELD_CREATE;
    cudaColorSpinorField tmp1(in, cudaParam);
    ((DiracTwistedCloverPC*) dirac)->TwistCloverInv(tmp1, in, (parity+1)%2); // apply the clover-twist
    dirac->Dslash(out, tmp1, parity); // apply the operator
  } else if (inv_param->dslash_type == QUDA_DOMAIN_WALL_4D_DSLASH || inv_param->dslash_type == QUDA_MOBIUS_DWF_DSLASH
             || inv_param->dslash_type == QUDA_MOBIUS_DWF_EOFA_DSLASH) {
    dirac->Dslash4(out, in, parity);
  } else {
    dirac->Dslash(out, in, parity); // apply the operator
  }
  profileDslash.TPSTOP(QUDA_PROFILE_COMPUTE);

  profileDslash.TPSTART(QUDA_PROFILE_D2H);
  *out_h = out;
  profileDslash.TPSTOP(QUDA_PROFILE_D2H);

  if (getVerbosity() >= QUDA_DEBUG_VERBOSE) {
    double cpu = blas::norm2(*out_h);
    double gpu = blas::norm2(out);
    printfQuda("Out CPU %e CUDA %e\n", cpu, gpu);
  }

  profileDslash.TPSTART(QUDA_PROFILE_FREE);
  delete dirac; // clean up

  delete out_h;
  delete in_h;
  profileDslash.TPSTOP(QUDA_PROFILE_FREE);

  popVerbosity();
  profileDslash.TPSTOP(QUDA_PROFILE_TOTAL);
}

void MatQuda(void *h_out, void *h_in, QudaInvertParam *inv_param)
{
  pushVerbosity(inv_param->verbosity);

  const auto &gauge = (inv_param->dslash_type != QUDA_ASQTAD_DSLASH) ? *gaugePrecise : *gaugeFatPrecise;

  if ((!gaugePrecise && inv_param->dslash_type != QUDA_ASQTAD_DSLASH)
      || ((!gaugeFatPrecise || !gaugeLongPrecise) && inv_param->dslash_type == QUDA_ASQTAD_DSLASH))
    errorQuda("Gauge field not allocated");
  if (cloverPrecise == nullptr && ((inv_param->dslash_type == QUDA_CLOVER_WILSON_DSLASH) || (inv_param->dslash_type == QUDA_TWISTED_CLOVER_DSLASH)))
    errorQuda("Clover field not allocated");
  if (getVerbosity() >= QUDA_DEBUG_VERBOSE) printQudaInvertParam(inv_param);

  bool pc = (inv_param->solution_type == QUDA_MATPC_SOLUTION ||
      inv_param->solution_type == QUDA_MATPCDAG_MATPC_SOLUTION);

  ColorSpinorParam cpuParam(h_in, *inv_param, gauge.X(), pc, inv_param->input_location);
  ColorSpinorField *in_h = ColorSpinorField::Create(cpuParam);

  ColorSpinorParam cudaParam(cpuParam, *inv_param);
  cudaColorSpinorField in(*in_h, cudaParam);

  if (getVerbosity() >= QUDA_DEBUG_VERBOSE) {
    double cpu = blas::norm2(*in_h);
    double gpu = blas::norm2(in);
    printfQuda("In CPU %e CUDA %e\n", cpu, gpu);
  }

  cudaParam.create = QUDA_NULL_FIELD_CREATE;
  cudaColorSpinorField out(in, cudaParam);

  DiracParam diracParam;
  setDiracParam(diracParam, inv_param, pc);

  Dirac *dirac = Dirac::create(diracParam); // create the Dirac operator
  dirac->M(out, in); // apply the operator
  delete dirac; // clean up

  double kappa = inv_param->kappa;
  if (pc) {
    if (inv_param->mass_normalization == QUDA_MASS_NORMALIZATION) {
      blas::ax(0.25/(kappa*kappa), out);
    } else if (inv_param->mass_normalization == QUDA_ASYMMETRIC_MASS_NORMALIZATION) {
      blas::ax(0.5/kappa, out);
    }
  } else {
    if (inv_param->mass_normalization == QUDA_MASS_NORMALIZATION ||
        inv_param->mass_normalization == QUDA_ASYMMETRIC_MASS_NORMALIZATION) {
      blas::ax(0.5/kappa, out);
    }
  }

  cpuParam.v = h_out;
  cpuParam.location = inv_param->output_location;
  ColorSpinorField *out_h = ColorSpinorField::Create(cpuParam);
  *out_h = out;

  if (getVerbosity() >= QUDA_DEBUG_VERBOSE) {
    double cpu = blas::norm2(*out_h);
    double gpu = blas::norm2(out);
    printfQuda("Out CPU %e CUDA %e\n", cpu, gpu);
  }

  delete out_h;
  delete in_h;

  popVerbosity();
}


void MatDagMatQuda(void *h_out, void *h_in, QudaInvertParam *inv_param)
{
  pushVerbosity(inv_param->verbosity);

  const auto &gauge = (inv_param->dslash_type != QUDA_ASQTAD_DSLASH) ? *gaugePrecise : *gaugeFatPrecise;

  if ((!gaugePrecise && inv_param->dslash_type != QUDA_ASQTAD_DSLASH)
      || ((!gaugeFatPrecise || !gaugeLongPrecise) && inv_param->dslash_type == QUDA_ASQTAD_DSLASH))
    errorQuda("Gauge field not allocated");
  if (cloverPrecise == nullptr && ((inv_param->dslash_type == QUDA_CLOVER_WILSON_DSLASH) || (inv_param->dslash_type == QUDA_TWISTED_CLOVER_DSLASH)))
    errorQuda("Clover field not allocated");
  if (getVerbosity() >= QUDA_DEBUG_VERBOSE) printQudaInvertParam(inv_param);

  bool pc = (inv_param->solution_type == QUDA_MATPC_SOLUTION ||
      inv_param->solution_type == QUDA_MATPCDAG_MATPC_SOLUTION);

  ColorSpinorParam cpuParam(h_in, *inv_param, gauge.X(), pc, inv_param->input_location);
  ColorSpinorField *in_h = ColorSpinorField::Create(cpuParam);

  ColorSpinorParam cudaParam(cpuParam, *inv_param);
  cudaColorSpinorField in(*in_h, cudaParam);

  if (getVerbosity() >= QUDA_DEBUG_VERBOSE){
    double cpu = blas::norm2(*in_h);
    double gpu = blas::norm2(in);
    printfQuda("In CPU %e CUDA %e\n", cpu, gpu);
  }

  cudaParam.create = QUDA_NULL_FIELD_CREATE;
  cudaColorSpinorField out(in, cudaParam);

  //  double kappa = inv_param->kappa;
  //  if (inv_param->dirac_order == QUDA_CPS_WILSON_DIRAC_ORDER) kappa *= gaugePrecise->anisotropy;

  DiracParam diracParam;
  setDiracParam(diracParam, inv_param, pc);

  Dirac *dirac = Dirac::create(diracParam); // create the Dirac operator
  dirac->MdagM(out, in); // apply the operator
  delete dirac; // clean up

  double kappa = inv_param->kappa;
  if (pc) {
    if (inv_param->mass_normalization == QUDA_MASS_NORMALIZATION) {
      blas::ax(1.0/std::pow(2.0*kappa,4), out);
    } else if (inv_param->mass_normalization == QUDA_ASYMMETRIC_MASS_NORMALIZATION) {
      blas::ax(0.25/(kappa*kappa), out);
    }
  } else {
    if (inv_param->mass_normalization == QUDA_MASS_NORMALIZATION ||
        inv_param->mass_normalization == QUDA_ASYMMETRIC_MASS_NORMALIZATION) {
      blas::ax(0.25/(kappa*kappa), out);
    }
  }

  cpuParam.v = h_out;
  cpuParam.location = inv_param->output_location;
  ColorSpinorField *out_h = ColorSpinorField::Create(cpuParam);
  *out_h = out;

  if (getVerbosity() >= QUDA_DEBUG_VERBOSE){
    double cpu = blas::norm2(*out_h);
    double gpu = blas::norm2(out);
    printfQuda("Out CPU %e CUDA %e\n", cpu, gpu);
  }

  delete out_h;
  delete in_h;

  popVerbosity();
}

namespace quda
{
  bool canReuseResidentGauge(QudaInvertParam *param)
  {
    if (param->dslash_type != QUDA_ASQTAD_DSLASH) {
      return (gaugePrecise != nullptr) and param->cuda_prec == gaugePrecise->Precision();
    } else {
      return (gaugeFatPrecise != nullptr) and param->cuda_prec == gaugeFatPrecise->Precision();
    }
  }

  GaugeField* getResidentGauge() { return gaugePrecise; }

} // namespace quda

void checkClover(QudaInvertParam *param) {

  if (param->dslash_type != QUDA_CLOVER_WILSON_DSLASH && param->dslash_type != QUDA_TWISTED_CLOVER_DSLASH) {
    return;
  }

  if (param->cuda_prec != cloverPrecise->Precision()) {
    errorQuda("Solve precision %d doesn't match clover precision %d", param->cuda_prec, cloverPrecise->Precision());
  }

  if ( (!cloverSloppy || param->cuda_prec_sloppy != cloverSloppy->Precision()) ||
       (!cloverPrecondition || param->cuda_prec_precondition != cloverPrecondition->Precision()) ||
       (!cloverRefinement || param->cuda_prec_refinement_sloppy != cloverRefinement->Precision()) ) {
    freeSloppyCloverQuda();
    QudaPrecision prec[] = {param->cuda_prec_sloppy, param->cuda_prec_precondition, param->cuda_prec_refinement_sloppy};
    loadSloppyCloverQuda(prec);
  }

  if (cloverPrecise == nullptr) errorQuda("Precise clover field doesn't exist");
  if (cloverSloppy == nullptr) errorQuda("Sloppy clover field doesn't exist");
  if (cloverPrecondition == nullptr) errorQuda("Precondition clover field doesn't exist");
  if (cloverRefinement == nullptr) errorQuda("Refinement clover field doesn't exist");
}

quda::cudaGaugeField *checkGauge(QudaInvertParam *param)
{
  quda::cudaGaugeField *cudaGauge = nullptr;
  if (param->dslash_type != QUDA_ASQTAD_DSLASH) {
    if (gaugePrecise == nullptr) errorQuda("Precise gauge field doesn't exist");

    if (param->cuda_prec != gaugePrecise->Precision()) {
      errorQuda("Solve precision %d doesn't match gauge precision %d", param->cuda_prec, gaugePrecise->Precision());
    }

    if (param->cuda_prec_sloppy != gaugeSloppy->Precision()
        || param->cuda_prec_precondition != gaugePrecondition->Precision()
        || param->cuda_prec_refinement_sloppy != gaugeRefinement->Precision()
        || param->cuda_prec_eigensolver != gaugeEigensolver->Precision()) {
      QudaPrecision precision[4] = {param->cuda_prec_sloppy, param->cuda_prec_precondition,
                                    param->cuda_prec_refinement_sloppy, param->cuda_prec_eigensolver};
      QudaReconstructType recon[4] = {gaugeSloppy->Reconstruct(), gaugePrecondition->Reconstruct(),
                                      gaugeRefinement->Reconstruct(), gaugeEigensolver->Reconstruct()};
      freeSloppyGaugeQuda();
      loadSloppyGaugeQuda(precision, recon);
    }

    if (gaugeSloppy == nullptr) errorQuda("Sloppy gauge field doesn't exist");
    if (gaugePrecondition == nullptr) errorQuda("Precondition gauge field doesn't exist");
    if (gaugeRefinement == nullptr) errorQuda("Refinement gauge field doesn't exist");
    if (gaugeEigensolver == nullptr) errorQuda("Refinement gauge field doesn't exist");
    if (param->overlap) {
      if (gaugeExtended == nullptr) errorQuda("Extended gauge field doesn't exist");
    }
    cudaGauge = gaugePrecise;
  } else {
    if (gaugeFatPrecise == nullptr) errorQuda("Precise gauge fat field doesn't exist");
    if (gaugeLongPrecise == nullptr) errorQuda("Precise gauge long field doesn't exist");

    if (param->cuda_prec != gaugeFatPrecise->Precision()) {
      errorQuda("Solve precision %d doesn't match gauge precision %d", param->cuda_prec, gaugeFatPrecise->Precision());
    }

    if (param->cuda_prec_sloppy != gaugeFatSloppy->Precision()
        || param->cuda_prec_precondition != gaugeFatPrecondition->Precision()
        || param->cuda_prec_refinement_sloppy != gaugeFatRefinement->Precision()
        || param->cuda_prec_eigensolver != gaugeFatEigensolver->Precision()
        || param->cuda_prec_sloppy != gaugeLongSloppy->Precision()
        || param->cuda_prec_precondition != gaugeLongPrecondition->Precision()
        || param->cuda_prec_refinement_sloppy != gaugeLongRefinement->Precision()
        || param->cuda_prec_eigensolver != gaugeLongEigensolver->Precision()) {

      QudaPrecision precision[4] = {param->cuda_prec_sloppy, param->cuda_prec_precondition,
                                    param->cuda_prec_refinement_sloppy, param->cuda_prec_eigensolver};
      // recon is always no for fat links, so just use long reconstructs here
      QudaReconstructType recon[4] = {gaugeLongSloppy->Reconstruct(), gaugeLongPrecondition->Reconstruct(),
                                      gaugeLongRefinement->Reconstruct(), gaugeLongEigensolver->Reconstruct()};
      freeSloppyGaugeQuda();
      loadSloppyGaugeQuda(precision, recon);
    }

    if (gaugeFatSloppy == nullptr) errorQuda("Sloppy gauge fat field doesn't exist");
    if (gaugeFatPrecondition == nullptr) errorQuda("Precondition gauge fat field doesn't exist");
    if (gaugeFatRefinement == nullptr) errorQuda("Refinement gauge fat field doesn't exist");
    if (gaugeFatEigensolver == nullptr) errorQuda("Eigensolver gauge fat field doesn't exist");
    if (param->overlap) {
      if (gaugeFatExtended == nullptr) errorQuda("Extended gauge fat field doesn't exist");
    }

    if (gaugeLongSloppy == nullptr) errorQuda("Sloppy gauge long field doesn't exist");
    if (gaugeLongPrecondition == nullptr) errorQuda("Precondition gauge long field doesn't exist");
    if (gaugeLongRefinement == nullptr) errorQuda("Refinement gauge long field doesn't exist");
    if (gaugeLongEigensolver == nullptr) errorQuda("Eigensolver gauge long field doesn't exist");
    if (param->overlap) {
      if (gaugeLongExtended == nullptr) errorQuda("Extended gauge long field doesn't exist");
    }
    cudaGauge = gaugeFatPrecise;
  }

  checkClover(param);

  return cudaGauge;
}

void cloverQuda(void *h_out, void *h_in, QudaInvertParam *inv_param, QudaParity parity, int inverse)
{
  pushVerbosity(inv_param->verbosity);

  if (!initialized) errorQuda("QUDA not initialized");
  if (gaugePrecise == nullptr) errorQuda("Gauge field not allocated");
  if (cloverPrecise == nullptr) errorQuda("Clover field not allocated");

  if (getVerbosity() >= QUDA_DEBUG_VERBOSE) printQudaInvertParam(inv_param);

  if ((inv_param->dslash_type != QUDA_CLOVER_WILSON_DSLASH) && (inv_param->dslash_type != QUDA_TWISTED_CLOVER_DSLASH))
    errorQuda("Cannot apply the clover term for a non Wilson-clover or Twisted-mass-clover dslash");

  ColorSpinorParam cpuParam(h_in, *inv_param, gaugePrecise->X(), true);

  ColorSpinorField *in_h = (inv_param->input_location == QUDA_CPU_FIELD_LOCATION) ?
    static_cast<ColorSpinorField*>(new cpuColorSpinorField(cpuParam)) :
    static_cast<ColorSpinorField*>(new cudaColorSpinorField(cpuParam));

  ColorSpinorParam cudaParam(cpuParam, *inv_param);
  cudaColorSpinorField in(*in_h, cudaParam);

  if (getVerbosity() >= QUDA_DEBUG_VERBOSE) {
    double cpu = blas::norm2(*in_h);
    double gpu = blas::norm2(in);
    printfQuda("In CPU %e CUDA %e\n", cpu, gpu);
  }

  cudaParam.create = QUDA_NULL_FIELD_CREATE;
  cudaColorSpinorField out(in, cudaParam);

  if (inv_param->dirac_order == QUDA_CPS_WILSON_DIRAC_ORDER) {
    if (parity == QUDA_EVEN_PARITY) {
      parity = QUDA_ODD_PARITY;
    } else {
      parity = QUDA_EVEN_PARITY;
    }
    blas::ax(gaugePrecise->Anisotropy(), in);
  }
  bool pc = true;

  DiracParam diracParam;
  setDiracParam(diracParam, inv_param, pc);
	//FIXME: Do we need this for twisted clover???
  DiracCloverPC dirac(diracParam); // create the Dirac operator
  if (!inverse) dirac.Clover(out, in, parity); // apply the clover operator
  else dirac.CloverInv(out, in, parity);

  cpuParam.v = h_out;
  cpuParam.location = inv_param->output_location;
  ColorSpinorField *out_h = ColorSpinorField::Create(cpuParam);
  *out_h = out;

  if (getVerbosity() >= QUDA_DEBUG_VERBOSE) {
    double cpu = blas::norm2(*out_h);
    double gpu = blas::norm2(out);
    printfQuda("Out CPU %e CUDA %e\n", cpu, gpu);
  }

  /*for (int i=0; i<in_h->Volume(); i++) {
    ((cpuColorSpinorField*)out_h)->PrintVector(i);
    }*/

  delete out_h;
  delete in_h;

  popVerbosity();
}

void eigensolveQuda(void **host_evecs, double _Complex *host_evals, QudaEigParam *eig_param)
{
  profileEigensolve.TPSTART(QUDA_PROFILE_TOTAL);
  profileEigensolve.TPSTART(QUDA_PROFILE_INIT);

  // Transfer the inv param structure contained in eig_param
  QudaInvertParam *inv_param = eig_param->invert_param;

  if (inv_param->dslash_type == QUDA_DOMAIN_WALL_DSLASH || inv_param->dslash_type == QUDA_DOMAIN_WALL_4D_DSLASH
      || inv_param->dslash_type == QUDA_MOBIUS_DWF_DSLASH)
    setKernelPackT(true);

  if (!initialized) errorQuda("QUDA not initialized");

  pushVerbosity(inv_param->verbosity);
  if (getVerbosity() >= QUDA_DEBUG_VERBOSE) {
    printQudaInvertParam(inv_param);
    printQudaEigParam(eig_param);
  }

  checkInvertParam(inv_param);
  checkEigParam(eig_param);
  cudaGaugeField *cudaGauge = checkGauge(inv_param);

  bool pc_solve = (inv_param->solve_type == QUDA_DIRECT_PC_SOLVE) || (inv_param->solve_type == QUDA_NORMOP_PC_SOLVE)
    || (inv_param->solve_type == QUDA_NORMERR_PC_SOLVE);

  inv_param->secs = 0;
  inv_param->gflops = 0;
  inv_param->iter = 0;

  // Define problem matrix
  //------------------------------------------------------
  Dirac *d = nullptr;
  Dirac *dSloppy = nullptr;
  Dirac *dPre = nullptr;

  // Create the dirac operator with a sloppy and a precon.
  createDirac(d, dSloppy, dPre, *inv_param, pc_solve);
  Dirac &dirac = *d;

  // Create device side ColorSpinorField vector space and to pass to the
  // compute function.
  const int *X = cudaGauge->X();
  ColorSpinorParam cpuParam(host_evecs[0], *inv_param, X, inv_param->solution_type, inv_param->input_location);

  // create wrappers around application vector set
  std::vector<ColorSpinorField *> host_evecs_;
  for (int i = 0; i < eig_param->n_conv; i++) {
    cpuParam.v = host_evecs[i];
    host_evecs_.push_back(ColorSpinorField::Create(cpuParam));
  }

  ColorSpinorParam cudaParam(cpuParam);
  cudaParam.location = QUDA_CUDA_FIELD_LOCATION;
  cudaParam.create = QUDA_ZERO_FIELD_CREATE;
  cudaParam.setPrecision(inv_param->cuda_prec_eigensolver, inv_param->cuda_prec_eigensolver, true);
  // Ensure device vectors qre in UKQCD basis for Wilson type fermions
  if (cudaParam.nSpin != 1) cudaParam.gammaBasis = QUDA_UKQCD_GAMMA_BASIS;

  std::vector<Complex> evals(eig_param->n_conv, 0.0);
  std::vector<ColorSpinorField *> kSpace;
  for (int i = 0; i < eig_param->n_conv; i++) { kSpace.push_back(ColorSpinorField::Create(cudaParam)); }

  // If you attempt to compute part of the imaginary spectrum of a symmetric matrix,
  // the solver will fail.
  if ((eig_param->spectrum == QUDA_SPECTRUM_LI_EIG || eig_param->spectrum == QUDA_SPECTRUM_SI_EIG)
      && ((eig_param->use_norm_op || (inv_param->dslash_type == QUDA_LAPLACE_DSLASH))
          || ((inv_param->dslash_type == QUDA_STAGGERED_DSLASH || inv_param->dslash_type == QUDA_ASQTAD_DSLASH)
              && inv_param->solve_type == QUDA_DIRECT_PC_SOLVE))) {
    errorQuda("Cannot compute imaginary spectra with a hermitian operator");
  }

  // Gamma5 pre-multiplication is only supported for the M type operator
  if (eig_param->compute_gamma5) {
    if (eig_param->use_norm_op || eig_param->use_dagger) {
      errorQuda("gamma5 premultiplication is only supported for M type operators: dag = %s, normop = %s",
                eig_param->use_dagger ? "true" : "false", eig_param->use_norm_op ? "true" : "false");
    }
  }

  profileEigensolve.TPSTOP(QUDA_PROFILE_INIT);

  if (!eig_param->use_norm_op && !eig_param->use_dagger && eig_param->compute_gamma5) {
    DiracG5M m(dirac);
    if (eig_param->arpack_check) {
      arpack_solve(host_evecs_, evals, m, eig_param, profileEigensolve);
    } else {
      EigenSolver *eig_solve = EigenSolver::create(eig_param, m, profileEigensolve);
      (*eig_solve)(kSpace, evals);
      delete eig_solve;
    }
  } else if (!eig_param->use_norm_op && !eig_param->use_dagger && !eig_param->compute_gamma5) {
    DiracM m(dirac);
    if (eig_param->arpack_check) {
      arpack_solve(host_evecs_, evals, m, eig_param, profileEigensolve);
    } else {
      EigenSolver *eig_solve = EigenSolver::create(eig_param, m, profileEigensolve);
      (*eig_solve)(kSpace, evals);
      delete eig_solve;
    }
  } else if (!eig_param->use_norm_op && eig_param->use_dagger) {
    DiracMdag m(dirac);
    if (eig_param->arpack_check) {
      arpack_solve(host_evecs_, evals, m, eig_param, profileEigensolve);
    } else {
      EigenSolver *eig_solve = EigenSolver::create(eig_param, m, profileEigensolve);
      (*eig_solve)(kSpace, evals);
      delete eig_solve;
    }
  } else if (eig_param->use_norm_op && !eig_param->use_dagger) {
    DiracMdagM m(dirac);
    if (eig_param->arpack_check) {
      arpack_solve(host_evecs_, evals, m, eig_param, profileEigensolve);
    } else {
      EigenSolver *eig_solve = EigenSolver::create(eig_param, m, profileEigensolve);
      (*eig_solve)(kSpace, evals);
      delete eig_solve;
    }
  } else if (eig_param->use_norm_op && eig_param->use_dagger) {
    DiracMMdag m(dirac);
    if (eig_param->arpack_check) {
      arpack_solve(host_evecs_, evals, m, eig_param, profileEigensolve);
    } else {
      EigenSolver *eig_solve = EigenSolver::create(eig_param, m, profileEigensolve);
      (*eig_solve)(kSpace, evals);
      delete eig_solve;
    }
  } else {
    errorQuda("Invalid use_norm_op and dagger combination");
  }

  // Copy eigen values back
  for (int i = 0; i < eig_param->n_conv; i++) { memcpy(host_evals + i, &evals[i], sizeof(Complex)); }

  // Transfer Eigenpairs back to host if using GPU eigensolver. The copy
  // will automatically rotate from device UKQCD gamma basis to the
  // host side gamma basis.
  if (!(eig_param->arpack_check)) {
    profileEigensolve.TPSTART(QUDA_PROFILE_D2H);
    for (int i = 0; i < eig_param->n_conv; i++) *host_evecs_[i] = *kSpace[i];
    profileEigensolve.TPSTOP(QUDA_PROFILE_D2H);
  }

  profileEigensolve.TPSTART(QUDA_PROFILE_FREE);
  for (int i = 0; i < eig_param->n_conv; i++) delete host_evecs_[i];
  delete d;
  delete dSloppy;
  delete dPre;
  for (int i = 0; i < eig_param->n_conv; i++) delete kSpace[i];
  profileEigensolve.TPSTOP(QUDA_PROFILE_FREE);

  popVerbosity();

  // cache is written out even if a long benchmarking job gets interrupted
  saveTuneCache();

  profileEigensolve.TPSTOP(QUDA_PROFILE_TOTAL);
}

multigrid_solver::multigrid_solver(QudaMultigridParam &mg_param, TimeProfile &profile)
  : profile(profile) {
  profile.TPSTART(QUDA_PROFILE_INIT);
  QudaInvertParam *param = mg_param.invert_param;
  // set whether we are going use native or generic blas
  blas_lapack::set_native(param->native_blas_lapack);

  checkMultigridParam(&mg_param);
  cudaGaugeField *cudaGauge = checkGauge(param);

  // check MG params (needs to go somewhere else)
  if (mg_param.n_level > QUDA_MAX_MG_LEVEL)
    errorQuda("Requested MG levels %d greater than allowed maximum %d", mg_param.n_level, QUDA_MAX_MG_LEVEL);
  for (int i=0; i<mg_param.n_level; i++) {
    if (mg_param.smoother_solve_type[i] != QUDA_DIRECT_SOLVE && mg_param.smoother_solve_type[i] != QUDA_DIRECT_PC_SOLVE)
      errorQuda("Unsupported smoother solve type %d on level %d", mg_param.smoother_solve_type[i], i);
  }
  if (param->solve_type != QUDA_DIRECT_SOLVE)
    errorQuda("Outer MG solver can only use QUDA_DIRECT_SOLVE at present");

  if (getVerbosity() >= QUDA_DEBUG_VERBOSE) printQudaMultigridParam(&mg_param);
  mg_param.secs = 0;
  mg_param.gflops = 0;

  bool pc_solution = (param->solution_type == QUDA_MATPC_SOLUTION) ||
    (param->solution_type == QUDA_MATPCDAG_MATPC_SOLUTION);

  bool outer_pc_solve = (param->solve_type == QUDA_DIRECT_PC_SOLVE) ||
    (param->solve_type == QUDA_NORMOP_PC_SOLVE);

  // create the dirac operators for the fine grid

  // this is the Dirac operator we use for inter-grid residual computation
  DiracParam diracParam;
  setDiracSloppyParam(diracParam, param, outer_pc_solve);
  d = Dirac::create(diracParam);
  m = new DiracM(*d);

  // this is the Dirac operator we use for smoothing
  DiracParam diracSmoothParam;
  bool fine_grid_pc_solve = (mg_param.smoother_solve_type[0] == QUDA_DIRECT_PC_SOLVE) ||
    (mg_param.smoother_solve_type[0] == QUDA_NORMOP_PC_SOLVE);
  setDiracSloppyParam(diracSmoothParam, param, fine_grid_pc_solve);
  diracSmoothParam.halo_precision = mg_param.smoother_halo_precision[0];
  dSmooth = Dirac::create(diracSmoothParam);
  mSmooth = new DiracM(*dSmooth);

  // this is the Dirac operator we use for sloppy smoothing (we use the preconditioner fields for this)
  DiracParam diracSmoothSloppyParam;
  setDiracPreParam(diracSmoothSloppyParam, param, fine_grid_pc_solve,
		   mg_param.smoother_schwarz_type[0] == QUDA_INVALID_SCHWARZ ? true : false);
  diracSmoothSloppyParam.halo_precision = mg_param.smoother_halo_precision[0];

  dSmoothSloppy = Dirac::create(diracSmoothSloppyParam);
  mSmoothSloppy = new DiracM(*dSmoothSloppy);

  ColorSpinorParam csParam(nullptr, *param, cudaGauge->X(), pc_solution, mg_param.setup_location[0]);
  csParam.create = QUDA_NULL_FIELD_CREATE;
  QudaPrecision Bprec = mg_param.precision_null[0];
  Bprec = (mg_param.setup_location[0] == QUDA_CPU_FIELD_LOCATION && Bprec < QUDA_SINGLE_PRECISION ? QUDA_SINGLE_PRECISION : Bprec);
  csParam.setPrecision(Bprec, Bprec, true);
  if (mg_param.setup_location[0] == QUDA_CPU_FIELD_LOCATION) csParam.fieldOrder = QUDA_SPACE_SPIN_COLOR_FIELD_ORDER;
  csParam.mem_type = mg_param.setup_minimize_memory == QUDA_BOOLEAN_TRUE ? QUDA_MEMORY_MAPPED : QUDA_MEMORY_DEVICE;
  B.resize(mg_param.n_vec[0]);

  if (mg_param.transfer_type[0] == QUDA_TRANSFER_COARSE_KD || mg_param.transfer_type[0] == QUDA_TRANSFER_OPTIMIZED_KD) {
    // Create the ColorSpinorField as a "container" for metadata.
    csParam.create = QUDA_REFERENCE_FIELD_CREATE;

    // These never get accessed, `nullptr` on its own leads to an error in texture binding
    csParam.v = (void *)std::numeric_limits<uint64_t>::max();
    csParam.norm = (void *)std::numeric_limits<uint64_t>::max();
  }

  for (int i = 0; i < mg_param.n_vec[0]; i++) { B[i] = ColorSpinorField::Create(csParam); }

  // fill out the MG parameters for the fine level
  mgParam = new MGParam(mg_param, B, m, mSmooth, mSmoothSloppy);

  mg = new MG(*mgParam, profile);
  mgParam->updateInvertParam(*param);

  // cache is written out even if a long benchmarking job gets interrupted
  saveTuneCache();
  profile.TPSTOP(QUDA_PROFILE_INIT);
}

void* newMultigridQuda(QudaMultigridParam *mg_param) {
  profilerStart(__func__);

  pushVerbosity(mg_param->invert_param->verbosity);

  profileInvert.TPSTART(QUDA_PROFILE_TOTAL);
  auto *mg = new multigrid_solver(*mg_param, profileInvert);
  profileInvert.TPSTOP(QUDA_PROFILE_TOTAL);

  saveTuneCache();

  popVerbosity();

  profilerStop(__func__);
  return static_cast<void*>(mg);
}

void destroyMultigridQuda(void *mg) {
  delete static_cast<multigrid_solver*>(mg);
}

void updateMultigridQuda(void *mg_, QudaMultigridParam *mg_param)
{
  profilerStart(__func__);

  pushVerbosity(mg_param->invert_param->verbosity);

  profileInvert.TPSTART(QUDA_PROFILE_TOTAL);
  profileInvert.TPSTART(QUDA_PROFILE_PREAMBLE);

  auto *mg = static_cast<multigrid_solver*>(mg_);
  checkMultigridParam(mg_param);

  QudaInvertParam *param = mg_param->invert_param;
  // check the gauge fields have been created and set the precision as needed
  checkGauge(param);

  // for reporting level 1 is the fine level but internally use level 0 for indexing
  // sprintf(mg->prefix,"MG level 1 (%s): ", param.location == QUDA_CUDA_FIELD_LOCATION ? "GPU" : "CPU" );
  // setOutputPrefix(prefix);
  setOutputPrefix("MG level 1 (GPU): "); //fix me

  // Check if we're doing a thin update only
  if (mg_param->thin_update_only) {
    // FIXME: add support for updating kappa, mu as appropriate

    // FIXME: assumes gauge parameters haven't changed.
    // These routines will set gauge = gaugeFat for DiracImprovedStaggered
    mg->d->updateFields(gaugeSloppy, gaugeFatSloppy, gaugeLongSloppy, cloverSloppy);
    mg->d->setMass(param->mass);

    mg->dSmooth->updateFields(gaugeSloppy, gaugeFatSloppy, gaugeLongSloppy, cloverSloppy);
    mg->dSmooth->setMass(param->mass);

    if (mg->dSmoothSloppy != mg->dSmooth) {
      if (param->overlap) {
        mg->dSmoothSloppy->updateFields(gaugeExtended, gaugeFatExtended, gaugeLongExtended, cloverPrecondition);
      } else {
        mg->dSmoothSloppy->updateFields(gaugePrecondition, gaugeFatPrecondition, gaugeLongPrecondition,
                                        cloverPrecondition);
      }
      mg->dSmoothSloppy->setMass(param->mass);
    }
    // The above changes are propagated internally by use of references, pointers, etc, so
    // no further updates are needed.

  } else {

    bool outer_pc_solve = (param->solve_type == QUDA_DIRECT_PC_SOLVE) || (param->solve_type == QUDA_NORMOP_PC_SOLVE);

    // free the previous dirac operators
    if (mg->m) delete mg->m;
    if (mg->mSmooth) delete mg->mSmooth;
    if (mg->mSmoothSloppy) delete mg->mSmoothSloppy;

    if (mg->d) delete mg->d;
    if (mg->dSmooth) delete mg->dSmooth;
    if (mg->dSmoothSloppy && mg->dSmoothSloppy != mg->dSmooth) delete mg->dSmoothSloppy;

    // create new fine dirac operators

    // this is the Dirac operator we use for inter-grid residual computation
    DiracParam diracParam;
    setDiracSloppyParam(diracParam, param, outer_pc_solve);
    mg->d = Dirac::create(diracParam);
    mg->m = new DiracM(*(mg->d));

    // this is the Dirac operator we use for smoothing
    DiracParam diracSmoothParam;
    bool fine_grid_pc_solve = (mg_param->smoother_solve_type[0] == QUDA_DIRECT_PC_SOLVE)
      || (mg_param->smoother_solve_type[0] == QUDA_NORMOP_PC_SOLVE);
    setDiracSloppyParam(diracSmoothParam, param, fine_grid_pc_solve);
    mg->dSmooth = Dirac::create(diracSmoothParam);
    mg->mSmooth = new DiracM(*(mg->dSmooth));

    // this is the Dirac operator we use for sloppy smoothing (we use the preconditioner fields for this)
    DiracParam diracSmoothSloppyParam;
    setDiracPreParam(diracSmoothSloppyParam, param, fine_grid_pc_solve, true);
    mg->dSmoothSloppy = Dirac::create(diracSmoothSloppyParam);
    ;
    mg->mSmoothSloppy = new DiracM(*(mg->dSmoothSloppy));

    mg->mgParam->matResidual = mg->m;
    mg->mgParam->matSmooth = mg->mSmooth;
    mg->mgParam->matSmoothSloppy = mg->mSmoothSloppy;

    mg->mgParam->updateInvertParam(*param);
    if (mg->mgParam->mg_global.invert_param != param) mg->mgParam->mg_global.invert_param = param;

    bool refresh = true;
    mg->mg->reset(refresh);
  }

  setOutputPrefix("");

  // cache is written out even if a long benchmarking job gets interrupted
  saveTuneCache();

  profileInvert.TPSTOP(QUDA_PROFILE_PREAMBLE);
  profileInvert.TPSTOP(QUDA_PROFILE_TOTAL);

  popVerbosity();

  profilerStop(__func__);
}

void dumpMultigridQuda(void *mg_, QudaMultigridParam *mg_param)
{
  profilerStart(__func__);
  pushVerbosity(mg_param->invert_param->verbosity);
  profileInvert.TPSTART(QUDA_PROFILE_TOTAL);

  auto *mg = static_cast<multigrid_solver*>(mg_);
  checkMultigridParam(mg_param);
  checkGauge(mg_param->invert_param);

  mg->mg->dumpNullVectors();

  profileInvert.TPSTOP(QUDA_PROFILE_TOTAL);
  popVerbosity();
  profilerStop(__func__);
}

deflated_solver::deflated_solver(QudaEigParam &eig_param, TimeProfile &profile)
  : d(nullptr), m(nullptr), RV(nullptr), deflParam(nullptr), defl(nullptr),  profile(profile) {

  QudaInvertParam *param = eig_param.invert_param;

  if (param->inv_type != QUDA_EIGCG_INVERTER && param->inv_type != QUDA_INC_EIGCG_INVERTER) return;

  profile.TPSTART(QUDA_PROFILE_INIT);

  cudaGaugeField *cudaGauge = checkGauge(param);
  eig_param.secs   = 0;
  eig_param.gflops = 0;

  DiracParam diracParam;
  if(eig_param.cuda_prec_ritz == param->cuda_prec)
  {
    setDiracParam(diracParam, param, (param->solve_type == QUDA_DIRECT_PC_SOLVE) || (param->solve_type == QUDA_NORMOP_PC_SOLVE));
  } else {
    setDiracSloppyParam(diracParam, param, (param->solve_type == QUDA_DIRECT_PC_SOLVE) || (param->solve_type == QUDA_NORMOP_PC_SOLVE));
  }

  const bool pc_solve = (param->solve_type == QUDA_NORMOP_PC_SOLVE);

  d = Dirac::create(diracParam);
  m = pc_solve ? static_cast<DiracMatrix*>( new DiracMdagM(*d) ) : static_cast<DiracMatrix*>( new DiracM(*d));

  ColorSpinorParam ritzParam(nullptr, *param, cudaGauge->X(), pc_solve, eig_param.location);

  ritzParam.create        = QUDA_ZERO_FIELD_CREATE;
  ritzParam.is_composite  = true;
  ritzParam.is_component  = false;
  ritzParam.composite_dim = param->n_ev * param->deflation_grid;
  ritzParam.setPrecision(param->cuda_prec_ritz);

  if (ritzParam.location==QUDA_CUDA_FIELD_LOCATION) {
    ritzParam.setPrecision(param->cuda_prec_ritz, param->cuda_prec_ritz, true); // set native field order
    if (ritzParam.nSpin != 1) ritzParam.gammaBasis = QUDA_UKQCD_GAMMA_BASIS;

    //select memory location here, by default ritz vectors will be allocated on the device
    //but if not sufficient device memory, then the user may choose mapped type of memory
    ritzParam.mem_type = eig_param.mem_type_ritz;
  } else { //host location
    ritzParam.mem_type = QUDA_MEMORY_PINNED;
  }

  int ritzVolume = 1;
  for(int d = 0; d < ritzParam.nDim; d++) ritzVolume *= ritzParam.x[d];

  if (getVerbosity() == QUDA_DEBUG_VERBOSE) {

    size_t byte_estimate = (size_t)ritzParam.composite_dim*(size_t)ritzVolume*(ritzParam.nColor*ritzParam.nSpin*ritzParam.Precision());
    printfQuda("allocating bytes: %lu (lattice volume %d, prec %d)", byte_estimate, ritzVolume, ritzParam.Precision());
    if(ritzParam.mem_type == QUDA_MEMORY_DEVICE) printfQuda("Using device memory type.\n");
    else if (ritzParam.mem_type == QUDA_MEMORY_MAPPED)
      printfQuda("Using mapped memory type.\n");
  }

  RV = ColorSpinorField::Create(ritzParam);

  deflParam = new DeflationParam(eig_param, RV, *m);

  defl = new Deflation(*deflParam, profile);

  profile.TPSTOP(QUDA_PROFILE_INIT);
}

void* newDeflationQuda(QudaEigParam *eig_param) {
  profileInvert.TPSTART(QUDA_PROFILE_TOTAL);
#ifdef MAGMA_LIB
  openMagma();
#endif
  auto *defl = new deflated_solver(*eig_param, profileInvert);

  profileInvert.TPSTOP(QUDA_PROFILE_TOTAL);

  saveProfile(__func__);
  flushProfile();
  return static_cast<void*>(defl);
}

void destroyDeflationQuda(void *df) {
#ifdef MAGMA_LIB
  closeMagma();
#endif
  delete static_cast<deflated_solver*>(df);
}

void invertQuda(void *hp_x, void *hp_b, QudaInvertParam *param)
{
  profilerStart(__func__);

  if (param->dslash_type == QUDA_DOMAIN_WALL_DSLASH || param->dslash_type == QUDA_DOMAIN_WALL_4D_DSLASH
      || param->dslash_type == QUDA_MOBIUS_DWF_DSLASH || param->dslash_type == QUDA_MOBIUS_DWF_EOFA_DSLASH)
    setKernelPackT(true);

  profileInvert.TPSTART(QUDA_PROFILE_TOTAL);

  if (!initialized) errorQuda("QUDA not initialized");

  pushVerbosity(param->verbosity);
  if (getVerbosity() >= QUDA_DEBUG_VERBOSE) printQudaInvertParam(param);

  checkInvertParam(param, hp_x, hp_b);

  // check the gauge fields have been created
  cudaGaugeField *cudaGauge = checkGauge(param);

  // It was probably a bad design decision to encode whether the system is even/odd preconditioned (PC) in
  // solve_type and solution_type, rather than in separate members of QudaInvertParam.  We're stuck with it
  // for now, though, so here we factorize everything for convenience.

  bool pc_solution = (param->solution_type == QUDA_MATPC_SOLUTION) ||
    (param->solution_type == QUDA_MATPCDAG_MATPC_SOLUTION);
  bool pc_solve = (param->solve_type == QUDA_DIRECT_PC_SOLVE) ||
    (param->solve_type == QUDA_NORMOP_PC_SOLVE) || (param->solve_type == QUDA_NORMERR_PC_SOLVE);
  bool mat_solution = (param->solution_type == QUDA_MAT_SOLUTION) ||
    (param->solution_type ==  QUDA_MATPC_SOLUTION);
  bool direct_solve = (param->solve_type == QUDA_DIRECT_SOLVE) ||
    (param->solve_type == QUDA_DIRECT_PC_SOLVE);
  bool norm_error_solve = (param->solve_type == QUDA_NORMERR_SOLVE) ||
    (param->solve_type == QUDA_NORMERR_PC_SOLVE);

  param->secs = 0;
  param->gflops = 0;
  param->iter = 0;

  Dirac *d = nullptr;
  Dirac *dSloppy = nullptr;
  Dirac *dPre = nullptr;
  Dirac *dEig = nullptr;

  // Create the dirac operator and operators for sloppy, precondition,
  // and an eigensolver
  createDiracWithEig(d, dSloppy, dPre, dEig, *param, pc_solve);

  Dirac &dirac = *d;
  Dirac &diracSloppy = *dSloppy;
  Dirac &diracPre = *dPre;
  Dirac &diracEig = *dEig;

  profileInvert.TPSTART(QUDA_PROFILE_H2D);

  ColorSpinorField *b = nullptr;
  ColorSpinorField *x = nullptr;
  ColorSpinorField *in = nullptr;
  ColorSpinorField *out = nullptr;

  const int *X = cudaGauge->X();

  // wrap CPU host side pointers
  ColorSpinorParam cpuParam(hp_b, *param, X, pc_solution, param->input_location);
  ColorSpinorField *h_b = ColorSpinorField::Create(cpuParam);

  cpuParam.v = hp_x;
  cpuParam.location = param->output_location;
  ColorSpinorField *h_x = ColorSpinorField::Create(cpuParam);

  // download source
  ColorSpinorParam cudaParam(cpuParam, *param);
  cudaParam.create = QUDA_COPY_FIELD_CREATE;
  b = new cudaColorSpinorField(*h_b, cudaParam);

  // now check if we need to invalidate the solutionResident vectors
  bool invalidate = false;
  if (param->use_resident_solution == 1) {
    for (auto v : solutionResident)
      if (b->Precision() != v->Precision() || b->SiteSubset() != v->SiteSubset()) { invalidate = true; break; }

    if (invalidate) {
      for (auto v : solutionResident) if (v) delete v;
      solutionResident.clear();
    }

    if (!solutionResident.size()) {
      cudaParam.create = QUDA_NULL_FIELD_CREATE;
      solutionResident.push_back(new cudaColorSpinorField(cudaParam)); // solution
    }
    x = solutionResident[0];
  } else {
    cudaParam.create = QUDA_NULL_FIELD_CREATE;
    x = new cudaColorSpinorField(cudaParam);
  }

  if (param->use_init_guess == QUDA_USE_INIT_GUESS_YES) { // download initial guess
    // initial guess only supported for single-pass solvers
    if ((param->solution_type == QUDA_MATDAG_MAT_SOLUTION || param->solution_type == QUDA_MATPCDAG_MATPC_SOLUTION) &&
        (param->solve_type == QUDA_DIRECT_SOLVE || param->solve_type == QUDA_DIRECT_PC_SOLVE)) {
      errorQuda("Initial guess not supported for two-pass solver");
    }

    *x = *h_x; // solution
  } else { // zero initial guess
    blas::zero(*x);
  }

  // if we're doing a managed memory MG solve and prefetching is
  // enabled, prefetch all the Dirac matrices. There's probably
  // a better place to put this...
  if (param->inv_type_precondition == QUDA_MG_INVERTER) {
    dirac.prefetch(QUDA_CUDA_FIELD_LOCATION);
    diracSloppy.prefetch(QUDA_CUDA_FIELD_LOCATION);
    diracPre.prefetch(QUDA_CUDA_FIELD_LOCATION);
  }

  profileInvert.TPSTOP(QUDA_PROFILE_H2D);
  profileInvert.TPSTART(QUDA_PROFILE_PREAMBLE);

  double nb = blas::norm2(*b);
  if (nb==0.0) errorQuda("Source has zero norm");

  if (getVerbosity() >= QUDA_VERBOSE) {
    double nh_b = blas::norm2(*h_b);
    printfQuda("Source: CPU = %g, CUDA copy = %g\n", nh_b, nb);
    if (param->use_init_guess == QUDA_USE_INIT_GUESS_YES) {
      double nh_x = blas::norm2(*h_x);
      double nx = blas::norm2(*x);
      printfQuda("Solution: CPU = %g, CUDA copy = %g\n", nh_x, nx);
    }
  }

  // rescale the source and solution vectors to help prevent the onset of underflow
  if (param->solver_normalization == QUDA_SOURCE_NORMALIZATION) {
    blas::ax(1.0/sqrt(nb), *b);
    blas::ax(1.0/sqrt(nb), *x);
  }

  massRescale(*static_cast<cudaColorSpinorField *>(b), *param, false);

  dirac.prepare(in, out, *x, *b, param->solution_type);

  if (getVerbosity() >= QUDA_VERBOSE) {
    double nin = blas::norm2(*in);
    double nout = blas::norm2(*out);
    printfQuda("Prepared source = %g\n", nin);
    printfQuda("Prepared solution = %g\n", nout);
  }

  if (getVerbosity() >= QUDA_VERBOSE) {
    double nin = blas::norm2(*in);
    printfQuda("Prepared source post mass rescale = %g\n", nin);
  }

  // solution_type specifies *what* system is to be solved.
  // solve_type specifies *how* the system is to be solved.
  //
  // We have the following four cases (plus preconditioned variants):
  //
  // solution_type    solve_type    Effect
  // -------------    ----------    ------
  // MAT              DIRECT        Solve Ax=b
  // MATDAG_MAT       DIRECT        Solve A^dag y = b, followed by Ax=y
  // MAT              NORMOP        Solve (A^dag A) x = (A^dag b)
  // MATDAG_MAT       NORMOP        Solve (A^dag A) x = b
  // MAT              NORMERR       Solve (A A^dag) y = b, then x = A^dag y
  //
  // We generally require that the solution_type and solve_type
  // preconditioning match.  As an exception, the unpreconditioned MAT
  // solution_type may be used with any solve_type, including
  // DIRECT_PC and NORMOP_PC.  In these cases, preparation of the
  // preconditioned source and reconstruction of the full solution are
  // taken care of by Dirac::prepare() and Dirac::reconstruct(),
  // respectively.

  if (pc_solution && !pc_solve) {
    errorQuda("Preconditioned (PC) solution_type requires a PC solve_type");
  }

  if (!mat_solution && !pc_solution && pc_solve) {
    errorQuda("Unpreconditioned MATDAG_MAT solution_type requires an unpreconditioned solve_type");
  }

  if (!mat_solution && norm_error_solve) {
    errorQuda("Normal-error solve requires Mat solution");
  }

  if (param->inv_type_precondition == QUDA_MG_INVERTER && (!direct_solve || !mat_solution)) {
    errorQuda("Multigrid preconditioning only supported for direct solves");
  }

  if (param->chrono_use_resident && ( norm_error_solve) ){
    errorQuda("Chronological forcasting only presently supported for M^dagger M solver");
  }

  profileInvert.TPSTOP(QUDA_PROFILE_PREAMBLE);

  if (mat_solution && !direct_solve && !norm_error_solve) { // prepare source: b' = A^dag b
    cudaColorSpinorField tmp(*in);
    dirac.Mdag(*in, tmp);
  } else if (!mat_solution && direct_solve) { // perform the first of two solves: A^dag y = b
    DiracMdag m(dirac), mSloppy(diracSloppy), mPre(diracPre), mEig(diracEig);
    SolverParam solverParam(*param);
    Solver *solve = Solver::create(solverParam, m, mSloppy, mPre, mEig, profileInvert);
    (*solve)(*out, *in);
    blas::copy(*in, *out);
    delete solve;
    solverParam.updateInvertParam(*param);
  }

  if (direct_solve) {
    DiracM m(dirac), mSloppy(diracSloppy), mPre(diracPre), mEig(diracEig);
    SolverParam solverParam(*param);
    // chronological forecasting
    if (param->chrono_use_resident && chronoResident[param->chrono_index].size() > 0) {
      profileInvert.TPSTART(QUDA_PROFILE_CHRONO);

      auto &basis = chronoResident[param->chrono_index];

      ColorSpinorParam cs_param(*basis[0]);
      ColorSpinorField *tmp = ColorSpinorField::Create(cs_param);
      ColorSpinorField *tmp2 = (param->chrono_precision == out->Precision()) ? out : ColorSpinorField::Create(cs_param);
      std::vector<ColorSpinorField*> Ap;
      for (unsigned int k=0; k < basis.size(); k++) {
        Ap.emplace_back((ColorSpinorField::Create(cs_param)));
      }

      if (param->chrono_precision == param->cuda_prec) {
        for (unsigned int j=0; j<basis.size(); j++) m(*Ap[j], *basis[j], *tmp, *tmp2);
      } else if (param->chrono_precision == param->cuda_prec_sloppy) {
        for (unsigned int j=0; j<basis.size(); j++) mSloppy(*Ap[j], *basis[j], *tmp, *tmp2);
      } else {
        errorQuda("Unexpected precision %d for chrono vectors (doesn't match outer %d or sloppy precision %d)",
                  param->chrono_precision, param->cuda_prec, param->cuda_prec_sloppy);
      }

      bool orthogonal = true;
      bool apply_mat = false;
      bool hermitian = false;
      MinResExt mre(m, orthogonal, apply_mat, hermitian, profileInvert);

      blas::copy(*tmp, *in);
      mre(*out, *tmp, basis, Ap);

      for (auto ap: Ap) {
        if (ap) delete (ap);
      }
      delete tmp;
      if (tmp2 != out) delete tmp2;

      profileInvert.TPSTOP(QUDA_PROFILE_CHRONO);
    }

    Solver *solve = Solver::create(solverParam, m, mSloppy, mPre, mEig, profileInvert);
    (*solve)(*out, *in);
    delete solve;
    solverParam.updateInvertParam(*param);
  } else if (!norm_error_solve) {
    DiracMdagM m(dirac), mSloppy(diracSloppy), mPre(diracPre), mEig(diracEig);
    SolverParam solverParam(*param);

    // chronological forecasting
    if (param->chrono_use_resident && chronoResident[param->chrono_index].size() > 0) {
      profileInvert.TPSTART(QUDA_PROFILE_CHRONO);

      auto &basis = chronoResident[param->chrono_index];

      ColorSpinorParam cs_param(*basis[0]);
      std::vector<ColorSpinorField*> Ap;
      ColorSpinorField *tmp = ColorSpinorField::Create(cs_param);
      ColorSpinorField *tmp2 = (param->chrono_precision == out->Precision()) ? out : ColorSpinorField::Create(cs_param);
      for (unsigned int k=0; k < basis.size(); k++) {
        Ap.emplace_back((ColorSpinorField::Create(cs_param)));
      }

      if (param->chrono_precision == param->cuda_prec) {
        for (unsigned int j=0; j<basis.size(); j++) m(*Ap[j], *basis[j], *tmp, *tmp2);
      } else if (param->chrono_precision == param->cuda_prec_sloppy) {
        for (unsigned int j=0; j<basis.size(); j++) mSloppy(*Ap[j], *basis[j], *tmp, *tmp2);
      } else {
        errorQuda("Unexpected precision %d for chrono vectors (doesn't match outer %d or sloppy precision %d)",
                  param->chrono_precision, param->cuda_prec, param->cuda_prec_sloppy);
      }

      bool orthogonal = true;
      bool apply_mat = false;
      bool hermitian = true;
      MinResExt mre(m, orthogonal, apply_mat, hermitian, profileInvert);

      blas::copy(*tmp, *in);
      mre(*out, *tmp, basis, Ap);

      for (auto ap: Ap) {
        if (ap) delete(ap);
      }
      delete tmp;
      if (tmp2 != out) delete tmp2;

      profileInvert.TPSTOP(QUDA_PROFILE_CHRONO);
    }

    // if using a Schwarz preconditioner with a normal operator then we must use the DiracMdagMLocal operator
    if (param->inv_type_precondition != QUDA_INVALID_INVERTER && param->schwarz_type != QUDA_INVALID_SCHWARZ) {
      DiracMdagMLocal mPreLocal(diracPre);
      Solver *solve = Solver::create(solverParam, m, mSloppy, mPreLocal, mEig, profileInvert);
      (*solve)(*out, *in);
      delete solve;
      solverParam.updateInvertParam(*param);
    } else {
      Solver *solve = Solver::create(solverParam, m, mSloppy, mPre, mEig, profileInvert);
      (*solve)(*out, *in);
      delete solve;
      solverParam.updateInvertParam(*param);
    }
  } else { // norm_error_solve
    DiracMMdag m(dirac), mSloppy(diracSloppy), mPre(diracPre), mEig(diracEig);
    cudaColorSpinorField tmp(*out);
    SolverParam solverParam(*param);
    Solver *solve = Solver::create(solverParam, m, mSloppy, mPre, mEig, profileInvert);
    (*solve)(tmp, *in); // y = (M M^\dag) b
    dirac.Mdag(*out, tmp);  // x = M^dag y
    delete solve;
    solverParam.updateInvertParam(*param);
  }

  if (getVerbosity() >= QUDA_VERBOSE){
    double nx = blas::norm2(*x);
    printfQuda("Solution = %g\n",nx);
  }

  profileInvert.TPSTART(QUDA_PROFILE_EPILOGUE);
  if (param->chrono_make_resident) {
    if(param->chrono_max_dim < 1){
      errorQuda("Cannot chrono_make_resident with chrono_max_dim %i",param->chrono_max_dim);
    }

    const int i = param->chrono_index;
    if (i >= QUDA_MAX_CHRONO)
      errorQuda("Requested chrono index %d is outside of max %d\n", i, QUDA_MAX_CHRONO);

    auto &basis = chronoResident[i];

    if(param->chrono_max_dim < (int)basis.size()){
      errorQuda("Requested chrono_max_dim %i is smaller than already existing chroology %i",param->chrono_max_dim,(int)basis.size());
    }

    if(not param->chrono_replace_last){
      // if we have not filled the space yet just augment
      if ((int)basis.size() < param->chrono_max_dim) {
        ColorSpinorParam cs_param(*out);
        cs_param.setPrecision(param->chrono_precision);
        basis.emplace_back(ColorSpinorField::Create(cs_param));
      }

      // shuffle every entry down one and bring the last to the front
      ColorSpinorField *tmp = basis[basis.size()-1];
      for (unsigned int j=basis.size()-1; j>0; j--) basis[j] = basis[j-1];
        basis[0] = tmp;
    }
    *(basis[0]) = *out; // set first entry to new solution
  }
  dirac.reconstruct(*x, *b, param->solution_type);

  if (param->solver_normalization == QUDA_SOURCE_NORMALIZATION) {
    // rescale the solution
    blas::ax(sqrt(nb), *x);
  }
  profileInvert.TPSTOP(QUDA_PROFILE_EPILOGUE);

  if (!param->make_resident_solution) {
    profileInvert.TPSTART(QUDA_PROFILE_D2H);
    *h_x = *x;
    profileInvert.TPSTOP(QUDA_PROFILE_D2H);
  }

  profileInvert.TPSTART(QUDA_PROFILE_EPILOGUE);

  if (param->compute_action) {
    Complex action = blas::cDotProduct(*b, *x);
    param->action[0] = action.real();
    param->action[1] = action.imag();
  }

  if (getVerbosity() >= QUDA_VERBOSE){
    double nx = blas::norm2(*x);
    double nh_x = blas::norm2(*h_x);
    printfQuda("Reconstructed: CUDA solution = %g, CPU copy = %g\n", nx, nh_x);
  }
  profileInvert.TPSTOP(QUDA_PROFILE_EPILOGUE);

  profileInvert.TPSTART(QUDA_PROFILE_FREE);

  delete h_b;
  delete h_x;
  delete b;

  if (param->use_resident_solution && !param->make_resident_solution) {
    for (auto v: solutionResident) if (v) delete v;
    solutionResident.clear();
  } else if (!param->make_resident_solution) {
    delete x;
  }

  delete d;
  delete dSloppy;
  delete dPre;
  delete dEig;

  profileInvert.TPSTOP(QUDA_PROFILE_FREE);

  popVerbosity();

  // cache is written out even if a long benchmarking job gets interrupted
  saveTuneCache();

  profileInvert.TPSTOP(QUDA_PROFILE_TOTAL);

  profilerStop(__func__);
}

void loadFatLongGaugeQuda(QudaInvertParam *inv_param, QudaGaugeParam *gauge_param, void *milc_fatlinks,
                          void *milc_longlinks)
{
  auto link_recon = gauge_param->reconstruct;
  auto link_recon_sloppy = gauge_param->reconstruct_sloppy;
  auto link_recon_precondition = gauge_param->reconstruct_precondition;

  // Specific gauge parameters for MILC
  int pad_size = 0;
#ifdef MULTI_GPU
  int x_face_size = gauge_param->X[1] * gauge_param->X[2] * gauge_param->X[3] / 2;
  int y_face_size = gauge_param->X[0] * gauge_param->X[2] * gauge_param->X[3] / 2;
  int z_face_size = gauge_param->X[0] * gauge_param->X[1] * gauge_param->X[3] / 2;
  int t_face_size = gauge_param->X[0] * gauge_param->X[1] * gauge_param->X[2] / 2;
  pad_size = MAX(x_face_size, y_face_size);
  pad_size = MAX(pad_size, z_face_size);
  pad_size = MAX(pad_size, t_face_size);
#endif

  int fat_pad = pad_size;
  int link_pad = 3 * pad_size;

  gauge_param->type = (inv_param->dslash_type == QUDA_STAGGERED_DSLASH || inv_param->dslash_type == QUDA_LAPLACE_DSLASH) ?
    QUDA_SU3_LINKS :
    QUDA_ASQTAD_FAT_LINKS;

  gauge_param->ga_pad = fat_pad;
  if (inv_param->dslash_type == QUDA_STAGGERED_DSLASH || inv_param->dslash_type == QUDA_LAPLACE_DSLASH) {
    gauge_param->reconstruct = link_recon;
    gauge_param->reconstruct_sloppy = link_recon_sloppy;
    gauge_param->reconstruct_refinement_sloppy = link_recon_sloppy;
  } else {
    gauge_param->reconstruct = QUDA_RECONSTRUCT_NO;
    gauge_param->reconstruct_sloppy = QUDA_RECONSTRUCT_NO;
    gauge_param->reconstruct_refinement_sloppy = QUDA_RECONSTRUCT_NO;
  }
  gauge_param->reconstruct_precondition = QUDA_RECONSTRUCT_NO;

  loadGaugeQuda(milc_fatlinks, gauge_param);

  if (inv_param->dslash_type == QUDA_ASQTAD_DSLASH) {
    gauge_param->type = QUDA_ASQTAD_LONG_LINKS;
    gauge_param->ga_pad = link_pad;
    gauge_param->staggered_phase_type = QUDA_STAGGERED_PHASE_NO;
    gauge_param->reconstruct = link_recon;
    gauge_param->reconstruct_sloppy = link_recon_sloppy;
    gauge_param->reconstruct_refinement_sloppy = link_recon_sloppy;
    gauge_param->reconstruct_precondition = link_recon_precondition;
    loadGaugeQuda(milc_longlinks, gauge_param);
  }
}

template <class Interface, class... Args>
void callMultiSrcQuda(void **_hp_x, void **_hp_b, QudaInvertParam *param, // color spinor field pointers, and inv_param
                      void *h_gauge, void *milc_fatlinks, void *milc_longlinks,
                      QudaGaugeParam *gauge_param,     // gauge field pointers
                      void *h_clover, void *h_clovinv, // clover field pointers
                      Interface op, Args... args)
{
  /**
    Here we first re-distribute gauge, color spinor, and clover field to sub-partitions, then call either invertQuda or dslashQuda.
    - For clover and gauge field, we re-distribute the host clover side fields, restore them after.
    - For color spinor field, we re-distribute the host side source fields, and re-collect the host side solution fields.
  */

  profilerStart(__func__);

  CommKey split_key = {param->split_grid[0], param->split_grid[1], param->split_grid[2], param->split_grid[3]};
  int num_sub_partition = quda::product(split_key);

  if (!split_key.is_valid()) {
    errorQuda("split_key = [%d,%d,%d,%d] is not valid.\n", split_key[0], split_key[1], split_key[2], split_key[3]);
  }

  if (num_sub_partition == 1) { // In this case we don't split the grid.

    for (int n = 0; n < param->num_src; n++) { op(_hp_x[n], _hp_b[n], param, args...); }

  } else {

    profileInvertMultiSrc.TPSTART(QUDA_PROFILE_TOTAL);
    profileInvertMultiSrc.TPSTART(QUDA_PROFILE_INIT);

    if (gauge_param == nullptr) { errorQuda("gauge_param == nullptr.\n"); }

    // Doing the sub-partition arithmatics
    if (param->num_src_per_sub_partition * num_sub_partition != param->num_src) {
      errorQuda("We need to have split_grid[0](=%d) * split_grid[1](=%d) * split_grid[2](=%d) * split_grid[3](=%d) * "
                "num_src_per_sub_partition(=%d) == num_src(=%d).",
                split_key[0], split_key[1], split_key[2], split_key[3], param->num_src_per_sub_partition, param->num_src);
    }

    // Determine if the color spinor field is using a 5d e/o preconditioning
    QudaPCType pc_type = QUDA_4D_PC;
    if (param->dslash_type == QUDA_DOMAIN_WALL_DSLASH) { pc_type = QUDA_5D_PC; }

    // Doesn't work for MG yet.
    if (param->inv_type_precondition == QUDA_MG_INVERTER) { errorQuda("Split Grid does NOT work with MG yet."); }

    checkInvertParam(param, _hp_x[0], _hp_b[0]);

    bool is_staggered;
    if (h_gauge) {
      is_staggered = false;
    } else if (milc_fatlinks) {
      is_staggered = true;
    } else {
      errorQuda("Both h_gauge and milc_fatlinks are null.");
      is_staggered = true; // to suppress compiler warning/error.
    }

    // Gauge fields/params
    GaugeFieldParam *gf_param = nullptr;
    GaugeField *in = nullptr;
    // Staggered gauge fields/params
    GaugeFieldParam *milc_fatlink_param = nullptr;
    GaugeFieldParam *milc_longlink_param = nullptr;
    GaugeField *milc_fatlink_field = nullptr;
    GaugeField *milc_longlink_field = nullptr;

    // set up the gauge field params.
    if (!is_staggered) { // not staggered
      gf_param = new GaugeFieldParam(h_gauge, *gauge_param);
      if (gf_param->order <= 4) { gf_param->ghostExchange = QUDA_GHOST_EXCHANGE_NO; }
      in = GaugeField::Create(*gf_param);
    } else { // staggered
      milc_fatlink_param = new GaugeFieldParam(milc_fatlinks, *gauge_param);
      if (milc_fatlink_param->order <= 4) { milc_fatlink_param->ghostExchange = QUDA_GHOST_EXCHANGE_NO; }
      milc_fatlink_field = GaugeField::Create(*milc_fatlink_param);
      milc_longlink_param = new GaugeFieldParam(milc_longlinks, *gauge_param);
      if (milc_longlink_param->order <= 4) { milc_longlink_param->ghostExchange = QUDA_GHOST_EXCHANGE_NO; }
      milc_longlink_field = GaugeField::Create(*milc_longlink_param);
    }

    // Create the temp host side helper fields, which are just wrappers of the input pointers.
    bool pc_solution
      = (param->solution_type == QUDA_MATPC_SOLUTION) || (param->solution_type == QUDA_MATPCDAG_MATPC_SOLUTION);

    const int *X = gauge_param->X;
    quda::CommKey field_dim = {X[0], X[1], X[2], X[3]};
    ColorSpinorParam cpuParam(_hp_b[0], *param, X, pc_solution, param->input_location);
    std::vector<ColorSpinorField *> _h_b(param->num_src);
    for (int i = 0; i < param->num_src; i++) {
      cpuParam.v = _hp_b[i];
      _h_b[i] = ColorSpinorField::Create(cpuParam);
    }

    cpuParam.location = param->output_location;
    std::vector<ColorSpinorField *> _h_x(param->num_src);
    for (int i = 0; i < param->num_src; i++) {
      cpuParam.v = _hp_x[i];
      _h_x[i] = ColorSpinorField::Create(cpuParam);
    }

    // Make the gauge param dimensions larger
    if (getVerbosity() >= QUDA_DEBUG_VERBOSE) {
      printfQuda("Spliting the grid into sub-partitions: (%2d,%2d,%2d,%2d) / (%2d,%2d,%2d,%2d).\n", comm_dim(0),
                 comm_dim(1), comm_dim(2), comm_dim(3), split_key[0], split_key[1], split_key[2], split_key[3]);
    }
    for (int d = 0; d < CommKey::n_dim; d++) {
      if (comm_dim(d) % split_key[d] != 0) {
        errorQuda("Split not possible: %2d %% %2d != 0.", comm_dim(d), split_key[d]);
      }
      if (!is_staggered) {
        gf_param->x[d] *= split_key[d];
        gf_param->pad *= split_key[d];
      } else {
        milc_fatlink_param->x[d] *= split_key[d];
        milc_fatlink_param->pad *= split_key[d];
        milc_longlink_param->x[d] *= split_key[d];
        milc_longlink_param->pad *= split_key[d];
      }
      gauge_param->X[d] *= split_key[d];
      gauge_param->ga_pad *= split_key[d];
    }

    // Deal with clover field
    quda::CloverField *input_clover = nullptr;
    quda::CloverField *collected_clover = nullptr;
    if (param->dslash_type == QUDA_CLOVER_WILSON_DSLASH || param->dslash_type == QUDA_TWISTED_CLOVER_DSLASH
        || param->dslash_type == QUDA_CLOVER_HASENBUSCH_TWIST_DSLASH) {
      if (h_clover || h_clovinv) {
        CloverFieldParam clover_param;
        clover_param.nDim = 4;
        clover_param.csw = param->clover_coeff;
        clover_param.twisted = param->dslash_type == QUDA_TWISTED_CLOVER_DSLASH;
        clover_param.mu2 = clover_param.twisted ? 4.0 * param->kappa * param->kappa * param->mu * param->mu : 0.0;
        clover_param.siteSubset = QUDA_FULL_SITE_SUBSET;
        for (int d = 0; d < 4; d++) { clover_param.x[d] = field_dim[d]; }
        clover_param.pad = param->cl_pad;
        clover_param.create = QUDA_REFERENCE_FIELD_CREATE;
        clover_param.norm = nullptr;
        clover_param.invNorm = nullptr;
        clover_param.setPrecision(param->clover_cpu_prec);
        clover_param.direct = h_clover ? true : false;
        clover_param.inverse = h_clovinv ? true : false;
        clover_param.clover = h_clover;
        clover_param.cloverInv = h_clovinv;
        clover_param.order = param->clover_order;
        clover_param.location = param->clover_location;

        input_clover = CloverField::Create(clover_param);

        for (int d = 0; d < CommKey::n_dim; d++) { clover_param.x[d] *= split_key[d]; }
        clover_param.create = QUDA_NULL_FIELD_CREATE;
        collected_clover = CloverField::Create(clover_param);

        std::vector<quda::CloverField *> v_c(1);
        v_c[0] = input_clover;
        quda::split_field(*collected_clover, v_c, split_key); // Clover uses 4d even-odd preconditioning.
      }
    }

    quda::GaugeField *collected_gauge = nullptr;
    quda::GaugeField *collected_milc_fatlink_field = nullptr;
    quda::GaugeField *collected_milc_longlink_field = nullptr;

    if (!is_staggered) {
      gf_param->create = QUDA_NULL_FIELD_CREATE;
      collected_gauge = new quda::cpuGaugeField(*gf_param);
      std::vector<quda::GaugeField *> v_g(1);
      v_g[0] = in;
      quda::split_field(*collected_gauge, v_g, split_key);
    } else {
      milc_fatlink_param->create = QUDA_NULL_FIELD_CREATE;
      milc_longlink_param->create = QUDA_NULL_FIELD_CREATE;
      collected_milc_fatlink_field = new quda::cpuGaugeField(*milc_fatlink_param);
      collected_milc_longlink_field = new quda::cpuGaugeField(*milc_longlink_param);
      std::vector<quda::GaugeField *> v_g(1);
      v_g[0] = milc_fatlink_field;
      quda::split_field(*collected_milc_fatlink_field, v_g, split_key);
      v_g[0] = milc_longlink_field;
      quda::split_field(*collected_milc_longlink_field, v_g, split_key);
    }

    profileInvertMultiSrc.TPSTOP(QUDA_PROFILE_INIT);
    profileInvertMultiSrc.TPSTART(QUDA_PROFILE_PREAMBLE);

    comm_barrier();

    // Split input fermion field
    quda::ColorSpinorParam cpu_cs_param_split(*_h_x[0]);
    for (int d = 0; d < CommKey::n_dim; d++) { cpu_cs_param_split.x[d] *= split_key[d]; }
    std::vector<quda::ColorSpinorField *> _collect_b(param->num_src_per_sub_partition, nullptr);
    std::vector<quda::ColorSpinorField *> _collect_x(param->num_src_per_sub_partition, nullptr);
    for (int n = 0; n < param->num_src_per_sub_partition; n++) {
      _collect_b[n] = new quda::cpuColorSpinorField(cpu_cs_param_split);
      _collect_x[n] = new quda::cpuColorSpinorField(cpu_cs_param_split);
      auto first = _h_b.begin() + n * num_sub_partition;
      auto last = _h_b.begin() + (n + 1) * num_sub_partition;
      std::vector<ColorSpinorField *> _v_b(first, last);
      split_field(*_collect_b[n], _v_b, split_key, pc_type);
    }
    comm_barrier();

    push_communicator(split_key);
    updateR();
    comm_barrier();

    profileInvertMultiSrc.TPSTOP(QUDA_PROFILE_PREAMBLE);
    profileInvertMultiSrc.TPSTOP(QUDA_PROFILE_TOTAL);

    // Load gauge field after pushing the split communicator so the comm buffers, etc are setup according to
    // the split topology.
    if (getVerbosity() >= QUDA_DEBUG_VERBOSE) { printfQuda("Split grid loading gauge field...\n"); }
    if (!is_staggered) {
      loadGaugeQuda(collected_gauge->Gauge_p(), gauge_param);
    } else {
      // freeGaugeQuda();
      loadFatLongGaugeQuda(param, gauge_param, collected_milc_fatlink_field->Gauge_p(),
                           collected_milc_longlink_field->Gauge_p());
    }
    if (getVerbosity() >= QUDA_DEBUG_VERBOSE) { printfQuda("Split grid loaded gauge field...\n"); }

    if (param->dslash_type == QUDA_CLOVER_WILSON_DSLASH || param->dslash_type == QUDA_TWISTED_CLOVER_DSLASH
        || param->dslash_type == QUDA_CLOVER_HASENBUSCH_TWIST_DSLASH) {
      if (getVerbosity() >= QUDA_DEBUG_VERBOSE) { printfQuda("Split grid loading clover field...\n"); }
      if (collected_clover) {
        loadCloverQuda(collected_clover->V(false), collected_clover->V(true), param);
      } else {
        loadCloverQuda(nullptr, nullptr, param);
      }
      if (getVerbosity() >= QUDA_DEBUG_VERBOSE) { printfQuda("Split grid loaded clover field...\n"); }
    }

    for (int n = 0; n < param->num_src_per_sub_partition; n++) {
      op(_collect_x[n]->V(), _collect_b[n]->V(), param, args...);
    }

    profileInvertMultiSrc.TPSTART(QUDA_PROFILE_TOTAL);
    profileInvertMultiSrc.TPSTART(QUDA_PROFILE_EPILOGUE);
    push_communicator(default_comm_key);
    updateR();
    comm_barrier();

    for (int d = 0; d < CommKey::n_dim; d++) {
      gauge_param->X[d] /= split_key[d];
      gauge_param->ga_pad /= split_key[d];
    }

    for (int n = 0; n < param->num_src_per_sub_partition; n++) {
      auto first = _h_x.begin() + n * num_sub_partition;
      auto last = _h_x.begin() + (n + 1) * num_sub_partition;
      std::vector<ColorSpinorField *> _v_x(first, last);
      join_field(_v_x, *_collect_x[n], split_key, pc_type);
    }

    for (auto p : _collect_b) { delete p; }
    for (auto p : _collect_x) { delete p; }

    for (auto p : _h_x) { delete p; }
    for (auto p : _h_b) { delete p; }

    if (!is_staggered) {
      delete in;
      delete collected_gauge;
    } else {
      delete milc_fatlink_field;
      delete milc_longlink_field;
      delete collected_milc_fatlink_field;
      delete collected_milc_longlink_field;
    }

    if (input_clover) { delete input_clover; }
    if (collected_clover) { delete collected_clover; }

    profileInvertMultiSrc.TPSTOP(QUDA_PROFILE_EPILOGUE);
    profileInvertMultiSrc.TPSTOP(QUDA_PROFILE_TOTAL);

    // Restore the gauge field
    if (!is_staggered) {
      loadGaugeQuda(h_gauge, gauge_param);
    } else {
      freeGaugeQuda();
      loadFatLongGaugeQuda(param, gauge_param, milc_fatlinks, milc_longlinks);
    }

    if (param->dslash_type == QUDA_CLOVER_WILSON_DSLASH || param->dslash_type == QUDA_TWISTED_CLOVER_DSLASH) {
      loadCloverQuda(h_clover, h_clovinv, param);
    }
  }

  profilerStop(__func__);
}

void invertMultiSrcQuda(void **_hp_x, void **_hp_b, QudaInvertParam *param, void *h_gauge, QudaGaugeParam *gauge_param)
{
  auto op = [](void *_x, void *_b, QudaInvertParam *param) { invertQuda(_x, _b, param); };
  callMultiSrcQuda(_hp_x, _hp_b, param, h_gauge, nullptr, nullptr, gauge_param, nullptr, nullptr, op);
}

void invertMultiSrcStaggeredQuda(void **_hp_x, void **_hp_b, QudaInvertParam *param, void *milc_fatlinks,
                                 void *milc_longlinks, QudaGaugeParam *gauge_param)
{
  auto op = [](void *_x, void *_b, QudaInvertParam *param) { invertQuda(_x, _b, param); };
  callMultiSrcQuda(_hp_x, _hp_b, param, nullptr, milc_fatlinks, milc_longlinks, gauge_param, nullptr, nullptr, op);
}

void invertMultiSrcCloverQuda(void **_hp_x, void **_hp_b, QudaInvertParam *param, void *h_gauge,
                              QudaGaugeParam *gauge_param, void *h_clover, void *h_clovinv)
{
  auto op = [](void *_x, void *_b, QudaInvertParam *param) { invertQuda(_x, _b, param); };
  callMultiSrcQuda(_hp_x, _hp_b, param, h_gauge, nullptr, nullptr, gauge_param, h_clover, h_clovinv, op);
}

void dslashMultiSrcQuda(void **_hp_x, void **_hp_b, QudaInvertParam *param, QudaParity parity, void *h_gauge,
                        QudaGaugeParam *gauge_param)
{
  auto op = [](void *_x, void *_b, QudaInvertParam *param, QudaParity parity) { dslashQuda(_x, _b, param, parity); };
  callMultiSrcQuda(_hp_x, _hp_b, param, h_gauge, nullptr, nullptr, gauge_param, nullptr, nullptr, op, parity);
}

void dslashMultiSrcStaggeredQuda(void **_hp_x, void **_hp_b, QudaInvertParam *param, QudaParity parity,
                                 void *milc_fatlinks, void *milc_longlinks, QudaGaugeParam *gauge_param)
{
  auto op = [](void *_x, void *_b, QudaInvertParam *param, QudaParity parity) { dslashQuda(_x, _b, param, parity); };
  callMultiSrcQuda(_hp_x, _hp_b, param, nullptr, milc_fatlinks, milc_longlinks, gauge_param, nullptr, nullptr, op,
                   parity);
}

void dslashMultiSrcCloverQuda(void **_hp_x, void **_hp_b, QudaInvertParam *param, QudaParity parity, void *h_gauge,
                              QudaGaugeParam *gauge_param, void *h_clover, void *h_clovinv)
{
  auto op = [](void *_x, void *_b, QudaInvertParam *param, QudaParity parity) { dslashQuda(_x, _b, param, parity); };
  callMultiSrcQuda(_hp_x, _hp_b, param, h_gauge, nullptr, nullptr, gauge_param, h_clover, h_clovinv, op, parity);
}

/*!
 * Generic version of the multi-shift solver. Should work for
 * most fermions. Note that offset[0] is not folded into the mass parameter.
 *
 * For Wilson-type fermions, the solution_type must be MATDAG_MAT or MATPCDAG_MATPC,
 * and solve_type must be NORMOP or NORMOP_PC. The solution and solve
 * preconditioning have to match.
 *
 * For Staggered-type fermions, the solution_type must be MATPC, and the
 * solve type must be DIRECT_PC. This difference in convention is because
 * preconditioned staggered operator is normal, unlike with Wilson-type fermions.
 */
void invertMultiShiftQuda(void **_hp_x, void *_hp_b, QudaInvertParam *param)
{
  profilerStart(__func__);

  profileMulti.TPSTART(QUDA_PROFILE_TOTAL);
  profileMulti.TPSTART(QUDA_PROFILE_INIT);

  if (!initialized) errorQuda("QUDA not initialized");

  checkInvertParam(param, _hp_x[0], _hp_b);

  // check the gauge fields have been created
  checkGauge(param);

  if (param->num_offset > QUDA_MAX_MULTI_SHIFT)
    errorQuda("Number of shifts %d requested greater than QUDA_MAX_MULTI_SHIFT %d", param->num_offset,
              QUDA_MAX_MULTI_SHIFT);

  pushVerbosity(param->verbosity);

  bool pc_solution = (param->solution_type == QUDA_MATPC_SOLUTION) || (param->solution_type == QUDA_MATPCDAG_MATPC_SOLUTION);
  bool pc_solve = (param->solve_type == QUDA_DIRECT_PC_SOLVE) || (param->solve_type == QUDA_NORMOP_PC_SOLVE);
  bool mat_solution = (param->solution_type == QUDA_MAT_SOLUTION) || (param->solution_type ==  QUDA_MATPC_SOLUTION);
  bool direct_solve = (param->solve_type == QUDA_DIRECT_SOLVE) || (param->solve_type == QUDA_DIRECT_PC_SOLVE);

  if (param->dslash_type == QUDA_ASQTAD_DSLASH ||
      param->dslash_type == QUDA_STAGGERED_DSLASH) {

    if (param->solution_type != QUDA_MATPC_SOLUTION) {
      errorQuda("For Staggered-type fermions, multi-shift solver only suports MATPC solution type");
    }

    if (param->solve_type != QUDA_DIRECT_PC_SOLVE) {
      errorQuda("For Staggered-type fermions, multi-shift solver only supports DIRECT_PC solve types");
    }

  } else { // Wilson type

    if (mat_solution) {
      errorQuda("For Wilson-type fermions, multi-shift solver does not support MAT or MATPC solution types");
    }
    if (direct_solve) {
      errorQuda("For Wilson-type fermions, multi-shift solver does not support DIRECT or DIRECT_PC solve types");
    }
    if (pc_solution & !pc_solve) {
      errorQuda("For Wilson-type fermions, preconditioned (PC) solution_type requires a PC solve_type");
    }
    if (!pc_solution & pc_solve) {
      errorQuda("For Wilson-type fermions, in multi-shift solver, a preconditioned (PC) solve_type requires a PC solution_type");
    }
  }

  // Timing and FLOP counters
  param->secs = 0;
  param->gflops = 0;
  param->iter = 0;

  for (int i=0; i<param->num_offset-1; i++) {
    for (int j=i+1; j<param->num_offset; j++) {
      if (param->offset[i] > param->offset[j])
        errorQuda("Offsets must be ordered from smallest to largest");
    }
  }

  // Host pointers for x, take a copy of the input host pointers
  void** hp_x;
  hp_x = new void* [ param->num_offset ];

  void* hp_b = _hp_b;
  for(int i=0;i < param->num_offset;i++){
    hp_x[i] = _hp_x[i];
  }

  // Create the matrix.
  // The way this works is that createDirac will create 'd' and 'dSloppy'
  // which are global. We then grab these with references...
  //
  // Balint: Isn't there a nice construction pattern we could use here? This is
  // expedient but yucky.
  //  DiracParam diracParam;
  if (param->dslash_type == QUDA_ASQTAD_DSLASH ||
      param->dslash_type == QUDA_STAGGERED_DSLASH){
    param->mass = sqrt(param->offset[0]/4);
  }

  Dirac *d = nullptr;
  Dirac *dSloppy = nullptr;
  Dirac *dPre = nullptr;
  Dirac *dRefine = nullptr;

  // Create the dirac operator and a sloppy, precon, and refine.
  createDiracWithRefine(d, dSloppy, dPre, dRefine, *param, pc_solve);
  Dirac &dirac = *d;
  Dirac &diracSloppy = *dSloppy;


  cudaColorSpinorField *b = nullptr;   // Cuda RHS
  std::vector<ColorSpinorField*> x;  // Cuda Solutions
  x.resize(param->num_offset);
  std::vector<ColorSpinorField*> p;
  std::unique_ptr<double[]> r2_old(new double[param->num_offset]);

  // Grab the dimension array of the input gauge field.
  const int *X = ( param->dslash_type == QUDA_ASQTAD_DSLASH ) ?
    gaugeFatPrecise->X() : gaugePrecise->X();

  // This creates a ColorSpinorParam struct, from the host data
  // pointer, the definitions in param, the dimensions X, and whether
  // the solution is on a checkerboard instruction or not. These can
  // then be used as 'instructions' to create the actual
  // ColorSpinorField
  ColorSpinorParam cpuParam(hp_b, *param, X, pc_solution, param->input_location);
  ColorSpinorField *h_b = ColorSpinorField::Create(cpuParam);

  std::vector<ColorSpinorField*> h_x;
  h_x.resize(param->num_offset);

  cpuParam.location = param->output_location;
  for(int i=0; i < param->num_offset; i++) {
    cpuParam.v = hp_x[i];
    h_x[i] = ColorSpinorField::Create(cpuParam);
  }

  profileMulti.TPSTOP(QUDA_PROFILE_INIT);
  profileMulti.TPSTART(QUDA_PROFILE_H2D);
  // Now I need a colorSpinorParam for the device
  ColorSpinorParam cudaParam(cpuParam, *param);
  // This setting will download a host vector
  cudaParam.create = QUDA_COPY_FIELD_CREATE;
  cudaParam.location = QUDA_CUDA_FIELD_LOCATION;
  b = new cudaColorSpinorField(*h_b, cudaParam); // Creates b and downloads h_b to it
  profileMulti.TPSTOP(QUDA_PROFILE_H2D);

  profileMulti.TPSTART(QUDA_PROFILE_INIT);
  // Create the solution fields filled with zero
  cudaParam.create = QUDA_ZERO_FIELD_CREATE;

  // now check if we need to invalidate the solutionResident vectors
  bool invalidate = false;
  for (auto v : solutionResident) {
    if (cudaParam.Precision() != v->Precision()) {
      invalidate = true;
      break;
    }
  }

  if (invalidate) {
    for (auto v : solutionResident) delete v;
    solutionResident.clear();
  }

  // grow resident solutions to be big enough
  for (int i=solutionResident.size(); i < param->num_offset; i++) {
    if (getVerbosity() >= QUDA_DEBUG_VERBOSE) printfQuda("Adding vector %d to solutionsResident\n", i);
    solutionResident.push_back(new cudaColorSpinorField(cudaParam));
  }
  for (int i=0; i < param->num_offset; i++) x[i] = solutionResident[i];
  profileMulti.TPSTOP(QUDA_PROFILE_INIT);

  profileMulti.TPSTART(QUDA_PROFILE_PREAMBLE);

  // Check source norms
  double nb = blas::norm2(*b);
  if (nb==0.0) errorQuda("Source has zero norm");

  if(getVerbosity() >= QUDA_VERBOSE ) {
    double nh_b = blas::norm2(*h_b);
    printfQuda("Source: CPU = %g, CUDA copy = %g\n", nh_b, nb);
  }

  // rescale the source vector to help prevent the onset of underflow
  if (param->solver_normalization == QUDA_SOURCE_NORMALIZATION) {
    blas::ax(1.0/sqrt(nb), *b);
  }

  // backup shifts
  double unscaled_shifts[QUDA_MAX_MULTI_SHIFT];
  for (int i = 0; i < param->num_offset; i++) { unscaled_shifts[i] = param->offset[i]; }

  // rescale
  massRescale(*b, *param, true);
  profileMulti.TPSTOP(QUDA_PROFILE_PREAMBLE);

  DiracMatrix *m, *mSloppy;

  if (param->dslash_type == QUDA_ASQTAD_DSLASH ||
      param->dslash_type == QUDA_STAGGERED_DSLASH) {
    m = new DiracM(dirac);
    mSloppy = new DiracM(diracSloppy);
  } else {
    m = new DiracMdagM(dirac);
    mSloppy = new DiracMdagM(diracSloppy);
  }

  SolverParam solverParam(*param);
  {
    MultiShiftCG cg_m(*m, *mSloppy, solverParam, profileMulti);
    cg_m(x, *b, p, r2_old.get());
  }
  solverParam.updateInvertParam(*param);

  delete m;
  delete mSloppy;

  if (param->compute_true_res) {
    // check each shift has the desired tolerance and use sequential CG to refine
    profileMulti.TPSTART(QUDA_PROFILE_INIT);
    cudaParam.create = QUDA_ZERO_FIELD_CREATE;
    cudaColorSpinorField r(*b, cudaParam);
    profileMulti.TPSTOP(QUDA_PROFILE_INIT);
    QudaInvertParam refineparam = *param;
    refineparam.cuda_prec_sloppy = param->cuda_prec_refinement_sloppy;
    Dirac &dirac = *d;
    Dirac &diracSloppy = *dRefine;

#define REFINE_INCREASING_MASS
#ifdef REFINE_INCREASING_MASS
    for(int i=0; i < param->num_offset; i++) {
#else
    for(int i=param->num_offset-1; i >= 0; i--) {
#endif
      double rsd_hq = param->residual_type & QUDA_HEAVY_QUARK_RESIDUAL ?
	param->true_res_hq_offset[i] : 0;
      double tol_hq = param->residual_type & QUDA_HEAVY_QUARK_RESIDUAL ?
	param->tol_hq_offset[i] : 0;

      /*
	In the case where the shifted systems have zero tolerance
	specified, we refine these systems until either the limit of
	precision is reached (prec_tol) or until the tolerance reaches
	the iterated residual tolerance of the previous multi-shift
	solver (iter_res_offset[i]), which ever is greater.
      */
      const double prec_tol = std::pow(10.,(-2*(int)param->cuda_prec+4)); // implicit refinment limit of 1e-12
      const double iter_tol = (param->iter_res_offset[i] < prec_tol ? prec_tol : (param->iter_res_offset[i] *1.1));
      const double refine_tol = (param->tol_offset[i] == 0.0 ? iter_tol : param->tol_offset[i]);
      // refine if either L2 or heavy quark residual tolerances have not been met, only if desired residual is > 0
      if (param->true_res_offset[i] > refine_tol || rsd_hq > tol_hq) {
	if (getVerbosity() >= QUDA_SUMMARIZE)
	  printfQuda("Refining shift %d: L2 residual %e / %e, heavy quark %e / %e (actual / requested)\n",
		     i, param->true_res_offset[i], param->tol_offset[i], rsd_hq, tol_hq);

        // for staggered the shift is just a change in mass term (FIXME: for twisted mass also)
        if (param->dslash_type == QUDA_ASQTAD_DSLASH ||
            param->dslash_type == QUDA_STAGGERED_DSLASH) {
          dirac.setMass(sqrt(param->offset[i]/4));
          diracSloppy.setMass(sqrt(param->offset[i]/4));
        }

        DiracMatrix *m, *mSloppy;

        if (param->dslash_type == QUDA_ASQTAD_DSLASH ||
            param->dslash_type == QUDA_STAGGERED_DSLASH) {
          m = new DiracM(dirac);
          mSloppy = new DiracM(diracSloppy);
        } else {
          m = new DiracMdagM(dirac);
          mSloppy = new DiracMdagM(diracSloppy);
        }

        // need to curry in the shift if we are not doing staggered
        if (param->dslash_type != QUDA_ASQTAD_DSLASH && param->dslash_type != QUDA_STAGGERED_DSLASH) {
          m->shift = param->offset[i];
          mSloppy->shift = param->offset[i];
        }

        if (false) { // experimenting with Minimum residual extrapolation
                     // only perform MRE using current and previously refined solutions
#ifdef REFINE_INCREASING_MASS
	  const int nRefine = i+1;
#else
	  const int nRefine = param->num_offset - i + 1;
#endif

          std::vector<ColorSpinorField *> q;
          q.resize(nRefine);
          std::vector<ColorSpinorField *> z;
          z.resize(nRefine);
          cudaParam.create = QUDA_NULL_FIELD_CREATE;
          cudaColorSpinorField tmp(cudaParam);

          for (int j = 0; j < nRefine; j++) {
            q[j] = new cudaColorSpinorField(cudaParam);
            z[j] = new cudaColorSpinorField(cudaParam);
          }

          *z[0] = *x[0]; // zero solution already solved
#ifdef REFINE_INCREASING_MASS
	  for (int j=1; j<nRefine; j++) *z[j] = *x[j];
#else
	  for (int j=1; j<nRefine; j++) *z[j] = *x[param->num_offset-j];
#endif

          bool orthogonal = true;
          bool apply_mat = true;
          bool hermitian = true;
	  MinResExt mre(*m, orthogonal, apply_mat, hermitian, profileMulti);
	  blas::copy(tmp, *b);
	  mre(*x[i], tmp, z, q);

	  for(int j=0; j < nRefine; j++) {
	    delete q[j];
	    delete z[j];
	  }
        }

        SolverParam solverParam(refineparam);
        solverParam.iter = 0;
        solverParam.use_init_guess = QUDA_USE_INIT_GUESS_YES;
        solverParam.tol = (param->tol_offset[i] > 0.0 ? param->tol_offset[i] : iter_tol); // set L2 tolerance
        solverParam.tol_hq = param->tol_hq_offset[i];                                     // set heavy quark tolerance
        solverParam.delta = param->reliable_delta_refinement;

        {
          CG cg(*m, *mSloppy, *mSloppy, *mSloppy, solverParam, profileMulti);
          if (i==0)
            cg(*x[i], *b, p[i], r2_old[i]);
          else
            cg(*x[i], *b);
        }

        solverParam.true_res_offset[i] = solverParam.true_res;
        solverParam.true_res_hq_offset[i] = solverParam.true_res_hq;
        solverParam.updateInvertParam(*param,i);

        if (param->dslash_type == QUDA_ASQTAD_DSLASH ||
            param->dslash_type == QUDA_STAGGERED_DSLASH) {
          dirac.setMass(sqrt(param->offset[0]/4)); // restore just in case
          diracSloppy.setMass(sqrt(param->offset[0]/4)); // restore just in case
        }

        delete m;
        delete mSloppy;
      }
    }
  }

  // restore shifts
  for(int i=0; i < param->num_offset; i++) {
    param->offset[i] = unscaled_shifts[i];
  }

  profileMulti.TPSTART(QUDA_PROFILE_D2H);

  if (param->compute_action) {
    Complex action(0);
    for (int i=0; i<param->num_offset; i++) action += param->residue[i] * blas::cDotProduct(*b, *x[i]);
    param->action[0] = action.real();
    param->action[1] = action.imag();
  }

  for(int i=0; i < param->num_offset; i++) {
    if (param->solver_normalization == QUDA_SOURCE_NORMALIZATION) { // rescale the solution
      blas::ax(sqrt(nb), *x[i]);
    }

    if (getVerbosity() >= QUDA_VERBOSE){
      double nx = blas::norm2(*x[i]);
      printfQuda("Solution %d = %g\n", i, nx);
    }

    if (!param->make_resident_solution) *h_x[i] = *x[i];
  }
  profileMulti.TPSTOP(QUDA_PROFILE_D2H);

  profileMulti.TPSTART(QUDA_PROFILE_EPILOGUE);

  if (!param->make_resident_solution) {
    for (auto v: solutionResident) if (v) delete v;
    solutionResident.clear();
  }

  profileMulti.TPSTOP(QUDA_PROFILE_EPILOGUE);

  profileMulti.TPSTART(QUDA_PROFILE_FREE);
  for(int i=0; i < param->num_offset; i++){
    delete h_x[i];
    //if (!param->make_resident_solution) delete x[i];
  }

  delete h_b;
  delete b;

  delete [] hp_x;

  delete d;
  delete dSloppy;
  delete dPre;
  delete dRefine;
  for (auto& pp : p) delete pp;

  profileMulti.TPSTOP(QUDA_PROFILE_FREE);

  popVerbosity();

  // cache is written out even if a long benchmarking job gets interrupted
  saveTuneCache();

  profileMulti.TPSTOP(QUDA_PROFILE_TOTAL);

  profilerStop(__func__);
}

void computeKSLinkQuda(void* fatlink, void* longlink, void* ulink, void* inlink, double *path_coeff, QudaGaugeParam *param)
{
  profileFatLink.TPSTART(QUDA_PROFILE_TOTAL);
  profileFatLink.TPSTART(QUDA_PROFILE_INIT);

  checkGaugeParam(param);

  if (ulink) {
    const double unitarize_eps = 1e-14;
    const double max_error = 1e-10;
    const int reunit_allow_svd = 1;
    const int reunit_svd_only  = 0;
    const double svd_rel_error = 1e-6;
    const double svd_abs_error = 1e-6;
    quda::setUnitarizeLinksConstants(unitarize_eps, max_error, reunit_allow_svd, reunit_svd_only,
				     svd_rel_error, svd_abs_error);
  }

  GaugeFieldParam gParam(fatlink, *param, QUDA_GENERAL_LINKS);
  cpuGaugeField cpuFatLink(gParam);   // create the host fatlink
  gParam.gauge = longlink;
  cpuGaugeField cpuLongLink(gParam);  // create the host longlink
  gParam.gauge = ulink;
  cpuGaugeField cpuUnitarizedLink(gParam);
  gParam.link_type = param->type;
  gParam.gauge     = inlink;
  cpuGaugeField cpuInLink(gParam);    // create the host sitelink

  // create the device fields
  gParam.reconstruct = param->reconstruct;
  gParam.setPrecision(param->cuda_prec, true);
  gParam.create      = QUDA_NULL_FIELD_CREATE;
  cudaGaugeField *cudaInLink = new cudaGaugeField(gParam);

  profileFatLink.TPSTOP(QUDA_PROFILE_INIT);

  profileFatLink.TPSTART(QUDA_PROFILE_H2D);
  cudaInLink->loadCPUField(cpuInLink);
  profileFatLink.TPSTOP(QUDA_PROFILE_H2D);

  cudaGaugeField *cudaInLinkEx = createExtendedGauge(*cudaInLink, R, profileFatLink);

  profileFatLink.TPSTART(QUDA_PROFILE_FREE);
  delete cudaInLink;
  profileFatLink.TPSTOP(QUDA_PROFILE_FREE);

  gParam.create = QUDA_ZERO_FIELD_CREATE;
  gParam.link_type = QUDA_GENERAL_LINKS;
  gParam.reconstruct = QUDA_RECONSTRUCT_NO;
  gParam.setPrecision(param->cuda_prec, true);
  gParam.ghostExchange = QUDA_GHOST_EXCHANGE_NO;
  cudaGaugeField *cudaFatLink = new cudaGaugeField(gParam);
  cudaGaugeField *cudaUnitarizedLink = ulink ? new cudaGaugeField(gParam) : nullptr;
  cudaGaugeField *cudaLongLink = longlink ? new cudaGaugeField(gParam) : nullptr;

  profileFatLink.TPSTART(QUDA_PROFILE_COMPUTE);
  fatLongKSLink(cudaFatLink, cudaLongLink, *cudaInLinkEx, path_coeff);
  profileFatLink.TPSTOP(QUDA_PROFILE_COMPUTE);

  if (ulink) {
    profileFatLink.TPSTART(QUDA_PROFILE_COMPUTE);
    *num_failures_h = 0;
    quda::unitarizeLinks(*cudaUnitarizedLink, *cudaFatLink, num_failures_d); // unitarize on the gpu
    if (*num_failures_h>0) errorQuda("Error in unitarization component of the hisq fattening: %d failures\n", *num_failures_h);
    profileFatLink.TPSTOP(QUDA_PROFILE_COMPUTE);
  }

  profileFatLink.TPSTART(QUDA_PROFILE_D2H);
  if (ulink) cudaUnitarizedLink->saveCPUField(cpuUnitarizedLink);
  if (fatlink) cudaFatLink->saveCPUField(cpuFatLink);
  if (longlink) cudaLongLink->saveCPUField(cpuLongLink);
  profileFatLink.TPSTOP(QUDA_PROFILE_D2H);

  profileFatLink.TPSTART(QUDA_PROFILE_FREE);
  delete cudaFatLink;
  if (longlink) delete cudaLongLink;
  if (ulink) delete cudaUnitarizedLink;
  delete cudaInLinkEx;
  profileFatLink.TPSTOP(QUDA_PROFILE_FREE);

  profileFatLink.TPSTOP(QUDA_PROFILE_TOTAL);
}

int computeGaugeForceQuda(void* mom, void* siteLink,  int*** input_path_buf, int* path_length,
			  double* loop_coeff, int num_paths, int max_length, double eb3, QudaGaugeParam* qudaGaugeParam)
{
  profileGaugeForce.TPSTART(QUDA_PROFILE_TOTAL);
  profileGaugeForce.TPSTART(QUDA_PROFILE_INIT);

  checkGaugeParam(qudaGaugeParam);

  GaugeFieldParam gParam(siteLink, *qudaGaugeParam);
  gParam.site_offset = qudaGaugeParam->gauge_offset;
  gParam.site_size = qudaGaugeParam->site_size;
  cpuGaugeField *cpuSiteLink = (!qudaGaugeParam->use_resident_gauge) ? new cpuGaugeField(gParam) : nullptr;

  cudaGaugeField* cudaSiteLink = nullptr;

  if (qudaGaugeParam->use_resident_gauge) {
    if (!gaugePrecise) errorQuda("No resident gauge field to use");
    cudaSiteLink = gaugePrecise;
  } else {
    gParam.create = QUDA_NULL_FIELD_CREATE;
    gParam.reconstruct = qudaGaugeParam->reconstruct;
    gParam.setPrecision(qudaGaugeParam->cuda_prec, true);

    cudaSiteLink = new cudaGaugeField(gParam);
    profileGaugeForce.TPSTOP(QUDA_PROFILE_INIT);

    profileGaugeForce.TPSTART(QUDA_PROFILE_H2D);
    cudaSiteLink->loadCPUField(*cpuSiteLink);
    profileGaugeForce.TPSTOP(QUDA_PROFILE_H2D);

    profileGaugeForce.TPSTART(QUDA_PROFILE_INIT);
  }

  GaugeFieldParam gParamMom(mom, *qudaGaugeParam, QUDA_ASQTAD_MOM_LINKS);
  if (gParamMom.order == QUDA_TIFR_GAUGE_ORDER || gParamMom.order == QUDA_TIFR_PADDED_GAUGE_ORDER)
    gParamMom.reconstruct = QUDA_RECONSTRUCT_NO;
  else
    gParamMom.reconstruct = QUDA_RECONSTRUCT_10;

  gParamMom.site_offset = qudaGaugeParam->mom_offset;
  gParamMom.site_size = qudaGaugeParam->site_size;
  cpuGaugeField* cpuMom = (!qudaGaugeParam->use_resident_mom) ? new cpuGaugeField(gParamMom) : nullptr;

  cudaGaugeField* cudaMom = nullptr;
  if (qudaGaugeParam->use_resident_mom) {
    if (!momResident) errorQuda("No resident momentum field to use");
    cudaMom = momResident;
    if (qudaGaugeParam->overwrite_mom) cudaMom->zero();
    profileGaugeForce.TPSTOP(QUDA_PROFILE_INIT);
  } else {
    gParamMom.create = qudaGaugeParam->overwrite_mom ? QUDA_ZERO_FIELD_CREATE : QUDA_NULL_FIELD_CREATE;
    gParamMom.reconstruct = QUDA_RECONSTRUCT_10;
    gParamMom.link_type = QUDA_ASQTAD_MOM_LINKS;
    gParamMom.setPrecision(qudaGaugeParam->cuda_prec, true);
    gParamMom.create = QUDA_ZERO_FIELD_CREATE;
    cudaMom = new cudaGaugeField(gParamMom);
    profileGaugeForce.TPSTOP(QUDA_PROFILE_INIT);
    if (!qudaGaugeParam->overwrite_mom) {
      profileGaugeForce.TPSTART(QUDA_PROFILE_H2D);
      cudaMom->loadCPUField(*cpuMom);
      profileGaugeForce.TPSTOP(QUDA_PROFILE_H2D);
    }
  }

  cudaGaugeField *cudaGauge = createExtendedGauge(*cudaSiteLink, R, profileGaugeForce);
  // apply / remove phase as appropriate
  if (cudaGauge->StaggeredPhaseApplied()) cudaGauge->removeStaggeredPhase();

  // actually do the computation
  profileGaugeForce.TPSTART(QUDA_PROFILE_COMPUTE);
  if (!forceMonitor()) {
    gaugeForce(*cudaMom, *cudaGauge, eb3, input_path_buf,  path_length, loop_coeff, num_paths, max_length);
  } else {
    // if we are monitoring the force, separate the force computation from the momentum update
    GaugeFieldParam gParam(*cudaMom);
    gParam.create = QUDA_ZERO_FIELD_CREATE;
    GaugeField *force = GaugeField::Create(gParam);
    gaugeForce(*force, *cudaGauge, 1.0, input_path_buf,  path_length, loop_coeff, num_paths, max_length);
    updateMomentum(*cudaMom, eb3, *force, "gauge");
    delete force;
  }
  profileGaugeForce.TPSTOP(QUDA_PROFILE_COMPUTE);

  if (qudaGaugeParam->return_result_mom) {
    profileGaugeForce.TPSTART(QUDA_PROFILE_D2H);
    cudaMom->saveCPUField(*cpuMom);
    profileGaugeForce.TPSTOP(QUDA_PROFILE_D2H);
  }

  profileGaugeForce.TPSTART(QUDA_PROFILE_FREE);
  if (qudaGaugeParam->make_resident_gauge) {
    if (gaugePrecise && gaugePrecise != cudaSiteLink) delete gaugePrecise;
    gaugePrecise = cudaSiteLink;
  } else {
    delete cudaSiteLink;
  }

  if (qudaGaugeParam->make_resident_mom) {
    if (momResident && momResident != cudaMom) delete momResident;
    momResident = cudaMom;
  } else {
    delete cudaMom;
  }

  if (cpuSiteLink) delete cpuSiteLink;
  if (cpuMom) delete cpuMom;

  if (qudaGaugeParam->make_resident_gauge) {
    if (extendedGaugeResident) delete extendedGaugeResident;
    extendedGaugeResident = cudaGauge;
  } else {
    delete cudaGauge;
  }
  profileGaugeForce.TPSTOP(QUDA_PROFILE_FREE);

  profileGaugeForce.TPSTOP(QUDA_PROFILE_TOTAL);
  return 0;
}

void momResidentQuda(void *mom, QudaGaugeParam *param)
{
  profileGaugeForce.TPSTART(QUDA_PROFILE_TOTAL);
  profileGaugeForce.TPSTART(QUDA_PROFILE_INIT);

  checkGaugeParam(param);

  GaugeFieldParam gParamMom(mom, *param, QUDA_ASQTAD_MOM_LINKS);
  if (gParamMom.order == QUDA_TIFR_GAUGE_ORDER || gParamMom.order == QUDA_TIFR_PADDED_GAUGE_ORDER)
    gParamMom.reconstruct = QUDA_RECONSTRUCT_NO;
  else
    gParamMom.reconstruct = QUDA_RECONSTRUCT_10;
  gParamMom.site_offset = param->mom_offset;
  gParamMom.site_size = param->site_size;

  cpuGaugeField cpuMom(gParamMom);

  if (param->make_resident_mom && !param->return_result_mom) {
    if (momResident) delete momResident;

    gParamMom.create = QUDA_NULL_FIELD_CREATE;
    gParamMom.reconstruct = QUDA_RECONSTRUCT_10;
    gParamMom.link_type = QUDA_ASQTAD_MOM_LINKS;
    gParamMom.setPrecision(param->cuda_prec, true);
    gParamMom.create = QUDA_ZERO_FIELD_CREATE;
    momResident = new cudaGaugeField(gParamMom);
  } else if (param->return_result_mom && !param->make_resident_mom) {
    if (!momResident) errorQuda("No resident momentum to return");
  } else {
    errorQuda("Unexpected combination make_resident_mom = %d return_result_mom = %d", param->make_resident_mom,
              param->return_result_mom);
  }

  profileGaugeForce.TPSTOP(QUDA_PROFILE_INIT);

  if (param->make_resident_mom) {
    // we are downloading the momentum from the host
    profileGaugeForce.TPSTART(QUDA_PROFILE_H2D);
    momResident->loadCPUField(cpuMom);
    profileGaugeForce.TPSTOP(QUDA_PROFILE_H2D);
  } else if (param->return_result_mom) {
    // we are uploading the momentum to the host
    profileGaugeForce.TPSTART(QUDA_PROFILE_D2H);
    momResident->saveCPUField(cpuMom);
    profileGaugeForce.TPSTOP(QUDA_PROFILE_D2H);

    profileGaugeForce.TPSTART(QUDA_PROFILE_FREE);
    delete momResident;
    momResident = nullptr;
    profileGaugeForce.TPSTOP(QUDA_PROFILE_FREE);
  }

  profileGaugeForce.TPSTOP(QUDA_PROFILE_TOTAL);
}

void createCloverQuda(QudaInvertParam* invertParam)
{
  profileClover.TPSTART(QUDA_PROFILE_TOTAL);
  if (!cloverPrecise) errorQuda("Clover field not allocated");

  QudaReconstructType recon = (gaugePrecise->Reconstruct() == QUDA_RECONSTRUCT_8) ? QUDA_RECONSTRUCT_12 : gaugePrecise->Reconstruct();
  // for clover we optimize to only send depth 1 halos in y/z/t (FIXME - make work for x, make robust in general)
  int R[4];
  for (int d=0; d<4; d++) R[d] = (d==0 ? 2 : 1) * (redundant_comms || commDimPartitioned(d));
  cudaGaugeField *gauge = extendedGaugeResident ? extendedGaugeResident : createExtendedGauge(*gaugePrecise, R, profileClover, false, recon);

  profileClover.TPSTART(QUDA_PROFILE_INIT);
  // create the Fmunu field
  GaugeFieldParam tensorParam(gaugePrecise->X(), gauge->Precision(), QUDA_RECONSTRUCT_NO, 0, QUDA_TENSOR_GEOMETRY);
  tensorParam.siteSubset = QUDA_FULL_SITE_SUBSET;
  tensorParam.order = QUDA_FLOAT2_GAUGE_ORDER;
  tensorParam.ghostExchange = QUDA_GHOST_EXCHANGE_NO;
  cudaGaugeField Fmunu(tensorParam);
  profileClover.TPSTOP(QUDA_PROFILE_INIT);
  profileClover.TPSTART(QUDA_PROFILE_COMPUTE);
  computeFmunu(Fmunu, *gauge);
  computeClover(*cloverPrecise, Fmunu, invertParam->clover_coeff);
  profileClover.TPSTOP(QUDA_PROFILE_COMPUTE);
  profileClover.TPSTOP(QUDA_PROFILE_TOTAL);

  // FIXME always preserve the extended gauge
  extendedGaugeResident = gauge;
}

void* createGaugeFieldQuda(void* gauge, int geometry, QudaGaugeParam* param)
{
  GaugeFieldParam gParam(gauge, *param, QUDA_GENERAL_LINKS);
  gParam.geometry = static_cast<QudaFieldGeometry>(geometry);
  if (geometry != QUDA_SCALAR_GEOMETRY && geometry != QUDA_VECTOR_GEOMETRY)
    errorQuda("Only scalar and vector geometries are supported\n");

  cpuGaugeField *cpuGauge = nullptr;
  if (gauge) cpuGauge = new cpuGaugeField(gParam);

  gParam.order = QUDA_FLOAT2_GAUGE_ORDER;
  gParam.create = QUDA_ZERO_FIELD_CREATE;
  auto* cudaGauge = new cudaGaugeField(gParam);

  if (gauge) {
    cudaGauge->loadCPUField(*cpuGauge);
    delete cpuGauge;
  }

  return cudaGauge;
}


void saveGaugeFieldQuda(void* gauge, void* inGauge, QudaGaugeParam* param){

  auto* cudaGauge = reinterpret_cast<cudaGaugeField*>(inGauge);

  GaugeFieldParam gParam(gauge, *param, QUDA_GENERAL_LINKS);
  gParam.geometry = cudaGauge->Geometry();

  cpuGaugeField cpuGauge(gParam);
  cudaGauge->saveCPUField(cpuGauge);

}


void destroyGaugeFieldQuda(void* gauge){
  auto* g = reinterpret_cast<cudaGaugeField*>(gauge);
  delete g;
}


void computeStaggeredForceQuda(void* h_mom, double dt, double delta, void *h_force, void **,
			       QudaGaugeParam *gauge_param, QudaInvertParam *inv_param)
{
  profileStaggeredForce.TPSTART(QUDA_PROFILE_TOTAL);
  profileStaggeredForce.TPSTART(QUDA_PROFILE_INIT);

  GaugeFieldParam gParam(h_mom, *gauge_param, QUDA_ASQTAD_MOM_LINKS);

  // create the host momentum field
  gParam.reconstruct = gauge_param->reconstruct;
  gParam.t_boundary = QUDA_PERIODIC_T;
  cpuGaugeField cpuMom(gParam);

  // create the host momentum field
  gParam.link_type = QUDA_GENERAL_LINKS;
  gParam.gauge = h_force;
  cpuGaugeField cpuForce(gParam);

  // create the device momentum field
  gParam.link_type = QUDA_ASQTAD_MOM_LINKS;
  gParam.create = QUDA_ZERO_FIELD_CREATE; // FIXME
  gParam.order = QUDA_FLOAT2_GAUGE_ORDER;
  gParam.reconstruct = QUDA_RECONSTRUCT_10;
  cudaGaugeField *cudaMom = !gauge_param->use_resident_mom ? new cudaGaugeField(gParam) : nullptr;

  // create temporary field for quark-field outer product
  gParam.reconstruct = QUDA_RECONSTRUCT_NO;
  gParam.link_type = QUDA_GENERAL_LINKS;
  gParam.create = QUDA_ZERO_FIELD_CREATE;
  cudaGaugeField cudaForce(gParam);
  GaugeField *cudaForce_[2] = {&cudaForce};

  ColorSpinorParam qParam;
  qParam.location = QUDA_CUDA_FIELD_LOCATION;
  qParam.nColor = 3;
  qParam.nSpin = 1;
  qParam.siteSubset = QUDA_FULL_SITE_SUBSET;
  qParam.siteOrder = QUDA_EVEN_ODD_SITE_ORDER;
  qParam.nDim = 5; // 5 since staggered mrhs
  qParam.setPrecision(gParam.Precision());
  qParam.pad = 0;
  for(int dir=0; dir<4; ++dir) qParam.x[dir] = gParam.x[dir];
  qParam.x[4] = 1;
  qParam.create = QUDA_NULL_FIELD_CREATE;
  qParam.fieldOrder = QUDA_FLOAT2_FIELD_ORDER;
  qParam.gammaBasis = QUDA_DEGRAND_ROSSI_GAMMA_BASIS;

  profileStaggeredForce.TPSTOP(QUDA_PROFILE_INIT);
  profileStaggeredForce.TPSTART(QUDA_PROFILE_H2D);

  if (gauge_param->use_resident_mom) {
    if (!momResident) errorQuda("Cannot use resident momentum field since none appears resident");
    cudaMom = momResident;
  } else {
    // download the initial momentum (FIXME make an option just to return?)
    cudaMom->loadCPUField(cpuMom);
  }

  // resident gauge field is required
  if (!gauge_param->use_resident_gauge || !gaugePrecise)
    errorQuda("Resident gauge field is required");

  if (!gaugePrecise->StaggeredPhaseApplied()) {
    errorQuda("Gauge field requires the staggered phase factors to be applied");
  }

  // check if staggered phase is the desired one
  if (gauge_param->staggered_phase_type != gaugePrecise->StaggeredPhase()) {
    errorQuda("Requested staggered phase %d, but found %d\n",
              gauge_param->staggered_phase_type, gaugePrecise->StaggeredPhase());
  }

  profileStaggeredForce.TPSTOP(QUDA_PROFILE_H2D);
  profileStaggeredForce.TPSTART(QUDA_PROFILE_INIT);

  const int nvector = inv_param->num_offset;
  std::vector<ColorSpinorField*> X(nvector);
  for ( int i=0; i<nvector; i++) X[i] = ColorSpinorField::Create(qParam);

  if (inv_param->use_resident_solution) {
    if (solutionResident.size() < (unsigned int)nvector)
      errorQuda("solutionResident.size() %lu does not match number of shifts %d",
		solutionResident.size(), nvector);
  }

  // create the staggered operator
  DiracParam diracParam;
  bool pc_solve = (inv_param->solve_type == QUDA_DIRECT_PC_SOLVE) ||
    (inv_param->solve_type == QUDA_NORMOP_PC_SOLVE);
  if (!pc_solve)
    errorQuda("Preconditioned solve type required not %d\n", inv_param->solve_type);
  setDiracParam(diracParam, inv_param, pc_solve);
  Dirac *dirac = Dirac::create(diracParam);

  profileStaggeredForce.TPSTOP(QUDA_PROFILE_INIT);
  profileStaggeredForce.TPSTART(QUDA_PROFILE_PREAMBLE);

  for (int i=0; i<nvector; i++) {
    ColorSpinorField &x = *(X[i]);

    if (inv_param->use_resident_solution) x.Even() = *(solutionResident[i]);
    else errorQuda("%s requires resident solution", __func__);

    // set the odd solution component
    dirac->Dslash(x.Odd(), x.Even(), QUDA_ODD_PARITY);
  }

  profileStaggeredForce.TPSTOP(QUDA_PROFILE_PREAMBLE);
  profileStaggeredForce.TPSTART(QUDA_PROFILE_FREE);

#if 0
  if (inv_param->use_resident_solution) {
    for (auto v : solutionResident) if (v) delete solutionResident[i];
    solutionResident.clear();
  }
#endif
  delete dirac;

  profileStaggeredForce.TPSTOP(QUDA_PROFILE_FREE);
  profileStaggeredForce.TPSTART(QUDA_PROFILE_COMPUTE);

  // compute quark-field outer product
  for (int i=0; i<nvector; i++) {
    ColorSpinorField &x = *(X[i]);
    // second component is zero since we have no three hop term
    double coeff[2] = {inv_param->residue[i], 0.0};

    // Operate on even-parity sites
    computeStaggeredOprod(cudaForce_, x, coeff, 1);
  }

  // mom += delta * [U * force]TA
  applyU(cudaForce, *gaugePrecise);
  updateMomentum(*cudaMom, dt * delta, cudaForce, "staggered");
  qudaDeviceSynchronize();

  profileStaggeredForce.TPSTOP(QUDA_PROFILE_COMPUTE);
  profileStaggeredForce.TPSTART(QUDA_PROFILE_D2H);

  if (gauge_param->return_result_mom) {
    // copy the momentum field back to the host
    cudaMom->saveCPUField(cpuMom);
  }

  if (gauge_param->make_resident_mom) {
    // make the momentum field resident
    momResident = cudaMom;
  } else {
    delete cudaMom;
  }

  profileStaggeredForce.TPSTOP(QUDA_PROFILE_D2H);
  profileStaggeredForce.TPSTART(QUDA_PROFILE_FREE);

  for (int i=0; i<nvector; i++) delete X[i];

  profileStaggeredForce.TPSTOP(QUDA_PROFILE_FREE);
  profileStaggeredForce.TPSTOP(QUDA_PROFILE_TOTAL);
}

void computeHISQForceQuda(void* const milc_momentum,
                          double dt,
                          const double level2_coeff[6],
                          const double fat7_coeff[6],
                          const void* const w_link,
                          const void* const v_link,
                          const void* const u_link,
                          void **fermion,
                          int num_terms,
                          int num_naik_terms,
                          double **coeff,
                          QudaGaugeParam* gParam)
{
  using namespace quda;
  using namespace quda::fermion_force;
  profileHISQForce.TPSTART(QUDA_PROFILE_TOTAL);
  if (gParam->gauge_order != QUDA_MILC_GAUGE_ORDER) errorQuda("Unsupported input field order %d", gParam->gauge_order);

  checkGaugeParam(gParam);

  profileHISQForce.TPSTART(QUDA_PROFILE_INIT);

  // create the device outer-product field
  GaugeFieldParam oParam(0, *gParam, QUDA_GENERAL_LINKS);
  oParam.nFace = 0;
  oParam.create = QUDA_ZERO_FIELD_CREATE;
  oParam.order = QUDA_FLOAT2_GAUGE_ORDER;
  cudaGaugeField *stapleOprod = new cudaGaugeField(oParam);
  cudaGaugeField *oneLinkOprod = new cudaGaugeField(oParam);
  cudaGaugeField *naikOprod = new cudaGaugeField(oParam);

  {
    // default settings for the unitarization
    const double unitarize_eps = 1e-14;
    const double hisq_force_filter = 5e-5;
    const double max_det_error = 1e-10;
    const bool   allow_svd = true;
    const bool   svd_only = false;
    const double svd_rel_err = 1e-8;
    const double svd_abs_err = 1e-8;

    setUnitarizeForceConstants(unitarize_eps, hisq_force_filter, max_det_error, allow_svd, svd_only, svd_rel_err, svd_abs_err);
  }

  double act_path_coeff[6] = {0,1,level2_coeff[2],level2_coeff[3],level2_coeff[4],level2_coeff[5]};
  // You have to look at the MILC routine to understand the following
  // Basically, I have already absorbed the one-link coefficient

  GaugeFieldParam param(milc_momentum, *gParam, QUDA_ASQTAD_MOM_LINKS);
  //param.nFace = 0;
  param.order  = QUDA_MILC_GAUGE_ORDER;
  param.reconstruct = QUDA_RECONSTRUCT_10;
  param.ghostExchange =  QUDA_GHOST_EXCHANGE_NO;
  cpuGaugeField* cpuMom = (!gParam->use_resident_mom) ? new cpuGaugeField(param) : nullptr;

  param.link_type = QUDA_GENERAL_LINKS;
  param.reconstruct = QUDA_RECONSTRUCT_NO;
  param.gauge = (void*)w_link;
  cpuGaugeField cpuWLink(param);
  param.gauge = (void*)v_link;
  cpuGaugeField cpuVLink(param);
  param.gauge = (void*)u_link;
  cpuGaugeField cpuULink(param);

  param.create = QUDA_ZERO_FIELD_CREATE;
  param.order  = QUDA_FLOAT2_GAUGE_ORDER;
  param.link_type = QUDA_ASQTAD_MOM_LINKS;
  param.reconstruct = QUDA_RECONSTRUCT_10;
  GaugeFieldParam momParam(param);

  param.create = QUDA_ZERO_FIELD_CREATE;
  param.link_type = QUDA_GENERAL_LINKS;
  param.setPrecision(gParam->cpu_prec, true);

  int R[4] = { 2*comm_dim_partitioned(0), 2*comm_dim_partitioned(1), 2*comm_dim_partitioned(2), 2*comm_dim_partitioned(3) };
  for (int dir=0; dir<4; ++dir) {
    param.x[dir] += 2*R[dir];
    param.r[dir] = R[dir];
  }

  param.reconstruct = QUDA_RECONSTRUCT_NO;
  param.create = QUDA_ZERO_FIELD_CREATE;
  param.setPrecision(gParam->cpu_prec);
  param.ghostExchange = QUDA_GHOST_EXCHANGE_EXTENDED;

  profileHISQForce.TPSTOP(QUDA_PROFILE_INIT);

  { // do outer-product computation
    ColorSpinorParam qParam;
    qParam.nColor = 3;
    qParam.nSpin = 1;
    qParam.siteSubset = QUDA_FULL_SITE_SUBSET;
    qParam.siteOrder = QUDA_EVEN_ODD_SITE_ORDER;
    qParam.nDim = 4;
    qParam.setPrecision(oParam.Precision());
    qParam.pad = 0;
    for (int dir=0; dir<4; ++dir) qParam.x[dir] = oParam.x[dir];

    // create the device quark field
    qParam.create = QUDA_NULL_FIELD_CREATE;
    qParam.fieldOrder = QUDA_FLOAT2_FIELD_ORDER;
    cudaColorSpinorField cudaQuark(qParam);

    // create the host quark field
    qParam.create = QUDA_REFERENCE_FIELD_CREATE;
    qParam.fieldOrder = QUDA_SPACE_COLOR_SPIN_FIELD_ORDER;
    qParam.v = fermion[0];

    { // regular terms
      GaugeField *oprod[2] = {stapleOprod, naikOprod};

      // loop over different quark fields
      for(int i=0; i<num_terms; ++i){

        // Wrap the MILC quark field
        profileHISQForce.TPSTART(QUDA_PROFILE_INIT);
        qParam.v = fermion[i];
        cpuColorSpinorField cpuQuark(qParam); // create host quark field
        profileHISQForce.TPSTOP(QUDA_PROFILE_INIT);

        profileHISQForce.TPSTART(QUDA_PROFILE_H2D);
        cudaQuark = cpuQuark;
        profileHISQForce.TPSTOP(QUDA_PROFILE_H2D);

        profileHISQForce.TPSTART(QUDA_PROFILE_COMPUTE);
        computeStaggeredOprod(oprod, cudaQuark, coeff[i], 3);
        profileHISQForce.TPSTOP(QUDA_PROFILE_COMPUTE);
      }
    }

    { // naik terms
      oneLinkOprod->copy(*stapleOprod);
      ax(level2_coeff[0], *oneLinkOprod);
      GaugeField *oprod[2] = {oneLinkOprod, naikOprod};

      // loop over different quark fields
      for(int i=0; i<num_naik_terms; ++i){

        // Wrap the MILC quark field
        profileHISQForce.TPSTART(QUDA_PROFILE_INIT);
        qParam.v = fermion[i + num_terms - num_naik_terms];
        cpuColorSpinorField cpuQuark(qParam); // create host quark field
        profileHISQForce.TPSTOP(QUDA_PROFILE_INIT);

        profileHISQForce.TPSTART(QUDA_PROFILE_H2D);
        cudaQuark = cpuQuark;
        profileHISQForce.TPSTOP(QUDA_PROFILE_H2D);

        profileHISQForce.TPSTART(QUDA_PROFILE_COMPUTE);
        computeStaggeredOprod(oprod, cudaQuark, coeff[i + num_terms], 3);
        profileHISQForce.TPSTOP(QUDA_PROFILE_COMPUTE);
      }
    }
  }

  profileHISQForce.TPSTART(QUDA_PROFILE_INIT);
  cudaGaugeField* cudaInForce = new cudaGaugeField(param);
  copyExtendedGauge(*cudaInForce, *stapleOprod, QUDA_CUDA_FIELD_LOCATION);
  delete stapleOprod;

  cudaGaugeField* cudaOutForce = new cudaGaugeField(param);
  copyExtendedGauge(*cudaOutForce, *oneLinkOprod, QUDA_CUDA_FIELD_LOCATION);
  delete oneLinkOprod;

  cudaGaugeField* cudaGauge = new cudaGaugeField(param);
  profileHISQForce.TPSTOP(QUDA_PROFILE_INIT);

  cudaGauge->loadCPUField(cpuWLink, profileHISQForce);

  cudaInForce->exchangeExtendedGhost(R,profileHISQForce,true);
  cudaGauge->exchangeExtendedGhost(R,profileHISQForce,true);
  cudaOutForce->exchangeExtendedGhost(R,profileHISQForce,true);

  profileHISQForce.TPSTART(QUDA_PROFILE_COMPUTE);
  hisqStaplesForce(*cudaOutForce, *cudaInForce, *cudaGauge, act_path_coeff);
  profileHISQForce.TPSTOP(QUDA_PROFILE_COMPUTE);

  // Load naik outer product
  copyExtendedGauge(*cudaInForce, *naikOprod, QUDA_CUDA_FIELD_LOCATION);
  cudaInForce->exchangeExtendedGhost(R,profileHISQForce,true);
  delete naikOprod;

  // Compute Naik three-link term
  profileHISQForce.TPSTART(QUDA_PROFILE_COMPUTE);
  hisqLongLinkForce(*cudaOutForce, *cudaInForce, *cudaGauge, act_path_coeff[1]);
  profileHISQForce.TPSTOP(QUDA_PROFILE_COMPUTE);

  cudaOutForce->exchangeExtendedGhost(R,profileHISQForce,true);

  // load v-link
  cudaGauge->loadCPUField(cpuVLink, profileHISQForce);
  cudaGauge->exchangeExtendedGhost(R,profileHISQForce,true);

  profileHISQForce.TPSTART(QUDA_PROFILE_COMPUTE);
  *num_failures_h = 0;
  unitarizeForce(*cudaInForce, *cudaOutForce, *cudaGauge, num_failures_d);
  profileHISQForce.TPSTOP(QUDA_PROFILE_COMPUTE);

  if (*num_failures_h>0) errorQuda("Error in the unitarization component of the hisq fermion force: %d failures\n", *num_failures_h);

  qudaMemset((void **)(cudaOutForce->Gauge_p()), 0, cudaOutForce->Bytes());

  // read in u-link
  cudaGauge->loadCPUField(cpuULink, profileHISQForce);
  cudaGauge->exchangeExtendedGhost(R,profileHISQForce,true);

  // Compute Fat7-staple term
  profileHISQForce.TPSTART(QUDA_PROFILE_COMPUTE);
  hisqStaplesForce(*cudaOutForce, *cudaInForce, *cudaGauge, fat7_coeff);
  profileHISQForce.TPSTOP(QUDA_PROFILE_COMPUTE);

  delete cudaInForce;
  cudaGaugeField* cudaMom = new cudaGaugeField(momParam);

  profileHISQForce.TPSTART(QUDA_PROFILE_COMPUTE);
  hisqCompleteForce(*cudaOutForce, *cudaGauge);
  profileHISQForce.TPSTOP(QUDA_PROFILE_COMPUTE);

  if (gParam->use_resident_mom) {
    if (!momResident) errorQuda("No resident momentum field to use");
    updateMomentum(*momResident, dt, *cudaOutForce, "hisq");
  } else {
    updateMomentum(*cudaMom, dt, *cudaOutForce, "hisq");
  }

  if (gParam->return_result_mom) {
    // Close the paths, make anti-hermitian, and store in compressed format
    if (gParam->return_result_mom) cudaMom->saveCPUField(*cpuMom, profileHISQForce);
  }

  profileHISQForce.TPSTART(QUDA_PROFILE_FREE);

  if (cpuMom) delete cpuMom;

  if (!gParam->make_resident_mom) {
    delete momResident;
    momResident = nullptr;
  }
  if (cudaMom) delete cudaMom;
  delete cudaOutForce;
  delete cudaGauge;
  profileHISQForce.TPSTOP(QUDA_PROFILE_FREE);

  profileHISQForce.TPSTOP(QUDA_PROFILE_TOTAL);
}

void computeCloverForceQuda(void *h_mom, double dt, void **h_x, void **,
			    double *coeff, double kappa2, double ck,
			    int nvector, double multiplicity, void *,
			    QudaGaugeParam *gauge_param, QudaInvertParam *inv_param)
{
  using namespace quda;
  profileCloverForce.TPSTART(QUDA_PROFILE_TOTAL);
  profileCloverForce.TPSTART(QUDA_PROFILE_INIT);

  checkGaugeParam(gauge_param);
  if (!gaugePrecise) errorQuda("No resident gauge field");

  GaugeFieldParam fParam(h_mom, *gauge_param, QUDA_ASQTAD_MOM_LINKS);
  // create the host momentum field
  fParam.reconstruct = QUDA_RECONSTRUCT_10;
  fParam.order = gauge_param->gauge_order;
  cpuGaugeField cpuMom(fParam);

  // create the device momentum field
  fParam.create = QUDA_ZERO_FIELD_CREATE;
  fParam.order = QUDA_FLOAT2_GAUGE_ORDER;
  cudaGaugeField cudaMom(fParam);

  // create the device force field
  fParam.link_type = QUDA_GENERAL_LINKS;
  fParam.create = QUDA_ZERO_FIELD_CREATE;
  fParam.order = QUDA_FLOAT2_GAUGE_ORDER;
  fParam.reconstruct = QUDA_RECONSTRUCT_NO;
  cudaGaugeField cudaForce(fParam);

  ColorSpinorParam qParam;
  qParam.location = QUDA_CUDA_FIELD_LOCATION;
  qParam.nColor = 3;
  qParam.nSpin = 4;
  qParam.siteSubset = QUDA_FULL_SITE_SUBSET;
  qParam.siteOrder = QUDA_EVEN_ODD_SITE_ORDER;
  qParam.nDim = 4;
  qParam.setPrecision(fParam.Precision());
  qParam.pad = 0;
  for(int dir=0; dir<4; ++dir) qParam.x[dir] = fParam.x[dir];

  // create the device quark field
  qParam.create = QUDA_NULL_FIELD_CREATE;
  qParam.fieldOrder = QUDA_FLOAT2_FIELD_ORDER;
  qParam.gammaBasis = QUDA_UKQCD_GAMMA_BASIS;

  std::vector<ColorSpinorField*> quarkX, quarkP;
  for (int i=0; i<nvector; i++) {
    quarkX.push_back(ColorSpinorField::Create(qParam));
    quarkP.push_back(ColorSpinorField::Create(qParam));
  }

  qParam.siteSubset = QUDA_PARITY_SITE_SUBSET;
  qParam.x[0] /= 2;
  cudaColorSpinorField tmp(qParam);

  // create the host quark field
  qParam.create = QUDA_REFERENCE_FIELD_CREATE;
  qParam.fieldOrder = QUDA_SPACE_SPIN_COLOR_FIELD_ORDER;
  qParam.gammaBasis = QUDA_DEGRAND_ROSSI_GAMMA_BASIS; // need expose this to interface

  bool pc_solve = (inv_param->solve_type == QUDA_DIRECT_PC_SOLVE) ||
    (inv_param->solve_type == QUDA_NORMOP_PC_SOLVE);
  DiracParam diracParam;
  setDiracParam(diracParam, inv_param, pc_solve);
  diracParam.tmp1 = &tmp; // use as temporary for dirac->M
  Dirac *dirac = Dirac::create(diracParam);

  if (inv_param->use_resident_solution) {
    if (solutionResident.size() < (unsigned int)nvector)
      errorQuda("solutionResident.size() %lu does not match number of shifts %d",
		solutionResident.size(), nvector);
  }

  cudaGaugeField &gaugeEx = *extendedGaugeResident;

  // create oprod and trace fields
  fParam.geometry = QUDA_TENSOR_GEOMETRY;
  cudaGaugeField oprod(fParam);

  profileCloverForce.TPSTOP(QUDA_PROFILE_INIT);
  profileCloverForce.TPSTART(QUDA_PROFILE_COMPUTE);

  std::vector<double> force_coeff(nvector);
  // loop over different quark fields
  for(int i=0; i<nvector; i++){
    ColorSpinorField &x = *(quarkX[i]);
    ColorSpinorField &p = *(quarkP[i]);

    if (!inv_param->use_resident_solution) {
      // for downloading x_e
      qParam.siteSubset = QUDA_PARITY_SITE_SUBSET;
      qParam.x[0] /= 2;

      // Wrap the even-parity MILC quark field
      profileCloverForce.TPSTOP(QUDA_PROFILE_COMPUTE);
      profileCloverForce.TPSTART(QUDA_PROFILE_INIT);
      qParam.v = h_x[i];
      cpuColorSpinorField cpuQuarkX(qParam); // create host quark field
      profileCloverForce.TPSTOP(QUDA_PROFILE_INIT);

      profileCloverForce.TPSTART(QUDA_PROFILE_H2D);
      x.Even() = cpuQuarkX;
      profileCloverForce.TPSTOP(QUDA_PROFILE_H2D);

      profileCloverForce.TPSTART(QUDA_PROFILE_COMPUTE);
      gamma5(x.Even(), x.Even());
    } else {
      x.Even() = *(solutionResident[i]);
    }

    dirac->Dslash(x.Odd(), x.Even(), QUDA_ODD_PARITY);
    dirac->M(p.Even(), x.Even());
    dirac->Dagger(QUDA_DAG_YES);
    dirac->Dslash(p.Odd(), p.Even(), QUDA_ODD_PARITY);
    dirac->Dagger(QUDA_DAG_NO);

    gamma5(x, x);
    gamma5(p, p);

    force_coeff[i] = 2.0*dt*coeff[i]*kappa2;
  }

  computeCloverForce(cudaForce, *gaugePrecise, quarkX, quarkP, force_coeff);

  // In double precision the clover derivative is faster with no reconstruct
  cudaGaugeField *u = &gaugeEx;
  if (gaugeEx.Reconstruct() == QUDA_RECONSTRUCT_12 && gaugeEx.Precision() == QUDA_DOUBLE_PRECISION) {
    GaugeFieldParam param(gaugeEx);
    param.reconstruct = QUDA_RECONSTRUCT_NO;
    u = new cudaGaugeField(param);
    u -> copy(gaugeEx);
  }

  computeCloverSigmaTrace(oprod, *cloverPrecise, 2.0*ck*multiplicity*dt);

  /* Now the U dA/dU terms */
  std::vector< std::vector<double> > ferm_epsilon(nvector);
  for (int shift = 0; shift < nvector; shift++) {
    ferm_epsilon[shift].reserve(2);
    ferm_epsilon[shift][0] = 2.0*ck*coeff[shift]*dt;
    ferm_epsilon[shift][1] = -kappa2 * 2.0*ck*coeff[shift]*dt;
  }

  computeCloverSigmaOprod(oprod, quarkX, quarkP, ferm_epsilon);

  cudaGaugeField *oprodEx = createExtendedGauge(oprod, R, profileCloverForce);

  profileCloverForce.TPSTART(QUDA_PROFILE_COMPUTE);

  cloverDerivative(cudaForce, *u, *oprodEx, 1.0, QUDA_ODD_PARITY);
  cloverDerivative(cudaForce, *u, *oprodEx, 1.0, QUDA_EVEN_PARITY);

  if (u != &gaugeEx) delete u;

  updateMomentum(cudaMom, -1.0, cudaForce, "clover");
  profileCloverForce.TPSTOP(QUDA_PROFILE_COMPUTE);

  // copy the outer product field back to the host
  profileCloverForce.TPSTART(QUDA_PROFILE_D2H);
  cudaMom.saveCPUField(cpuMom);
  profileCloverForce.TPSTOP(QUDA_PROFILE_D2H);

  profileCloverForce.TPSTART(QUDA_PROFILE_FREE);

  for (int i=0; i<nvector; i++) {
    delete quarkX[i];
    delete quarkP[i];
  }

#if 0
  if (inv_param->use_resident_solution) {
    for (auto v : solutionResident) if (v) delete v;
    solutionResident.clear();
  }
#endif
  delete dirac;
  profileCloverForce.TPSTOP(QUDA_PROFILE_FREE);

  profileCloverForce.TPSTOP(QUDA_PROFILE_TOTAL);
}



void updateGaugeFieldQuda(void* gauge,
			  void* momentum,
			  double dt,
			  int conj_mom,
			  int exact,
			  QudaGaugeParam* param)
{
  profileGaugeUpdate.TPSTART(QUDA_PROFILE_TOTAL);

  checkGaugeParam(param);

  profileGaugeUpdate.TPSTART(QUDA_PROFILE_INIT);

  // create the host fields
  GaugeFieldParam gParam(gauge, *param, QUDA_SU3_LINKS);
  gParam.site_offset = param->gauge_offset;
  gParam.site_size = param->site_size;
  bool need_cpu = !param->use_resident_gauge || param->return_result_gauge;
  cpuGaugeField *cpuGauge = need_cpu ? new cpuGaugeField(gParam) : nullptr;

  GaugeFieldParam gParamMom(momentum, *param);
  gParamMom.reconstruct = (gParamMom.order == QUDA_TIFR_GAUGE_ORDER || gParamMom.order == QUDA_TIFR_PADDED_GAUGE_ORDER) ?
   QUDA_RECONSTRUCT_NO : QUDA_RECONSTRUCT_10;
  gParamMom.link_type = QUDA_ASQTAD_MOM_LINKS;
  gParamMom.site_offset = param->mom_offset;
  gParamMom.site_size = param->site_size;
  cpuGaugeField *cpuMom = !param->use_resident_mom ? new cpuGaugeField(gParamMom) : nullptr;

  // create the device fields
  gParam.create = QUDA_NULL_FIELD_CREATE;
  gParam.order = QUDA_FLOAT2_GAUGE_ORDER;
  gParam.link_type = QUDA_ASQTAD_MOM_LINKS;
  gParam.reconstruct = QUDA_RECONSTRUCT_10;
  gParam.ghostExchange = QUDA_GHOST_EXCHANGE_NO;
  gParam.pad = 0;
  cudaGaugeField *cudaMom = !param->use_resident_mom ? new cudaGaugeField(gParam) : nullptr;

  gParam.link_type = QUDA_SU3_LINKS;
  gParam.reconstruct = param->reconstruct;
  cudaGaugeField *cudaInGauge = !param->use_resident_gauge ? new cudaGaugeField(gParam) : nullptr;
  auto *cudaOutGauge = new cudaGaugeField(gParam);

  profileGaugeUpdate.TPSTOP(QUDA_PROFILE_INIT);

  profileGaugeUpdate.TPSTART(QUDA_PROFILE_H2D);

  if (!param->use_resident_gauge) {   // load fields onto the device
    cudaInGauge->loadCPUField(*cpuGauge);
  } else { // or use resident fields already present
    if (!gaugePrecise) errorQuda("No resident gauge field allocated");
    cudaInGauge = gaugePrecise;
    gaugePrecise = nullptr;
  }

  if (!param->use_resident_mom) {
    cudaMom->loadCPUField(*cpuMom);
  } else {
    if (!momResident) errorQuda("No resident mom field allocated");
    cudaMom = momResident;
    momResident = nullptr;
  }

  profileGaugeUpdate.TPSTOP(QUDA_PROFILE_H2D);

  // perform the update
  profileGaugeUpdate.TPSTART(QUDA_PROFILE_COMPUTE);
  updateGaugeField(*cudaOutGauge, dt, *cudaInGauge, *cudaMom,
      (bool)conj_mom, (bool)exact);
  profileGaugeUpdate.TPSTOP(QUDA_PROFILE_COMPUTE);

  if (param->return_result_gauge) {
    // copy the gauge field back to the host
    profileGaugeUpdate.TPSTART(QUDA_PROFILE_D2H);
    cudaOutGauge->saveCPUField(*cpuGauge);
    profileGaugeUpdate.TPSTOP(QUDA_PROFILE_D2H);
  }

  profileGaugeUpdate.TPSTART(QUDA_PROFILE_FREE);
  if (param->make_resident_gauge) {
    if (gaugePrecise != nullptr) delete gaugePrecise;
    gaugePrecise = cudaOutGauge;
  } else {
    delete cudaOutGauge;
  }

  if (param->make_resident_mom) {
    if (momResident != nullptr && momResident != cudaMom) delete momResident;
    momResident = cudaMom;
  } else {
    delete cudaMom;
  }

  delete cudaInGauge;
  if (cpuMom) delete cpuMom;
  if (cpuGauge) delete cpuGauge;

  profileGaugeUpdate.TPSTOP(QUDA_PROFILE_FREE);
  profileGaugeUpdate.TPSTOP(QUDA_PROFILE_TOTAL);
}

 void projectSU3Quda(void *gauge_h, double tol, QudaGaugeParam *param) {
   profileProject.TPSTART(QUDA_PROFILE_TOTAL);

   profileProject.TPSTART(QUDA_PROFILE_INIT);
   checkGaugeParam(param);

   // create the gauge field
   GaugeFieldParam gParam(gauge_h, *param, QUDA_GENERAL_LINKS);
   gParam.site_offset = param->gauge_offset;
   gParam.site_size = param->site_size;
   bool need_cpu = !param->use_resident_gauge || param->return_result_gauge;
   cpuGaugeField *cpuGauge = need_cpu ? new cpuGaugeField(gParam) : nullptr;

   // create the device fields
   gParam.create = QUDA_NULL_FIELD_CREATE;
   gParam.order = QUDA_FLOAT2_GAUGE_ORDER;
   gParam.reconstruct = param->reconstruct;
   cudaGaugeField *cudaGauge = !param->use_resident_gauge ? new cudaGaugeField(gParam) : nullptr;
   profileProject.TPSTOP(QUDA_PROFILE_INIT);

   if (param->use_resident_gauge) {
     if (!gaugePrecise) errorQuda("No resident gauge field to use");
     cudaGauge = gaugePrecise;
     gaugePrecise = nullptr;
   } else {
     profileProject.TPSTART(QUDA_PROFILE_H2D);
     cudaGauge->loadCPUField(*cpuGauge);
     profileProject.TPSTOP(QUDA_PROFILE_H2D);
   }

   profileProject.TPSTART(QUDA_PROFILE_COMPUTE);
   *num_failures_h = 0;

   // project onto SU(3)
   if (cudaGauge->StaggeredPhaseApplied()) cudaGauge->removeStaggeredPhase();
   projectSU3(*cudaGauge, tol, num_failures_d);
   if (!cudaGauge->StaggeredPhaseApplied() && param->staggered_phase_applied) cudaGauge->applyStaggeredPhase();

   profileProject.TPSTOP(QUDA_PROFILE_COMPUTE);

   if(*num_failures_h>0)
     errorQuda("Error in the SU(3) unitarization: %d failures\n", *num_failures_h);

   profileProject.TPSTART(QUDA_PROFILE_D2H);
   if (param->return_result_gauge) cudaGauge->saveCPUField(*cpuGauge);
   profileProject.TPSTOP(QUDA_PROFILE_D2H);

   if (param->make_resident_gauge) {
     if (gaugePrecise != nullptr && cudaGauge != gaugePrecise) delete gaugePrecise;
     gaugePrecise = cudaGauge;
   } else {
     delete cudaGauge;
   }

   profileProject.TPSTART(QUDA_PROFILE_FREE);
   if (cpuGauge) delete cpuGauge;
   profileProject.TPSTOP(QUDA_PROFILE_FREE);

   profileProject.TPSTOP(QUDA_PROFILE_TOTAL);
 }

 void staggeredPhaseQuda(void *gauge_h, QudaGaugeParam *param) {
   profilePhase.TPSTART(QUDA_PROFILE_TOTAL);

   profilePhase.TPSTART(QUDA_PROFILE_INIT);
   checkGaugeParam(param);

   // create the gauge field
   GaugeFieldParam gParam(gauge_h, *param, QUDA_GENERAL_LINKS);
   bool need_cpu = !param->use_resident_gauge || param->return_result_gauge;
   cpuGaugeField *cpuGauge = need_cpu ? new cpuGaugeField(gParam) : nullptr;

   // create the device fields
   gParam.create = QUDA_NULL_FIELD_CREATE;
   gParam.order = QUDA_FLOAT2_GAUGE_ORDER;
   gParam.reconstruct = param->reconstruct;
   cudaGaugeField *cudaGauge = !param->use_resident_gauge ? new cudaGaugeField(gParam) : nullptr;
   profilePhase.TPSTOP(QUDA_PROFILE_INIT);

   if (param->use_resident_gauge) {
     if (!gaugePrecise) errorQuda("No resident gauge field to use");
     cudaGauge = gaugePrecise;
   } else {
     profilePhase.TPSTART(QUDA_PROFILE_H2D);
     cudaGauge->loadCPUField(*cpuGauge);
     profilePhase.TPSTOP(QUDA_PROFILE_H2D);
   }

   profilePhase.TPSTART(QUDA_PROFILE_COMPUTE);
   *num_failures_h = 0;

   // apply / remove phase as appropriate
   if (!cudaGauge->StaggeredPhaseApplied()) cudaGauge->applyStaggeredPhase();
   else cudaGauge->removeStaggeredPhase();

   profilePhase.TPSTOP(QUDA_PROFILE_COMPUTE);

   profilePhase.TPSTART(QUDA_PROFILE_D2H);
   if (param->return_result_gauge) cudaGauge->saveCPUField(*cpuGauge);
   profilePhase.TPSTOP(QUDA_PROFILE_D2H);

   if (param->make_resident_gauge) {
     if (gaugePrecise != nullptr && cudaGauge != gaugePrecise) delete gaugePrecise;
     gaugePrecise = cudaGauge;
   } else {
     delete cudaGauge;
   }

   profilePhase.TPSTART(QUDA_PROFILE_FREE);
   if (cpuGauge) delete cpuGauge;
   profilePhase.TPSTOP(QUDA_PROFILE_FREE);

   profilePhase.TPSTOP(QUDA_PROFILE_TOTAL);
 }

// evaluate the momentum action
double momActionQuda(void* momentum, QudaGaugeParam* param)
{
  profileMomAction.TPSTART(QUDA_PROFILE_TOTAL);

  profileMomAction.TPSTART(QUDA_PROFILE_INIT);
  checkGaugeParam(param);

  // create the momentum fields
  GaugeFieldParam gParam(momentum, *param, QUDA_ASQTAD_MOM_LINKS);
  gParam.reconstruct = (gParam.order == QUDA_TIFR_GAUGE_ORDER || gParam.order == QUDA_TIFR_PADDED_GAUGE_ORDER) ?
    QUDA_RECONSTRUCT_NO : QUDA_RECONSTRUCT_10;
  gParam.site_offset = param->mom_offset;
  gParam.site_size = param->site_size;

  cpuGaugeField *cpuMom = !param->use_resident_mom ? new cpuGaugeField(gParam) : nullptr;

  // create the device fields
  gParam.create = QUDA_NULL_FIELD_CREATE;
  gParam.reconstruct = QUDA_RECONSTRUCT_10;
  gParam.setPrecision(param->cuda_prec, true);

  cudaGaugeField *cudaMom = !param->use_resident_mom ? new cudaGaugeField(gParam) : nullptr;

  profileMomAction.TPSTOP(QUDA_PROFILE_INIT);

  profileMomAction.TPSTART(QUDA_PROFILE_H2D);
  if (!param->use_resident_mom) {
    cudaMom->loadCPUField(*cpuMom);
  } else {
    if (!momResident) errorQuda("No resident mom field allocated");
    cudaMom = momResident;
  }
  profileMomAction.TPSTOP(QUDA_PROFILE_H2D);

  // perform the update
  profileMomAction.TPSTART(QUDA_PROFILE_COMPUTE);
  double action = computeMomAction(*cudaMom);
  profileMomAction.TPSTOP(QUDA_PROFILE_COMPUTE);

  profileMomAction.TPSTART(QUDA_PROFILE_FREE);
  if (param->make_resident_mom) {
    if (momResident != nullptr && momResident != cudaMom) delete momResident;
    momResident = cudaMom;
  } else {
    delete cudaMom;
    momResident = nullptr;
  }
  if (cpuMom) {
    delete cpuMom;
  }

  profileMomAction.TPSTOP(QUDA_PROFILE_FREE);
  profileMomAction.TPSTOP(QUDA_PROFILE_TOTAL);

  return action;
}


void gaussGaugeQuda(unsigned long long seed, double sigma)
{
  profileGauss.TPSTART(QUDA_PROFILE_TOTAL);

  if (!gaugePrecise) errorQuda("Cannot generate Gauss GaugeField as there is no resident gauge field");

  cudaGaugeField *data = gaugePrecise;

  GaugeFieldParam param(*data);
  param.reconstruct = QUDA_RECONSTRUCT_12;
  param.ghostExchange = QUDA_GHOST_EXCHANGE_NO;
  cudaGaugeField u(param);

  profileGauss.TPSTART(QUDA_PROFILE_COMPUTE);
  quda::gaugeGauss(*data, seed, sigma);
  profileGauss.TPSTOP(QUDA_PROFILE_COMPUTE);

  if (extendedGaugeResident) {
    extendedGaugeResident->copy(*gaugePrecise);
    extendedGaugeResident->exchangeExtendedGhost(R, profileGauss, redundant_comms);
  }

  profileGauss.TPSTOP(QUDA_PROFILE_TOTAL);
}


/*
 * Computes the total, spatial and temporal plaquette averages of the loaded gauge configuration.
 */
void plaqQuda(double plaq[3])
{
  profilePlaq.TPSTART(QUDA_PROFILE_TOTAL);

  if (!gaugePrecise) errorQuda("Cannot compute plaquette as there is no resident gauge field");

  cudaGaugeField *data = extendedGaugeResident ? extendedGaugeResident : createExtendedGauge(*gaugePrecise, R, profilePlaq);
  extendedGaugeResident = data;

  profilePlaq.TPSTART(QUDA_PROFILE_COMPUTE);
  double3 plaq3 = quda::plaquette(*data);
  plaq[0] = plaq3.x;
  plaq[1] = plaq3.y;
  plaq[2] = plaq3.z;
  profilePlaq.TPSTOP(QUDA_PROFILE_COMPUTE);

  profilePlaq.TPSTOP(QUDA_PROFILE_TOTAL);
}

/*
 * Performs a deep copy from the internal extendedGaugeResident field.
 */
void copyExtendedResidentGaugeQuda(void* resident_gauge)
{
  if (!gaugePrecise) errorQuda("Cannot perform deep copy of resident gauge field as there is no resident gauge field");
  extendedGaugeResident = extendedGaugeResident ? extendedGaugeResident : createExtendedGauge(*gaugePrecise, R, profilePlaq);
  static_cast<GaugeField*>(resident_gauge)->copy(*extendedGaugeResident);
}

void performWuppertalnStep(void *h_out, void *h_in, QudaInvertParam *inv_param, unsigned int n_steps, double alpha)
{
  profileWuppertal.TPSTART(QUDA_PROFILE_TOTAL);

  if (gaugePrecise == nullptr) errorQuda("Gauge field must be loaded");

  pushVerbosity(inv_param->verbosity);
  if (getVerbosity() >= QUDA_DEBUG_VERBOSE) printQudaInvertParam(inv_param);

  cudaGaugeField *precise = nullptr;

  if (gaugeSmeared != nullptr) {
    if (getVerbosity() >= QUDA_VERBOSE) printfQuda("Wuppertal smearing done with gaugeSmeared\n");
    GaugeFieldParam gParam(*gaugePrecise);
    gParam.create = QUDA_NULL_FIELD_CREATE;
    precise = new cudaGaugeField(gParam);
    copyExtendedGauge(*precise, *gaugeSmeared, QUDA_CUDA_FIELD_LOCATION);
    precise->exchangeGhost();
  } else {
    if (getVerbosity() >= QUDA_VERBOSE)
      printfQuda("Wuppertal smearing done with gaugePrecise\n");
    precise = gaugePrecise;
  }

  ColorSpinorParam cpuParam(h_in, *inv_param, precise->X(), false, inv_param->input_location);
  ColorSpinorField *in_h = ColorSpinorField::Create(cpuParam);

  ColorSpinorParam cudaParam(cpuParam, *inv_param);
  cudaColorSpinorField in(*in_h, cudaParam);

  if (getVerbosity() >= QUDA_DEBUG_VERBOSE) {
    double cpu = blas::norm2(*in_h);
    double gpu = blas::norm2(in);
    printfQuda("In CPU %e CUDA %e\n", cpu, gpu);
  }

  cudaParam.create = QUDA_NULL_FIELD_CREATE;
  cudaColorSpinorField out(in, cudaParam);
  int parity = 0;

  // Computes out(x) = 1/(1+6*alpha)*(in(x) + alpha*\sum_mu (U_{-\mu}(x)in(x+mu) + U^\dagger_mu(x-mu)in(x-mu)))
  double a = alpha / (1. + 6. * alpha);
  double b = 1. / (1. + 6. * alpha);

  for (unsigned int i = 0; i < n_steps; i++) {
    if (i) in = out;
    ApplyLaplace(out, in, *precise, 3, a, b, in, parity, false, nullptr, profileWuppertal);
    if (getVerbosity() >= QUDA_DEBUG_VERBOSE) {
      double norm = blas::norm2(out);
      printfQuda("Step %d, vector norm %e\n", i, norm);
    }
  }

  cpuParam.v = h_out;
  cpuParam.location = inv_param->output_location;
  ColorSpinorField *out_h = ColorSpinorField::Create(cpuParam);
  *out_h = out;

  if (getVerbosity() >= QUDA_DEBUG_VERBOSE) {
    double cpu = blas::norm2(*out_h);
    double gpu = blas::norm2(out);
    printfQuda("Out CPU %e CUDA %e\n", cpu, gpu);
  }

  if (gaugeSmeared != nullptr)
    delete precise;

  delete out_h;
  delete in_h;

  popVerbosity();

  profileWuppertal.TPSTOP(QUDA_PROFILE_TOTAL);
}

void performAPEnStep(unsigned int n_steps, double alpha, int meas_interval)
{
  profileAPE.TPSTART(QUDA_PROFILE_TOTAL);

  if (gaugePrecise == nullptr) errorQuda("Gauge field must be loaded");

  if (gaugeSmeared != nullptr) delete gaugeSmeared;
  gaugeSmeared = createExtendedGauge(*gaugePrecise, R, profileAPE);

  GaugeFieldParam gParam(*gaugeSmeared);
  auto *cudaGaugeTemp = new cudaGaugeField(gParam);

  QudaGaugeObservableParam param = newQudaGaugeObservableParam();
  param.compute_qcharge = QUDA_BOOLEAN_TRUE;

  if (getVerbosity() >= QUDA_SUMMARIZE) {
    gaugeObservablesQuda(&param);
    printfQuda("Q charge at step %03d = %+.16e\n", 0, param.qcharge);
  }

  for (unsigned int i = 0; i < n_steps; i++) {
    profileAPE.TPSTART(QUDA_PROFILE_COMPUTE);
    APEStep(*gaugeSmeared, *cudaGaugeTemp, alpha);
    profileAPE.TPSTOP(QUDA_PROFILE_COMPUTE);
    if ((i + 1) % meas_interval == 0 && getVerbosity() >= QUDA_VERBOSE) {
      gaugeObservablesQuda(&param);
      printfQuda("Q charge at step %03d = %+.16e\n", i + 1, param.qcharge);
    }
  }

  delete cudaGaugeTemp;
  profileAPE.TPSTOP(QUDA_PROFILE_TOTAL);
}

void performSTOUTnStep(unsigned int n_steps, double rho, int meas_interval)
{
  profileSTOUT.TPSTART(QUDA_PROFILE_TOTAL);

  if (gaugePrecise == nullptr) errorQuda("Gauge field must be loaded");

  if (gaugeSmeared != nullptr) delete gaugeSmeared;
  gaugeSmeared = createExtendedGauge(*gaugePrecise, R, profileSTOUT);

  GaugeFieldParam gParam(*gaugeSmeared);
  auto *cudaGaugeTemp = new cudaGaugeField(gParam);

  QudaGaugeObservableParam param = newQudaGaugeObservableParam();
  param.compute_qcharge = QUDA_BOOLEAN_TRUE;

  if (getVerbosity() >= QUDA_SUMMARIZE) {
    gaugeObservablesQuda(&param);
    printfQuda("Q charge at step %03d = %+.16e\n", 0, param.qcharge);
  }

  for (unsigned int i = 0; i < n_steps; i++) {
    profileSTOUT.TPSTART(QUDA_PROFILE_COMPUTE);
    STOUTStep(*gaugeSmeared, *cudaGaugeTemp, rho);
    profileSTOUT.TPSTOP(QUDA_PROFILE_COMPUTE);
    if ((i + 1) % meas_interval == 0 && getVerbosity() >= QUDA_VERBOSE) {
      gaugeObservablesQuda(&param);
      printfQuda("Q charge at step %03d = %+.16e\n", i + 1, param.qcharge);
    }
  }

  delete cudaGaugeTemp;
  profileSTOUT.TPSTOP(QUDA_PROFILE_TOTAL);
}

void performOvrImpSTOUTnStep(unsigned int n_steps, double rho, double epsilon, int meas_interval)
{
  profileOvrImpSTOUT.TPSTART(QUDA_PROFILE_TOTAL);

  if (gaugePrecise == nullptr) errorQuda("Gauge field must be loaded");

  if (gaugeSmeared != nullptr) delete gaugeSmeared;
  gaugeSmeared = createExtendedGauge(*gaugePrecise, R, profileOvrImpSTOUT);

  GaugeFieldParam gParam(*gaugeSmeared);
  auto *cudaGaugeTemp = new cudaGaugeField(gParam);

  QudaGaugeObservableParam param = newQudaGaugeObservableParam();
  param.compute_qcharge = QUDA_BOOLEAN_TRUE;

  if (getVerbosity() >= QUDA_SUMMARIZE) {
    gaugeObservablesQuda(&param);
    printfQuda("Q charge at step %03d = %+.16e\n", 0, param.qcharge);
  }

  for (unsigned int i = 0; i < n_steps; i++) {
    profileOvrImpSTOUT.TPSTART(QUDA_PROFILE_COMPUTE);
    OvrImpSTOUTStep(*gaugeSmeared, *cudaGaugeTemp, rho, epsilon);
    profileOvrImpSTOUT.TPSTOP(QUDA_PROFILE_COMPUTE);
    if ((i + 1) % meas_interval == 0 && getVerbosity() >= QUDA_VERBOSE) {
      gaugeObservablesQuda(&param);
      printfQuda("Q charge at step %03d = %+.16e\n", i + 1, param.qcharge);
    }
  }

  delete cudaGaugeTemp;
  profileOvrImpSTOUT.TPSTOP(QUDA_PROFILE_TOTAL);
}

void performWFlownStep(unsigned int n_steps, double step_size, int meas_interval, QudaWFlowType wflow_type)
{
  pushOutputPrefix("performWFlownStep: ");
  profileWFlow.TPSTART(QUDA_PROFILE_TOTAL);

  if (gaugePrecise == nullptr) errorQuda("Gauge field must be loaded");

  if (gaugeSmeared != nullptr) delete gaugeSmeared;
  gaugeSmeared = createExtendedGauge(*gaugePrecise, R, profileWFlow);

  GaugeFieldParam gParamEx(*gaugeSmeared);
  auto *gaugeAux = GaugeField::Create(gParamEx);

  GaugeFieldParam gParam(*gaugePrecise);
  gParam.reconstruct = QUDA_RECONSTRUCT_NO; // temporary field is not on manifold so cannot use reconstruct
  auto *gaugeTemp = GaugeField::Create(gParam);

  GaugeField *in = gaugeSmeared;
  GaugeField *out = gaugeAux;

  QudaGaugeObservableParam param = newQudaGaugeObservableParam();
  param.compute_plaquette = QUDA_BOOLEAN_TRUE;
  param.compute_qcharge = QUDA_BOOLEAN_TRUE;

  if (getVerbosity() >= QUDA_SUMMARIZE) {
    gaugeObservables(*in, param, profileWFlow);
    printfQuda("flow t, plaquette, E_tot, E_spatial, E_temporal, Q charge\n");
    printfQuda("%le %.16e %+.16e %+.16e %+.16e %+.16e\n", 0.0, param.plaquette[0], param.energy[0], param.energy[1],
               param.energy[2], param.qcharge);
  }

  for (unsigned int i = 0; i < n_steps; i++) {
    // Perform W1, W2, and Vt Wilson Flow steps as defined in
    // https://arxiv.org/abs/1006.4518v3
    profileWFlow.TPSTART(QUDA_PROFILE_COMPUTE);
    if (i > 0) std::swap(in, out); // output from prior step becomes input for next step

    WFlowStep(*out, *gaugeTemp, *in, step_size, wflow_type);
    profileWFlow.TPSTOP(QUDA_PROFILE_COMPUTE);

    if ((i + 1) % meas_interval == 0 && getVerbosity() >= QUDA_SUMMARIZE) {
      gaugeObservables(*out, param, profileWFlow);
      printfQuda("%le %.16e %+.16e %+.16e %+.16e %+.16e\n", step_size * (i + 1), param.plaquette[0], param.energy[0],
                 param.energy[1], param.energy[2], param.qcharge);
    }
  }

  delete gaugeTemp;
  delete gaugeAux;
  profileWFlow.TPSTOP(QUDA_PROFILE_TOTAL);
  popOutputPrefix();
}

int computeGaugeFixingOVRQuda(void *gauge, const unsigned int gauge_dir, const unsigned int Nsteps,
                              const unsigned int verbose_interval, const double relax_boost, const double tolerance,
                              const unsigned int reunit_interval, const unsigned int stopWtheta, QudaGaugeParam *param,
                              double *timeinfo)
{
  GaugeFixOVRQuda.TPSTART(QUDA_PROFILE_TOTAL);

  checkGaugeParam(param);

  GaugeFixOVRQuda.TPSTART(QUDA_PROFILE_INIT);
  GaugeFieldParam gParam(gauge, *param);
  auto *cpuGauge = new cpuGaugeField(gParam);

  // gParam.pad = getFatLinkPadding(param->X);
  gParam.create = QUDA_NULL_FIELD_CREATE;
  gParam.link_type = param->type;
  gParam.reconstruct = param->reconstruct;
  gParam.setPrecision(gParam.Precision(), true);
  auto *cudaInGauge = new cudaGaugeField(gParam);

  GaugeFixOVRQuda.TPSTOP(QUDA_PROFILE_INIT);
  GaugeFixOVRQuda.TPSTART(QUDA_PROFILE_H2D);

  ///if (!param->use_resident_gauge) {   // load fields onto the device
  cudaInGauge->loadCPUField(*cpuGauge);
 /* } else { // or use resident fields already present
    if (!gaugePrecise) errorQuda("No resident gauge field allocated");
    cudaInGauge = gaugePrecise;
    gaugePrecise = nullptr;
  } */

  GaugeFixOVRQuda.TPSTOP(QUDA_PROFILE_H2D);

  if (comm_size() == 1) {
    // perform the update
    GaugeFixOVRQuda.TPSTART(QUDA_PROFILE_COMPUTE);
    gaugeFixingOVR(*cudaInGauge, gauge_dir, Nsteps, verbose_interval, relax_boost, tolerance, reunit_interval,
                   stopWtheta);
    GaugeFixOVRQuda.TPSTOP(QUDA_PROFILE_COMPUTE);
  } else {
    cudaGaugeField *cudaInGaugeEx = createExtendedGauge(*cudaInGauge, R, GaugeFixOVRQuda);

    // perform the update
    GaugeFixOVRQuda.TPSTART(QUDA_PROFILE_COMPUTE);
    gaugeFixingOVR(*cudaInGaugeEx, gauge_dir, Nsteps, verbose_interval, relax_boost, tolerance, reunit_interval,
                   stopWtheta);
    GaugeFixOVRQuda.TPSTOP(QUDA_PROFILE_COMPUTE);

    //HOW TO COPY BACK TO CPU: cudaInGaugeEx->cpuGauge
    copyExtendedGauge(*cudaInGauge, *cudaInGaugeEx, QUDA_CUDA_FIELD_LOCATION);
  }

  // copy the gauge field back to the host
  GaugeFixOVRQuda.TPSTART(QUDA_PROFILE_D2H);
  cudaInGauge->saveCPUField(*cpuGauge);
  GaugeFixOVRQuda.TPSTOP(QUDA_PROFILE_D2H);

  GaugeFixOVRQuda.TPSTOP(QUDA_PROFILE_TOTAL);

  if (param->make_resident_gauge) {
    if (gaugePrecise != nullptr) delete gaugePrecise;
    gaugePrecise = cudaInGauge;
  } else {
    delete cudaInGauge;
  }

  if(timeinfo){
    timeinfo[0] = GaugeFixOVRQuda.Last(QUDA_PROFILE_H2D);
    timeinfo[1] = GaugeFixOVRQuda.Last(QUDA_PROFILE_COMPUTE);
    timeinfo[2] = GaugeFixOVRQuda.Last(QUDA_PROFILE_D2H);
  }

  return 0;
}

int computeGaugeFixingFFTQuda(void* gauge, const unsigned int gauge_dir,  const unsigned int Nsteps, \
  const unsigned int verbose_interval, const double alpha, const unsigned int autotune, const double tolerance, \
  const unsigned int  stopWtheta, QudaGaugeParam* param , double* timeinfo)
{
  GaugeFixFFTQuda.TPSTART(QUDA_PROFILE_TOTAL);

  checkGaugeParam(param);

  GaugeFixFFTQuda.TPSTART(QUDA_PROFILE_INIT);

  GaugeFieldParam gParam(gauge, *param);
  auto *cpuGauge = new cpuGaugeField(gParam);

  //gParam.pad = getFatLinkPadding(param->X);
  gParam.create      = QUDA_NULL_FIELD_CREATE;
  gParam.link_type   = param->type;
  gParam.reconstruct = param->reconstruct;
  gParam.setPrecision(gParam.Precision(), true);
  auto *cudaInGauge = new cudaGaugeField(gParam);


  GaugeFixFFTQuda.TPSTOP(QUDA_PROFILE_INIT);

  GaugeFixFFTQuda.TPSTART(QUDA_PROFILE_H2D);

  //if (!param->use_resident_gauge) {   // load fields onto the device
  cudaInGauge->loadCPUField(*cpuGauge);
  /*} else { // or use resident fields already present
    if (!gaugePrecise) errorQuda("No resident gauge field allocated");
    cudaInGauge = gaugePrecise;
    gaugePrecise = nullptr;
  } */

  GaugeFixFFTQuda.TPSTOP(QUDA_PROFILE_H2D);

  // perform the update
  GaugeFixFFTQuda.TPSTART(QUDA_PROFILE_COMPUTE);

  gaugeFixingFFT(*cudaInGauge, gauge_dir, Nsteps, verbose_interval, alpha, autotune, tolerance, stopWtheta);

  GaugeFixFFTQuda.TPSTOP(QUDA_PROFILE_COMPUTE);

  // copy the gauge field back to the host
  GaugeFixFFTQuda.TPSTART(QUDA_PROFILE_D2H);
  cudaInGauge->saveCPUField(*cpuGauge);
  GaugeFixFFTQuda.TPSTOP(QUDA_PROFILE_D2H);

  GaugeFixFFTQuda.TPSTOP(QUDA_PROFILE_TOTAL);

  if (param->make_resident_gauge) {
    if (gaugePrecise != nullptr) delete gaugePrecise;
    gaugePrecise = cudaInGauge;
  } else {
    delete cudaInGauge;
  }

  if (timeinfo) {
    timeinfo[0] = GaugeFixFFTQuda.Last(QUDA_PROFILE_H2D);
    timeinfo[1] = GaugeFixFFTQuda.Last(QUDA_PROFILE_COMPUTE);
    timeinfo[2] = GaugeFixFFTQuda.Last(QUDA_PROFILE_D2H);
  }

  return 0;
}

void contractQuda(const void *hp_x, const void *hp_y, void *h_result, const QudaContractType cType,
                  QudaInvertParam *param, const int *X)
{
  // DMH: Easiest way to construct ColorSpinorField? Do we require the user
  //     to declare and fill and invert_param, or can it just be hacked?.

  profileContract.TPSTART(QUDA_PROFILE_TOTAL);
  profileContract.TPSTART(QUDA_PROFILE_INIT);

  // wrap CPU host side pointers
  ColorSpinorParam cpuParam((void *)hp_x, *param, X, false, param->input_location);
  ColorSpinorField *h_x = ColorSpinorField::Create(cpuParam);

  cpuParam.v = (void *)hp_y;
  ColorSpinorField *h_y = ColorSpinorField::Create(cpuParam);

  // Create device parameter
  ColorSpinorParam cudaParam(cpuParam);
  cudaParam.location = QUDA_CUDA_FIELD_LOCATION;
  cudaParam.create = QUDA_NULL_FIELD_CREATE;
  // Quda uses Degrand-Rossi gamma basis for contractions and will
  // automatically reorder data if necessary.
  cudaParam.gammaBasis = QUDA_DEGRAND_ROSSI_GAMMA_BASIS;
  cudaParam.setPrecision(cpuParam.Precision(), cpuParam.Precision(), true);

  std::vector<ColorSpinorField *> x, y;
  x.push_back(ColorSpinorField::Create(cudaParam));
  y.push_back(ColorSpinorField::Create(cudaParam));

  size_t data_bytes = x[0]->Volume() * x[0]->Nspin() * x[0]->Nspin() * 2 * x[0]->Precision();
  void *d_result = pool_device_malloc(data_bytes);
  profileContract.TPSTOP(QUDA_PROFILE_INIT);

  profileContract.TPSTART(QUDA_PROFILE_H2D);
  *x[0] = *h_x;
  *y[0] = *h_y;
  profileContract.TPSTOP(QUDA_PROFILE_H2D);

  profileContract.TPSTART(QUDA_PROFILE_COMPUTE);
  contractQuda(*x[0], *y[0], d_result, cType);
  profileContract.TPSTOP(QUDA_PROFILE_COMPUTE);

  profileContract.TPSTART(QUDA_PROFILE_D2H);
  qudaMemcpy(h_result, d_result, data_bytes, qudaMemcpyDeviceToHost);
  profileContract.TPSTOP(QUDA_PROFILE_D2H);

  profileContract.TPSTART(QUDA_PROFILE_FREE);
  pool_device_free(d_result);
  delete x[0];
  delete y[0];
  delete h_y;
  delete h_x;
  profileContract.TPSTOP(QUDA_PROFILE_FREE);

  profileContract.TPSTOP(QUDA_PROFILE_TOTAL);
}

void gaugeObservablesQuda(QudaGaugeObservableParam *param)
{
  profileGaugeObs.TPSTART(QUDA_PROFILE_TOTAL);
  checkGaugeObservableParam(param);

  cudaGaugeField *gauge = nullptr;
  if (!gaugeSmeared) {
    if (!extendedGaugeResident) extendedGaugeResident = createExtendedGauge(*gaugePrecise, R, profileGaugeObs);
    gauge = extendedGaugeResident;
  } else {
    gauge = gaugeSmeared;
  }

  gaugeObservables(*gauge, *param, profileGaugeObs);
  profileGaugeObs.TPSTOP(QUDA_PROFILE_TOTAL);
}<|MERGE_RESOLUTION|>--- conflicted
+++ resolved
@@ -359,15 +359,8 @@
 #if defined(QMP_COMMS) || defined(MPI_COMMS)
 void setMPICommHandleQuda(void *mycomm)
 {
-<<<<<<< HEAD
-  MPI_COMM_HANDLE = *((MPI_Comm *)mycomm);
-  user_set_comm_handle = 1;
-=======
-#if defined(QMP_COMMS) || defined(MPI_COMMS)
   MPI_COMM_HANDLE_USER = *((MPI_Comm *)mycomm);
   user_set_comm_handle = true;
-#endif
->>>>>>> f9c80ba6
 }
 #else
 void setMPICommHandleQuda(void *) {}
@@ -525,15 +518,12 @@
 
   createDslashEvents();
 
-<<<<<<< HEAD
-=======
   blas_lapack::native::init();
   blas::init();
 
   num_failures_h = static_cast<int *>(mapped_malloc(sizeof(int)));
   num_failures_d = static_cast<int *>(get_mapped_device_pointer(num_failures_h));
 
->>>>>>> f9c80ba6
   for (int d=0; d<4; d++) R[d] = 2 * (redundant_comms || commDimPartitioned(d));
 
   profileInit.TPSTOP(QUDA_PROFILE_INIT);
