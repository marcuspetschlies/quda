#include <iostream>
#include <stdio.h>
#include <stdlib.h>
#include <math.h>
#include <string.h>
#include <sys/time.h>

#include <quda.h>
#include <quda_fortran.h>
#include <quda_internal.h>
#include <comm_quda.h>
#include <tune_quda.h>
#include <blas_quda.h>
#include <gauge_field.h>
#include <dirac_quda.h>
#include <ritz_quda.h>
#include <dslash_quda.h>
#include <invert_quda.h>
#include <lanczos_quda.h>
#include <color_spinor_field.h>
#include <eig_variables.h>
#include <clover_field.h>
#include <llfat_quda.h>
#include <fat_force_quda.h>
#include <unitarization_links.h>
#include <algorithm>
#include <staggered_oprod.h>
#include <ks_improved_force.h>
#include <ks_force_quda.h>
#include <random_quda.h>

#include <multigrid.h>

#include <deflation.h>

#ifdef NUMA_NVML
#include <numa_affinity.h>
#endif

#include <cuda.h>
#include "face_quda.h"

#ifdef MULTI_GPU
extern void exchange_cpu_sitelink_ex(int* X, int *R, void** sitelink, QudaGaugeFieldOrder cpu_order,
    QudaPrecision gPrecision, int optflag, int geom);
#endif // MULTI_GPU

#include <ks_force_quda.h>

#ifdef GPU_GAUGE_FORCE
#include <gauge_force_quda.h>
#endif
#include <gauge_update_quda.h>

#define MAX(a,b) ((a)>(b)? (a):(b))
#define TDIFF(a,b) (b.tv_sec - a.tv_sec + 0.000001*(b.tv_usec - a.tv_usec))

#define spinorSiteSize 24 // real numbers per spinor

#define MAX_GPU_NUM_PER_NODE 16

// define newQudaGaugeParam() and newQudaInvertParam()
#define INIT_PARAM
#include "check_params.h"
#undef INIT_PARAM

// define (static) checkGaugeParam() and checkInvertParam()
#define CHECK_PARAM
#include "check_params.h"
#undef CHECK_PARAM

// define printQudaGaugeParam() and printQudaInvertParam()
#define PRINT_PARAM
#include "check_params.h"
#undef PRINT_PARAM

#include <gauge_tools.h>
#include <contractQuda.h>

#include <momentum.h>


using namespace quda;

static int R[4] = {0, 0, 0, 0};
// setting this to false prevents redundant halo exchange but isn't yet compatible with HISQ / ASQTAD kernels
static bool redundant_comms = false;

//for MAGMA lib:
#include <blas_magma.h>

static bool InitMagma = false;

void openMagma() {

  if (!InitMagma) {
    OpenMagma();
    InitMagma = true;
  } else {
    printfQuda("\nMAGMA library was already initialized..\n");
  }

}

void closeMagma(){

  if (InitMagma) {
    CloseMagma();
    InitMagma = false;
  } else {
    printfQuda("\nMAGMA library was not initialized..\n");
  }

  return;
}

cudaGaugeField *gaugePrecise = NULL;
cudaGaugeField *gaugeSloppy = NULL;
cudaGaugeField *gaugePrecondition = NULL;
cudaGaugeField *gaugeExtended = NULL;

// It's important that these alias the above so that constants are set correctly in Dirac::Dirac()
cudaGaugeField *&gaugeFatPrecise = gaugePrecise;
cudaGaugeField *&gaugeFatSloppy = gaugeSloppy;
cudaGaugeField *&gaugeFatPrecondition = gaugePrecondition;
cudaGaugeField *&gaugeFatExtended = gaugeExtended;


cudaGaugeField *gaugeLongExtended = NULL;
cudaGaugeField *gaugeLongPrecise = NULL;
cudaGaugeField *gaugeLongSloppy = NULL;
cudaGaugeField *gaugeLongPrecondition = NULL;

cudaGaugeField *gaugeSmeared = NULL;

cudaCloverField *cloverPrecise = NULL;
cudaCloverField *cloverSloppy = NULL;
cudaCloverField *cloverPrecondition = NULL;

cudaGaugeField *momResident = NULL;
cudaGaugeField *extendedGaugeResident = NULL;

std::vector<cudaColorSpinorField*> solutionResident;

// vector of spinors used for forecasting solutions in HMC
#define QUDA_MAX_CHRONO 2
// each entry is a pair for both p and Ap storage
std::vector< std::vector< std::pair<ColorSpinorField*,ColorSpinorField*> > > chronoResident(QUDA_MAX_CHRONO);

// Mapped memory buffer used to hold unitarization failures
static int *num_failures_h = NULL;
static int *num_failures_d = NULL;

cudaDeviceProp deviceProp;
cudaStream_t *streams;
#ifdef PTHREADS
pthread_mutex_t pthread_mutex;
#endif

static bool initialized = false;

//!< Profiler for initQuda
static TimeProfile profileInit("initQuda");

//!< Profile for loadGaugeQuda / saveGaugeQuda
static TimeProfile profileGauge("loadGaugeQuda");

//!< Profile for loadCloverQuda
static TimeProfile profileClover("loadCloverQuda");

//!< Profiler for invertQuda
static TimeProfile profileInvert("invertQuda");

//!< Profiler for invertMultiShiftQuda
static TimeProfile profileMulti("invertMultiShiftQuda");

//!< Profiler for computeFatLinkQuda
static TimeProfile profileFatLink("computeKSLinkQuda");

//!< Profiler for computeGaugeForceQuda
static TimeProfile profileGaugeForce("computeGaugeForceQuda");

//!<Profiler for updateGaugeFieldQuda
static TimeProfile profileGaugeUpdate("updateGaugeFieldQuda");

//!<Profiler for createExtendedGaugeField
static TimeProfile profileExtendedGauge("createExtendedGaugeField");


//!<Profiler for computeCloverForceQuda
static TimeProfile profileCloverForce("computeCloverForceQuda");

//!<Profiler for computeStaggeredForceQuda
static TimeProfile profileStaggeredForce("computeStaggeredForceQuda");

//!<Profiler for computeStaggeredOprodQuda
static TimeProfile profileStaggeredOprod("computeStaggeredOprodQuda");

//!<Profiler for computeAsqtadForceQuda
static TimeProfile profileAsqtadForce("computeAsqtadForceQuda");

//!<Profiler for computeAsqtadForceQuda
static TimeProfile profileHISQForce("computeHISQForceQuda");

//!<Profiler for computeHISQForceCompleteQuda
static TimeProfile profileHISQForceComplete("computeHISQForceCompleteQuda");

//!<Profiler for plaqQuda
static TimeProfile profilePlaq("plaqQuda");

//!<Profiler for gaussQuda
static TimeProfile profileGauss("gaussQuda");

//!< Profiler for APEQuda
static TimeProfile profileAPE("APEQuda");

//!< Profiler for STOUTQuda
static TimeProfile profileSTOUT("STOUTQuda");

//!< Profiler for OvrImpSTOUTQuda
static TimeProfile profileOvrImpSTOUT("OvrImpSTOUTQuda");

//!< Profiler for projectSU3Quda
static TimeProfile profileProject("projectSU3Quda");

//!< Profiler for staggeredPhaseQuda
static TimeProfile profilePhase("staggeredPhaseQuda");

//!< Profiler for contractions
static TimeProfile profileContract("contractQuda");

//!< Profiler for contractions
static TimeProfile profileCovDev("covDevQuda");

//!< Profiler for contractions
static TimeProfile profileMomAction("momActionQuda");

//!< Profiler for endQuda
static TimeProfile profileEnd("endQuda");

//!< Profiler for GaugeFixing
static TimeProfile GaugeFixFFTQuda("GaugeFixFFTQuda");
static TimeProfile GaugeFixOVRQuda("GaugeFixOVRQuda");



//!< Profiler for toal time spend between init and end
static TimeProfile profileInit2End("initQuda-endQuda",false);

namespace quda {
  void printLaunchTimer();
}

void setVerbosityQuda(QudaVerbosity verbosity, const char prefix[], FILE *outfile)
{
  setVerbosity(verbosity);
  setOutputPrefix(prefix);
  setOutputFile(outfile);
}


typedef struct {
  int ndim;
  int dims[QUDA_MAX_DIM];
} LexMapData;

/**
 * For MPI, the default node mapping is lexicographical with t varying fastest.
 */
static int lex_rank_from_coords(const int *coords, void *fdata)
{
  LexMapData *md = static_cast<LexMapData *>(fdata);

  int rank = coords[0];
  for (int i = 1; i < md->ndim; i++) {
    rank = md->dims[i] * rank + coords[i];
  }
  return rank;
}

#ifdef QMP_COMMS
/**
 * For QMP, we use the existing logical topology if already declared.
 */
static int qmp_rank_from_coords(const int *coords, void *fdata)
{
  return QMP_get_node_number_from(coords);
}
#endif


static bool comms_initialized = false;

void initCommsGridQuda(int nDim, const int *dims, QudaCommsMap func, void *fdata)
{
  if (nDim != 4) {
    errorQuda("Number of communication grid dimensions must be 4");
  }

  LexMapData map_data;
  if (!func) {

#if QMP_COMMS
    if (QMP_logical_topology_is_declared()) {
      if (QMP_get_logical_number_of_dimensions() != 4) {
        errorQuda("QMP logical topology must have 4 dimensions");
      }
      for (int i=0; i<nDim; i++) {
        int qdim = QMP_get_logical_dimensions()[i];
        if(qdim != dims[i]) {
          errorQuda("QMP logical dims[%d]=%d does not match dims[%d]=%d argument", i, qdim, i, dims[i]);
        }
      }
      fdata = NULL;
      func = qmp_rank_from_coords;
    } else {
      warningQuda("QMP logical topology is undeclared; using default lexicographical ordering");
#endif

      map_data.ndim = nDim;
      for (int i=0; i<nDim; i++) {
        map_data.dims[i] = dims[i];
      }
      fdata = (void *) &map_data;
      func = lex_rank_from_coords;

#if QMP_COMMS
    }
#endif

  }
  comm_init(nDim, dims, func, fdata);
  comms_initialized = true;
}


static void init_default_comms()
{
#if defined(QMP_COMMS)
  if (QMP_logical_topology_is_declared()) {
    int ndim = QMP_get_logical_number_of_dimensions();
    const int *dims = QMP_get_logical_dimensions();
    initCommsGridQuda(ndim, dims, NULL, NULL);
  } else {
    errorQuda("initQuda() called without prior call to initCommsGridQuda(),"
        " and QMP logical topology has not been declared");
  }
#elif defined(MPI_COMMS)
  errorQuda("When using MPI for communications, initCommsGridQuda() must be called before initQuda()");
#else // single-GPU
  const int dims[4] = {1, 1, 1, 1};
  initCommsGridQuda(4, dims, NULL, NULL);
#endif
}


#define STR_(x) #x
#define STR(x) STR_(x)
  static const std::string quda_version = STR(QUDA_VERSION_MAJOR) "." STR(QUDA_VERSION_MINOR) "." STR(QUDA_VERSION_SUBMINOR);
#undef STR
#undef STR_

extern char* gitversion;

/*
 * Set the device that QUDA uses.
 */
void initQudaDevice(int dev) {

  //static bool initialized = false;
  if (initialized) return;
  initialized = true;

  profileInit2End.TPSTART(QUDA_PROFILE_TOTAL);
  profileInit.TPSTART(QUDA_PROFILE_TOTAL);

  if (getVerbosity() >= QUDA_SUMMARIZE) {
#ifdef GITVERSION
    printfQuda("QUDA %s (git %s)\n",quda_version.c_str(),gitversion);
#else
    printfQuda("QUDA %s\n",quda_version.c_str());
#endif
  }

#if defined(GPU_DIRECT) && defined(MULTI_GPU) && (CUDA_VERSION == 4000)
  //check if CUDA_NIC_INTEROP is set to 1 in the enviroment
  // not needed for CUDA >= 4.1
  char* cni_str = getenv("CUDA_NIC_INTEROP");
  if(cni_str == NULL){
    errorQuda("Environment variable CUDA_NIC_INTEROP is not set");
  }
  int cni_int = atoi(cni_str);
  if (cni_int != 1){
    errorQuda("Environment variable CUDA_NIC_INTEROP is not set to 1");
  }
#endif

  int deviceCount;
  cudaGetDeviceCount(&deviceCount);
  if (deviceCount == 0) {
    errorQuda("No CUDA devices found");
  }

  for(int i=0; i<deviceCount; i++) {
    cudaGetDeviceProperties(&deviceProp, i);
    checkCudaErrorNoSync(); // "NoSync" for correctness in HOST_DEBUG mode
    if (getVerbosity() >= QUDA_SUMMARIZE) {
      printfQuda("Found device %d: %s\n", i, deviceProp.name);
    }
  }

#ifdef MULTI_GPU
  if (dev < 0) {
    if (!comms_initialized) {
      errorQuda("initDeviceQuda() called with a negative device ordinal, but comms have not been initialized");
    }
    dev = comm_gpuid();
  }
#else
  if (dev < 0 || dev >= 16) errorQuda("Invalid device number %d", dev);
#endif

  cudaGetDeviceProperties(&deviceProp, dev);
  checkCudaErrorNoSync(); // "NoSync" for correctness in HOST_DEBUG mode
  if (deviceProp.major < 1) {
    errorQuda("Device %d does not support CUDA", dev);
  }

  if (getVerbosity() >= QUDA_SUMMARIZE) {
    printfQuda("Using device %d: %s\n", dev, deviceProp.name);
  }
#ifndef USE_QDPJIT
  cudaSetDevice(dev);
  checkCudaErrorNoSync(); // "NoSync" for correctness in HOST_DEBUG mode
#endif


#if ((CUDA_VERSION >= 6000) && defined NUMA_NVML)
  char *enable_numa_env = getenv("QUDA_ENABLE_NUMA");
  if (enable_numa_env && strcmp(enable_numa_env, "0") == 0) {
    if (getVerbosity() > QUDA_SILENT) printfQuda("Disabling numa_affinity\n");
  }
  else{
    setNumaAffinityNVML(dev);
  }
#endif



  cudaDeviceSetCacheConfig(cudaFuncCachePreferL1);
  //cudaDeviceSetSharedMemConfig(cudaSharedMemBankSizeEightByte);
  cudaGetDeviceProperties(&deviceProp, dev);

  { // determine if we will do CPU or GPU data reordering (default is GPU)
    char *reorder_str = getenv("QUDA_REORDER_LOCATION");

    if (!reorder_str || (strcmp(reorder_str,"CPU") && strcmp(reorder_str,"cpu")) ) {
      warningQuda("Data reordering done on GPU (set with QUDA_REORDER_LOCATION=GPU/CPU)");
      reorder_location_set(QUDA_CUDA_FIELD_LOCATION);
    } else {
      warningQuda("Data reordering done on CPU (set with QUDA_REORDER_LOCATION=GPU/CPU)");
      reorder_location_set(QUDA_CPU_FIELD_LOCATION);
    }
  }

  profileInit.TPSTOP(QUDA_PROFILE_TOTAL);
}

/*
 * Any persistent memory allocations that QUDA uses are done here.
 */
void initQudaMemory()
{
  profileInit.TPSTART(QUDA_PROFILE_TOTAL);

  if (!comms_initialized) init_default_comms();

  streams = new cudaStream_t[Nstream];

#if (CUDA_VERSION >= 5050)
  int greatestPriority;
  int leastPriority;
  cudaDeviceGetStreamPriorityRange(&leastPriority, &greatestPriority);
  for (int i=0; i<Nstream-1; i++) {
    cudaStreamCreateWithPriority(&streams[i], cudaStreamDefault, greatestPriority);
  }
  cudaStreamCreateWithPriority(&streams[Nstream-1], cudaStreamDefault, leastPriority);
#else
  for (int i=0; i<Nstream; i++) {
    cudaStreamCreate(&streams[i]);
  }
#endif

  checkCudaError();
  createDslashEvents();
#ifdef GPU_STAGGERED_OPROD
  createStaggeredOprodEvents();
#endif
  blas::init();

  // initalize the memory pool allocators
  pool::init();

  num_failures_h = static_cast<int*>(mapped_malloc(sizeof(int)));
  cudaHostGetDevicePointer(&num_failures_d, num_failures_h, 0);

  loadTuneCache();

  for (int d=0; d<4; d++) R[d] = 2 * (redundant_comms || commDimPartitioned(d));

  profileInit.TPSTOP(QUDA_PROFILE_TOTAL);
}

void initQuda(int dev)
{
  // initialize communications topology, if not already done explicitly via initCommsGridQuda()
  if (!comms_initialized) init_default_comms();

  // set the device that QUDA uses
  initQudaDevice(dev);

  // set the persistant memory allocations that QUDA uses (Blas, streams, etc.)
  initQudaMemory();

#ifdef PTHREADS
  pthread_mutexattr_t mutex_attr;
  pthread_mutexattr_init(&mutex_attr);
  pthread_mutexattr_settype(&mutex_attr, PTHREAD_MUTEX_RECURSIVE);
  pthread_mutex_init(&pthread_mutex, &mutex_attr);
#endif
}


void loadGaugeQuda(void *h_gauge, QudaGaugeParam *param)
{
  profileGauge.TPSTART(QUDA_PROFILE_TOTAL);

  if (!initialized) errorQuda("QUDA not initialized");
  if (getVerbosity() == QUDA_DEBUG_VERBOSE) printQudaGaugeParam(param);

  checkGaugeParam(param);

  profileGauge.TPSTART(QUDA_PROFILE_INIT);
  // Set the specific input parameters and create the cpu gauge field
  GaugeFieldParam gauge_param(h_gauge, *param);

  // if we are using half precision then we need to compute the fat
  // link maximum while still on the cpu
  // FIXME get a kernel for this
  if (param->type == QUDA_ASQTAD_FAT_LINKS)
    gauge_param.compute_fat_link_max = true;

  if (gauge_param.order <= 4) gauge_param.ghostExchange = QUDA_GHOST_EXCHANGE_NO;
  GaugeField *in = (param->location == QUDA_CPU_FIELD_LOCATION) ?
    static_cast<GaugeField*>(new cpuGaugeField(gauge_param)) :
    static_cast<GaugeField*>(new cudaGaugeField(gauge_param));

  // free any current gauge field before new allocations to reduce memory overhead
  switch (param->type) {
    case QUDA_WILSON_LINKS:
      if (gaugeSloppy != gaugePrecondition && gaugePrecondition) delete gaugePrecondition;
      if (gaugePrecise != gaugeSloppy && gaugeSloppy) delete gaugeSloppy;
      if (gaugePrecise && !param->use_resident_gauge) delete gaugePrecise;
      break;
    case QUDA_ASQTAD_FAT_LINKS:
      if (gaugeFatSloppy != gaugeFatPrecondition && gaugeFatPrecondition) delete gaugeFatPrecondition;
      if (gaugeFatPrecise != gaugeFatSloppy && gaugeFatSloppy) delete gaugeFatSloppy;
      if (gaugeFatPrecise && !param->use_resident_gauge) delete gaugeFatPrecise;
      break;
    case QUDA_ASQTAD_LONG_LINKS:
      if (gaugeLongSloppy != gaugeLongPrecondition && gaugeLongPrecondition) delete gaugeLongPrecondition;
      if (gaugeLongPrecise != gaugeLongSloppy && gaugeLongSloppy) delete gaugeLongSloppy;
      if (gaugeLongPrecise) delete gaugeLongPrecise;
      break;
    case QUDA_SMEARED_LINKS:
      if (gaugeSmeared) delete gaugeSmeared;
      break;
    default:
      errorQuda("Invalid gauge type %d", param->type);
  }

  // if not preserving then copy the gauge field passed in
  cudaGaugeField *precise = NULL;

  // switch the parameters for creating the mirror precise cuda gauge field
  gauge_param.create = QUDA_NULL_FIELD_CREATE;
  gauge_param.precision = param->cuda_prec;
  gauge_param.reconstruct = param->reconstruct;
  gauge_param.ghostExchange = QUDA_GHOST_EXCHANGE_PAD;
  gauge_param.pad = param->ga_pad;
  gauge_param.order = (gauge_param.precision == QUDA_DOUBLE_PRECISION ||
		       gauge_param.reconstruct == QUDA_RECONSTRUCT_NO ) ?
    QUDA_FLOAT2_GAUGE_ORDER : QUDA_FLOAT4_GAUGE_ORDER;

  precise = new cudaGaugeField(gauge_param);

  if (param->use_resident_gauge) {
    if(gaugePrecise == NULL) errorQuda("No resident gauge field");
    // copy rather than point at to ensure that the padded region is filled in
    precise->copy(*gaugePrecise);
    precise->exchangeGhost();
    delete gaugePrecise;
    gaugePrecise = NULL;
    profileGauge.TPSTOP(QUDA_PROFILE_INIT);
  } else {
    profileGauge.TPSTOP(QUDA_PROFILE_INIT);
    profileGauge.TPSTART(QUDA_PROFILE_H2D);
    precise->copy(*in);
    profileGauge.TPSTOP(QUDA_PROFILE_H2D);
  }

  param->gaugeGiB += precise->GBytes();

  // for gaugeSmeared we are interested only in the precise version
  if (param->type == QUDA_SMEARED_LINKS) {
    gauge_param.ghostExchange = QUDA_GHOST_EXCHANGE_EXTENDED;
    for(int dir=0; dir<4; ++dir) {
      gauge_param.x[dir] = precise->X()[dir] + 2 * R[dir];
      gauge_param.r[dir] = R[dir];
    }
    gaugeSmeared = new cudaGaugeField(gauge_param);
    copyExtendedGauge(*gaugeSmeared, *precise, QUDA_CUDA_FIELD_LOCATION);
    gaugeSmeared->exchangeExtendedGhost(R,redundant_comms);

    profileGauge.TPSTART(QUDA_PROFILE_FREE);
    delete precise;
    delete in;
    profileGauge.TPSTOP(QUDA_PROFILE_FREE);

    profileGauge.TPSTOP(QUDA_PROFILE_TOTAL);
    return;
  }

  // creating sloppy fields isn't really compute, but it is work done on the gpu
  profileGauge.TPSTART(QUDA_PROFILE_COMPUTE);

  // switch the parameters for creating the mirror sloppy cuda gauge field
  gauge_param.precision = param->cuda_prec_sloppy;
  gauge_param.reconstruct = param->reconstruct_sloppy;
  gauge_param.order = (gauge_param.precision == QUDA_DOUBLE_PRECISION ||
      gauge_param.reconstruct == QUDA_RECONSTRUCT_NO ) ?
    QUDA_FLOAT2_GAUGE_ORDER : QUDA_FLOAT4_GAUGE_ORDER;
  cudaGaugeField *sloppy = NULL;
  if (param->cuda_prec != param->cuda_prec_sloppy ||
      param->reconstruct != param->reconstruct_sloppy) {
    sloppy = new cudaGaugeField(gauge_param);
    sloppy->copy(*precise);
    param->gaugeGiB += sloppy->GBytes();
  } else {
    sloppy = precise;
  }

  // switch the parameters for creating the mirror preconditioner cuda gauge field
  gauge_param.precision = param->cuda_prec_precondition;
  gauge_param.reconstruct = param->reconstruct_precondition;
  gauge_param.order = (gauge_param.precision == QUDA_DOUBLE_PRECISION ||
      gauge_param.reconstruct == QUDA_RECONSTRUCT_NO ) ?
    QUDA_FLOAT2_GAUGE_ORDER : QUDA_FLOAT4_GAUGE_ORDER;
  cudaGaugeField *precondition = NULL;
  if (param->cuda_prec_sloppy != param->cuda_prec_precondition ||
      param->reconstruct_sloppy != param->reconstruct_precondition) {
    precondition = new cudaGaugeField(gauge_param);
    precondition->copy(*sloppy);
    param->gaugeGiB += precondition->GBytes();
  } else {
    precondition = sloppy;
  }

  // create an extended preconditioning field
  cudaGaugeField* extended = NULL;
  if(param->overlap){
    int R[4]; // domain-overlap widths in different directions
    for(int i=0; i<4; ++i){
      R[i] = param->overlap*commDimPartitioned(i);
      gauge_param.x[i] += 2*R[i];
    }
    // the extended field does not require any ghost padding
    gauge_param.ghostExchange = QUDA_GHOST_EXCHANGE_NO;
    extended = new cudaGaugeField(gauge_param);

    // copy the unextended preconditioning field into the interior of the extended field
    copyExtendedGauge(*extended, *precondition, QUDA_CUDA_FIELD_LOCATION);
    // now perform communication and fill the overlap regions
    extended->exchangeExtendedGhost(R);
  }

  profileGauge.TPSTOP(QUDA_PROFILE_COMPUTE);

  switch (param->type) {
    case QUDA_WILSON_LINKS:
      gaugePrecise = precise;
      gaugeSloppy = sloppy;
      gaugePrecondition = precondition;

      if(param->overlap) gaugeExtended = extended;
      break;
    case QUDA_ASQTAD_FAT_LINKS:
      gaugeFatPrecise = precise;
      gaugeFatSloppy = sloppy;
      gaugeFatPrecondition = precondition;

      if(param->overlap){
        if(gaugeFatExtended) errorQuda("Extended gauge fat field already allocated");
	gaugeFatExtended = extended;
      }
      break;
    case QUDA_ASQTAD_LONG_LINKS:
      gaugeLongPrecise = precise;
      gaugeLongSloppy = sloppy;
      gaugeLongPrecondition = precondition;

      if(param->overlap){
        if(gaugeLongExtended) errorQuda("Extended gauge long field already allocated");
   	gaugeLongExtended = extended;
      }
      break;
    default:
      errorQuda("Invalid gauge type %d", param->type);
  }

  profileGauge.TPSTART(QUDA_PROFILE_FREE);
  delete in;
  profileGauge.TPSTOP(QUDA_PROFILE_FREE);

  profileGauge.TPSTOP(QUDA_PROFILE_TOTAL);
}

void saveGaugeQuda(void *h_gauge, QudaGaugeParam *param)
{
  profileGauge.TPSTART(QUDA_PROFILE_TOTAL);

  if (param->location != QUDA_CPU_FIELD_LOCATION)
    errorQuda("Non-cpu output location not yet supported");

  if (!initialized) errorQuda("QUDA not initialized");
  checkGaugeParam(param);

  // Set the specific cpu parameters and create the cpu gauge field
  GaugeFieldParam gauge_param(h_gauge, *param);
  cpuGaugeField cpuGauge(gauge_param);
  cudaGaugeField *cudaGauge = NULL;
  switch (param->type) {
    case QUDA_WILSON_LINKS:
      cudaGauge = gaugePrecise;
      break;
    case QUDA_ASQTAD_FAT_LINKS:
      cudaGauge = gaugeFatPrecise;
      break;
    case QUDA_ASQTAD_LONG_LINKS:
      cudaGauge = gaugeLongPrecise;
      break;
    case QUDA_SMEARED_LINKS:
      gauge_param.create = QUDA_NULL_FIELD_CREATE;
      gauge_param.precision = param->cuda_prec;
      gauge_param.reconstruct = param->reconstruct;
      gauge_param.ghostExchange = QUDA_GHOST_EXCHANGE_PAD;
      gauge_param.pad = param->ga_pad;
      gauge_param.order = (gauge_param.precision == QUDA_DOUBLE_PRECISION ||
                           gauge_param.reconstruct == QUDA_RECONSTRUCT_NO ) ?
        QUDA_FLOAT2_GAUGE_ORDER : QUDA_FLOAT4_GAUGE_ORDER;
      cudaGauge = new cudaGaugeField(gauge_param);
      copyExtendedGauge(*cudaGauge, *gaugeSmeared, QUDA_CUDA_FIELD_LOCATION);
      break;
    default:
      errorQuda("Invalid gauge type");
  }

  profileGauge.TPSTART(QUDA_PROFILE_D2H);
  cudaGauge->saveCPUField(cpuGauge);
  profileGauge.TPSTOP(QUDA_PROFILE_D2H);

  if(param->type == QUDA_SMEARED_LINKS) {
    delete cudaGauge;
  } 

  profileGauge.TPSTOP(QUDA_PROFILE_TOTAL);
}


void loadCloverQuda(void *h_clover, void *h_clovinv, QudaInvertParam *inv_param)
{
  if (!gaugePrecise) errorQuda("Cannot call loadCloverQuda with no resident gauge field");

  profileClover.TPSTART(QUDA_PROFILE_TOTAL);
  profileClover.TPSTART(QUDA_PROFILE_INIT);
  bool device_calc = false; // calculate clover and inverse on the device?

  pushVerbosity(inv_param->verbosity);
  if (getVerbosity() >= QUDA_DEBUG_VERBOSE) printQudaInvertParam(inv_param);

  if (!initialized) errorQuda("QUDA not initialized");

  if ( (!h_clover && !h_clovinv) || inv_param->compute_clover ) {
    device_calc = true;
    if (inv_param->clover_coeff == 0.0) errorQuda("called with neither clover term nor inverse and clover coefficient not set");
    if (gaugePrecise->Anisotropy() != 1.0) errorQuda("cannot compute anisotropic clover field");
  }

  if (inv_param->clover_cpu_prec == QUDA_HALF_PRECISION)  errorQuda("Half precision not supported on CPU");
  if (gaugePrecise == NULL) errorQuda("Gauge field must be loaded before clover");
  if ((inv_param->dslash_type != QUDA_CLOVER_WILSON_DSLASH) && (inv_param->dslash_type != QUDA_TWISTED_CLOVER_DSLASH)) {
    errorQuda("Wrong dslash_type %d in loadCloverQuda()", inv_param->dslash_type);
  }

  // determines whether operator is preconditioned when calling invertQuda()
  bool pc_solve = (inv_param->solve_type == QUDA_DIRECT_PC_SOLVE ||
      inv_param->solve_type == QUDA_NORMOP_PC_SOLVE ||
      inv_param->solve_type == QUDA_NORMERR_PC_SOLVE );

  // determines whether operator is preconditioned when calling MatQuda() or MatDagMatQuda()
  bool pc_solution = (inv_param->solution_type == QUDA_MATPC_SOLUTION ||
      inv_param->solution_type == QUDA_MATPCDAG_MATPC_SOLUTION);

  bool asymmetric = (inv_param->matpc_type == QUDA_MATPC_EVEN_EVEN_ASYMMETRIC ||
      inv_param->matpc_type == QUDA_MATPC_ODD_ODD_ASYMMETRIC);

  // We issue a warning only when it seems likely that the user is screwing up:

  // uninverted clover term is required when applying unpreconditioned operator,
  // but note that dslashQuda() is always preconditioned
  if (!h_clover && !pc_solve && !pc_solution) {
    //warningQuda("Uninverted clover term not loaded");
  }

  // uninverted clover term is also required for "asymmetric" preconditioning
  if (!h_clover && pc_solve && pc_solution && asymmetric && !device_calc) {
    warningQuda("Uninverted clover term not loaded");
  }

  bool twisted = inv_param->dslash_type == QUDA_TWISTED_CLOVER_DSLASH ? true : false;
#ifdef DYNAMIC_CLOVER
  bool dynamic_clover = twisted ? true : false; // dynamic clover only supported on twisted clover currently
#else
  bool dynamic_clover = false;
#endif

  CloverFieldParam clover_param;
  clover_param.nDim = 4;
  clover_param.twisted = twisted;
  clover_param.mu2 = twisted ? 4.*inv_param->kappa*inv_param->kappa*inv_param->mu*inv_param->mu : 0.0;
  clover_param.siteSubset = QUDA_FULL_SITE_SUBSET;
  for (int i=0; i<4; i++) clover_param.x[i] = gaugePrecise->X()[i];
  clover_param.pad = inv_param->cl_pad;
  clover_param.create = QUDA_NULL_FIELD_CREATE;
  clover_param.norm = nullptr;
  clover_param.invNorm = nullptr;
  clover_param.setPrecision(inv_param->clover_cuda_prec);
  clover_param.direct = h_clover || device_calc ? true : false;
  clover_param.inverse = (h_clovinv || pc_solve) && !dynamic_clover ? true : false;

  cloverPrecise = new cudaCloverField(clover_param);

  CloverField *in = nullptr;

  if (!device_calc || inv_param->return_clover || inv_param->return_clover_inverse) {
    // create a param for the cpu clover field
    CloverFieldParam inParam(clover_param);
    inParam.precision = inv_param->clover_cpu_prec;
    inParam.order = inv_param->clover_order;
    inParam.direct = h_clover ? true : false;
    inParam.inverse = h_clovinv ? true : false;
    inParam.clover = h_clover;
    inParam.cloverInv = h_clovinv;
    inParam.create = QUDA_REFERENCE_FIELD_CREATE;
    in = (inv_param->clover_location == QUDA_CPU_FIELD_LOCATION) ?
      static_cast<CloverField*>(new cpuCloverField(inParam)) :
      static_cast<CloverField*>(new cudaCloverField(inParam));
  }
  profileClover.TPSTOP(QUDA_PROFILE_INIT);

  if (!device_calc) {
    profileClover.TPSTART(QUDA_PROFILE_H2D);
    cloverPrecise->copy(*in, h_clovinv && !inv_param->compute_clover_inverse ? true : false);
    profileClover.TPSTOP(QUDA_PROFILE_H2D);
  } else {
    profileClover.TPSTOP(QUDA_PROFILE_TOTAL);
    createCloverQuda(inv_param);
    profileClover.TPSTART(QUDA_PROFILE_TOTAL);
  }

  // inverted clover term is required when applying preconditioned operator
  if ((!h_clovinv || inv_param->compute_clover_inverse) && pc_solve) {
    profileClover.TPSTART(QUDA_PROFILE_COMPUTE);
    if (!dynamic_clover) {
      cloverInvert(*cloverPrecise, inv_param->compute_clover_trlog, QUDA_CUDA_FIELD_LOCATION);
      if (inv_param->compute_clover_trlog) {
	inv_param->trlogA[0] = cloverPrecise->TrLog()[0];
	inv_param->trlogA[1] = cloverPrecise->TrLog()[1];
      }
    }
    profileClover.TPSTOP(QUDA_PROFILE_COMPUTE);
  }

  inv_param->cloverGiB = cloverPrecise->GBytes();

  clover_param.direct = true;
  clover_param.inverse = dynamic_clover ? false : true;

  // create the mirror sloppy clover field
  if (inv_param->clover_cuda_prec != inv_param->clover_cuda_prec_sloppy) {
    profileClover.TPSTART(QUDA_PROFILE_INIT);

    clover_param.setPrecision(inv_param->clover_cuda_prec_sloppy);
    cloverSloppy = new cudaCloverField(clover_param);
    cloverSloppy->copy(*cloverPrecise, clover_param.inverse);

    inv_param->cloverGiB += cloverSloppy->GBytes();
    profileClover.TPSTOP(QUDA_PROFILE_INIT);
  } else {
    cloverSloppy = cloverPrecise;
  }

  // create the mirror preconditioner clover field
  if (inv_param->clover_cuda_prec_sloppy != inv_param->clover_cuda_prec_precondition &&
      inv_param->clover_cuda_prec_precondition != QUDA_INVALID_PRECISION) {
    profileClover.TPSTART(QUDA_PROFILE_INIT);

    clover_param.setPrecision(inv_param->clover_cuda_prec_precondition);
    cloverPrecondition = new cudaCloverField(clover_param);
    cloverPrecondition->copy(*cloverSloppy, clover_param.inverse);

    inv_param->cloverGiB += cloverPrecondition->GBytes();
    profileClover.TPSTOP(QUDA_PROFILE_INIT);
  } else {
    cloverPrecondition = cloverSloppy;
  }

  // if requested, copy back the clover / inverse field
  if ( inv_param->return_clover || inv_param->return_clover_inverse ) {
    if (!h_clover && !h_clovinv) errorQuda("Requested clover field return but no clover host pointers set");

    // copy the inverted clover term into host application order on the device
    clover_param.setPrecision(inv_param->clover_cpu_prec);
    clover_param.direct = (h_clover && inv_param->return_clover);
    clover_param.inverse = (h_clovinv && inv_param->return_clover_inverse);

    // this isn't really "epilogue" but this label suffices
    profileClover.TPSTART(QUDA_PROFILE_EPILOGUE);
    cudaCloverField *hack = nullptr;
    if (!dynamic_clover) {
      clover_param.order = inv_param->clover_order;
      hack = new cudaCloverField(clover_param);
      hack->copy(*cloverPrecise); // FIXME this can lead to an redundant copies if we're not copying back direct + inverse
    } else {
      cudaCloverField *hackOfTheHack = new cudaCloverField(clover_param);	// Hack of the hack
      hackOfTheHack->copy(*cloverPrecise, false);
      cloverInvert(*hackOfTheHack, inv_param->compute_clover_trlog, QUDA_CUDA_FIELD_LOCATION);
      if (inv_param->compute_clover_trlog) {
	inv_param->trlogA[0] = cloverPrecise->TrLog()[0];
	inv_param->trlogA[1] = cloverPrecise->TrLog()[1];
      }
      clover_param.order = inv_param->clover_order;
      hack = new cudaCloverField(clover_param);
      hack->copy(*hackOfTheHack); // FIXME this can lead to an redundant copies if we're not copying back direct + inverse
      delete hackOfTheHack;
    }
    profileClover.TPSTOP(QUDA_PROFILE_EPILOGUE);

    // copy the field into the host application's clover field
    profileClover.TPSTART(QUDA_PROFILE_D2H);
    if (inv_param->return_clover) {
      qudaMemcpy((char*)(in->V(false)), (char*)(hack->V(false)), in->Bytes(), cudaMemcpyDeviceToHost);
    }
    if (inv_param->return_clover_inverse) {
      qudaMemcpy((char*)(in->V(true)), (char*)(hack->V(true)), in->Bytes(), cudaMemcpyDeviceToHost);
    }
    profileClover.TPSTOP(QUDA_PROFILE_D2H);

    delete hack;
    checkCudaError();
  }

  profileClover.TPSTART(QUDA_PROFILE_FREE);
  if (in) delete in; // delete object referencing input field
  profileClover.TPSTOP(QUDA_PROFILE_FREE);

  popVerbosity();

  profileClover.TPSTOP(QUDA_PROFILE_TOTAL);
}

void loadSloppyCloverQuda(QudaPrecision prec_sloppy, QudaPrecision prec_precondition)
{

  if (cloverPrecise) {
    // create the mirror sloppy clover field
    CloverFieldParam clover_param(*cloverPrecise);
    clover_param.setPrecision(prec_sloppy);

    if (cloverPrecise->V(false) != cloverPrecise->V(true)) {
      clover_param.direct = true;
      clover_param.inverse = true;
    } else {
      clover_param.direct = false;
      clover_param.inverse = true;
    }

    if (cloverSloppy) errorQuda("cloverSloppy already exists");

    if (clover_param.precision != cloverPrecise->Precision()) {
      cloverSloppy = new cudaCloverField(clover_param);
      cloverSloppy->copy(*cloverPrecise, clover_param.inverse);
    } else {
      cloverSloppy = cloverPrecise;
    }

    // switch the parameteres for creating the mirror preconditioner clover field
    clover_param.setPrecision(prec_precondition);

    if (cloverPrecondition) errorQuda("cloverPrecondition already exists");

    // create the mirror preconditioner clover field
    if (clover_param.precision != cloverSloppy->Precision()) {
      cloverPrecondition = new cudaCloverField(clover_param);
      cloverPrecondition->copy(*cloverSloppy, clover_param.inverse);
    } else {
      cloverPrecondition = cloverSloppy;
    }
  }

}

void freeGaugeQuda(void)
{
  if (!initialized) errorQuda("QUDA not initialized");
  if (gaugeSloppy != gaugePrecondition && gaugePrecondition) delete gaugePrecondition;
  if (gaugePrecise != gaugeSloppy && gaugeSloppy) delete gaugeSloppy;
  if (gaugePrecise) delete gaugePrecise;
  if (gaugeExtended) delete gaugeExtended;

  gaugePrecondition = NULL;
  gaugeSloppy = NULL;
  gaugePrecise = NULL;
  gaugeExtended = NULL;

  if (gaugeLongSloppy != gaugeLongPrecondition && gaugeLongPrecondition) delete gaugeLongPrecondition;
  if (gaugeLongPrecise != gaugeLongSloppy && gaugeLongSloppy) delete gaugeLongSloppy;
  if (gaugeLongPrecise) delete gaugeLongPrecise;
  if (gaugeLongExtended) delete gaugeLongExtended;

  gaugeLongPrecondition = NULL;
  gaugeLongSloppy = NULL;
  gaugeLongPrecise = NULL;
  gaugeLongExtended = NULL;

  if (gaugeFatSloppy != gaugeFatPrecondition && gaugeFatPrecondition) delete gaugeFatPrecondition;
  if (gaugeFatPrecise != gaugeFatSloppy && gaugeFatSloppy) delete gaugeFatSloppy;
  if (gaugeFatPrecise) delete gaugeFatPrecise;

  gaugeFatPrecondition = NULL;
  gaugeFatSloppy = NULL;
  gaugeFatPrecise = NULL;
  gaugeFatExtended = NULL;

  if (gaugeSmeared) delete gaugeSmeared;

  gaugeSmeared = NULL;
  // Need to merge extendedGaugeResident and gaugeFatPrecise/gaugePrecise
  if (extendedGaugeResident) {
    delete extendedGaugeResident;
    extendedGaugeResident = NULL;
  }
}

// just free the sloppy fields used in mixed-precision solvers
void freeSloppyGaugeQuda(void)
{
  if (!initialized) errorQuda("QUDA not initialized");
  if (gaugeSloppy != gaugePrecondition && gaugePrecondition) delete gaugePrecondition;
  if (gaugePrecise != gaugeSloppy && gaugeSloppy) delete gaugeSloppy;

  gaugePrecondition = NULL;
  gaugeSloppy = NULL;

  if (gaugeLongSloppy != gaugeLongPrecondition && gaugeLongPrecondition) delete gaugeLongPrecondition;
  if (gaugeLongPrecise != gaugeLongSloppy && gaugeLongSloppy) delete gaugeLongSloppy;

  gaugeLongPrecondition = NULL;
  gaugeLongSloppy = NULL;

  if (gaugeFatSloppy != gaugeFatPrecondition && gaugeFatPrecondition) delete gaugeFatPrecondition;
  if (gaugeFatPrecise != gaugeFatSloppy && gaugeFatSloppy) delete gaugeFatSloppy;

  gaugeFatPrecondition = NULL;
  gaugeFatSloppy = NULL;
}


void loadSloppyGaugeQuda(QudaPrecision prec_sloppy, QudaPrecision prec_precondition)
{
  // first do SU3 links (if they exist)
  if (gaugePrecise) {
    GaugeFieldParam gauge_param(*gaugePrecise);
    gauge_param.setPrecision(prec_sloppy);
    //gauge_param.reconstruct = param->reconstruct_sloppy; // FIXME

    if (gaugeSloppy) errorQuda("gaugeSloppy already exists");

    if (gauge_param.precision != gaugePrecise->Precision() ||
	gauge_param.reconstruct != gaugePrecise->Reconstruct()) {
      gaugeSloppy = new cudaGaugeField(gauge_param);
      gaugeSloppy->copy(*gaugePrecise);
    } else {
      gaugeSloppy = gaugePrecise;
    }

    // switch the parameters for creating the mirror preconditioner cuda gauge field
    gauge_param.setPrecision(prec_precondition);
    //gauge_param.reconstruct = param->reconstruct_precondition; // FIXME

    if (gaugePrecondition) errorQuda("gaugePrecondition already exists");

    if (gauge_param.precision != gaugeSloppy->Precision() ||
	gauge_param.reconstruct != gaugeSloppy->Reconstruct()) {
      gaugePrecondition = new cudaGaugeField(gauge_param);
      gaugePrecondition->copy(*gaugeSloppy);
    } else {
      gaugePrecondition = gaugeSloppy;
    }
  }

  // fat links (if they exist)
  if (gaugeFatPrecise) {
    GaugeFieldParam gauge_param(*gaugeFatPrecise);

    if (gaugeFatSloppy != gaugeSloppy) {
      gauge_param.setPrecision(prec_sloppy);
      //gauge_param.reconstruct = param->reconstruct_sloppy; // FIXME

      if (gaugeFatSloppy) errorQuda("gaugeFatSloppy already exists");
      if (gaugeFatSloppy != gaugeFatPrecise) delete gaugeFatSloppy;

      if (gauge_param.precision != gaugeFatPrecise->Precision() ||
	  gauge_param.reconstruct != gaugeFatPrecise->Reconstruct()) {
	gaugeFatSloppy = new cudaGaugeField(gauge_param);
	gaugeFatSloppy->copy(*gaugeFatPrecise);
      } else {
	gaugeFatSloppy = gaugeFatPrecise;
      }
    }

    if (gaugeFatPrecondition != gaugePrecondition) {
      // switch the parameters for creating the mirror preconditioner cuda gauge field
      gauge_param.setPrecision(prec_precondition);
      //gauge_param.reconstruct = param->reconstruct_precondition; // FIXME

      if (gaugeFatPrecondition) errorQuda("gaugeFatPrecondition already exists\n");

      if (gauge_param.precision != gaugeFatSloppy->Precision() ||
	  gauge_param.reconstruct != gaugeFatSloppy->Reconstruct()) {
	gaugeFatPrecondition = new cudaGaugeField(gauge_param);
	gaugeFatPrecondition->copy(*gaugeFatSloppy);
      } else {
	gaugeFatPrecondition = gaugeFatSloppy;
      }
    }
  }

  // long links (if they exist)
  if (gaugeLongPrecise) {
    GaugeFieldParam gauge_param(*gaugeLongPrecise);
    gauge_param.setPrecision(prec_sloppy);
    //gauge_param.reconstruct = param->reconstruct_sloppy; // FIXME

    if (gaugeLongSloppy) errorQuda("gaugeLongSloppy already exists");
    if (gaugeLongSloppy != gaugeLongPrecise) delete gaugeLongSloppy;

    if (gauge_param.precision != gaugeLongPrecise->Precision() ||
	gauge_param.reconstruct != gaugeLongPrecise->Reconstruct()) {
      gaugeLongSloppy = new cudaGaugeField(gauge_param);
      gaugeLongSloppy->copy(*gaugeLongPrecise);
    } else {
      gaugeLongSloppy = gaugeLongPrecise;
    }

    // switch the parameters for creating the mirror preconditioner cuda gauge field
    gauge_param.setPrecision(prec_precondition);
    //gauge_param.reconstruct = param->reconstruct_precondition; // FIXME

    if (gaugeLongPrecondition) warningQuda("gaugeLongPrecondition already exists\n");

    if (gauge_param.precision != gaugeLongSloppy->Precision() ||
	gauge_param.reconstruct != gaugeLongSloppy->Reconstruct()) {
      gaugeLongPrecondition = new cudaGaugeField(gauge_param);
      gaugeLongPrecondition->copy(*gaugeLongSloppy);
    } else {
      gaugeLongPrecondition = gaugeLongSloppy;
    }
  }
}

void freeCloverQuda(void)
{
  if (!initialized) errorQuda("QUDA not initialized");
  if (cloverPrecondition != cloverSloppy && cloverPrecondition) delete cloverPrecondition;
  if (cloverSloppy != cloverPrecise && cloverSloppy) delete cloverSloppy;
  if (cloverPrecise) delete cloverPrecise;

  cloverPrecondition = NULL;
  cloverSloppy = NULL;
  cloverPrecise = NULL;
}

void freeSloppyCloverQuda(void)
{
  if (!initialized) errorQuda("QUDA not initialized");
  if (cloverPrecondition != cloverSloppy && cloverPrecondition) delete cloverPrecondition;
  if (cloverSloppy != cloverPrecise && cloverSloppy) delete cloverSloppy;

  cloverPrecondition = NULL;
  cloverSloppy = NULL;
}

void flushChronoQuda(int i)
{
  if (i >= QUDA_MAX_CHRONO)
    errorQuda("Requested chrono index %d is outside of max %d\n", i, QUDA_MAX_CHRONO);

  auto &basis = chronoResident[i];

  for (unsigned int j=0; j<basis.size(); j++) {
    if (basis[j].first)  delete basis[j].first;
    if (basis[j].second) delete basis[j].second;
  }
  basis.clear();
}

void endQuda(void)
{
  profileEnd.TPSTART(QUDA_PROFILE_TOTAL);

  if (!initialized) return;

  freeGaugeQuda();
  freeCloverQuda();

  for (int i=0; i<QUDA_MAX_CHRONO; i++) flushChronoQuda(i);

  for (auto v : solutionResident) if (v) delete v;
  solutionResident.clear();

  if(momResident) delete momResident;

  LatticeField::freeBuffer(0);
  LatticeField::freeBuffer(1);
  cudaColorSpinorField::freeBuffer(0);
  cudaColorSpinorField::freeBuffer(1);
  cudaColorSpinorField::freeGhostBuffer();
  cpuColorSpinorField::freeGhostBuffer();
  FaceBuffer::flushPinnedCache();

  blas::end();

  pool::flush_pinned();
  pool::flush_device();

  host_free(num_failures_h);
  num_failures_h = NULL;
  num_failures_d = NULL;

  if (streams) {
    for (int i=0; i<Nstream; i++) cudaStreamDestroy(streams[i]);
    delete []streams;
    streams = NULL;
  }
  destroyDslashEvents();

#ifdef GPU_STAGGERED_OPROD
  destroyStaggeredOprodEvents();
#endif

  saveTuneCache();
  saveProfile();

  initialized = false;

  comm_finalize();
  comms_initialized = false;

  profileEnd.TPSTOP(QUDA_PROFILE_TOTAL);
  profileInit2End.TPSTOP(QUDA_PROFILE_TOTAL);

  // print out the profile information of the lifetime of the library
  if (getVerbosity() >= QUDA_SUMMARIZE) {
    profileInit.Print();
    profileGauge.Print();
    profileClover.Print();
    profileInvert.Print();
    profileMulti.Print();
    profileFatLink.Print();
    profileGaugeForce.Print();
    profileGaugeUpdate.Print();
    profileExtendedGauge.Print();
    profileCloverForce.Print();
    profileStaggeredForce.Print();
    profileStaggeredOprod.Print();
    profileAsqtadForce.Print();
    profileHISQForce.Print();
    profileContract.Print();
    profileCovDev.Print();
    profilePlaq.Print();
    profileAPE.Print();
    profileSTOUT.Print();
    profileProject.Print();
    profilePhase.Print();
    profileMomAction.Print();
    profileEnd.Print();

    profileInit2End.Print();
    TimeProfile::PrintGlobal();

    printLaunchTimer();

    printfQuda("\n");
    printPeakMemUsage();
    printfQuda("\n");
  }

  assertAllMemFree();

  char *device_reset_env = getenv("QUDA_DEVICE_RESET");
  if (device_reset_env && strcmp(device_reset_env,"1") == 0) {
    // end this CUDA context
    cudaDeviceReset();
  }

}


namespace quda {

  void setDiracParam(DiracParam &diracParam, QudaInvertParam *inv_param, const bool pc)
  {
    double kappa = inv_param->kappa;
    if (inv_param->dirac_order == QUDA_CPS_WILSON_DIRAC_ORDER) {
      kappa *= gaugePrecise->Anisotropy();
    }

    switch (inv_param->dslash_type) {
    case QUDA_WILSON_DSLASH:
      diracParam.type = pc ? QUDA_WILSONPC_DIRAC : QUDA_WILSON_DIRAC;
      break;
    case QUDA_CLOVER_WILSON_DSLASH:
      diracParam.type = pc ? QUDA_CLOVERPC_DIRAC : QUDA_CLOVER_DIRAC;
      break;
    case QUDA_DOMAIN_WALL_DSLASH:
      diracParam.type = pc ? QUDA_DOMAIN_WALLPC_DIRAC : QUDA_DOMAIN_WALL_DIRAC;
      diracParam.Ls = inv_param->Ls;
      break;
    case QUDA_DOMAIN_WALL_4D_DSLASH:
      if(pc) {
	diracParam.type = QUDA_DOMAIN_WALL_4DPC_DIRAC;
	diracParam.Ls = inv_param->Ls;
      } else errorQuda("For 4D type of DWF dslash, pc must be turned on, %d", inv_param->dslash_type);
      break;
    case QUDA_MOBIUS_DWF_DSLASH:
      if (inv_param->Ls > QUDA_MAX_DWF_LS)
	errorQuda("Length of Ls dimension %d greater than QUDA_MAX_DWF_LS %d", inv_param->Ls, QUDA_MAX_DWF_LS);
      diracParam.type = pc ? QUDA_MOBIUS_DOMAIN_WALLPC_DIRAC : QUDA_MOBIUS_DOMAIN_WALL_DIRAC;
      diracParam.Ls = inv_param->Ls;
      memcpy(diracParam.b_5, inv_param->b_5, sizeof(double)*inv_param->Ls);
      memcpy(diracParam.c_5, inv_param->c_5, sizeof(double)*inv_param->Ls);
      break;
    case QUDA_STAGGERED_DSLASH:
      diracParam.type = pc ? QUDA_STAGGEREDPC_DIRAC : QUDA_STAGGERED_DIRAC;
      break;
    case QUDA_ASQTAD_DSLASH:
      diracParam.type = pc ? QUDA_ASQTADPC_DIRAC : QUDA_ASQTAD_DIRAC;
      break;
    case QUDA_TWISTED_MASS_DSLASH:
      diracParam.type = pc ? QUDA_TWISTED_MASSPC_DIRAC : QUDA_TWISTED_MASS_DIRAC;
      if (inv_param->twist_flavor == QUDA_TWIST_SINGLET) {
	diracParam.Ls = 1;
	diracParam.epsilon = 0.0;
      } else {
	diracParam.Ls = 2;
	diracParam.epsilon = inv_param->twist_flavor == QUDA_TWIST_NONDEG_DOUBLET ? inv_param->epsilon : 0.0;
      }
      break;
    case QUDA_TWISTED_CLOVER_DSLASH:
      diracParam.type = pc ? QUDA_TWISTED_CLOVERPC_DIRAC : QUDA_TWISTED_CLOVER_DIRAC;
      if (inv_param->twist_flavor == QUDA_TWIST_SINGLET)  {
	diracParam.Ls = 1;
	diracParam.epsilon = 0.0;
      } else {
	diracParam.Ls = 2;
	diracParam.epsilon = inv_param->twist_flavor == QUDA_TWIST_NONDEG_DOUBLET ? inv_param->epsilon : 0.0;
      }
      break;
    default:
      errorQuda("Unsupported dslash_type %d", inv_param->dslash_type);
    }

    diracParam.matpcType = inv_param->matpc_type;
    diracParam.dagger = inv_param->dagger;
    diracParam.gauge = gaugePrecise;
    diracParam.fatGauge = gaugeFatPrecise;
    diracParam.longGauge = gaugeLongPrecise;
    diracParam.clover = cloverPrecise;
    diracParam.kappa = kappa;
    diracParam.mass = inv_param->mass;
    diracParam.m5 = inv_param->m5;
    diracParam.mu = inv_param->mu;

    for (int i=0; i<4; i++) diracParam.commDim[i] = 1;   // comms are always on
  }


  void setDiracSloppyParam(DiracParam &diracParam, QudaInvertParam *inv_param, const bool pc)
  {
    setDiracParam(diracParam, inv_param, pc);

    diracParam.gauge = gaugeSloppy;
    diracParam.fatGauge = gaugeFatSloppy;
    diracParam.longGauge = gaugeLongSloppy;
    diracParam.clover = cloverSloppy;

    for (int i=0; i<4; i++) {
      diracParam.commDim[i] = 1;   // comms are always on
    }

  }

  // The preconditioner currently mimicks the sloppy operator with no comms
  void setDiracPreParam(DiracParam &diracParam, QudaInvertParam *inv_param, const bool pc, bool comms)
  {
    setDiracParam(diracParam, inv_param, pc);

    if(inv_param->overlap){
      diracParam.gauge = gaugeExtended;
      diracParam.fatGauge = gaugeFatExtended;
      diracParam.longGauge = gaugeLongExtended;
    }else{
      diracParam.gauge = gaugePrecondition;
      diracParam.fatGauge = gaugeFatPrecondition;
      diracParam.longGauge = gaugeLongPrecondition;
    }
    diracParam.clover = cloverPrecondition;

    for (int i=0; i<4; i++) {
      diracParam.commDim[i] = comms ? 1 : 0;
    }

    // In the preconditioned staggered CG allow a different dslash type in the preconditioning
    if(inv_param->inv_type == QUDA_PCG_INVERTER && inv_param->dslash_type == QUDA_ASQTAD_DSLASH
       && inv_param->dslash_type_precondition == QUDA_STAGGERED_DSLASH) {
       diracParam.type = pc ? QUDA_STAGGEREDPC_DIRAC : QUDA_STAGGERED_DIRAC;
       diracParam.gauge = gaugeFatPrecondition;
    }
  }


  void createDirac(Dirac *&d, Dirac *&dSloppy, Dirac *&dPre, QudaInvertParam &param, const bool pc_solve)
  {
    DiracParam diracParam;
    DiracParam diracSloppyParam;
    DiracParam diracPreParam;

    setDiracParam(diracParam, &param, pc_solve);
    setDiracSloppyParam(diracSloppyParam, &param, pc_solve);
    bool comms_flag = (param.inv_type != QUDA_INC_EIGCG_INVERTER) ?  false : true ;//inc eigCG needs 2 sloppy precisions.
    setDiracPreParam(diracPreParam, &param, pc_solve, comms_flag);

    d = Dirac::create(diracParam); // create the Dirac operator
    dSloppy = Dirac::create(diracSloppyParam);
    dPre = Dirac::create(diracPreParam);
  }

  static double unscaled_shifts[QUDA_MAX_MULTI_SHIFT];

  void massRescale(cudaColorSpinorField &b, QudaInvertParam &param) {

    double kappa5 = (0.5/(5.0 + param.m5));
    double kappa = (param.dslash_type == QUDA_DOMAIN_WALL_DSLASH ||
		    param.dslash_type == QUDA_DOMAIN_WALL_4D_DSLASH ||
		    param.dslash_type == QUDA_MOBIUS_DWF_DSLASH) ? kappa5 : param.kappa;

    if (getVerbosity() >= QUDA_DEBUG_VERBOSE) {
      printfQuda("Mass rescale: Kappa is: %g\n", kappa);
      printfQuda("Mass rescale: mass normalization: %d\n", param.mass_normalization);
      double nin = blas::norm2(b);
      printfQuda("Mass rescale: norm of source in = %g\n", nin);
    }

    // staggered dslash uses mass normalization internally
    if (param.dslash_type == QUDA_ASQTAD_DSLASH || param.dslash_type == QUDA_STAGGERED_DSLASH) {
      switch (param.solution_type) {
        case QUDA_MAT_SOLUTION:
        case QUDA_MATPC_SOLUTION:
          if (param.mass_normalization == QUDA_KAPPA_NORMALIZATION) blas::ax(2.0*param.mass, b);
          break;
        case QUDA_MATDAG_MAT_SOLUTION:
        case QUDA_MATPCDAG_MATPC_SOLUTION:
          if (param.mass_normalization == QUDA_KAPPA_NORMALIZATION) blas::ax(4.0*param.mass*param.mass, b);
          break;
        default:
          errorQuda("Not implemented");
      }
      return;
    }

    for(int i=0; i<param.num_offset; i++) {
      unscaled_shifts[i] = param.offset[i];
    }

    // multiply the source to compensate for normalization of the Dirac operator, if necessary
    switch (param.solution_type) {
      case QUDA_MAT_SOLUTION:
        if (param.mass_normalization == QUDA_MASS_NORMALIZATION ||
            param.mass_normalization == QUDA_ASYMMETRIC_MASS_NORMALIZATION) {
	  blas::ax(2.0*kappa, b);
	  for(int i=0; i<param.num_offset; i++)  param.offset[i] *= 2.0*kappa;
        }
        break;
      case QUDA_MATDAG_MAT_SOLUTION:
        if (param.mass_normalization == QUDA_MASS_NORMALIZATION ||
            param.mass_normalization == QUDA_ASYMMETRIC_MASS_NORMALIZATION) {
	  blas::ax(4.0*kappa*kappa, b);
	  for(int i=0; i<param.num_offset; i++)  param.offset[i] *= 4.0*kappa*kappa;
        }
        break;
      case QUDA_MATPC_SOLUTION:
        if (param.mass_normalization == QUDA_MASS_NORMALIZATION) {
	  blas::ax(4.0*kappa*kappa, b);
	  for(int i=0; i<param.num_offset; i++)  param.offset[i] *= 4.0*kappa*kappa;
        } else if (param.mass_normalization == QUDA_ASYMMETRIC_MASS_NORMALIZATION) {
	  blas::ax(2.0*kappa, b);
	  for(int i=0; i<param.num_offset; i++)  param.offset[i] *= 2.0*kappa;
        }
        break;
      case QUDA_MATPCDAG_MATPC_SOLUTION:
        if (param.mass_normalization == QUDA_MASS_NORMALIZATION) {
	  blas::ax(16.0*pow(kappa,4), b);
	  for(int i=0; i<param.num_offset; i++)  param.offset[i] *= 16.0*pow(kappa,4);
        } else if (param.mass_normalization == QUDA_ASYMMETRIC_MASS_NORMALIZATION) {
	  blas::ax(4.0*kappa*kappa, b);
	  for(int i=0; i<param.num_offset; i++)  param.offset[i] *= 4.0*kappa*kappa;
        }
        break;
      default:
        errorQuda("Solution type %d not supported", param.solution_type);
    }

    if (getVerbosity() >= QUDA_DEBUG_VERBOSE) printfQuda("Mass rescale done\n");
    if (getVerbosity() >= QUDA_DEBUG_VERBOSE) {
      printfQuda("Mass rescale: Kappa is: %g\n", kappa);
      printfQuda("Mass rescale: mass normalization: %d\n", param.mass_normalization);
      double nin = blas::norm2(b);
      printfQuda("Mass rescale: norm of source out = %g\n", nin);
    }

  }
}

void dslashQuda(void *h_out, void *h_in, QudaInvertParam *inv_param, QudaParity parity)
{
  if (inv_param->dslash_type == QUDA_DOMAIN_WALL_DSLASH ||
      inv_param->dslash_type == QUDA_DOMAIN_WALL_4D_DSLASH ||
      inv_param->dslash_type == QUDA_MOBIUS_DWF_DSLASH) setKernelPackT(true);

  if (gaugePrecise == NULL) errorQuda("Gauge field not allocated");
  if (cloverPrecise == NULL && ((inv_param->dslash_type == QUDA_CLOVER_WILSON_DSLASH) || (inv_param->dslash_type == QUDA_TWISTED_CLOVER_DSLASH)))
    errorQuda("Clover field not allocated");

  pushVerbosity(inv_param->verbosity);
  if (getVerbosity() >= QUDA_DEBUG_VERBOSE) printQudaInvertParam(inv_param);

  ColorSpinorParam cpuParam(h_in, *inv_param, gaugePrecise->X(), 1, inv_param->input_location);
  ColorSpinorField *in_h = ColorSpinorField::Create(cpuParam);

  ColorSpinorParam cudaParam(cpuParam, *inv_param);
  cudaColorSpinorField in(*in_h, cudaParam);

  if (getVerbosity() >= QUDA_DEBUG_VERBOSE) {
    double cpu = blas::norm2(*in_h);
    double gpu = blas::norm2(in);
    printfQuda("In CPU %e CUDA %e\n", cpu, gpu);
  }

  if (inv_param->mass_normalization == QUDA_KAPPA_NORMALIZATION &&
      (inv_param->dslash_type == QUDA_STAGGERED_DSLASH ||
       inv_param->dslash_type == QUDA_ASQTAD_DSLASH) )
    blas::ax(1.0/(2.0*inv_param->mass), in);

  cudaParam.create = QUDA_NULL_FIELD_CREATE;
  cudaColorSpinorField out(in, cudaParam);

  if (inv_param->dirac_order == QUDA_CPS_WILSON_DIRAC_ORDER) {
    if (parity == QUDA_EVEN_PARITY) {
      parity = QUDA_ODD_PARITY;
    } else {
      parity = QUDA_EVEN_PARITY;
    }
    blas::ax(gaugePrecise->Anisotropy(), in);
  }
  bool pc = true;

  DiracParam diracParam;
  setDiracParam(diracParam, inv_param, pc);

  Dirac *dirac = Dirac::create(diracParam); // create the Dirac operator
  if (inv_param->dslash_type == QUDA_TWISTED_CLOVER_DSLASH && inv_param->dagger) {
    cudaParam.create = QUDA_NULL_FIELD_CREATE;
    cudaColorSpinorField tmp1(in, cudaParam);
    ((DiracTwistedCloverPC*) dirac)->TwistCloverInv(tmp1, in, (parity+1)%2); // apply the clover-twist
    dirac->Dslash(out, tmp1, parity); // apply the operator
  } else {
    dirac->Dslash(out, in, parity); // apply the operator
  }

  delete dirac; // clean up

  cpuParam.v = h_out;
  cpuParam.location = inv_param->output_location;
  ColorSpinorField *out_h = ColorSpinorField::Create(cpuParam);
  *out_h = out;

  if (getVerbosity() >= QUDA_DEBUG_VERBOSE) {
    double cpu = blas::norm2(*out_h);
    double gpu = blas::norm2(out);
    printfQuda("Out CPU %e CUDA %e\n", cpu, gpu);
  }

  delete out_h;
  delete in_h;

  popVerbosity();
}

void dslashQuda_4dpc(void *h_out, void *h_in, QudaInvertParam *inv_param, QudaParity parity, int test_type)
{
  if (inv_param->dslash_type == QUDA_DOMAIN_WALL_4D_DSLASH )
    setKernelPackT(true);
  else
    errorQuda("This type of dslashQuda operator is defined for QUDA_DOMAIN_WALL_$D_DSLASH and QUDA_MOBIUS_DWF_DSLASH only");

  if (gaugePrecise == NULL) errorQuda("Gauge field not allocated");

  pushVerbosity(inv_param->verbosity);
  if (getVerbosity() >= QUDA_DEBUG_VERBOSE) printQudaInvertParam(inv_param);

  ColorSpinorParam cpuParam(h_in, *inv_param, gaugePrecise->X(), 1, inv_param->input_location);
  ColorSpinorField *in_h = ColorSpinorField::Create(cpuParam);

  ColorSpinorParam cudaParam(cpuParam, *inv_param);
  cudaColorSpinorField in(*in_h, cudaParam);

  if (getVerbosity() >= QUDA_DEBUG_VERBOSE) {
    double cpu = blas::norm2(*in_h);
    double gpu = blas::norm2(in);
    printfQuda("In CPU %e CUDA %e\n", cpu, gpu);
  }

  cudaParam.create = QUDA_NULL_FIELD_CREATE;
  cudaColorSpinorField out(in, cudaParam);

  if (inv_param->dirac_order == QUDA_CPS_WILSON_DIRAC_ORDER) {
    if (parity == QUDA_EVEN_PARITY) {
      parity = QUDA_ODD_PARITY;
    } else {
      parity = QUDA_EVEN_PARITY;
    }
    blas::ax(gaugePrecise->Anisotropy(), in);
  }
  bool pc = true;

  DiracParam diracParam;
  setDiracParam(diracParam, inv_param, pc);

  DiracDomainWall4DPC dirac(diracParam); // create the Dirac operator
  printfQuda("kappa for QUDA input : %e\n",inv_param->kappa);
  switch (test_type) {
    case 0:
      dirac.Dslash4(out, in, parity);
      break;
    case 1:
      dirac.Dslash5(out, in, parity);
      break;
    case 2:
      dirac.Dslash5inv(out, in, parity, inv_param->kappa);
      break;
  }

  cpuParam.v = h_out;
  cpuParam.location = inv_param->output_location;
  ColorSpinorField *out_h = ColorSpinorField::Create(cpuParam);
  *out_h = out;

  if (getVerbosity() >= QUDA_DEBUG_VERBOSE) {
    double cpu = blas::norm2(*out_h);
    double gpu = blas::norm2(out);
    printfQuda("Out CPU %e CUDA %e\n", cpu, gpu);
  }

  delete out_h;
  delete in_h;

  popVerbosity();
}

void dslashQuda_mdwf(void *h_out, void *h_in, QudaInvertParam *inv_param, QudaParity parity, int test_type)
{
  if ( inv_param->dslash_type == QUDA_MOBIUS_DWF_DSLASH)
    setKernelPackT(true);
  else
    errorQuda("This type of dslashQuda operator is defined for QUDA_DOMAIN_WALL_$D_DSLASH and QUDA_MOBIUS_DWF_DSLASH only");

  if (gaugePrecise == NULL) errorQuda("Gauge field not allocated");

  pushVerbosity(inv_param->verbosity);
  if (getVerbosity() >= QUDA_DEBUG_VERBOSE) printQudaInvertParam(inv_param);

  ColorSpinorParam cpuParam(h_in, *inv_param, gaugePrecise->X(), 1, inv_param->input_location);
  ColorSpinorField *in_h = ColorSpinorField::Create(cpuParam);

  ColorSpinorParam cudaParam(cpuParam, *inv_param);
  cudaColorSpinorField in(*in_h, cudaParam);

  if (getVerbosity() >= QUDA_DEBUG_VERBOSE) {
    double cpu = blas::norm2(*in_h);
    double gpu = blas::norm2(in);
    printfQuda("In CPU %e CUDA %e\n", cpu, gpu);
  }

  cudaParam.create = QUDA_NULL_FIELD_CREATE;
  cudaColorSpinorField out(in, cudaParam);

  if (inv_param->dirac_order == QUDA_CPS_WILSON_DIRAC_ORDER) {
    if (parity == QUDA_EVEN_PARITY) {
      parity = QUDA_ODD_PARITY;
    } else {
      parity = QUDA_EVEN_PARITY;
    }
    blas::ax(gaugePrecise->Anisotropy(), in);
  }
  bool pc = true;

  DiracParam diracParam;
  setDiracParam(diracParam, inv_param, pc);

  DiracMobiusPC dirac(diracParam); // create the Dirac operator
  switch (test_type) {
    case 0:
      dirac.Dslash4(out, in, parity);
      break;
    case 1:
      dirac.Dslash5(out, in, parity);
      break;
    case 2:
      dirac.Dslash4pre(out, in, parity);
      break;
    case 3:
      dirac.Dslash5inv(out, in, parity);
      break;
  }

  cpuParam.v = h_out;
  cpuParam.location = inv_param->output_location;
  ColorSpinorField *out_h = ColorSpinorField::Create(cpuParam);
  *out_h = out;

  if (getVerbosity() >= QUDA_DEBUG_VERBOSE) {
    double cpu = blas::norm2(*out_h);
    double gpu = blas::norm2(out);
    printfQuda("Out CPU %e CUDA %e\n", cpu, gpu);
  }

  delete out_h;
  delete in_h;

  popVerbosity();
}


void MatQuda(void *h_out, void *h_in, QudaInvertParam *inv_param)
{
  pushVerbosity(inv_param->verbosity);

  if (inv_param->dslash_type == QUDA_DOMAIN_WALL_DSLASH ||
      inv_param->dslash_type == QUDA_DOMAIN_WALL_4D_DSLASH ||
      inv_param->dslash_type == QUDA_MOBIUS_DWF_DSLASH) setKernelPackT(true);

  if (gaugePrecise == NULL) errorQuda("Gauge field not allocated");
  if (cloverPrecise == NULL && ((inv_param->dslash_type == QUDA_CLOVER_WILSON_DSLASH) || (inv_param->dslash_type == QUDA_TWISTED_CLOVER_DSLASH)))
    errorQuda("Clover field not allocated");
  if (getVerbosity() >= QUDA_DEBUG_VERBOSE) printQudaInvertParam(inv_param);

  bool pc = (inv_param->solution_type == QUDA_MATPC_SOLUTION ||
      inv_param->solution_type == QUDA_MATPCDAG_MATPC_SOLUTION);

  ColorSpinorParam cpuParam(h_in, *inv_param, gaugePrecise->X(), pc, inv_param->input_location);
  ColorSpinorField *in_h = ColorSpinorField::Create(cpuParam);

  ColorSpinorParam cudaParam(cpuParam, *inv_param);
  cudaColorSpinorField in(*in_h, cudaParam);

  if (getVerbosity() >= QUDA_DEBUG_VERBOSE) {
    double cpu = blas::norm2(*in_h);
    double gpu = blas::norm2(in);
    printfQuda("In CPU %e CUDA %e\n", cpu, gpu);
  }

  cudaParam.create = QUDA_NULL_FIELD_CREATE;
  cudaColorSpinorField out(in, cudaParam);

  DiracParam diracParam;
  setDiracParam(diracParam, inv_param, pc);

  Dirac *dirac = Dirac::create(diracParam); // create the Dirac operator
  dirac->M(out, in); // apply the operator
  delete dirac; // clean up

  double kappa = inv_param->kappa;
  if (pc) {
    if (inv_param->mass_normalization == QUDA_MASS_NORMALIZATION) {
      blas::ax(0.25/(kappa*kappa), out);
    } else if (inv_param->mass_normalization == QUDA_ASYMMETRIC_MASS_NORMALIZATION) {
      blas::ax(0.5/kappa, out);
    }
  } else {
    if (inv_param->mass_normalization == QUDA_MASS_NORMALIZATION ||
        inv_param->mass_normalization == QUDA_ASYMMETRIC_MASS_NORMALIZATION) {
      blas::ax(0.5/kappa, out);
    }
  }

  cpuParam.v = h_out;
  cpuParam.location = inv_param->output_location;
  ColorSpinorField *out_h = ColorSpinorField::Create(cpuParam);
  *out_h = out;

  if (getVerbosity() >= QUDA_DEBUG_VERBOSE) {
    double cpu = blas::norm2(*out_h);
    double gpu = blas::norm2(out);
    printfQuda("Out CPU %e CUDA %e\n", cpu, gpu);
  }

  delete out_h;
  delete in_h;

  popVerbosity();
}


void MatDagMatQuda(void *h_out, void *h_in, QudaInvertParam *inv_param)
{
  pushVerbosity(inv_param->verbosity);

  if (inv_param->dslash_type == QUDA_DOMAIN_WALL_DSLASH ||
      inv_param->dslash_type == QUDA_DOMAIN_WALL_4D_DSLASH ||
      inv_param->dslash_type == QUDA_MOBIUS_DWF_DSLASH) setKernelPackT(true);

  if (!initialized) errorQuda("QUDA not initialized");
  if (gaugePrecise == NULL) errorQuda("Gauge field not allocated");
  if (cloverPrecise == NULL && ((inv_param->dslash_type == QUDA_CLOVER_WILSON_DSLASH) || (inv_param->dslash_type == QUDA_TWISTED_CLOVER_DSLASH)))
    errorQuda("Clover field not allocated");
  if (getVerbosity() >= QUDA_DEBUG_VERBOSE) printQudaInvertParam(inv_param);

  bool pc = (inv_param->solution_type == QUDA_MATPC_SOLUTION ||
      inv_param->solution_type == QUDA_MATPCDAG_MATPC_SOLUTION);

  ColorSpinorParam cpuParam(h_in, *inv_param, gaugePrecise->X(), pc, inv_param->input_location);
  ColorSpinorField *in_h = ColorSpinorField::Create(cpuParam);

  ColorSpinorParam cudaParam(cpuParam, *inv_param);
  cudaColorSpinorField in(*in_h, cudaParam);

  if (getVerbosity() >= QUDA_DEBUG_VERBOSE){
    double cpu = blas::norm2(*in_h);
    double gpu = blas::norm2(in);
    printfQuda("In CPU %e CUDA %e\n", cpu, gpu);
  }

  cudaParam.create = QUDA_NULL_FIELD_CREATE;
  cudaColorSpinorField out(in, cudaParam);

  //  double kappa = inv_param->kappa;
  //  if (inv_param->dirac_order == QUDA_CPS_WILSON_DIRAC_ORDER) kappa *= gaugePrecise->anisotropy;

  DiracParam diracParam;
  setDiracParam(diracParam, inv_param, pc);

  Dirac *dirac = Dirac::create(diracParam); // create the Dirac operator
  dirac->MdagM(out, in); // apply the operator
  delete dirac; // clean up

  double kappa = inv_param->kappa;
  if (pc) {
    if (inv_param->mass_normalization == QUDA_MASS_NORMALIZATION) {
      blas::ax(1.0/pow(2.0*kappa,4), out);
    } else if (inv_param->mass_normalization == QUDA_ASYMMETRIC_MASS_NORMALIZATION) {
      blas::ax(0.25/(kappa*kappa), out);
    }
  } else {
    if (inv_param->mass_normalization == QUDA_MASS_NORMALIZATION ||
        inv_param->mass_normalization == QUDA_ASYMMETRIC_MASS_NORMALIZATION) {
      blas::ax(0.25/(kappa*kappa), out);
    }
  }

  cpuParam.v = h_out;
  cpuParam.location = inv_param->output_location;
  ColorSpinorField *out_h = ColorSpinorField::Create(cpuParam);
  *out_h = out;

  if (getVerbosity() >= QUDA_DEBUG_VERBOSE){
    double cpu = blas::norm2(*out_h);
    double gpu = blas::norm2(out);
    printfQuda("Out CPU %e CUDA %e\n", cpu, gpu);
  }

  delete out_h;
  delete in_h;

  popVerbosity();
}

namespace quda{
bool canReuseResidentGauge(QudaInvertParam *param){
  return (gaugePrecise != NULL) and param->cuda_prec == gaugePrecise->Precision();
}
}

void checkClover(QudaInvertParam *param) {

  if (param->dslash_type != QUDA_CLOVER_WILSON_DSLASH && param->dslash_type != QUDA_TWISTED_CLOVER_DSLASH) {
    return;
  }

  if (param->cuda_prec != cloverPrecise->Precision()) {
    errorQuda("Solve precision %d doesn't match clover precision %d", param->cuda_prec, cloverPrecise->Precision());
  }

  if (param->cuda_prec_sloppy != cloverSloppy->Precision() ||
      param->cuda_prec_precondition != cloverPrecondition->Precision()) {
    freeSloppyCloverQuda();
    loadSloppyCloverQuda(param->cuda_prec_sloppy, param->cuda_prec_precondition);
  }

  if (cloverPrecise == NULL) errorQuda("Precise gauge field doesn't exist");
  if (cloverSloppy == NULL) errorQuda("Sloppy gauge field doesn't exist");
  if (cloverPrecondition == NULL) errorQuda("Precondition gauge field doesn't exist");
}

quda::cudaGaugeField* checkGauge(QudaInvertParam *param) {

  if (param->cuda_prec != gaugePrecise->Precision()) {
    errorQuda("Solve precision %d doesn't match gauge precision %d", param->cuda_prec, gaugePrecise->Precision());
  }

  quda::cudaGaugeField *cudaGauge = NULL;
  if (param->dslash_type != QUDA_ASQTAD_DSLASH) {
    if (param->cuda_prec_sloppy != gaugeSloppy->Precision() ||
	param->cuda_prec_precondition != gaugePrecondition->Precision()) {
      freeSloppyGaugeQuda();
      loadSloppyGaugeQuda(param->cuda_prec_sloppy, param->cuda_prec_precondition);
    }

    if (gaugePrecise == NULL) errorQuda("Precise gauge field doesn't exist");
    if (gaugeSloppy == NULL) errorQuda("Sloppy gauge field doesn't exist");
    if (gaugePrecondition == NULL) errorQuda("Precondition gauge field doesn't exist");
    if (param->overlap) {
      if (gaugeExtended == NULL) errorQuda("Extended gauge field doesn't exist");
    }
    cudaGauge = gaugePrecise;
  } else {
    if (param->cuda_prec_sloppy != gaugeFatSloppy->Precision() ||
	param->cuda_prec_precondition != gaugeFatPrecondition->Precision() ||
	param->cuda_prec_sloppy != gaugeLongSloppy->Precision() ||
	param->cuda_prec_precondition != gaugeLongPrecondition->Precision()) {
      freeSloppyGaugeQuda();
      loadSloppyGaugeQuda(param->cuda_prec_sloppy, param->cuda_prec_precondition);
    }

    if (gaugeFatPrecise == NULL) errorQuda("Precise gauge fat field doesn't exist");
    if (gaugeFatSloppy == NULL) errorQuda("Sloppy gauge fat field doesn't exist");
    if (gaugeFatPrecondition == NULL) errorQuda("Precondition gauge fat field doesn't exist");
    if (param->overlap) {
      if(gaugeFatExtended == NULL) errorQuda("Extended gauge fat field doesn't exist");
    }

    if (gaugeLongPrecise == NULL) errorQuda("Precise gauge long field doesn't exist");
    if (gaugeLongSloppy == NULL) errorQuda("Sloppy gauge long field doesn't exist");
    if (gaugeLongPrecondition == NULL) errorQuda("Precondition gauge long field doesn't exist");
    if (param->overlap) {
      if(gaugeLongExtended == NULL) errorQuda("Extended gauge long field doesn't exist");
    }
    cudaGauge = gaugeFatPrecise;
  }

  checkClover(param);

  return cudaGauge;
}

void cloverQuda(void *h_out, void *h_in, QudaInvertParam *inv_param, QudaParity parity, int inverse)
{
  pushVerbosity(inv_param->verbosity);

  if (!initialized) errorQuda("QUDA not initialized");
  if (gaugePrecise == NULL) errorQuda("Gauge field not allocated");
  if (cloverPrecise == NULL) errorQuda("Clover field not allocated");

  if (getVerbosity() >= QUDA_DEBUG_VERBOSE) printQudaInvertParam(inv_param);

  if ((inv_param->dslash_type != QUDA_CLOVER_WILSON_DSLASH) && (inv_param->dslash_type != QUDA_TWISTED_CLOVER_DSLASH))
    errorQuda("Cannot apply the clover term for a non Wilson-clover or Twisted-mass-clover dslash");

  ColorSpinorParam cpuParam(h_in, *inv_param, gaugePrecise->X(), 1);

  ColorSpinorField *in_h = (inv_param->input_location == QUDA_CPU_FIELD_LOCATION) ?
    static_cast<ColorSpinorField*>(new cpuColorSpinorField(cpuParam)) :
    static_cast<ColorSpinorField*>(new cudaColorSpinorField(cpuParam));

  ColorSpinorParam cudaParam(cpuParam, *inv_param);
  cudaColorSpinorField in(*in_h, cudaParam);

  if (getVerbosity() >= QUDA_DEBUG_VERBOSE) {
    double cpu = blas::norm2(*in_h);
    double gpu = blas::norm2(in);
    printfQuda("In CPU %e CUDA %e\n", cpu, gpu);
  }

  cudaParam.create = QUDA_NULL_FIELD_CREATE;
  cudaColorSpinorField out(in, cudaParam);

  if (inv_param->dirac_order == QUDA_CPS_WILSON_DIRAC_ORDER) {
    if (parity == QUDA_EVEN_PARITY) {
      parity = QUDA_ODD_PARITY;
    } else {
      parity = QUDA_EVEN_PARITY;
    }
    blas::ax(gaugePrecise->Anisotropy(), in);
  }
  bool pc = true;

  DiracParam diracParam;
  setDiracParam(diracParam, inv_param, pc);
	//FIXME: Do we need this for twisted clover???
  DiracCloverPC dirac(diracParam); // create the Dirac operator
  if (!inverse) dirac.Clover(out, in, parity); // apply the clover operator
  else dirac.CloverInv(out, in, parity);

  cpuParam.v = h_out;
  cpuParam.location = inv_param->output_location;
  ColorSpinorField *out_h = ColorSpinorField::Create(cpuParam);
  *out_h = out;

  if (getVerbosity() >= QUDA_DEBUG_VERBOSE) {
    double cpu = blas::norm2(*out_h);
    double gpu = blas::norm2(out);
    printfQuda("Out CPU %e CUDA %e\n", cpu, gpu);
  }

  /*for (int i=0; i<in_h->Volume(); i++) {
    ((cpuColorSpinorField*)out_h)->PrintVector(i);
    }*/

  delete out_h;
  delete in_h;

  popVerbosity();
}


void lanczosQuda(int k0, int m, void *hp_Apsi, void *hp_r, void *hp_V,
                 void *hp_alpha, void *hp_beta, QudaEigParam *eig_param)
{
  QudaInvertParam *param;
  param = eig_param->invert_param;

  if (param->dslash_type == QUDA_DOMAIN_WALL_DSLASH ||
      param->dslash_type == QUDA_DOMAIN_WALL_4D_DSLASH ||
      param->dslash_type == QUDA_MOBIUS_DWF_DSLASH) setKernelPackT(true);
  if (gaugePrecise == NULL) errorQuda("Gauge field not allocated");

  profileInvert.TPSTART(QUDA_PROFILE_TOTAL);

  if (!initialized) errorQuda("QUDA not initialized");

  pushVerbosity(param->verbosity);
  if (getVerbosity() >= QUDA_DEBUG_VERBOSE) printQudaInvertParam(param);

  checkInvertParam(param);

  // check the gauge fields have been created
  cudaGaugeField *cudaGauge = checkGauge(param);

  checkEigParam(eig_param);

  bool pc_solution = (param->solution_type == QUDA_MATPC_DAG_SOLUTION) ||
                     (param->solution_type == QUDA_MATPCDAG_MATPC_SHIFT_SOLUTION);

  // create the dirac operator
  DiracParam diracParam;
  setDiracParam(diracParam, param, pc_solution);
  Dirac *d = Dirac::create(diracParam); // create the Dirac operator

  Dirac &dirac = *d;

  profileInvert.TPSTART(QUDA_PROFILE_H2D);

  cudaColorSpinorField *r = NULL;
  cudaColorSpinorField *Apsi = NULL;
  const int *X = cudaGauge->X();

  // wrap CPU host side pointers
  ColorSpinorParam cpuParam(hp_r, *param, X, pc_solution);
  ColorSpinorField *h_r = (param->input_location == QUDA_CPU_FIELD_LOCATION) ?
                          static_cast<ColorSpinorField*>(new cpuColorSpinorField(cpuParam)) :
                          static_cast<ColorSpinorField*>(new cudaColorSpinorField(cpuParam));

  cpuParam.v = hp_Apsi;
  ColorSpinorField *h_Apsi = (param->input_location == QUDA_CPU_FIELD_LOCATION) ?
                             static_cast<ColorSpinorField*>(new cpuColorSpinorField(cpuParam)) :
                             static_cast<ColorSpinorField*>(new cudaColorSpinorField(cpuParam));

  //Make Eigen vector data set
  cpuColorSpinorField **h_Eig_Vec;
  h_Eig_Vec =(cpuColorSpinorField **)safe_malloc( m*sizeof(cpuColorSpinorField*));
  for( int k = 0 ; k < m ; k++)
  {
    cpuParam.v = ((double**)hp_V)[k];
    h_Eig_Vec[k] = new cpuColorSpinorField(cpuParam);
  }

  // download source
  ColorSpinorParam cudaParam(cpuParam, *param);
  cudaParam.create = QUDA_COPY_FIELD_CREATE;
  r = new cudaColorSpinorField(*h_r, cudaParam);
  Apsi = new cudaColorSpinorField(*h_Apsi, cudaParam);

  double cpu;
  double gpu;

  if (getVerbosity() >= QUDA_VERBOSE) {
    cpu = blas::norm2(*h_r);
    gpu = blas::norm2(*r);
    printfQuda("r vector CPU %1.14e CUDA %1.14e\n", cpu, gpu);
    cpu = blas::norm2(*h_Apsi);
    gpu = blas::norm2(*Apsi);
    printfQuda("Apsi vector CPU %1.14e CUDA %1.14e\n", cpu, gpu);
  }

  // download Eigen vector set
  cudaColorSpinorField **Eig_Vec;
  Eig_Vec = (cudaColorSpinorField **)safe_malloc( m*sizeof(cudaColorSpinorField*));

  for( int k = 0 ; k < m ; k++)
  {
    Eig_Vec[k] = new cudaColorSpinorField(*h_Eig_Vec[k], cudaParam);
    if (getVerbosity() >= QUDA_VERBOSE) {
      cpu = blas::norm2(*h_Eig_Vec[k]);
      gpu = blas::norm2(*Eig_Vec[k]);
      printfQuda("Eig_Vec[%d] CPU %1.14e CUDA %1.14e\n", k, cpu, gpu);
    }
  }
  profileInvert.TPSTOP(QUDA_PROFILE_H2D);

  if(eig_param->RitzMat_lanczos == QUDA_MATPC_DAG_SOLUTION)
  {
    DiracMdag mat(dirac);
    RitzMat ritz_mat(mat,*eig_param);
    Eig_Solver *eig_solve = Eig_Solver::create(*eig_param, ritz_mat, profileInvert);
    (*eig_solve)((double*)hp_alpha, (double*)hp_beta, Eig_Vec, *r, *Apsi, k0, m);
    delete eig_solve;
  }
  else if(eig_param->RitzMat_lanczos == QUDA_MATPCDAG_MATPC_SOLUTION)
  {
    DiracMdagM mat(dirac);
    RitzMat ritz_mat(mat,*eig_param);
    Eig_Solver *eig_solve = Eig_Solver::create(*eig_param, ritz_mat, profileInvert);
    (*eig_solve)((double*)hp_alpha, (double*)hp_beta, Eig_Vec, *r, *Apsi, k0, m);
    delete eig_solve;
  }
  else if(eig_param->RitzMat_lanczos == QUDA_MATPCDAG_MATPC_SHIFT_SOLUTION)
  {
    DiracMdagM mat(dirac);
    RitzMat ritz_mat(mat,*eig_param);
    Eig_Solver *eig_solve = Eig_Solver::create(*eig_param, ritz_mat, profileInvert);
    (*eig_solve)((double*)hp_alpha, (double*)hp_beta, Eig_Vec, *r, *Apsi, k0, m);
    delete eig_solve;
  }
  else
  {
    errorQuda("invalid ritz matrix type\n");
    exit(0);
  }

  //Write back calculated eigen vector
  profileInvert.TPSTART(QUDA_PROFILE_D2H);
  for( int k = 0 ; k < m ; k++)
  {
    *h_Eig_Vec[k] = *Eig_Vec[k];
  }
  *h_r = *r;
  *h_Apsi = *Apsi;
  profileInvert.TPSTOP(QUDA_PROFILE_D2H);


  delete h_r;
  delete h_Apsi;
  for( int k = 0 ; k < m ; k++)
  {
    delete Eig_Vec[k];
    delete h_Eig_Vec[k];
  }
  host_free(Eig_Vec);
  host_free(h_Eig_Vec);

  delete d;

  popVerbosity();

  saveTuneCache();
  profileInvert.TPSTOP(QUDA_PROFILE_TOTAL);
}

multigrid_solver::multigrid_solver(QudaMultigridParam &mg_param, TimeProfile &profile)
  : profile(profile) {
  profile.TPSTART(QUDA_PROFILE_INIT);
  QudaInvertParam *param = mg_param.invert_param;

  cudaGaugeField *cudaGauge = checkGauge(param);
  checkMultigridParam(&mg_param);

  // check MG params (needs to go somewhere else)
  if (mg_param.n_level > QUDA_MAX_MG_LEVEL)
    errorQuda("Requested MG levels %d greater than allowed maximum %d", mg_param.n_level, QUDA_MAX_MG_LEVEL);
  for (int i=0; i<mg_param.n_level; i++) {
    if (mg_param.smoother_solve_type[i] != QUDA_DIRECT_SOLVE && mg_param.smoother_solve_type[i] != QUDA_DIRECT_PC_SOLVE)
      errorQuda("Unsupported smoother solve type %d on level %d", mg_param.smoother_solve_type[i], i);
  }
  if (param->solve_type != QUDA_DIRECT_SOLVE)
    errorQuda("Outer MG solver can only use QUDA_DIRECT_SOLVE at present");

  pushVerbosity(param->verbosity);
  if (getVerbosity() >= QUDA_DEBUG_VERBOSE) printQudaMultigridParam(&mg_param);
  mg_param.secs = 0;
  mg_param.gflops = 0;

  bool pc_solution = (param->solution_type == QUDA_MATPC_SOLUTION) ||
    (param->solution_type == QUDA_MATPCDAG_MATPC_SOLUTION);

  bool outer_pc_solve = (param->solve_type == QUDA_DIRECT_PC_SOLVE) ||
    (param->solve_type == QUDA_NORMOP_PC_SOLVE);

  // create the dirac operators for the fine grid

  // this is the Dirac operator we use for inter-grid residual computation
  DiracParam diracParam;
  setDiracSloppyParam(diracParam, param, outer_pc_solve);
  d = Dirac::create(diracParam);
  m = new DiracM(*d);

  // this is the Dirac operator we use for smoothing
  DiracParam diracSmoothParam;
  bool fine_grid_pc_solve = (mg_param.smoother_solve_type[0] == QUDA_DIRECT_PC_SOLVE) ||
    (mg_param.smoother_solve_type[0] == QUDA_NORMOP_PC_SOLVE);
  setDiracSloppyParam(diracSmoothParam, param, fine_grid_pc_solve);
  dSmooth = Dirac::create(diracSmoothParam);
  mSmooth = new DiracM(*dSmooth);

  // this is the Dirac operator we use for sloppy smoothing (we use the preconditioner fields for this)
  DiracParam diracSmoothSloppyParam;
  setDiracPreParam(diracSmoothSloppyParam, param, fine_grid_pc_solve, true);
  dSmoothSloppy = Dirac::create(diracSmoothSloppyParam);;
  mSmoothSloppy = new DiracM(*dSmoothSloppy);

  printfQuda("Creating vector of null space fields of length %d\n", mg_param.n_vec[0]);

  ColorSpinorParam cpuParam(0, *param, cudaGauge->X(), pc_solution, QUDA_CPU_FIELD_LOCATION);
  cpuParam.create = QUDA_ZERO_FIELD_CREATE;
  cpuParam.precision = param->cuda_prec_sloppy;
  B.resize(mg_param.n_vec[0]);
  for (int i=0; i<mg_param.n_vec[0]; i++) B[i] = new cpuColorSpinorField(cpuParam);

  // fill out the MG parameters for the fine level
  mgParam = new MGParam(mg_param, B, m, mSmooth, mSmoothSloppy);

  mg = new MG(*mgParam, profile);
  mgParam->updateInvertParam(*param);

  // cache is written out even if a long benchmarking job gets interrupted
  saveTuneCache();
  profile.TPSTOP(QUDA_PROFILE_INIT);
}

void* newMultigridQuda(QudaMultigridParam *mg_param) {
  profileInvert.TPSTART(QUDA_PROFILE_TOTAL);

  multigrid_solver *mg = new multigrid_solver(*mg_param, profileInvert);

  profileInvert.TPSTOP(QUDA_PROFILE_TOTAL);

  saveProfile(__func__);
  flushProfile();
  saveTuneCache();
  return static_cast<void*>(mg);
}

void destroyMultigridQuda(void *mg) {
  delete static_cast<multigrid_solver*>(mg);
}

void updateMultigridQuda(void *mg_, QudaMultigridParam *mg_param) {

  profileInvert.TPSTART(QUDA_PROFILE_TOTAL);
  multigrid_solver *mg = static_cast<multigrid_solver*>(mg_);
  checkMultigridParam(mg_param);

  QudaInvertParam *param = mg_param->invert_param;
  checkInvertParam(param);

  // for reporting level 1 is the fine level but internally use level 0 for indexing
  // sprintf(mg->prefix,"MG level 1 (%s): ", param.location == QUDA_CUDA_FIELD_LOCATION ? "GPU" : "CPU" );
  // setOutputPrefix(prefix);
  setOutputPrefix("MG level 1 (GPU)"); //fix me

  printfQuda("Updating operator on level 1 of %d levels\n", mg->mgParam->Nlevel);

  bool outer_pc_solve = (param->solve_type == QUDA_DIRECT_PC_SOLVE) ||
    (param->solve_type == QUDA_NORMOP_PC_SOLVE);

  // free the previous dirac operators
  if (mg->m) delete mg->m;
  if (mg->mSmooth) delete mg->mSmooth;
  if (mg->mSmoothSloppy) delete mg->mSmoothSloppy;

  if (mg->d) delete mg->d;
  if (mg->dSmooth) delete mg->dSmooth;
  if (mg->dSmoothSloppy && mg->dSmoothSloppy != mg->dSmooth) delete mg->dSmoothSloppy;

  // create new fine dirac operators

  // this is the Dirac operator we use for inter-grid residual computation
  DiracParam diracParam;
  setDiracSloppyParam(diracParam, param, outer_pc_solve);
  mg->d = Dirac::create(diracParam);
  mg->m = new DiracM(*(mg->d));

  // this is the Dirac operator we use for smoothing
  DiracParam diracSmoothParam;
  bool fine_grid_pc_solve = (mg_param->smoother_solve_type[0] == QUDA_DIRECT_PC_SOLVE) ||
    (mg_param->smoother_solve_type[0] == QUDA_NORMOP_PC_SOLVE);
  setDiracSloppyParam(diracSmoothParam, param, fine_grid_pc_solve);
  mg->dSmooth = Dirac::create(diracSmoothParam);
  mg->mSmooth = new DiracM(*(mg->dSmooth));

  // this is the Dirac operator we use for sloppy smoothing (we use the preconditioner fields for this)
  DiracParam diracSmoothSloppyParam;
  setDiracPreParam(diracSmoothSloppyParam, param, fine_grid_pc_solve, true);
  mg->dSmoothSloppy = Dirac::create(diracSmoothSloppyParam);;
  mg->mSmoothSloppy = new DiracM(*(mg->dSmoothSloppy));

  mg->mgParam->matResidual = mg->m;
  mg->mgParam->matSmooth = mg->mSmooth;
  mg->mgParam->matSmoothSloppy = mg->mSmoothSloppy;

  mg->mgParam->updateInvertParam(*param);
  if(mg->mgParam->mg_global.invert_param != param)
    mg->mgParam->mg_global.invert_param = param;

  openMagma();

  mg->mg->updateCoarseOperator();

  closeMagma();

  printfQuda("update completed\n");
  setOutputPrefix("");

  // cache is written out even if a long benchmarking job gets interrupted
  saveTuneCache();
  profileInvert.TPSTOP(QUDA_PROFILE_TOTAL);
}

deflated_solver::deflated_solver(QudaEigParam &eig_param, TimeProfile &profile)
  : d(nullptr), m(nullptr), RV(nullptr), deflParam(nullptr), defl(nullptr),  profile(profile) {

  QudaInvertParam *param = eig_param.invert_param;
  
  if(param->inv_type != QUDA_EIGCG_INVERTER && param->inv_type != QUDA_INC_EIGCG_INVERTER)  return;

  profile.TPSTART(QUDA_PROFILE_INIT);

  cudaGaugeField *cudaGauge = checkGauge(param);
  eig_param.secs   = 0;
  eig_param.gflops = 0;

  DiracParam diracParam;
  if(eig_param.cuda_prec_ritz == param->cuda_prec)
  {
    setDiracParam(diracParam, param, (param->solve_type == QUDA_DIRECT_PC_SOLVE) || (param->solve_type == QUDA_NORMOP_PC_SOLVE));
  } else {
    setDiracSloppyParam(diracParam, param, (param->solve_type == QUDA_DIRECT_PC_SOLVE) || (param->solve_type == QUDA_NORMOP_PC_SOLVE));
  }

  const bool pc_solve = (param->solve_type == QUDA_NORMOP_PC_SOLVE);

  d = Dirac::create(diracParam);
  m = pc_solve ? static_cast<DiracMatrix*>( new DiracMdagM(*d) ) : static_cast<DiracMatrix*>( new DiracM(*d));

  ColorSpinorParam ritzParam(0, *param, cudaGauge->X(), pc_solve, eig_param.location);

  ritzParam.create        = QUDA_ZERO_FIELD_CREATE;
  ritzParam.is_composite  = true;
  ritzParam.is_component  = false;
  ritzParam.composite_dim = param->nev*param->deflation_grid;

  ritzParam.setPrecision(param->cuda_prec_ritz);

  if (ritzParam.location==QUDA_CUDA_FIELD_LOCATION) {
    ritzParam.fieldOrder = (param->cuda_prec_ritz == QUDA_DOUBLE_PRECISION ) ?  QUDA_FLOAT2_FIELD_ORDER : QUDA_FLOAT4_FIELD_ORDER;
    ritzParam.gammaBasis = QUDA_UKQCD_GAMMA_BASIS;
  }

  int ritzVolume = 1;
  for(int d = 0; d < ritzParam.nDim; d++) ritzVolume *= ritzParam.x[d];

  if( getVerbosity() == QUDA_DEBUG_VERBOSE ) { 

    size_t byte_estimate = (size_t)ritzParam.composite_dim*(size_t)ritzVolume*(ritzParam.nColor*ritzParam.nSpin*ritzParam.precision);
    printfQuda("allocating bytes: %lu (lattice volume %d, prec %d)" , byte_estimate, ritzVolume, ritzParam.precision);

  }

  //ritzParam.mem_type = QUDA_MEMORY_MAPPED;
  RV = ColorSpinorField::Create(ritzParam);

  deflParam = new DeflationParam(eig_param, RV, *m);

  defl = new Deflation(*deflParam, profile);

  profile.TPSTOP(QUDA_PROFILE_INIT);
}

void* newDeflationQuda(QudaEigParam *eig_param) {
  profileInvert.TPSTART(QUDA_PROFILE_TOTAL);
#ifdef MAGMA_LIB
  openMagma();
#endif
  deflated_solver *defl = new deflated_solver(*eig_param, profileInvert);

  profileInvert.TPSTOP(QUDA_PROFILE_TOTAL);

  saveProfile(__func__);
  flushProfile();
  return static_cast<void*>(defl);
}

void destroyDeflationQuda(void *df) {
#ifdef MAGMA_LIB
  closeMagma();
#endif
  delete static_cast<deflated_solver*>(df);
}

void invertQuda(void *hp_x, void *hp_b, QudaInvertParam *param)
{
  if (param->dslash_type == QUDA_DOMAIN_WALL_DSLASH ||
      param->dslash_type == QUDA_DOMAIN_WALL_4D_DSLASH ||
      param->dslash_type == QUDA_MOBIUS_DWF_DSLASH) setKernelPackT(true);

  profileInvert.TPSTART(QUDA_PROFILE_TOTAL);

  if (!initialized) errorQuda("QUDA not initialized");

  pushVerbosity(param->verbosity);
  if (getVerbosity() >= QUDA_DEBUG_VERBOSE) printQudaInvertParam(param);

  checkInvertParam(param);

  // check the gauge fields have been created
  cudaGaugeField *cudaGauge = checkGauge(param);

  // It was probably a bad design decision to encode whether the system is even/odd preconditioned (PC) in
  // solve_type and solution_type, rather than in separate members of QudaInvertParam.  We're stuck with it
  // for now, though, so here we factorize everything for convenience.

  bool pc_solution = (param->solution_type == QUDA_MATPC_SOLUTION) ||
    (param->solution_type == QUDA_MATPCDAG_MATPC_SOLUTION);
  bool pc_solve = (param->solve_type == QUDA_DIRECT_PC_SOLVE) ||
    (param->solve_type == QUDA_NORMOP_PC_SOLVE) || (param->solve_type == QUDA_NORMERR_PC_SOLVE);
  bool mat_solution = (param->solution_type == QUDA_MAT_SOLUTION) ||
    (param->solution_type ==  QUDA_MATPC_SOLUTION);
  bool direct_solve = (param->solve_type == QUDA_DIRECT_SOLVE) ||
    (param->solve_type == QUDA_DIRECT_PC_SOLVE);
  bool norm_error_solve = (param->solve_type == QUDA_NORMERR_SOLVE) ||
    (param->solve_type == QUDA_NORMERR_PC_SOLVE);

  param->spinorGiB = cudaGauge->VolumeCB() * spinorSiteSize;
  if (!pc_solve) param->spinorGiB *= 2;
  param->spinorGiB *= (param->cuda_prec == QUDA_DOUBLE_PRECISION ? sizeof(double) : sizeof(float));
  if (param->preserve_source == QUDA_PRESERVE_SOURCE_NO) {
    param->spinorGiB *= (param->inv_type == QUDA_CG_INVERTER ? 5 : 7)/(double)(1<<30);
  } else {
    param->spinorGiB *= (param->inv_type == QUDA_CG_INVERTER ? 8 : 9)/(double)(1<<30);
  }

  param->secs = 0;
  param->gflops = 0;
  param->iter = 0;

  Dirac *d = NULL;
  Dirac *dSloppy = NULL;
  Dirac *dPre = NULL;

  // create the dirac operator
  createDirac(d, dSloppy, dPre, *param, pc_solve);

  Dirac &dirac = *d;
  Dirac &diracSloppy = *dSloppy;
  Dirac &diracPre = *dPre;

  profileInvert.TPSTART(QUDA_PROFILE_H2D);

  ColorSpinorField *b = NULL;
  ColorSpinorField *x = NULL;
  ColorSpinorField *in = NULL;
  ColorSpinorField *out = NULL;

  const int *X = cudaGauge->X();

  // wrap CPU host side pointers
  ColorSpinorParam cpuParam(hp_b, *param, X, pc_solution, param->input_location);
  ColorSpinorField *h_b = ColorSpinorField::Create(cpuParam);

  cpuParam.v = hp_x;
  cpuParam.location = param->output_location;
  ColorSpinorField *h_x = ColorSpinorField::Create(cpuParam);

  // download source
  ColorSpinorParam cudaParam(cpuParam, *param);
  cudaParam.create = QUDA_COPY_FIELD_CREATE;
  b = new cudaColorSpinorField(*h_b, cudaParam);

  // now check if we need to invalidate the solutionResident vectors
  bool invalidate = false;
  for (auto v : solutionResident)
    if (cudaParam.precision != v->Precision()) { invalidate = true; break; }

  if (invalidate) {
    for (auto v : solutionResident) if (v) delete v;
    solutionResident.clear();
  }

  if (!solutionResident.size()) {
    cudaParam.create = QUDA_NULL_FIELD_CREATE;
    solutionResident.push_back(new cudaColorSpinorField(cudaParam)); // solution
  }
  x = solutionResident[0];

  if (param->use_init_guess == QUDA_USE_INIT_GUESS_YES) { // download initial guess
    // initial guess only supported for single-pass solvers
    if ((param->solution_type == QUDA_MATDAG_MAT_SOLUTION || param->solution_type == QUDA_MATPCDAG_MATPC_SOLUTION) &&
        (param->solve_type == QUDA_DIRECT_SOLVE || param->solve_type == QUDA_DIRECT_PC_SOLVE)) {
      errorQuda("Initial guess not supported for two-pass solver");
    }

    *x = *h_x; // solution
  } else { // zero initial guess
    blas::zero(*x);
  }

  profileInvert.TPSTOP(QUDA_PROFILE_H2D);

  double nb = blas::norm2(*b);
  if (nb==0.0) errorQuda("Source has zero norm");

  if (getVerbosity() >= QUDA_VERBOSE) {
    double nh_b = blas::norm2(*h_b);
    double nh_x = blas::norm2(*h_x);
    double nx = blas::norm2(*x);
    printfQuda("Source: CPU = %g, CUDA copy = %g\n", nh_b, nb);
    printfQuda("Solution: CPU = %g, CUDA copy = %g\n", nh_x, nx);
  }

  // rescale the source and solution vectors to help prevent the onset of underflow
  if (param->solver_normalization == QUDA_SOURCE_NORMALIZATION) {
    blas::ax(1.0/sqrt(nb), *b);
    blas::ax(1.0/sqrt(nb), *x);
  }

  massRescale(*static_cast<cudaColorSpinorField*>(b), *param);

  dirac.prepare(in, out, *x, *b, param->solution_type);

  if (getVerbosity() >= QUDA_VERBOSE) {
    double nin = blas::norm2(*in);
    double nout = blas::norm2(*out);
    printfQuda("Prepared source = %g\n", nin);
    printfQuda("Prepared solution = %g\n", nout);
  }

  if (getVerbosity() >= QUDA_VERBOSE) {
    double nin = blas::norm2(*in);
    printfQuda("Prepared source post mass rescale = %g\n", nin);
  }

  // solution_type specifies *what* system is to be solved.
  // solve_type specifies *how* the system is to be solved.
  //
  // We have the following four cases (plus preconditioned variants):
  //
  // solution_type    solve_type    Effect
  // -------------    ----------    ------
  // MAT              DIRECT        Solve Ax=b
  // MATDAG_MAT       DIRECT        Solve A^dag y = b, followed by Ax=y
  // MAT              NORMOP        Solve (A^dag A) x = (A^dag b)
  // MATDAG_MAT       NORMOP        Solve (A^dag A) x = b
  // MAT              NORMERR       Solve (A A^dag) y = b, then x = A^dag y
  //
  // We generally require that the solution_type and solve_type
  // preconditioning match.  As an exception, the unpreconditioned MAT
  // solution_type may be used with any solve_type, including
  // DIRECT_PC and NORMOP_PC.  In these cases, preparation of the
  // preconditioned source and reconstruction of the full solution are
  // taken care of by Dirac::prepare() and Dirac::reconstruct(),
  // respectively.

  if (pc_solution && !pc_solve) {
    errorQuda("Preconditioned (PC) solution_type requires a PC solve_type");
  }

  if (!mat_solution && !pc_solution && pc_solve) {
    errorQuda("Unpreconditioned MATDAG_MAT solution_type requires an unpreconditioned solve_type");
  }

  if (!mat_solution && norm_error_solve) {
    errorQuda("Normal-error solve requires Mat solution");
  }

  if (param->inv_type_precondition == QUDA_MG_INVERTER && (!direct_solve || !mat_solution)) {
    errorQuda("Multigrid preconditioning only supported for direct solves");
  }

  if (param->use_resident_chrono && (direct_solve || norm_error_solve) ){
    errorQuda("Chronological forcasting only presently supported for M^dagger M solver");
  }

  if (mat_solution && !direct_solve && !norm_error_solve) { // prepare source: b' = A^dag b
    cudaColorSpinorField tmp(*in);
    dirac.Mdag(*in, tmp);
  } else if (!mat_solution && direct_solve) { // perform the first of two solves: A^dag y = b
    DiracMdag m(dirac), mSloppy(diracSloppy), mPre(diracPre);
    SolverParam solverParam(*param);
    Solver *solve = Solver::create(solverParam, m, mSloppy, mPre, profileInvert);
    (*solve)(*out, *in);
    blas::copy(*in, *out);
    solverParam.updateInvertParam(*param);
    delete solve;
  }

  if (direct_solve) {
    DiracM m(dirac), mSloppy(diracSloppy), mPre(diracPre);
    SolverParam solverParam(*param);
    Solver *solve = Solver::create(solverParam, m, mSloppy, mPre, profileInvert);
    (*solve)(*out, *in);
    solverParam.updateInvertParam(*param);
    delete solve;
  } else if (!norm_error_solve) {
    DiracMdagM m(dirac), mSloppy(diracSloppy), mPre(diracPre);
    SolverParam solverParam(*param);

    // chronological forecasting
    if (param->use_resident_chrono && chronoResident[param->chrono_index].size() > 0) {
      auto &basis = chronoResident[param->chrono_index];

      cudaColorSpinorField tmp(*in), tmp2(*in);

      for (unsigned int j=0; j<basis.size(); j++) m(*basis[j].second, *basis[j].first, tmp, tmp2);

      bool orthogonal = true;
      bool apply_mat = false;
      MinResExt mre(m, orthogonal, apply_mat, profileInvert);
      blas::copy(tmp, *in);

      mre(*out, tmp, basis);
    }

    Solver *solve = Solver::create(solverParam, m, mSloppy, mPre, profileInvert);
    (*solve)(*out, *in);
    solverParam.updateInvertParam(*param);
    delete solve;
  } else { // norm_error_solve
    DiracMMdag m(dirac), mSloppy(diracSloppy), mPre(diracPre);
    cudaColorSpinorField tmp(*out);
    SolverParam solverParam(*param);
    Solver *solve = Solver::create(solverParam, m, mSloppy, mPre, profileInvert);
    (*solve)(tmp, *in); // y = (M M^\dag) b
    dirac.Mdag(*out, tmp);  // x = M^dag y
    solverParam.updateInvertParam(*param);
    delete solve;
  }

  if (getVerbosity() >= QUDA_VERBOSE){
    double nx = blas::norm2(*x);
   printfQuda("Solution = %g\n",nx);
  }

  profileInvert.TPSTART(QUDA_PROFILE_EPILOGUE);
  dirac.reconstruct(*x, *b, param->solution_type);

  if (param->solver_normalization == QUDA_SOURCE_NORMALIZATION) {
    // rescale the solution
    blas::ax(sqrt(nb), *x);
  }
  profileInvert.TPSTOP(QUDA_PROFILE_EPILOGUE);

  if (!param->make_resident_solution) {
    profileInvert.TPSTART(QUDA_PROFILE_D2H);
    *h_x = *x;
    profileInvert.TPSTOP(QUDA_PROFILE_D2H);
  }

  profileInvert.TPSTART(QUDA_PROFILE_EPILOGUE);

  if (param->make_resident_chrono) {
    int i = param->chrono_index;
    if (i >= QUDA_MAX_CHRONO)
      errorQuda("Requested chrono index %d is outside of max %d\n", i, QUDA_MAX_CHRONO);

    auto &basis = chronoResident[i];

    // if we have filled the space yet just augment
    if ((int)basis.size() < param->max_chrono_dim) {
      ColorSpinorParam cs_param(*x);
      basis.push_back(std::pair<ColorSpinorField*,ColorSpinorField*>(ColorSpinorField::Create(cs_param),ColorSpinorField::Create(cs_param)));
    }

    // shuffle every entry down one and bring the last to the front
    ColorSpinorField *tmp = basis[basis.size()-1].first;
    for (unsigned int j=basis.size()-1; j>0; j--) basis[j].first = basis[j-1].first;
    basis[0].first = tmp;
    *(basis[0]).first = *x; // set first entry to new solution
  }

  if (param->compute_action) {
    Complex action = blas::cDotProduct(*b, *x);
    param->action[0] = action.real();
    param->action[1] = action.imag();
  }

  if (getVerbosity() >= QUDA_VERBOSE){
    double nx = blas::norm2(*x);
    double nh_x = blas::norm2(*h_x);
    printfQuda("Reconstructed: CUDA solution = %g, CPU copy = %g\n", nx, nh_x);
  }
  profileInvert.TPSTOP(QUDA_PROFILE_EPILOGUE);

  profileInvert.TPSTART(QUDA_PROFILE_FREE);

  delete h_b;
  delete h_x;
  delete b;

  if (!param->make_resident_solution) {
    for (auto v: solutionResident) if (v) delete v;
    solutionResident.clear();
  }

  delete d;
  delete dSloppy;
  delete dPre;

  profileInvert.TPSTOP(QUDA_PROFILE_FREE);

  popVerbosity();

  // cache is written out even if a long benchmarking job gets interrupted
  saveTuneCache();

  profileInvert.TPSTOP(QUDA_PROFILE_TOTAL);
}


/*!
 * Generic version of the multi-shift solver. Should work for
 * most fermions. Note that offset[0] is not folded into the mass parameter.
 *
 * At present, the solution_type must be MATDAG_MAT or MATPCDAG_MATPC,
 * and solve_type must be NORMOP or NORMOP_PC.  The solution and solve
 * preconditioning have to match.
 */
void invertMultiSrcQuda(void **_hp_x, void **_hp_b, QudaInvertParam *param)
{

  // currently that code is just a copy of invertQuda and cannot work

  if (param->dslash_type == QUDA_DOMAIN_WALL_DSLASH ||
      param->dslash_type == QUDA_DOMAIN_WALL_4D_DSLASH ||
      param->dslash_type == QUDA_MOBIUS_DWF_DSLASH) setKernelPackT(true);

  profileInvert.TPSTART(QUDA_PROFILE_TOTAL);

  if (!initialized) errorQuda("QUDA not initialized");

  pushVerbosity(param->verbosity);
  if (getVerbosity() >= QUDA_DEBUG_VERBOSE) printQudaInvertParam(param);

  checkInvertParam(param);

  // check the gauge fields have been created
  cudaGaugeField *cudaGauge = checkGauge(param);

  // It was probably a bad design decision to encode whether the system is even/odd preconditioned (PC) in
  // solve_type and solution_type, rather than in separate members of QudaInvertParam.  We're stuck with it
  // for now, though, so here we factorize everything for convenience.

  bool pc_solution = (param->solution_type == QUDA_MATPC_SOLUTION) ||
    (param->solution_type == QUDA_MATPCDAG_MATPC_SOLUTION);
  bool pc_solve = (param->solve_type == QUDA_DIRECT_PC_SOLVE) ||
    (param->solve_type == QUDA_NORMOP_PC_SOLVE) || (param->solve_type == QUDA_NORMERR_PC_SOLVE);
  bool mat_solution = (param->solution_type == QUDA_MAT_SOLUTION) ||
    (param->solution_type ==  QUDA_MATPC_SOLUTION);
  bool direct_solve = (param->solve_type == QUDA_DIRECT_SOLVE) ||
    (param->solve_type == QUDA_DIRECT_PC_SOLVE);
  bool norm_error_solve = (param->solve_type == QUDA_NORMERR_SOLVE) ||
    (param->solve_type == QUDA_NORMERR_PC_SOLVE);

  param->spinorGiB = cudaGauge->VolumeCB() * spinorSiteSize;
  if (!pc_solve) param->spinorGiB *= 2;
  param->spinorGiB *= (param->cuda_prec == QUDA_DOUBLE_PRECISION ? sizeof(double) : sizeof(float));
  if (param->preserve_source == QUDA_PRESERVE_SOURCE_NO) {
    param->spinorGiB *= (param->inv_type == QUDA_CG_INVERTER ? 5 : 7)/(double)(1<<30);
  } else {
    param->spinorGiB *= (param->inv_type == QUDA_CG_INVERTER ? 8 : 9)/(double)(1<<30);
  }

  param->secs = 0;
  param->gflops = 0;
  param->iter = 0;

  Dirac *d = NULL;
  Dirac *dSloppy = NULL;
  Dirac *dPre = NULL;

  // create the dirac operator
  createDirac(d, dSloppy, dPre, *param, pc_solve);

  Dirac &dirac = *d;
  Dirac &diracSloppy = *dSloppy;
  Dirac &diracPre = *dPre;

  profileInvert.TPSTART(QUDA_PROFILE_H2D);

  // std::vector<ColorSpinorField*> b;  // Cuda Solutions
  // b.resize(param->num_src);
  // std::vector<ColorSpinorField*> x;  // Cuda Solutions
  // x.resize(param->num_src);
  ColorSpinorField* in;  // = NULL;
  //in.resize(param->num_src);
  ColorSpinorField* out;  // = NULL;
  //out.resize(param->num_src);

  // for(int i=0;i < param->num_src;i++){
  //   in[i] = NULL;
  //   out[i] = NULL;
  // }

  const int *X = cudaGauge->X();


  // Host pointers for x, take a copy of the input host pointers
  void** hp_x;
  hp_x = new void* [ param->num_src ];

  void** hp_b;
  hp_b = new void* [param->num_src];

  for(int i=0;i < param->num_src;i++){
    hp_x[i] = _hp_x[i];
    hp_b[i] = _hp_b[i];
  }

  // wrap CPU host side pointers
  ColorSpinorParam cpuParam(hp_b[0], *param, X, pc_solution, param->input_location);
  std::vector<ColorSpinorField*> h_b;
  h_b.resize(param->num_src);
  for(int i=0; i < param->num_src; i++) {
    cpuParam.v = hp_b[i]; //MW seems wird in the loop
    h_b[i] = ColorSpinorField::Create(cpuParam);
  }

 // cpuParam.v = hp_x;
  cpuParam.location = param->output_location;
  std::vector<ColorSpinorField*> h_x;
  h_x.resize(param->num_src);
//
  for(int i=0; i < param->num_src; i++) {
    cpuParam.v = hp_x[i]; //MW seems wird in the loop
    h_x[i] = ColorSpinorField::Create(cpuParam);
  }


  // MW currently checked until here

  // download source
  printfQuda("Setup b\n");
  ColorSpinorParam cudaParam(cpuParam, *param);
  cudaParam.create = QUDA_NULL_FIELD_CREATE;
  cudaParam.is_composite = true;
  cudaParam.composite_dim = param->num_src;

  printfQuda("Create b \n");
  ColorSpinorField *b = ColorSpinorField::Create(cudaParam);




  for(int i=0; i < param->num_src; i++) {
    b->Component(i) = *h_b[i];
  }
  printfQuda("Done b \n");

    ColorSpinorField *x;
  if (param->use_init_guess == QUDA_USE_INIT_GUESS_YES) { // download initial guess
    // initial guess only supported for single-pass solvers
    if ((param->solution_type == QUDA_MATDAG_MAT_SOLUTION || param->solution_type == QUDA_MATPCDAG_MATPC_SOLUTION) &&
        (param->solve_type == QUDA_DIRECT_SOLVE || param->solve_type == QUDA_DIRECT_PC_SOLVE)) {
      errorQuda("Initial guess not supported for two-pass solver");
    }
    cudaParam.is_composite = true;
    cudaParam.is_component = false;
    cudaParam.composite_dim = param->num_src;

    x = ColorSpinorField::Create(cudaParam);
    for(int i=0; i < param->num_src; i++) {
      x->Component(i) = *h_x[i];
    }

  } else { // zero initial guess
    // Create the solution fields filled with zero
    cudaParam.create = QUDA_ZERO_FIELD_CREATE;
      printfQuda("Create x \n");
    x = ColorSpinorField::Create(cudaParam);
      printfQuda("Done x \n");
 // solution
  }

  profileInvert.TPSTOP(QUDA_PROFILE_H2D);

  double * nb = new double[param->num_src];
  for(int i=0; i < param->num_src; i++) {
    nb[i] = blas::norm2(b->Component(i));
    printfQuda("Source %i: CPU = %g, CUDA copy = %g\n", i, nb[i], nb[i]);
    if (nb[i]==0.0) errorQuda("Source has zero norm");

    if (getVerbosity() >= QUDA_VERBOSE) {
      double nh_b = blas::norm2(*h_b[i]);
      double nh_x = blas::norm2(*h_x[i]);
      double nx = blas::norm2(x->Component(i));
      printfQuda("Source %i: CPU = %g, CUDA copy = %g\n", i, nh_b, nb[i]);
      printfQuda("Solution %i: CPU = %g, CUDA copy = %g\n", i, nh_x, nx);
    }
  }

  // MW checked until here do far

  // rescale the source and solution vectors to help prevent the onset of underflow
  if (param->solver_normalization == QUDA_SOURCE_NORMALIZATION) {
    for(int i=0; i < param->num_src; i++) {
      blas::ax(1.0/sqrt(nb[i]), b->Component(i));
      blas::ax(1.0/sqrt(nb[i]), x->Component(i));
    }
  }

  for(int i=0; i < param->num_src; i++) {
    massRescale(dynamic_cast<cudaColorSpinorField&>( b->Component(i) ), *param);
  }

  // MW: need to check what dirac.prepare does
  // for now let's just try looping of num_rhs already here???
  // for(int i=0; i < param->num_src; i++) {
    dirac.prepare(in, out, *x, *b, param->solution_type);
for(int i=0; i < param->num_src; i++) {
    if (getVerbosity() >= QUDA_VERBOSE) {
      double nin = blas::norm2((in->Component(i)));
      double nout = blas::norm2((out->Component(i)));
      printfQuda("Prepared source %i = %g\n", i, nin);
      printfQuda("Prepared solution %i = %g\n", i, nout);
    }

    if (getVerbosity() >= QUDA_VERBOSE) {
      double nin = blas::norm2(in->Component(i));
      printfQuda("Prepared source %i post mass rescale = %g\n", i, nin);
    }
  }

    // solution_type specifies *what* system is to be solved.
    // solve_type specifies *how* the system is to be solved.
    //
    // We have the following four cases (plus preconditioned variants):
    //
    // solution_type    solve_type    Effect
    // -------------    ----------    ------
    // MAT              DIRECT        Solve Ax=b
    // MATDAG_MAT       DIRECT        Solve A^dag y = b, followed by Ax=y
    // MAT              NORMOP        Solve (A^dag A) x = (A^dag b)
    // MATDAG_MAT       NORMOP        Solve (A^dag A) x = b
    // MAT              NORMERR       Solve (A A^dag) y = b, then x = A^dag y
    //
    // We generally require that the solution_type and solve_type
    // preconditioning match.  As an exception, the unpreconditioned MAT
    // solution_type may be used with any solve_type, including
    // DIRECT_PC and NORMOP_PC.  In these cases, preparation of the
    // preconditioned source and reconstruction of the full solution are
    // taken care of by Dirac::prepare() and Dirac::reconstruct(),
    // respectively.

    if (pc_solution && !pc_solve) {
      errorQuda("Preconditioned (PC) solution_type requires a PC solve_type");
    }

    if (!mat_solution && !pc_solution && pc_solve) {
      errorQuda("Unpreconditioned MATDAG_MAT solution_type requires an unpreconditioned solve_type");
    }

    if (!mat_solution && norm_error_solve) {
      errorQuda("Normal-error solve requires Mat solution");
    }

    if (param->inv_type_precondition == QUDA_MG_INVERTER && (pc_solve || pc_solution || !direct_solve || !mat_solution))
      errorQuda("Multigrid preconditioning only supported for direct non-red-black solve");

    if (mat_solution && !direct_solve && !norm_error_solve) { // prepare source: b' = A^dag b
      for(int i=0; i < param->num_src; i++) {
        cudaColorSpinorField tmp((in->Component(i)));
        dirac.Mdag(in->Component(i), tmp);
      }
    } else if (!mat_solution && direct_solve) { // perform the first of two solves: A^dag y = b
      DiracMdag m(dirac), mSloppy(diracSloppy), mPre(diracPre);
      SolverParam solverParam(*param);
      Solver *solve = Solver::create(solverParam, m, mSloppy, mPre, profileInvert);
      solve->solve(*out,*in);
      for(int i=0; i < param->num_src; i++) {
        blas::copy(in->Component(i), out->Component(i));
      }
      solverParam.updateInvertParam(*param);
      delete solve;
    }

    if (direct_solve) {
      DiracM m(dirac), mSloppy(diracSloppy), mPre(diracPre);
      SolverParam solverParam(*param);
      Solver *solve = Solver::create(solverParam, m, mSloppy, mPre, profileInvert);
      solve->solve(*out,*in);
      solverParam.updateInvertParam(*param);
      delete solve;
    } else if (!norm_error_solve) {
      DiracMdagM m(dirac), mSloppy(diracSloppy), mPre(diracPre);
      SolverParam solverParam(*param);
      Solver *solve = Solver::create(solverParam, m, mSloppy, mPre, profileInvert);
      solve->solve(*out,*in);
      solverParam.updateInvertParam(*param);
      delete solve;
    } else { // norm_error_solve
      DiracMMdag m(dirac), mSloppy(diracSloppy), mPre(diracPre);
      errorQuda("norm_error_solve not supported in multi source solve");
      //cudaColorSpinorField tmp(*out);
      // SolverParam solverParam(*param);
      //Solver *solve = Solver::create(solverParam, m, mSloppy, mPre, profileInvert);
      //(*solve)(tmp, *in); // y = (M M^\dag) b
      //dirac.Mdag(*out, tmp);  // x = M^dag y
      //solverParam.updateInvertParam(*param,i,i);
      // delete solve;
    }

    if (getVerbosity() >= QUDA_VERBOSE){
      for(int i=0; i < param->num_src; i++) {
        double nx = blas::norm2(x->Component(i));
        printfQuda("Solution %i = %g\n",i, nx);
      }
    }


  profileInvert.TPSTART(QUDA_PROFILE_EPILOGUE);
  for(int i=0; i< param->num_src; i++){
    dirac.reconstruct(x->Component(i), b->Component(i), param->solution_type);
  }
  profileInvert.TPSTOP(QUDA_PROFILE_EPILOGUE);

  if (param->solver_normalization == QUDA_SOURCE_NORMALIZATION) {
    for(int i=0; i< param->num_src; i++){
      // rescale the solution
      blas::ax(sqrt(nb[i]), x->Component(i));
    }
  }

  // MW -- not sure how to handle that here
  if (!param->make_resident_solution) {
    profileInvert.TPSTART(QUDA_PROFILE_D2H);
    for(int i=0; i< param->num_src; i++){
      *h_x[i] = x->Component(i);
    }
    profileInvert.TPSTOP(QUDA_PROFILE_D2H);
  }

  if (getVerbosity() >= QUDA_VERBOSE){
    for(int i=0; i< param->num_src; i++){
      double nx = blas::norm2(x->Component(i));
      double nh_x = blas::norm2(*h_x[i]);
      printfQuda("Reconstructed: CUDA solution = %g, CPU copy = %g\n", nx, nh_x);
    }
  }

  //FIX need to make sure all deletes are correct again
  for(int i=0; i < param->num_src; i++){
    delete h_x[i];
    // delete x[i];
    delete h_b[i];
    // delete b[i];
  }
   delete [] hp_b;
   delete [] hp_x;
//   delete [] b;
//  if (!param->make_resident_solution) delete x; // FIXME make this cleaner

  delete d;
  delete dSloppy;
  delete dPre;
  delete x;
  delete b;

  popVerbosity();

  // FIXME: added temporarily so that the cache is written out even if a long benchmarking job gets interrupted
  saveTuneCache();

  profileInvert.TPSTOP(QUDA_PROFILE_TOTAL);
}



/*!
 * Generic version of the multi-shift solver. Should work for
 * most fermions. Note that offset[0] is not folded into the mass parameter.
 *
 * At present, the solution_type must be MATDAG_MAT or MATPCDAG_MATPC,
 * and solve_type must be NORMOP or NORMOP_PC.  The solution and solve
 * preconditioning have to match.
 */
void invertMultiShiftQuda(void **_hp_x, void *_hp_b, QudaInvertParam *param)
{

  profileMulti.TPSTART(QUDA_PROFILE_TOTAL);
  profileMulti.TPSTART(QUDA_PROFILE_INIT);

  if (param->dslash_type == QUDA_DOMAIN_WALL_DSLASH ||
      param->dslash_type == QUDA_DOMAIN_WALL_4D_DSLASH ||
      param->dslash_type == QUDA_MOBIUS_DWF_DSLASH) setKernelPackT(true);

  if (!initialized) errorQuda("QUDA not initialized");

  checkInvertParam(param);

  // check the gauge fields have been created
  cudaGaugeField *cudaGauge = checkGauge(param);

  if (param->num_offset > QUDA_MAX_MULTI_SHIFT)
    errorQuda("Number of shifts %d requested greater than QUDA_MAX_MULTI_SHIFT %d",
        param->num_offset, QUDA_MAX_MULTI_SHIFT);

  pushVerbosity(param->verbosity);

  bool pc_solution = (param->solution_type == QUDA_MATPC_SOLUTION) || (param->solution_type == QUDA_MATPCDAG_MATPC_SOLUTION);
  bool pc_solve = (param->solve_type == QUDA_DIRECT_PC_SOLVE) || (param->solve_type == QUDA_NORMOP_PC_SOLVE);
  bool mat_solution = (param->solution_type == QUDA_MAT_SOLUTION) || (param->solution_type ==  QUDA_MATPC_SOLUTION);
  bool direct_solve = (param->solve_type == QUDA_DIRECT_SOLVE) || (param->solve_type == QUDA_DIRECT_PC_SOLVE);

  if (mat_solution) {
    errorQuda("Multi-shift solver does not support MAT or MATPC solution types");
  }
  if (direct_solve) {
    errorQuda("Multi-shift solver does not support DIRECT or DIRECT_PC solve types");
  }
  if (pc_solution & !pc_solve) {
    errorQuda("Preconditioned (PC) solution_type requires a PC solve_type");
  }
  if (!pc_solution & pc_solve) {
    errorQuda("In multi-shift solver, a preconditioned (PC) solve_type requires a PC solution_type");
  }

  // No of GiB in a checkerboard of a spinor
  param->spinorGiB = cudaGauge->VolumeCB() * spinorSiteSize;
  if( !pc_solve) param->spinorGiB *= 2; // Double volume for non PC solve

  // **** WARNING *** this may not match implementation...
  if( param->inv_type == QUDA_CG_INVERTER ) {
    // CG-M needs 5 vectors for the smallest shift + 2 for each additional shift
    param->spinorGiB *= (5 + 2*(param->num_offset-1))/(double)(1<<30);
  } else {
    errorQuda("QUDA only currently supports multi-shift CG");
    // BiCGStab-M needs 7 for the original shift + 2 for each additional shift + 1 auxiliary
    // (Jegerlehner hep-lat/9612014 eq (3.13)
    param->spinorGiB *= (7 + 2*(param->num_offset-1))/(double)(1<<30);
  }

  // Timing and FLOP counters
  param->secs = 0;
  param->gflops = 0;
  param->iter = 0;

  for (int i=0; i<param->num_offset-1; i++) {
    for (int j=i+1; j<param->num_offset; j++) {
      if (param->offset[i] > param->offset[j])
        errorQuda("Offsets must be ordered from smallest to largest");
    }
  }

  // Host pointers for x, take a copy of the input host pointers
  void** hp_x;
  hp_x = new void* [ param->num_offset ];

  void* hp_b = _hp_b;
  for(int i=0;i < param->num_offset;i++){
    hp_x[i] = _hp_x[i];
  }

  // Create the matrix.
  // The way this works is that createDirac will create 'd' and 'dSloppy'
  // which are global. We then grab these with references...
  //
  // Balint: Isn't there a nice construction pattern we could use here? This is
  // expedient but yucky.
  //  DiracParam diracParam;
  if (param->dslash_type == QUDA_ASQTAD_DSLASH ||
      param->dslash_type == QUDA_STAGGERED_DSLASH){
    param->mass = sqrt(param->offset[0]/4);
  }

  Dirac *d = NULL;
  Dirac *dSloppy = NULL;
  Dirac *dPre = NULL;

  // create the dirac operator
  createDirac(d, dSloppy, dPre, *param, pc_solve);
  Dirac &dirac = *d;
  Dirac &diracSloppy = *dSloppy;

  cudaColorSpinorField *b = NULL;   // Cuda RHS
  std::vector<ColorSpinorField*> x;  // Cuda Solutions
  x.resize(param->num_offset);

  // Grab the dimension array of the input gauge field.
  const int *X = ( param->dslash_type == QUDA_ASQTAD_DSLASH ) ?
    gaugeFatPrecise->X() : gaugePrecise->X();

  // This creates a ColorSpinorParam struct, from the host data
  // pointer, the definitions in param, the dimensions X, and whether
  // the solution is on a checkerboard instruction or not. These can
  // then be used as 'instructions' to create the actual
  // ColorSpinorField
  ColorSpinorParam cpuParam(hp_b, *param, X, pc_solution, param->input_location);
  ColorSpinorField *h_b = ColorSpinorField::Create(cpuParam);

  std::vector<ColorSpinorField*> h_x;
  h_x.resize(param->num_offset);

  cpuParam.location = param->output_location;
  for(int i=0; i < param->num_offset; i++) {
    cpuParam.v = hp_x[i];
    h_x[i] = ColorSpinorField::Create(cpuParam);
  }

  profileMulti.TPSTOP(QUDA_PROFILE_INIT);
  profileMulti.TPSTART(QUDA_PROFILE_H2D);
  // Now I need a colorSpinorParam for the device
  ColorSpinorParam cudaParam(cpuParam, *param);
  // This setting will download a host vector
  cudaParam.create = QUDA_COPY_FIELD_CREATE;
  b = new cudaColorSpinorField(*h_b, cudaParam); // Creates b and downloads h_b to it
  profileMulti.TPSTOP(QUDA_PROFILE_H2D);

  profileMulti.TPSTART(QUDA_PROFILE_INIT);
  // Create the solution fields filled with zero
  cudaParam.create = QUDA_ZERO_FIELD_CREATE;

  // now check if we need to invalidate the solutionResident vectors
  bool invalidate = false;
  for (auto v : solutionResident)
    if (cudaParam.precision != v->Precision()) { invalidate = true; break; }

  if (invalidate) {
    for (auto v : solutionResident) delete v;
    solutionResident.clear();
  }

  // grow resident solutions to be big enough
  for (int i=solutionResident.size(); i < param->num_offset; i++) {
    solutionResident.push_back(new cudaColorSpinorField(cudaParam));
  }
  for (int i=0; i < param->num_offset; i++) x[i] = solutionResident[i];

  profileMulti.TPSTOP(QUDA_PROFILE_INIT);


  profileMulti.TPSTART(QUDA_PROFILE_PREAMBLE);

  // Check source norms
  double nb = blas::norm2(*b);
  if (nb==0.0) errorQuda("Source has zero norm");

  if(getVerbosity() >= QUDA_VERBOSE ) {
    double nh_b = blas::norm2(*h_b);
    printfQuda("Source: CPU = %g, CUDA copy = %g\n", nh_b, nb);
  }

  // rescale the source vector to help prevent the onset of underflow
  if (param->solver_normalization == QUDA_SOURCE_NORMALIZATION) {
    blas::ax(1.0/sqrt(nb), *b);
  }

  massRescale(*b, *param);
  profileMulti.TPSTOP(QUDA_PROFILE_PREAMBLE);

  // use multi-shift CG
  {
    DiracMdagM m(dirac), mSloppy(diracSloppy);
    SolverParam solverParam(*param);
    MultiShiftCG cg_m(m, mSloppy, solverParam, profileMulti);
    cg_m(x, *b);
    solverParam.updateInvertParam(*param);
  }

  if (param->compute_true_res) {
    // check each shift has the desired tolerance and use sequential CG to refine
    profileMulti.TPSTART(QUDA_PROFILE_INIT);
    cudaParam.create = QUDA_ZERO_FIELD_CREATE;
    cudaColorSpinorField r(*b, cudaParam);
    profileMulti.TPSTOP(QUDA_PROFILE_INIT);

#define REFINE_INCREASING_MASS
#ifdef REFINE_INCREASING_MASS
    for(int i=0; i < param->num_offset; i++) {
#else
    for(int i=param->num_offset-1; i >= 0; i--) {
#endif
      double rsd_hq = param->residual_type & QUDA_HEAVY_QUARK_RESIDUAL ?
	param->true_res_hq_offset[i] : 0;
      double tol_hq = param->residual_type & QUDA_HEAVY_QUARK_RESIDUAL ?
	param->tol_hq_offset[i] : 0;

      /*
	In the case where the shifted systems have zero tolerance
	specified, we refine these systems until either the limit of
	precision is reached (prec_tol) or until the tolerance reaches
	the iterated residual tolerance of the previous multi-shift
	solver (iter_res_offset[i]), which ever is greater.
      */
      const double prec_tol = pow(10.,(-2*(int)param->cuda_prec+2));
      const double iter_tol = (param->iter_res_offset[i] < prec_tol ? prec_tol : (param->iter_res_offset[i] *1.1));
      const double refine_tol = (param->tol_offset[i] == 0.0 ? iter_tol : param->tol_offset[i]);
      // refine if either L2 or heavy quark residual tolerances have not been met, only if desired residual is > 0
      if ((param->true_res_offset[i] > refine_tol || rsd_hq > tol_hq)) {
	if (getVerbosity() >= QUDA_SUMMARIZE)
	  printfQuda("Refining shift %d: L2 residual %e / %e, heavy quark %e / %e (actual / requested)\n",
		     i, param->true_res_offset[i], param->tol_offset[i], rsd_hq, tol_hq);

	// for staggered the shift is just a change in mass term (FIXME: for twisted mass also)
	if (param->dslash_type == QUDA_ASQTAD_DSLASH ||
	    param->dslash_type == QUDA_STAGGERED_DSLASH) {
	  dirac.setMass(sqrt(param->offset[i]/4));
	  diracSloppy.setMass(sqrt(param->offset[i]/4));
	}

	DiracMdagM m(dirac), mSloppy(diracSloppy);

	// need to curry in the shift if we are not doing staggered
	if (param->dslash_type != QUDA_ASQTAD_DSLASH &&
	    param->dslash_type != QUDA_STAGGERED_DSLASH) {
	  m.shift = param->offset[i];
	  mSloppy.shift = param->offset[i];
	}

	if (0) { // experimenting with Minimum residual extrapolation
	  // only perform MRE using current and previously refined solutions
#ifdef REFINE_INCREASING_MASS
	  const int nRefine = i+1;
#else
	  const int nRefine = param->num_offset - i + 1;
#endif

	  std::vector<ColorSpinorField*> q;
	  q.resize(nRefine);
	  std::vector<ColorSpinorField*> z;
	  z.resize(nRefine);
	  cudaParam.create = QUDA_NULL_FIELD_CREATE;
	  cudaColorSpinorField tmp(cudaParam);

	  for(int j=0; j < nRefine; j++) {
	    q[j] = new cudaColorSpinorField(cudaParam);
	    z[j] = new cudaColorSpinorField(cudaParam);
	  }

	  *z[0] = *x[0]; // zero solution already solved
#ifdef REFINE_INCREASING_MASS
	  for (int j=1; j<nRefine; j++) *z[j] = *x[j];
#else
	  for (int j=1; j<nRefine; j++) *z[j] = *x[param->num_offset-j];
#endif

	  bool orthogonal = true;
	  bool apply_mat = true;
	  MinResExt mre(m, orthogonal, apply_mat, profileMulti);
	  blas::copy(tmp, *b);
	  mre(*x[i], tmp, z, q);

	  for(int j=0; j < nRefine; j++) {
	    delete q[j];
	    delete z[j];
	  }
	}

	SolverParam solverParam(*param);
	solverParam.iter = 0;
	solverParam.use_init_guess = QUDA_USE_INIT_GUESS_YES;
	solverParam.tol = (param->tol_offset[i] > 0.0 ?  param->tol_offset[i] : iter_tol); // set L2 tolerance
	solverParam.tol_hq = param->tol_hq_offset[i]; // set heavy quark tolerance

	CG cg(m, mSloppy, solverParam, profileMulti);
	cg(*x[i], *b);

	solverParam.true_res_offset[i] = solverParam.true_res;
	solverParam.true_res_hq_offset[i] = solverParam.true_res_hq;
	solverParam.updateInvertParam(*param,i);

	if (param->dslash_type == QUDA_ASQTAD_DSLASH ||
	    param->dslash_type == QUDA_STAGGERED_DSLASH) {
	  dirac.setMass(sqrt(param->offset[0]/4)); // restore just in case
	  diracSloppy.setMass(sqrt(param->offset[0]/4)); // restore just in case
	}

      }
    }
  }

  // restore shifts -- avoid side effects
  for(int i=0; i < param->num_offset; i++) {
    param->offset[i] = unscaled_shifts[i];
  }

  profileMulti.TPSTART(QUDA_PROFILE_D2H);

  if (param->compute_action) {
    Complex action(0);
    for (int i=0; i<param->num_offset; i++) action += param->residue[i] * blas::cDotProduct(*b, *x[i]);
    param->action[0] = action.real();
    param->action[1] = action.imag();
  }

  for(int i=0; i < param->num_offset; i++) {
    if (param->solver_normalization == QUDA_SOURCE_NORMALIZATION) { // rescale the solution
      blas::ax(sqrt(nb), *x[i]);
    }

    if (getVerbosity() >= QUDA_VERBOSE){
      double nx = blas::norm2(*x[i]);
      printfQuda("Solution %d = %g\n", i, nx);
    }

    if (!param->make_resident_solution) *h_x[i] = *x[i];
  }
  profileMulti.TPSTOP(QUDA_PROFILE_D2H);

  profileMulti.TPSTART(QUDA_PROFILE_EPILOGUE);

  if (!param->make_resident_solution) {
    for (auto v: solutionResident) if (v) delete v;
    solutionResident.clear();
  }

  profileMulti.TPSTOP(QUDA_PROFILE_EPILOGUE);

  profileMulti.TPSTART(QUDA_PROFILE_FREE);
  for(int i=0; i < param->num_offset; i++){
    delete h_x[i];
    //if (!param->make_resident_solution) delete x[i];
  }

  delete h_b;
  delete b;

  delete [] hp_x;

  delete d;
  delete dSloppy;
  delete dPre;
  profileMulti.TPSTOP(QUDA_PROFILE_FREE);

  popVerbosity();

  // cache is written out even if a long benchmarking job gets interrupted
  saveTuneCache();

  profileMulti.TPSTOP(QUDA_PROFILE_TOTAL);
}

void computeKSLinkQuda(void* fatlink, void* longlink, void* ulink, void* inlink, double *path_coeff, QudaGaugeParam *param) {

#ifdef GPU_FATLINK
  profileFatLink.TPSTART(QUDA_PROFILE_TOTAL);
  profileFatLink.TPSTART(QUDA_PROFILE_INIT);

  checkGaugeParam(param);

  if (ulink) {
    const double unitarize_eps = 1e-14;
    const double max_error = 1e-10;
    const int reunit_allow_svd = 1;
    const int reunit_svd_only  = 0;
    const double svd_rel_error = 1e-6;
    const double svd_abs_error = 1e-6;
    quda::setUnitarizeLinksConstants(unitarize_eps, max_error, reunit_allow_svd, reunit_svd_only,
				     svd_rel_error, svd_abs_error);
  }

  GaugeFieldParam gParam(fatlink, *param, QUDA_GENERAL_LINKS);
  cpuGaugeField cpuFatLink(gParam);   // create the host fatlink
  gParam.gauge = longlink;
  cpuGaugeField cpuLongLink(gParam);  // create the host longlink
  gParam.gauge = ulink;
  cpuGaugeField cpuUnitarizedLink(gParam);
  gParam.link_type = param->type;
  gParam.gauge     = inlink;
  cpuGaugeField cpuInLink(gParam);    // create the host sitelink

  // create the device fields
  gParam.reconstruct = param->reconstruct;
  gParam.setPrecision(param->cuda_prec);
  gParam.create      = QUDA_NULL_FIELD_CREATE;
  cudaGaugeField* cudaInLink = new cudaGaugeField(gParam);

  gParam.ghostExchange = QUDA_GHOST_EXCHANGE_EXTENDED;
  for (int dir=0; dir<4; dir++) {
    gParam.x[dir] = param->X[dir]+2*R[dir];
    gParam.r[dir] = R[dir];
  }

  cudaGaugeField* cudaInLinkEx = new cudaGaugeField(gParam);
  profileFatLink.TPSTOP(QUDA_PROFILE_INIT);

  profileFatLink.TPSTART(QUDA_PROFILE_H2D);
  cudaInLink->loadCPUField(cpuInLink);
  profileFatLink.TPSTOP(QUDA_PROFILE_H2D);

  profileFatLink.TPSTART(QUDA_PROFILE_COMMS);
  copyExtendedGauge(*cudaInLinkEx, *cudaInLink, QUDA_CUDA_FIELD_LOCATION);
  cudaInLinkEx->exchangeExtendedGhost(R,true);
  profileFatLink.TPSTOP(QUDA_PROFILE_COMMS);

  profileFatLink.TPSTART(QUDA_PROFILE_FREE);
  delete cudaInLink;
  profileFatLink.TPSTOP(QUDA_PROFILE_FREE);

  gParam.create = QUDA_ZERO_FIELD_CREATE;
  gParam.link_type = QUDA_GENERAL_LINKS;
  gParam.reconstruct = QUDA_RECONSTRUCT_NO;
  gParam.setPrecision(param->cuda_prec);
  gParam.ghostExchange = QUDA_GHOST_EXCHANGE_NO;
  for (int dir=0; dir<4; dir++) {
    gParam.x[dir] = param->X[dir];
    gParam.r[dir] = 0;
  }
  cudaGaugeField *cudaFatLink = new cudaGaugeField(gParam);
  cudaGaugeField *cudaUnitarizedLink = ulink ? new cudaGaugeField(gParam) : nullptr;
  cudaGaugeField *cudaLongLink = longlink ? new cudaGaugeField(gParam) : nullptr;

  profileFatLink.TPSTART(QUDA_PROFILE_COMPUTE);
  fatLongKSLink(cudaFatLink, cudaLongLink, *cudaInLinkEx, path_coeff);
  profileFatLink.TPSTOP(QUDA_PROFILE_COMPUTE);

  if (ulink) {
    profileFatLink.TPSTART(QUDA_PROFILE_COMPUTE);
    *num_failures_h = 0;
    quda::unitarizeLinks(*cudaUnitarizedLink, *cudaFatLink, num_failures_d); // unitarize on the gpu
    if (*num_failures_h>0) errorQuda("Error in unitarization component of the hisq fattening: %d failures\n", *num_failures_h);
    profileFatLink.TPSTOP(QUDA_PROFILE_COMPUTE);
  }

  profileFatLink.TPSTART(QUDA_PROFILE_D2H);
  if (ulink) cudaUnitarizedLink->saveCPUField(cpuUnitarizedLink);
  if (fatlink) cudaFatLink->saveCPUField(cpuFatLink);
  if (longlink) cudaLongLink->saveCPUField(cpuLongLink);
  profileFatLink.TPSTOP(QUDA_PROFILE_D2H);

  profileFatLink.TPSTART(QUDA_PROFILE_FREE);
  delete cudaFatLink;
  if (longlink) delete cudaLongLink;
  if (ulink) delete cudaUnitarizedLink;
  delete cudaInLinkEx;
  profileFatLink.TPSTOP(QUDA_PROFILE_FREE);

  profileFatLink.TPSTOP(QUDA_PROFILE_TOTAL);
#else
  errorQuda("Fat-link has not been built");
#endif // GPU_FATLINK

  return;
}

int getGaugePadding(GaugeFieldParam& param){
  int pad = 0;
#ifdef MULTI_GPU
  int volume = param.x[0]*param.x[1]*param.x[2]*param.x[3];
  int face_size[4];
  for(int dir=0; dir<4; ++dir) face_size[dir] = (volume/param.x[dir])/2;
  pad = *std::max_element(face_size, face_size+4);
#endif

  return pad;
}

int computeGaugeForceQuda(void* mom, void* siteLink,  int*** input_path_buf, int* path_length,
			  double* loop_coeff, int num_paths, int max_length, double eb3, QudaGaugeParam* qudaGaugeParam)
{
#ifdef GPU_GAUGE_FORCE
  profileGaugeForce.TPSTART(QUDA_PROFILE_TOTAL);
  profileGaugeForce.TPSTART(QUDA_PROFILE_INIT);

  checkGaugeParam(qudaGaugeParam);

  GaugeFieldParam gParam(siteLink, *qudaGaugeParam);
  cpuGaugeField *cpuSiteLink = (!qudaGaugeParam->use_resident_gauge) ? new cpuGaugeField(gParam) : NULL;

  cudaGaugeField* cudaSiteLink = NULL;

  if (qudaGaugeParam->use_resident_gauge) {
    if (!gaugePrecise) errorQuda("No resident gauge field to use");
    cudaSiteLink = gaugePrecise;
    profileGaugeForce.TPSTOP(QUDA_PROFILE_INIT);
  } else {
    gParam.create = QUDA_NULL_FIELD_CREATE;
    gParam.reconstruct = qudaGaugeParam->reconstruct;
    gParam.order = (qudaGaugeParam->reconstruct == QUDA_RECONSTRUCT_NO ||
        qudaGaugeParam->cuda_prec == QUDA_DOUBLE_PRECISION) ?
      QUDA_FLOAT2_GAUGE_ORDER : QUDA_FLOAT4_GAUGE_ORDER;

    cudaSiteLink = new cudaGaugeField(gParam);
    profileGaugeForce.TPSTOP(QUDA_PROFILE_INIT);

    profileGaugeForce.TPSTART(QUDA_PROFILE_H2D);
    cudaSiteLink->loadCPUField(*cpuSiteLink);
    profileGaugeForce.TPSTOP(QUDA_PROFILE_H2D);
  }

  profileGaugeForce.TPSTART(QUDA_PROFILE_INIT);

  // do extended fill so we can reuse this extended gauge field if needed
  GaugeFieldParam gParamEx(gParam);
  for (int d=0; d<4; d++) {
    gParamEx.x[d] = gParam.x[d] + 2*R[d];
    gParamEx.r[d] = R[d];
  }
  gParamEx.create = QUDA_ZERO_FIELD_CREATE;
  gParamEx.reconstruct = qudaGaugeParam->reconstruct;
  gParamEx.order = (qudaGaugeParam->reconstruct == QUDA_RECONSTRUCT_NO ||
      qudaGaugeParam->cuda_prec == QUDA_DOUBLE_PRECISION) ?
    QUDA_FLOAT2_GAUGE_ORDER : QUDA_FLOAT4_GAUGE_ORDER;
  gParamEx.ghostExchange = QUDA_GHOST_EXCHANGE_EXTENDED;

  cudaGaugeField *cudaGauge = new cudaGaugeField(gParamEx);

  copyExtendedGauge(*cudaGauge, *cudaSiteLink, QUDA_CUDA_FIELD_LOCATION);

  profileGaugeForce.TPSTOP(QUDA_PROFILE_INIT);

  profileGaugeForce.TPSTART(QUDA_PROFILE_COMMS);
  cudaGauge->exchangeExtendedGhost(R,redundant_comms);
  profileGaugeForce.TPSTOP(QUDA_PROFILE_COMMS);
  profileGaugeForce.TPSTART(QUDA_PROFILE_INIT);

  GaugeFieldParam gParamMom(mom, *qudaGaugeParam, QUDA_ASQTAD_MOM_LINKS);
  // FIXME - test program always uses MILC for mom but can use QDP for gauge
  if (gParamMom.order == QUDA_QDP_GAUGE_ORDER) gParamMom.order = QUDA_MILC_GAUGE_ORDER;
  if (gParamMom.order == QUDA_TIFR_GAUGE_ORDER || gParamMom.order == QUDA_TIFR_PADDED_GAUGE_ORDER) gParamMom.reconstruct = QUDA_RECONSTRUCT_NO;
  else gParamMom.reconstruct = QUDA_RECONSTRUCT_10;

  cpuGaugeField* cpuMom = (!qudaGaugeParam->use_resident_mom) ? new cpuGaugeField(gParamMom) : NULL;

  cudaGaugeField* cudaMom = NULL;
  if (qudaGaugeParam->use_resident_mom) {
    if (!momResident) errorQuda("No resident momentum field to use");
    cudaMom = momResident;
    if (qudaGaugeParam->overwrite_mom) cudaMom->zero();
    profileGaugeForce.TPSTOP(QUDA_PROFILE_INIT);
  } else {
    gParamMom.create = qudaGaugeParam->overwrite_mom ? QUDA_ZERO_FIELD_CREATE : QUDA_NULL_FIELD_CREATE;
    gParamMom.order = QUDA_FLOAT2_GAUGE_ORDER;
    gParamMom.reconstruct = QUDA_RECONSTRUCT_10;
    gParamMom.link_type = QUDA_ASQTAD_MOM_LINKS;
    gParamMom.precision = qudaGaugeParam->cuda_prec;
    gParamMom.create = QUDA_ZERO_FIELD_CREATE;
    cudaMom = new cudaGaugeField(gParamMom);
    if (!qudaGaugeParam->overwrite_mom) cudaMom->loadCPUField(*cpuMom);
    profileGaugeForce.TPSTOP(QUDA_PROFILE_INIT);
  }

  // actually do the computation
  profileGaugeForce.TPSTART(QUDA_PROFILE_COMPUTE);
  gaugeForce(*cudaMom, *cudaGauge, eb3, input_path_buf,  path_length, loop_coeff, num_paths, max_length);
  profileGaugeForce.TPSTOP(QUDA_PROFILE_COMPUTE);

  if (qudaGaugeParam->return_result_mom) {
    profileGaugeForce.TPSTART(QUDA_PROFILE_D2H);
    cudaMom->saveCPUField(*cpuMom);
    profileGaugeForce.TPSTOP(QUDA_PROFILE_D2H);
  }

  profileGaugeForce.TPSTART(QUDA_PROFILE_FREE);
  if (qudaGaugeParam->make_resident_gauge) {
    if (gaugePrecise && gaugePrecise != cudaSiteLink) delete gaugePrecise;
    gaugePrecise = cudaSiteLink;
  } else {
    delete cudaSiteLink;
  }

  if (qudaGaugeParam->make_resident_mom) {
    if (momResident && momResident != cudaMom) delete momResident;
    momResident = cudaMom;
  } else {
    delete cudaMom;
  }

  if (cpuSiteLink) delete cpuSiteLink;
  if (cpuMom) delete cpuMom;

  if (qudaGaugeParam->make_resident_gauge) {
    if (extendedGaugeResident) delete extendedGaugeResident;
    extendedGaugeResident = cudaGauge;
  } else {
    delete cudaGauge;
  }
  profileGaugeForce.TPSTOP(QUDA_PROFILE_FREE);

  profileGaugeForce.TPSTOP(QUDA_PROFILE_TOTAL);

  checkCudaError();
#else
  errorQuda("Gauge force has not been built");
#endif // GPU_GAUGE_FORCE
  return 0;
}


void createCloverQuda(QudaInvertParam* invertParam)
{
  profileClover.TPSTART(QUDA_PROFILE_TOTAL);
  profileClover.TPSTART(QUDA_PROFILE_INIT);
  if (!cloverPrecise) errorQuda("Clover field not allocated");

  int y[4];
  for(int dir=0; dir<4; ++dir) y[dir] = gaugePrecise->X()[dir] + 2*R[dir];
  int pad = 0;
  // clover creation not supported from 8-reconstruct presently so convert to 12
  QudaReconstructType recon = (gaugePrecise->Reconstruct() == QUDA_RECONSTRUCT_8) ?
    QUDA_RECONSTRUCT_12 : gaugePrecise->Reconstruct();
  GaugeFieldParam gParamEx(y, gaugePrecise->Precision(), recon, pad,
			   QUDA_VECTOR_GEOMETRY, QUDA_GHOST_EXCHANGE_EXTENDED);
  gParamEx.create = QUDA_ZERO_FIELD_CREATE;
  gParamEx.order = gaugePrecise->Order();
  gParamEx.siteSubset = QUDA_FULL_SITE_SUBSET;
  gParamEx.t_boundary = gaugePrecise->TBoundary();
  gParamEx.nFace = 1;
  for (int d=0; d<4; d++) gParamEx.r[d] = R[d];

  cudaGaugeField *cudaGaugeExtended = NULL;
  if (extendedGaugeResident) {
    cudaGaugeExtended = extendedGaugeResident;
    profileClover.TPSTOP(QUDA_PROFILE_INIT);
  } else {
    cudaGaugeExtended = new cudaGaugeField(gParamEx);

    // copy gaugePrecise into the extended device gauge field
    copyExtendedGauge(*cudaGaugeExtended, *gaugePrecise, QUDA_CUDA_FIELD_LOCATION);

    profileClover.TPSTOP(QUDA_PROFILE_INIT);
    profileClover.TPSTART(QUDA_PROFILE_COMMS);
    cudaGaugeExtended->exchangeExtendedGhost(R,redundant_comms);
    profileClover.TPSTOP(QUDA_PROFILE_COMMS);
  }

#ifdef MULTI_GPU
  GaugeField *gauge = cudaGaugeExtended;
#else
  GaugeField *gauge = gaugePrecise;
#endif

  profileClover.TPSTART(QUDA_PROFILE_INIT);
  // create the Fmunu field
  GaugeFieldParam tensorParam(gaugePrecise->X(), gauge->Precision(), QUDA_RECONSTRUCT_NO, pad, QUDA_TENSOR_GEOMETRY);
  tensorParam.siteSubset = QUDA_FULL_SITE_SUBSET;
  tensorParam.order = QUDA_FLOAT2_GAUGE_ORDER;
  tensorParam.ghostExchange = QUDA_GHOST_EXCHANGE_NO;
  cudaGaugeField Fmunu(tensorParam);
  profileClover.TPSTOP(QUDA_PROFILE_INIT);

  profileClover.TPSTART(QUDA_PROFILE_COMPUTE);
  computeFmunu(Fmunu, *gauge, QUDA_CUDA_FIELD_LOCATION);
  computeClover(*cloverPrecise, Fmunu, invertParam->clover_coeff, QUDA_CUDA_FIELD_LOCATION);
  profileClover.TPSTOP(QUDA_PROFILE_COMPUTE);

  profileClover.TPSTOP(QUDA_PROFILE_TOTAL);

  // FIXME always preserve the extended gauge
  extendedGaugeResident = cudaGaugeExtended;

  return;
}

void* createGaugeFieldQuda(void* gauge, int geometry, QudaGaugeParam* param)
{
  GaugeFieldParam gParam(gauge, *param, QUDA_GENERAL_LINKS);
  gParam.geometry = static_cast<QudaFieldGeometry>(geometry);
  if (geometry != QUDA_SCALAR_GEOMETRY && geometry != QUDA_VECTOR_GEOMETRY)
    errorQuda("Only scalar and vector geometries are supported\n");

  cpuGaugeField *cpuGauge = nullptr;
  if (gauge) cpuGauge = new cpuGaugeField(gParam);

  gParam.order = QUDA_FLOAT2_GAUGE_ORDER;
  gParam.create = QUDA_ZERO_FIELD_CREATE;
  cudaGaugeField* cudaGauge = new cudaGaugeField(gParam);

  if (gauge) {
    cudaGauge->loadCPUField(*cpuGauge);
    delete cpuGauge;
  }

  return cudaGauge;
}


void saveGaugeFieldQuda(void* gauge, void* inGauge, QudaGaugeParam* param){

  cudaGaugeField* cudaGauge = reinterpret_cast<cudaGaugeField*>(inGauge);

  GaugeFieldParam gParam(gauge, *param, QUDA_GENERAL_LINKS);
  gParam.geometry = cudaGauge->Geometry();

  cpuGaugeField cpuGauge(gParam);
  cudaGauge->saveCPUField(cpuGauge);

}


void destroyGaugeFieldQuda(void* gauge){
  cudaGaugeField* g = reinterpret_cast<cudaGaugeField*>(gauge);
  delete g;
}


 namespace quda {
 namespace experimental {
   void computeStaggeredOprod(GaugeField& outA, GaugeField& outB, ColorSpinorField& inEven, ColorSpinorField& inOdd,
			      const unsigned int parity, const double coeff[2], int nFace);
 }
 }
 void computeStaggeredForceQuda(void* h_mom, double dt, double delta, void *h_force, void **x,
				QudaGaugeParam *gauge_param, QudaInvertParam *inv_param)
{
  profileStaggeredForce.TPSTART(QUDA_PROFILE_TOTAL);
  profileStaggeredForce.TPSTART(QUDA_PROFILE_INIT);

  GaugeFieldParam gParam(h_mom, *gauge_param, QUDA_ASQTAD_MOM_LINKS);

  // create the host momentum field
  gParam.reconstruct = gauge_param->reconstruct;
  gParam.t_boundary = QUDA_PERIODIC_T;
  cpuGaugeField cpuMom(gParam);

  // create the host momentum field
  gParam.link_type = QUDA_GENERAL_LINKS;
  gParam.gauge = h_force;
  cpuGaugeField cpuForce(gParam);

  // create the device momentum field
  gParam.link_type = QUDA_ASQTAD_MOM_LINKS;
  gParam.create = QUDA_ZERO_FIELD_CREATE; // FIXME
  gParam.order = QUDA_FLOAT2_GAUGE_ORDER;
  gParam.reconstruct = QUDA_RECONSTRUCT_10;
  cudaGaugeField *cudaMom = !gauge_param->use_resident_mom ? new cudaGaugeField(gParam) : nullptr;

  // create temporary field for quark-field outer product
  gParam.reconstruct = QUDA_RECONSTRUCT_NO;
  gParam.link_type = QUDA_GENERAL_LINKS;
  gParam.create = QUDA_ZERO_FIELD_CREATE;
  cudaGaugeField cudaForce(gParam);

  ColorSpinorParam qParam;
  qParam.location = QUDA_CUDA_FIELD_LOCATION;
  qParam.nColor = 3;
  qParam.nSpin = 1;
  qParam.siteSubset = QUDA_FULL_SITE_SUBSET;
  qParam.siteOrder = QUDA_EVEN_ODD_SITE_ORDER;
  qParam.nDim = 5; // 5 since staggered mrhs
  qParam.precision = gParam.precision;
  qParam.pad = 0;
  for(int dir=0; dir<4; ++dir) qParam.x[dir] = gParam.x[dir];
  qParam.x[4] = 1;
  qParam.create = QUDA_NULL_FIELD_CREATE;
  qParam.fieldOrder = QUDA_FLOAT2_FIELD_ORDER;
  qParam.gammaBasis = QUDA_DEGRAND_ROSSI_GAMMA_BASIS;

  profileStaggeredForce.TPSTOP(QUDA_PROFILE_INIT);
  profileStaggeredForce.TPSTART(QUDA_PROFILE_H2D);

  if (gauge_param->use_resident_mom) {
    if (!momResident) errorQuda("Cannot use resident momentum field since none appears resident");
    cudaMom = momResident;
  } else {
    // download the initial momentum (FIXME make an option just to return?)
    cudaMom->loadCPUField(cpuMom);
  }

  // resident gauge field is required
  if (!gauge_param->use_resident_gauge || !gaugePrecise)
    errorQuda("Resident gauge field is required");

  profileStaggeredForce.TPSTOP(QUDA_PROFILE_H2D);
  profileStaggeredForce.TPSTART(QUDA_PROFILE_INIT);

  const int nvector = inv_param->num_offset;
  std::vector<ColorSpinorField*> X(nvector);
  for ( int i=0; i<nvector; i++) X[i] = ColorSpinorField::Create(qParam);

  if (inv_param->use_resident_solution) {
    if (solutionResident.size() < (unsigned int)nvector)
      errorQuda("solutionResident.size() %lu does not match number of shifts %d",
		solutionResident.size(), nvector);
  }

  // create the staggered operator
  DiracParam diracParam;
  setDiracParam(diracParam, inv_param, QUDA_NORMOP_PC_SOLVE);
  Dirac *dirac = Dirac::create(diracParam);

  profileStaggeredForce.TPSTOP(QUDA_PROFILE_INIT);
  profileStaggeredForce.TPSTART(QUDA_PROFILE_PREAMBLE);

  for (int i=0; i<nvector; i++) {
    ColorSpinorField &x = *(X[i]);

    if (inv_param->use_resident_solution) x.Even() = *(solutionResident[i]);
    else errorQuda("%s requires resident solution", __func__);

    // set the odd solution component
    dirac->Dslash(x.Odd(), x.Even(), QUDA_ODD_PARITY);
  }

  profileStaggeredForce.TPSTOP(QUDA_PROFILE_PREAMBLE);
  profileStaggeredForce.TPSTART(QUDA_PROFILE_FREE);

#if 0
  if (inv_param->use_resident_solution) {
    for (auto v : solutionResident) if (v) delete solutionResident[i];
    solutionResident.clear();
  }
#endif
  delete dirac;

  profileStaggeredForce.TPSTOP(QUDA_PROFILE_FREE);
  profileStaggeredForce.TPSTART(QUDA_PROFILE_COMPUTE);

  // compute quark-field outer product
  for (int i=0; i<nvector; i++) {
    ColorSpinorField &x = *(X[i]);
    // second component is zero since we have no three hop term
    double coeff[2] = {dt * inv_param->residue[i], 0.0};

    // Operate on even-parity sites
    experimental::computeStaggeredOprod(cudaForce, cudaForce, x.Even(), x.Odd(), 0, coeff, 1);

    // Operator on odd-parity sites
    coeff[0] *= -1; // need to multiply by -1 on odd sites
    experimental::computeStaggeredOprod(cudaForce, cudaForce, x.Even(), x.Odd(), 1, coeff, 1);
  }

  // mom += delta * [U * force]TA
  applyU(cudaForce, *gaugePrecise);
  updateMomentum(*cudaMom, delta, cudaForce);
  cudaDeviceSynchronize();

  profileStaggeredForce.TPSTOP(QUDA_PROFILE_COMPUTE);
  profileStaggeredForce.TPSTART(QUDA_PROFILE_D2H);

  if (gauge_param->return_result_mom) {
    // copy the momentum field back to the host
    cudaMom->saveCPUField(cpuMom);
  }

  if (gauge_param->make_resident_mom) {
    // make the momentum field resident
    momResident = cudaMom;
  } else {
    delete cudaMom;
  }

  profileStaggeredForce.TPSTOP(QUDA_PROFILE_D2H);
  profileStaggeredForce.TPSTART(QUDA_PROFILE_FREE);

  for (int i=0; i<nvector; i++) delete X[i];

  profileStaggeredForce.TPSTOP(QUDA_PROFILE_FREE);
  profileStaggeredForce.TPSTOP(QUDA_PROFILE_TOTAL);

  checkCudaError();
  return;
}


void computeAsqtadForceQuda(void* const milc_momentum,
    long long *flops,
    const double act_path_coeff[6],
    const void* const one_link_src[4],
    const void* const naik_src[4],
    const void* const link,
    const QudaGaugeParam* gParam)
{

#ifdef GPU_HISQ_FORCE
  long long partialFlops;
  using namespace quda::fermion_force;
  profileAsqtadForce.TPSTART(QUDA_PROFILE_TOTAL);
  profileAsqtadForce.TPSTART(QUDA_PROFILE_INIT);

  cudaGaugeField *cudaGauge = NULL;
  cpuGaugeField *cpuGauge = NULL;
  cudaGaugeField *cudaInForce = NULL;
  cpuGaugeField *cpuOneLinkInForce = NULL;
  cpuGaugeField *cpuNaikInForce = NULL;
  cudaGaugeField *cudaOutForce = NULL;
  cudaGaugeField *cudaMom = NULL;
  cpuGaugeField *cpuMom = NULL;

#ifdef MULTI_GPU
  cudaGaugeField *cudaGauge_ex = NULL;
  cudaGaugeField *cudaInForce_ex = NULL;
  cudaGaugeField *cudaOutForce_ex = NULL;
#endif

  // create host fields
  GaugeFieldParam param((void*)link, *gParam, QUDA_GENERAL_LINKS);
  param.anisotropy = 1.0;
  param.siteSubset = QUDA_FULL_SITE_SUBSET;
  param.t_boundary = QUDA_PERIODIC_T;
  param.nFace = 1;
  cpuGauge = new cpuGaugeField(param);

  param.order = QUDA_QDP_GAUGE_ORDER;
  param.gauge = (void*)one_link_src;
  cpuOneLinkInForce = new cpuGaugeField(param);

  param.gauge = (void*)naik_src;
  cpuNaikInForce = new cpuGaugeField(param);

  param.order = QUDA_MILC_GAUGE_ORDER;
  param.link_type = QUDA_ASQTAD_MOM_LINKS;
  param.reconstruct = QUDA_RECONSTRUCT_10;
  param.gauge = milc_momentum;
  cpuMom = new cpuGaugeField(param);

  // create device fields
  param.create = QUDA_NULL_FIELD_CREATE;
  param.link_type = QUDA_GENERAL_LINKS;
  param.reconstruct = QUDA_RECONSTRUCT_NO;
  param.order =  QUDA_FLOAT2_GAUGE_ORDER;

  cudaGauge    = new cudaGaugeField(param);
  cudaInForce  = new cudaGaugeField(param);
  cudaOutForce = new cudaGaugeField(param);

  param.link_type = QUDA_ASQTAD_MOM_LINKS;
  param.reconstruct = QUDA_RECONSTRUCT_10;
  cudaMom = new cudaGaugeField(param);

#ifdef MULTI_GPU
  for(int dir=0; dir<4; ++dir) param.x[dir] += 4;
  param.link_type = QUDA_GENERAL_LINKS;
  param.create = QUDA_ZERO_FIELD_CREATE;
  param.reconstruct = QUDA_RECONSTRUCT_NO;

  cudaGauge_ex    = new cudaGaugeField(param);
  cudaInForce_ex  = new cudaGaugeField(param);
  cudaOutForce_ex = new cudaGaugeField(param);
#endif
  profileAsqtadForce.TPSTOP(QUDA_PROFILE_INIT);

#ifdef MULTI_GPU
  int R[4] = {2, 2, 2, 2};
#endif

  profileAsqtadForce.TPSTART(QUDA_PROFILE_H2D);
  cudaGauge->loadCPUField(*cpuGauge);
  profileAsqtadForce.TPSTOP(QUDA_PROFILE_H2D);
#ifdef MULTI_GPU
  cudaMemset((void**)(cudaInForce_ex->Gauge_p()), 0, cudaInForce_ex->Bytes());
  copyExtendedGauge(*cudaGauge_ex, *cudaGauge, QUDA_CUDA_FIELD_LOCATION);
  cudaGauge_ex->exchangeExtendedGhost(R,true);
#endif

  profileAsqtadForce.TPSTART(QUDA_PROFILE_H2D);
  cudaInForce->loadCPUField(*cpuOneLinkInForce);
  profileAsqtadForce.TPSTOP(QUDA_PROFILE_H2D);
#ifdef MULTI_GPU
  cudaMemset((void**)(cudaInForce_ex->Gauge_p()), 0, cudaInForce_ex->Bytes());
  copyExtendedGauge(*cudaInForce_ex, *cudaInForce, QUDA_CUDA_FIELD_LOCATION);
  cudaInForce_ex->exchangeExtendedGhost(R,true);
#endif

  cudaMemset((void**)(cudaOutForce->Gauge_p()), 0, cudaOutForce->Bytes());
  profileAsqtadForce.TPSTART(QUDA_PROFILE_COMPUTE);
#ifdef MULTI_GPU
  cudaMemset((void**)(cudaOutForce_ex->Gauge_p()), 0, cudaOutForce_ex->Bytes());
  hisqStaplesForceCuda(act_path_coeff, *gParam, *cudaInForce_ex, *cudaGauge_ex, cudaOutForce_ex, &partialFlops);
  *flops += partialFlops;
#else
  hisqStaplesForceCuda(act_path_coeff, *gParam, *cudaInForce, *cudaGauge, cudaOutForce, &partialFlops);
  *flops += partialFlops;
#endif
  profileAsqtadForce.TPSTOP(QUDA_PROFILE_COMPUTE);

  profileAsqtadForce.TPSTART(QUDA_PROFILE_H2D);
  cudaInForce->loadCPUField(*cpuNaikInForce);
#ifdef MULTI_GPU
  copyExtendedGauge(*cudaInForce_ex, *cudaInForce, QUDA_CUDA_FIELD_LOCATION);
  cudaInForce_ex->exchangeExtendedGhost(R,true);
#endif
  profileAsqtadForce.TPSTOP(QUDA_PROFILE_H2D);

  profileAsqtadForce.TPSTART(QUDA_PROFILE_COMPUTE);
#ifdef MULTI_GPU
  hisqLongLinkForceCuda(act_path_coeff[1], *gParam, *cudaInForce_ex, *cudaGauge_ex, cudaOutForce_ex, &partialFlops);
  *flops += partialFlops;
  completeKSForce(*cudaMom, *cudaOutForce_ex, *cudaGauge_ex, QUDA_CUDA_FIELD_LOCATION, &partialFlops);
  *flops += partialFlops;
#else
  hisqLongLinkForceCuda(act_path_coeff[1], *gParam, *cudaInForce, *cudaGauge, cudaOutForce, &partialFlops);
  *flops += partialFlops;
  hisqCompleteForceCuda(*gParam, *cudaOutForce, *cudaGauge, cudaMom, &partialFlops);
  *flops += partialFlops;
#endif
  profileAsqtadForce.TPSTOP(QUDA_PROFILE_COMPUTE);

  profileAsqtadForce.TPSTART(QUDA_PROFILE_D2H);
  cudaMom->saveCPUField(*cpuMom);
  profileAsqtadForce.TPSTOP(QUDA_PROFILE_D2H);

  profileAsqtadForce.TPSTART(QUDA_PROFILE_FREE);
  delete cudaInForce;
  delete cudaOutForce;
  delete cudaGauge;
  delete cudaMom;
#ifdef MULTI_GPU
  delete cudaInForce_ex;
  delete cudaOutForce_ex;
  delete cudaGauge_ex;
#endif

  delete cpuGauge;
  delete cpuOneLinkInForce;
  delete cpuNaikInForce;
  delete cpuMom;

  profileAsqtadForce.TPSTOP(QUDA_PROFILE_FREE);

  profileAsqtadForce.TPSTOP(QUDA_PROFILE_TOTAL);
  return;

#else
  errorQuda("HISQ force has not been built");
#endif

}

void
computeHISQForceCompleteQuda(void* const milc_momentum,
                             const double level2_coeff[6],
                             const double fat7_coeff[6],
                             void** quark_array,
                             int num_terms,
                             double** quark_coeff,
                             const void* const w_link,
                             const void* const v_link,
                             const void* const u_link,
                             const QudaGaugeParam* gParam)
{

/*
  void* oprod[2];

  computeStaggeredOprodQuda(void** oprod,
    void** fermion,
    int num_terms,
    double** coeff,
    QudaGaugeParam* gParam)

  computeHISQForceQuda(milc_momentum,
                       level2_coeff,
                       fat7_coeff,
                       staple_src,
                       one_link_src,
                       naik_src,
                       w_link,
                       v_link,
                       u_link,
                       gParam);

*/
  return;
}


 void computeHISQForceQuda(void* const milc_momentum,
    long long *flops,
    const double level2_coeff[6],
    const double fat7_coeff[6],
    const void* const staple_src[4],
    const void* const one_link_src[4],
    const void* const naik_src[4],
    const void* const w_link,
    const void* const v_link,
    const void* const u_link,
    const QudaGaugeParam* gParam)
{
#ifdef GPU_HISQ_FORCE
  if (gParam->gauge_order != QUDA_MILC_GAUGE_ORDER)
    errorQuda("Unsupported input field order %d", gParam->gauge_order);

  long long partialFlops;

  using namespace quda::fermion_force;
  profileHISQForce.TPSTART(QUDA_PROFILE_TOTAL);
  profileHISQForce.TPSTART(QUDA_PROFILE_INIT);

  double act_path_coeff[6] = {0,1,level2_coeff[2],level2_coeff[3],level2_coeff[4],level2_coeff[5]};
  // You have to look at the MILC routine to understand the following
  // Basically, I have already absorbed the one-link coefficient

  GaugeFieldParam param(milc_momentum, *gParam, QUDA_ASQTAD_MOM_LINKS);
  param.order  = QUDA_MILC_GAUGE_ORDER;
  param.reconstruct = QUDA_RECONSTRUCT_10;
  cpuGaugeField* cpuMom = (!gParam->use_resident_mom) ? new cpuGaugeField(param) : NULL;

  param.link_type = QUDA_GENERAL_LINKS;
  param.reconstruct = QUDA_RECONSTRUCT_NO;
  param.gauge = (void*)w_link;
  cpuGaugeField cpuWLink(param);
  param.gauge = (void*)v_link;
  cpuGaugeField cpuVLink(param);
  param.gauge = (void*)u_link;
  cpuGaugeField cpuULink(param);

  param.create = QUDA_ZERO_FIELD_CREATE;
  param.order  = QUDA_FLOAT2_GAUGE_ORDER;
  param.link_type = QUDA_ASQTAD_MOM_LINKS;
  param.reconstruct = QUDA_RECONSTRUCT_10;
  cudaGaugeField* cudaMom = new cudaGaugeField(param);

  param.order = QUDA_FLOAT2_GAUGE_ORDER;
  param.link_type = QUDA_GENERAL_LINKS;
  param.reconstruct = QUDA_RECONSTRUCT_NO;
  cudaGaugeField* cudaGauge = new cudaGaugeField(param);

  param.order = QUDA_QDP_GAUGE_ORDER;
  param.create = QUDA_REFERENCE_FIELD_CREATE;
  param.gauge = (void*)staple_src;
  cpuGaugeField *cpuStapleForce = new cpuGaugeField(param);
  param.gauge = (void*)one_link_src;
  cpuGaugeField *cpuOneLinkForce = new cpuGaugeField(param);
  param.gauge = (void*)naik_src;
  cpuGaugeField *cpuNaikForce = new cpuGaugeField(param);
  param.create = QUDA_ZERO_FIELD_CREATE;

  param.ghostExchange =  QUDA_GHOST_EXCHANGE_NO;
  param.link_type = QUDA_GENERAL_LINKS;
  param.precision = gParam->cpu_prec;

  param.order = QUDA_FLOAT2_GAUGE_ORDER;
  cudaGaugeField* cudaInForce  = new cudaGaugeField(param);

#ifdef MULTI_GPU
  for(int dir=0; dir<4; ++dir) param.x[dir] += 4;
  param.reconstruct = QUDA_RECONSTRUCT_NO;
  param.create = QUDA_ZERO_FIELD_CREATE;
  cudaGaugeField* cudaGaugeEx = new cudaGaugeField(param);
  cudaGaugeField* cudaInForceEx = new cudaGaugeField(param);
  cudaGaugeField* cudaOutForceEx = new cudaGaugeField(param);
  cudaGaugeField* gaugePtr = cudaGaugeEx;
  cudaGaugeField* inForcePtr = cudaInForceEx;
  cudaGaugeField* outForcePtr = cudaOutForceEx;
#else
  cudaGaugeField* cudaOutForce = new cudaGaugeField(param);
  cudaGaugeField* gaugePtr = cudaGauge;
  cudaGaugeField* inForcePtr = cudaInForce;
  cudaGaugeField* outForcePtr = cudaOutForce;
#endif

  {
    // default settings for the unitarization
    const double unitarize_eps = 1e-14;
    const double hisq_force_filter = 5e-5;
    const double max_det_error = 1e-10;
    const bool   allow_svd = true;
    const bool   svd_only = false;
    const double svd_rel_err = 1e-8;
    const double svd_abs_err = 1e-8;

    setUnitarizeForceConstants(unitarize_eps,
        hisq_force_filter,
        max_det_error,
        allow_svd,
        svd_only,
        svd_rel_err,
        svd_abs_err);
  }
  profileHISQForce.TPSTOP(QUDA_PROFILE_INIT);

  profileHISQForce.TPSTART(QUDA_PROFILE_H2D);
  cudaGauge->loadCPUField(cpuWLink);
  profileHISQForce.TPSTOP(QUDA_PROFILE_H2D);
#ifdef MULTI_GPU
  int R[4] = {2, 2, 2, 2};
  profileHISQForce.TPSTART(QUDA_PROFILE_COMMS);
  copyExtendedGauge(*cudaGaugeEx, *cudaGauge, QUDA_CUDA_FIELD_LOCATION);
  cudaGaugeEx->exchangeExtendedGhost(R,true);
  profileHISQForce.TPSTOP(QUDA_PROFILE_COMMS);
#endif

  profileHISQForce.TPSTART(QUDA_PROFILE_H2D);
  cudaInForce->loadCPUField(*cpuStapleForce);
  profileHISQForce.TPSTOP(QUDA_PROFILE_H2D);
#ifdef MULTI_GPU
  profileHISQForce.TPSTART(QUDA_PROFILE_COMMS);
  copyExtendedGauge(*cudaInForceEx, *cudaInForce, QUDA_CUDA_FIELD_LOCATION);
  cudaInForceEx->exchangeExtendedGhost(R,true);
  profileHISQForce.TPSTOP(QUDA_PROFILE_COMMS);
  profileHISQForce.TPSTART(QUDA_PROFILE_H2D);
  cudaInForce->loadCPUField(*cpuOneLinkForce);
  profileHISQForce.TPSTOP(QUDA_PROFILE_H2D);
  profileHISQForce.TPSTART(QUDA_PROFILE_COMMS);
  copyExtendedGauge(*cudaOutForceEx, *cudaInForce, QUDA_CUDA_FIELD_LOCATION);
  cudaOutForceEx->exchangeExtendedGhost(R,true);
  profileHISQForce.TPSTOP(QUDA_PROFILE_COMMS);
#else
  profileHISQForce.TPSTART(QUDA_PROFILE_H2D);
  cudaOutForce->loadCPUField(*cpuOneLinkForce);
  profileHISQForce.TPSTOP(QUDA_PROFILE_H2D);
#endif

  profileHISQForce.TPSTART(QUDA_PROFILE_COMPUTE);
  hisqStaplesForceCuda(act_path_coeff, *gParam, *inForcePtr, *gaugePtr, outForcePtr, &partialFlops);
  *flops += partialFlops;
  profileHISQForce.TPSTOP(QUDA_PROFILE_COMPUTE);

  // Load naik outer product
  profileHISQForce.TPSTART(QUDA_PROFILE_H2D);
  cudaInForce->loadCPUField(*cpuNaikForce);
  profileHISQForce.TPSTOP(QUDA_PROFILE_H2D);
#ifdef MULTI_GPU
  profileHISQForce.TPSTART(QUDA_PROFILE_COMMS);
  copyExtendedGauge(*cudaInForceEx, *cudaInForce, QUDA_CUDA_FIELD_LOCATION);
  cudaInForceEx->exchangeExtendedGhost(R,true);
  profileHISQForce.TPSTOP(QUDA_PROFILE_COMMS);
#endif

  // Compute Naik three-link term
  profileHISQForce.TPSTART(QUDA_PROFILE_COMPUTE);
  hisqLongLinkForceCuda(act_path_coeff[1], *gParam, *inForcePtr, *gaugePtr, outForcePtr, &partialFlops);
  *flops += partialFlops;
  profileHISQForce.TPSTOP(QUDA_PROFILE_COMPUTE);
#ifdef MULTI_GPU
  profileHISQForce.TPSTART(QUDA_PROFILE_COMMS);
  cudaOutForceEx->exchangeExtendedGhost(R,true);
  profileHISQForce.TPSTOP(QUDA_PROFILE_COMMS);
#endif
  // load v-link
  profileHISQForce.TPSTART(QUDA_PROFILE_H2D);
  cudaGauge->loadCPUField(cpuVLink);
  profileHISQForce.TPSTOP(QUDA_PROFILE_H2D);
#ifdef MULTI_GPU
  profileHISQForce.TPSTART(QUDA_PROFILE_COMMS);
  copyExtendedGauge(*cudaGaugeEx, *cudaGauge, QUDA_CUDA_FIELD_LOCATION);
  cudaGaugeEx->exchangeExtendedGhost(R,true);
  profileHISQForce.TPSTOP(QUDA_PROFILE_COMMS);
#endif
  // Done with cudaInForce. It becomes the output force. Oops!

  profileHISQForce.TPSTART(QUDA_PROFILE_COMPUTE);
  *num_failures_h = 0;
  unitarizeForce(*inForcePtr, *outForcePtr, *gaugePtr, num_failures_d, &partialFlops);
  *flops += partialFlops;
  profileHISQForce.TPSTOP(QUDA_PROFILE_COMPUTE);

  if(*num_failures_h>0){
    errorQuda("Error in the unitarization component of the hisq fermion force: %d failures\n", *num_failures_h);
  }

  cudaMemset((void**)(outForcePtr->Gauge_p()), 0, outForcePtr->Bytes());
  // read in u-link
  profileHISQForce.TPSTART(QUDA_PROFILE_COMPUTE);
  cudaGauge->loadCPUField(cpuULink);
  profileHISQForce.TPSTOP(QUDA_PROFILE_COMPUTE);
#ifdef MULTI_GPU
  profileHISQForce.TPSTART(QUDA_PROFILE_COMMS);
  copyExtendedGauge(*cudaGaugeEx, *cudaGauge, QUDA_CUDA_FIELD_LOCATION);
  cudaGaugeEx->exchangeExtendedGhost(R,true);
  profileHISQForce.TPSTOP(QUDA_PROFILE_COMMS);
#endif

  // Compute Fat7-staple term
  profileHISQForce.TPSTART(QUDA_PROFILE_COMPUTE);
  hisqStaplesForceCuda(fat7_coeff, *gParam, *inForcePtr, *gaugePtr, outForcePtr, &partialFlops);
  *flops += partialFlops;
  hisqCompleteForceCuda(*gParam, *outForcePtr, *gaugePtr, cudaMom, &partialFlops);
  *flops += partialFlops;
  profileHISQForce.TPSTOP(QUDA_PROFILE_COMPUTE);

  if (gParam->use_resident_mom) {
    if (!momResident) errorQuda("No resident momentum field to use");
    updateMomentum(*momResident, 1.0, *cudaMom);
  }

  if (gParam->return_result_mom) {
    profileHISQForce.TPSTART(QUDA_PROFILE_D2H);
    // Close the paths, make anti-hermitian, and store in compressed format
    if (gParam->return_result_mom) cudaMom->saveCPUField(*cpuMom);
    profileHISQForce.TPSTOP(QUDA_PROFILE_D2H);
  }

  profileHISQForce.TPSTART(QUDA_PROFILE_FREE);

  delete cpuStapleForce;
  delete cpuOneLinkForce;
  delete cpuNaikForce;
  if (cpuMom) delete cpuMom;

  delete cudaInForce;
  delete cudaGauge;

  if (!gParam->make_resident_mom) {
    delete momResident;
    momResident = NULL;
  }
  if (cudaMom) delete cudaMom;

#ifdef MULTI_GPU
  delete cudaInForceEx;
  delete cudaOutForceEx;
  delete cudaGaugeEx;
#else
  delete cudaOutForce;
#endif
  profileHISQForce.TPSTOP(QUDA_PROFILE_FREE);
  profileHISQForce.TPSTOP(QUDA_PROFILE_TOTAL);
  return;
#else
  errorQuda("HISQ force has not been built");
#endif
}

void computeStaggeredOprodQuda(void** oprod,
    void** fermion,
    int num_terms,
    double** coeff,
    QudaGaugeParam* param)
{

#ifdef  GPU_STAGGERED_OPROD
#ifndef BUILD_QDP_INTERFACE
#error "Staggered oprod requires BUILD_QDP_INTERFACE";
#endif
  using namespace quda;
  profileStaggeredOprod.TPSTART(QUDA_PROFILE_TOTAL);

  checkGaugeParam(param);

  profileStaggeredOprod.TPSTART(QUDA_PROFILE_INIT);
  GaugeFieldParam oParam(oprod[0], *param, QUDA_GENERAL_LINKS);

  oParam.nFace = 0;
  // create the host outer-product field
  oParam.order = QUDA_QDP_GAUGE_ORDER;
  cpuGaugeField cpuOprod0(oParam);

  oParam.gauge = oprod[1];
  cpuGaugeField cpuOprod1(oParam);

  // create the device outer-product field
  oParam.create = QUDA_ZERO_FIELD_CREATE;
  oParam.order = QUDA_FLOAT2_GAUGE_ORDER;
  cudaGaugeField cudaOprod0(oParam);
  cudaGaugeField cudaOprod1(oParam);
  profileStaggeredOprod.TPSTOP(QUDA_PROFILE_INIT);

  //initLatticeConstants(cudaOprod0, profileStaggeredOprod);

  profileStaggeredOprod.TPSTART(QUDA_PROFILE_H2D);
  cudaOprod0.loadCPUField(cpuOprod0);
  cudaOprod1.loadCPUField(cpuOprod1);
  profileStaggeredOprod.TPSTOP(QUDA_PROFILE_H2D);

  profileStaggeredOprod.TPSTART(QUDA_PROFILE_INIT);

  ColorSpinorParam qParam;
  qParam.nColor = 3;
  qParam.nSpin = 1;
  qParam.siteSubset = QUDA_PARITY_SITE_SUBSET;
  qParam.fieldOrder = QUDA_SPACE_COLOR_SPIN_FIELD_ORDER;
  qParam.siteOrder = QUDA_EVEN_ODD_SITE_ORDER;
  qParam.nDim = 4;
  qParam.precision = oParam.precision;
  qParam.pad = 0;
  for(int dir=0; dir<4; ++dir) qParam.x[dir] = oParam.x[dir];
  qParam.x[0] /= 2;

  // create the device quark field
  qParam.create = QUDA_NULL_FIELD_CREATE;
  qParam.fieldOrder = QUDA_FLOAT2_FIELD_ORDER;
  cudaColorSpinorField cudaQuarkEven(qParam);
  cudaColorSpinorField cudaQuarkOdd(qParam);

  // create the host quark field
  qParam.create = QUDA_REFERENCE_FIELD_CREATE;
  qParam.fieldOrder = QUDA_SPACE_COLOR_SPIN_FIELD_ORDER;

  const int Ls = 1;
  const int Ninternal = 6;
  FaceBuffer faceBuffer1(cudaOprod0.X(), 4, Ninternal, 3, cudaOprod0.Precision(), Ls);
  FaceBuffer faceBuffer2(cudaOprod0.X(), 4, Ninternal, 3, cudaOprod0.Precision(), Ls);
  profileStaggeredOprod.TPSTOP(QUDA_PROFILE_INIT);

  // loop over different quark fields
  for(int i=0; i<num_terms; ++i){

    // Wrap the even-parity MILC quark field
    profileStaggeredOprod.TPSTART(QUDA_PROFILE_INIT);
    qParam.v = fermion[i];
    cpuColorSpinorField cpuQuarkEven(qParam); // create host quark field
    qParam.v = (char*)fermion[i] + cpuQuarkEven.RealLength()*cpuQuarkEven.Precision();
    cpuColorSpinorField cpuQuarkOdd(qParam); // create host field
    profileStaggeredOprod.TPSTOP(QUDA_PROFILE_INIT);

    profileStaggeredOprod.TPSTART(QUDA_PROFILE_H2D);
    cudaQuarkEven = cpuQuarkEven;
    cudaQuarkOdd = cpuQuarkOdd;
    profileStaggeredOprod.TPSTOP(QUDA_PROFILE_H2D);


    profileStaggeredOprod.TPSTART(QUDA_PROFILE_COMPUTE);
    // Operate on even-parity sites
    computeStaggeredOprod(cudaOprod0, cudaOprod1, cudaQuarkEven, cudaQuarkOdd, faceBuffer1, 0, coeff[i]);

    // Operate on odd-parity sites
    computeStaggeredOprod(cudaOprod0, cudaOprod1, cudaQuarkEven, cudaQuarkOdd, faceBuffer2, 1, coeff[i]);
    profileStaggeredOprod.TPSTOP(QUDA_PROFILE_COMPUTE);
  }


  // copy the outer product field back to the host
  profileStaggeredOprod.TPSTART(QUDA_PROFILE_D2H);
  cudaOprod0.saveCPUField(cpuOprod0);
  cudaOprod1.saveCPUField(cpuOprod1);
  profileStaggeredOprod.TPSTOP(QUDA_PROFILE_D2H);


  profileStaggeredOprod.TPSTOP(QUDA_PROFILE_TOTAL);

  checkCudaError();
  return;
#else
  errorQuda("Staggered oprod has not been built");
#endif
}


/*
   void computeStaggeredOprodQuda(void** oprod,
   void** fermion,
   int num_terms,
   double** coeff,
   QudaGaugeParam* param)
   {
   using namespace quda;
   profileStaggeredOprod.TPSTART(QUDA_PROFILE_TOTAL);

   checkGaugeParam(param);

   profileStaggeredOprod.TPSTART(QUDA_PROFILE_INIT);
   GaugeFieldParam oParam(0, *param);

   oParam.nDim = 4;
   oParam.nFace = 0;
// create the host outer-product field
oParam.pad = 0;
oParam.create = QUDA_REFERENCE_FIELD_CREATE;
oParam.link_type = QUDA_GENERAL_LINKS;
oParam.reconstruct = QUDA_RECONSTRUCT_NO;
oParam.order = QUDA_QDP_GAUGE_ORDER;
oParam.gauge = oprod[0];
cpuGaugeField cpuOprod0(oParam);

oParam.gauge = oprod[1];
cpuGaugeField cpuOprod1(oParam);

// create the device outer-product field
oParam.create = QUDA_ZERO_FIELD_CREATE;
oParam.order = QUDA_FLOAT2_GAUGE_ORDER;
cudaGaugeField cudaOprod0(oParam);
cudaGaugeField cudaOprod1(oParam);
initLatticeConstants(cudaOprod0, profileStaggeredOprod);

profileStaggeredOprod.TPSTOP(QUDA_PROFILE_INIT);


profileStaggeredOprod.TPSTART(QUDA_PROFILE_H2D);
cudaOprod0.loadCPUField(cpuOprod0);
cudaOprod1.loadCPUField(cpuOprod1);
profileStaggeredOprod.TPSTOP(QUDA_PROFILE_H2D);



ColorSpinorParam qParam;
qParam.nColor = 3;
qParam.nSpin = 1;
qParam.siteSubset = QUDA_FULL_SITE_SUBSET;
qParam.fieldOrder = QUDA_SPACE_COLOR_SPIN_FIELD_ORDER;
qParam.siteOrder = QUDA_EVEN_ODD_SITE_ORDER;
qParam.nDim = 4;
qParam.precision = oParam.precision;
qParam.pad = 0;
for(int dir=0; dir<4; ++dir) qParam.x[dir] = oParam.x[dir];

// create the device quark field
qParam.create = QUDA_NULL_FIELD_CREATE;
qParam.fieldOrder = QUDA_FLOAT2_FIELD_ORDER;
cudaColorSpinorField cudaQuark(qParam);


cudaColorSpinorField**dQuark = new cudaColorSpinorField*[num_terms];
for(int i=0; i<num_terms; ++i){
dQuark[i] = new cudaColorSpinorField(qParam);
}

double* new_coeff  = new double[num_terms];

// create the host quark field
qParam.create = QUDA_REFERENCE_FIELD_CREATE;
qParam.fieldOrder = QUDA_SPACE_COLOR_SPIN_FIELD_ORDER;
for(int i=0; i<num_terms; ++i){
  qParam.v = fermion[i];
  cpuColorSpinorField cpuQuark(qParam);
  *(dQuark[i]) = cpuQuark;
  new_coeff[i] = coeff[i][0];
}



// loop over different quark fields
for(int i=0; i<num_terms; ++i){
  computeKSOprodQuda(&cudaOprod0, dQuark[i], new_coeff[i], oParam.x, oParam.precision);
}



// copy the outer product field back to the host
profileStaggeredOprod.TPSTART(QUDA_PROFILE_D2H);
cudaOprod0.saveCPUField(cpuOprod0);
cudaOprod1.saveCPUField(cpuOprod1);
profileStaggeredOprod.TPSTOP(QUDA_PROFILE_D2H);


for(int i=0; i<num_terms; ++i){
  delete dQuark[i];
}
delete[] dQuark;
delete[] new_coeff;

profileStaggeredOprod.TPSTOP(QUDA_PROFILE_TOTAL);

checkCudaError();
return;
}
*/


void computeCloverForceQuda(void *h_mom, double dt, void **h_x, void **h_p,
			    double *coeff, double kappa2, double ck,
			    int nvector, double multiplicity, void *gauge,
			    QudaGaugeParam *gauge_param, QudaInvertParam *inv_param) {


  using namespace quda;
  profileCloverForce.TPSTART(QUDA_PROFILE_TOTAL);
  profileCloverForce.TPSTART(QUDA_PROFILE_INIT);

  checkGaugeParam(gauge_param);
  if (!gaugePrecise) errorQuda("No resident gauge field");

  GaugeFieldParam fParam(h_mom, *gauge_param, QUDA_ASQTAD_MOM_LINKS);
  // create the host momentum field
  fParam.reconstruct = QUDA_RECONSTRUCT_10;
  fParam.order = gauge_param->gauge_order;
  cpuGaugeField cpuMom(fParam);

  // create the device momentum field
  fParam.create = QUDA_ZERO_FIELD_CREATE;
  fParam.order = QUDA_FLOAT2_GAUGE_ORDER;
  cudaGaugeField cudaMom(fParam);

  // create the device force field
  fParam.link_type = QUDA_GENERAL_LINKS;
  fParam.create = QUDA_ZERO_FIELD_CREATE;
  fParam.order = QUDA_FLOAT2_GAUGE_ORDER;
  fParam.reconstruct = QUDA_RECONSTRUCT_NO;
  cudaGaugeField cudaForce(fParam);

  ColorSpinorParam qParam;
  qParam.location = QUDA_CUDA_FIELD_LOCATION;
  qParam.nColor = 3;
  qParam.nSpin = 4;
  qParam.siteSubset = QUDA_FULL_SITE_SUBSET;
  qParam.siteOrder = QUDA_EVEN_ODD_SITE_ORDER;
  qParam.nDim = 4;
  qParam.precision = fParam.precision;
  qParam.pad = 0;
  for(int dir=0; dir<4; ++dir) qParam.x[dir] = fParam.x[dir];

  // create the device quark field
  qParam.create = QUDA_NULL_FIELD_CREATE;
  qParam.fieldOrder = QUDA_FLOAT2_FIELD_ORDER;
  qParam.gammaBasis = QUDA_UKQCD_GAMMA_BASIS;

  std::vector<ColorSpinorField*> quarkX, quarkP;
  for (int i=0; i<nvector; i++) {
    quarkX.push_back(ColorSpinorField::Create(qParam));
    quarkP.push_back(ColorSpinorField::Create(qParam));
  }

  qParam.siteSubset = QUDA_PARITY_SITE_SUBSET;
  qParam.x[0] /= 2;
  cudaColorSpinorField tmp(qParam);

  // create the host quark field
  qParam.create = QUDA_REFERENCE_FIELD_CREATE;
  qParam.fieldOrder = QUDA_SPACE_SPIN_COLOR_FIELD_ORDER;
  qParam.gammaBasis = QUDA_DEGRAND_ROSSI_GAMMA_BASIS; // need expose this to interface

  bool pc_solve = (inv_param->solve_type == QUDA_DIRECT_PC_SOLVE) ||
    (inv_param->solve_type == QUDA_NORMOP_PC_SOLVE);
  DiracParam diracParam;
  setDiracParam(diracParam, inv_param, pc_solve);
  diracParam.tmp1 = &tmp; // use as temporary for dirac->M
  Dirac *dirac = Dirac::create(diracParam);

  if (inv_param->use_resident_solution) {
    if (solutionResident.size() < (unsigned int)nvector)
      errorQuda("solutionResident.size() %lu does not match number of shifts %d",
		solutionResident.size(), nvector);
  }

  cudaGaugeField &gaugeEx = *extendedGaugeResident;

  // create oprod and trace fields
  fParam.geometry = QUDA_TENSOR_GEOMETRY;
  cudaGaugeField oprod(fParam);

  // create extended oprod field
  for (int i=0; i<4; i++) fParam.x[i] += 2*R[i];
  fParam.nFace = 1; // breaks with out this - why?

  cudaGaugeField oprodEx(fParam);

  profileCloverForce.TPSTOP(QUDA_PROFILE_INIT);
  profileCloverForce.TPSTART(QUDA_PROFILE_COMPUTE);

  std::vector<double> force_coeff(nvector);
  // loop over different quark fields
  for(int i=0; i<nvector; i++){
    ColorSpinorField &x = *(quarkX[i]);
    ColorSpinorField &p = *(quarkP[i]);

    if (!inv_param->use_resident_solution) {
      // for downloading x_e
      qParam.siteSubset = QUDA_PARITY_SITE_SUBSET;
      qParam.x[0] /= 2;

      // Wrap the even-parity MILC quark field
      profileCloverForce.TPSTOP(QUDA_PROFILE_COMPUTE);
      profileCloverForce.TPSTART(QUDA_PROFILE_INIT);
      qParam.v = h_x[i];
      cpuColorSpinorField cpuQuarkX(qParam); // create host quark field
      profileCloverForce.TPSTOP(QUDA_PROFILE_INIT);

      profileCloverForce.TPSTART(QUDA_PROFILE_H2D);
      x.Even() = cpuQuarkX;
      profileCloverForce.TPSTOP(QUDA_PROFILE_H2D);

      profileCloverForce.TPSTART(QUDA_PROFILE_COMPUTE);
      gamma5Cuda(static_cast<cudaColorSpinorField*>(&x.Even()), static_cast<cudaColorSpinorField*>(&x.Even()));
    } else {
      x.Even() = *(solutionResident[i]);
    }

    dirac->Dslash(x.Odd(), x.Even(), QUDA_ODD_PARITY);
    dirac->M(p.Even(), x.Even());
    dirac->Dagger(QUDA_DAG_YES);
    dirac->Dslash(p.Odd(), p.Even(), QUDA_ODD_PARITY);
    dirac->Dagger(QUDA_DAG_NO);

    gamma5Cuda(static_cast<cudaColorSpinorField*>(&x.Even()), static_cast<cudaColorSpinorField*>(&x.Even()));
    gamma5Cuda(static_cast<cudaColorSpinorField*>(&x.Odd()), static_cast<cudaColorSpinorField*>(&x.Odd()));
    gamma5Cuda(static_cast<cudaColorSpinorField*>(&p.Even()), static_cast<cudaColorSpinorField*>(&p.Even()));
    gamma5Cuda(static_cast<cudaColorSpinorField*>(&p.Odd()), static_cast<cudaColorSpinorField*>(&p.Odd()));

    force_coeff[i] = 2.0*dt*coeff[i]*kappa2;
  }

  computeCloverForce(cudaForce, *gaugePrecise, quarkX, quarkP, force_coeff);

  // In double precision the clover derivative is faster with no reconstruct
  cudaGaugeField *u = &gaugeEx;
  if (gaugeEx.Reconstruct() == QUDA_RECONSTRUCT_12 && gaugeEx.Precision() == QUDA_DOUBLE_PRECISION) {
    GaugeFieldParam param(gaugeEx);
    param.reconstruct = QUDA_RECONSTRUCT_NO;
    u = new cudaGaugeField(param);
    u -> copy(gaugeEx);
  }

  computeCloverSigmaTrace(oprod, *cloverPrecise, 2.0*ck*multiplicity*dt);

  /* Now the U dA/dU terms */
  std::vector< std::vector<double> > ferm_epsilon(nvector);
  for (int shift = 0; shift < nvector; shift++) {
    ferm_epsilon[shift].reserve(2);
    ferm_epsilon[shift][0] = 2.0*ck*coeff[shift]*dt;
    ferm_epsilon[shift][1] = -kappa2 * 2.0*ck*coeff[shift]*dt;
  }

  computeCloverSigmaOprod(oprod, quarkX, quarkP, ferm_epsilon);
  copyExtendedGauge(oprodEx, oprod, QUDA_CUDA_FIELD_LOCATION); // FIXME this is unnecessary if we write directly to oprod
  cudaDeviceSynchronize(); // ensure compute timing is correct

  profileCloverForce.TPSTOP(QUDA_PROFILE_COMPUTE);
  profileCloverForce.TPSTART(QUDA_PROFILE_COMMS);

  oprodEx.exchangeExtendedGhost(R,redundant_comms);

  profileCloverForce.TPSTOP(QUDA_PROFILE_COMMS);
  profileCloverForce.TPSTART(QUDA_PROFILE_COMPUTE);

  cloverDerivative(cudaForce, *u, oprodEx, 1.0, QUDA_ODD_PARITY);
  cloverDerivative(cudaForce, *u, oprodEx, 1.0, QUDA_EVEN_PARITY);

  if (u != &gaugeEx) delete u;

  updateMomentum(cudaMom, -1.0, cudaForce);
  profileCloverForce.TPSTOP(QUDA_PROFILE_COMPUTE);

  // copy the outer product field back to the host
  profileCloverForce.TPSTART(QUDA_PROFILE_D2H);
  cudaMom.saveCPUField(cpuMom);
  profileCloverForce.TPSTOP(QUDA_PROFILE_D2H);

  profileCloverForce.TPSTART(QUDA_PROFILE_FREE);

  for (int i=0; i<nvector; i++) {
    delete quarkX[i];
    delete quarkP[i];
  }

#if 0
  if (inv_param->use_resident_solution) {
    for (auto v : solutionResident) if (v) delete v;
    solutionResident.clear();
  }
#endif
  delete dirac;
  profileCloverForce.TPSTOP(QUDA_PROFILE_FREE);

  checkCudaError();
  profileCloverForce.TPSTOP(QUDA_PROFILE_TOTAL);
  return;
}



void updateGaugeFieldQuda(void* gauge,
			  void* momentum,
			  double dt,
			  int conj_mom,
			  int exact,
			  QudaGaugeParam* param)
{
  profileGaugeUpdate.TPSTART(QUDA_PROFILE_TOTAL);

  checkGaugeParam(param);

  profileGaugeUpdate.TPSTART(QUDA_PROFILE_INIT);

  // create the host fields
  GaugeFieldParam gParam(gauge, *param, QUDA_SU3_LINKS);
  bool need_cpu = !param->use_resident_gauge || param->return_result_gauge;
  cpuGaugeField *cpuGauge = need_cpu ? new cpuGaugeField(gParam) : NULL;

  GaugeFieldParam gParamMom(momentum, *param);
  gParamMom.reconstruct = (gParamMom.order == QUDA_TIFR_GAUGE_ORDER || gParamMom.order == QUDA_TIFR_PADDED_GAUGE_ORDER) ?
   QUDA_RECONSTRUCT_NO : QUDA_RECONSTRUCT_10;
  gParamMom.link_type = QUDA_ASQTAD_MOM_LINKS;
  cpuGaugeField *cpuMom = !param->use_resident_mom ? new cpuGaugeField(gParamMom) : NULL;

  // create the device fields
  gParam.create = QUDA_NULL_FIELD_CREATE;
  gParam.order = QUDA_FLOAT2_GAUGE_ORDER;
  gParam.link_type = QUDA_ASQTAD_MOM_LINKS;
  gParam.reconstruct = QUDA_RECONSTRUCT_10;
  cudaGaugeField *cudaMom = !param->use_resident_mom ? new cudaGaugeField(gParam) : NULL;

  gParam.pad = param->ga_pad;
  gParam.link_type = QUDA_SU3_LINKS;
  gParam.reconstruct = param->reconstruct;
  cudaGaugeField *cudaInGauge = !param->use_resident_gauge ? new cudaGaugeField(gParam) : NULL;
  cudaGaugeField *cudaOutGauge = new cudaGaugeField(gParam);

  profileGaugeUpdate.TPSTOP(QUDA_PROFILE_INIT);

  profileGaugeUpdate.TPSTART(QUDA_PROFILE_H2D);

  if (!param->use_resident_gauge) {   // load fields onto the device
    cudaInGauge->loadCPUField(*cpuGauge);
  } else { // or use resident fields already present
    if (!gaugePrecise) errorQuda("No resident gauge field allocated");
    cudaInGauge = gaugePrecise;
    gaugePrecise = NULL;
  }

  if (!param->use_resident_mom) {
    cudaMom->loadCPUField(*cpuMom);
  } else {
    if (!momResident) errorQuda("No resident mom field allocated");
    cudaMom = momResident;
    momResident = NULL;
  }

  profileGaugeUpdate.TPSTOP(QUDA_PROFILE_H2D);

  // perform the update
  profileGaugeUpdate.TPSTART(QUDA_PROFILE_COMPUTE);
  updateGaugeField(*cudaOutGauge, dt, *cudaInGauge, *cudaMom,
      (bool)conj_mom, (bool)exact);
  profileGaugeUpdate.TPSTOP(QUDA_PROFILE_COMPUTE);

  if (param->return_result_gauge) {
    // copy the gauge field back to the host
    profileGaugeUpdate.TPSTART(QUDA_PROFILE_D2H);
    cudaOutGauge->saveCPUField(*cpuGauge);
    profileGaugeUpdate.TPSTOP(QUDA_PROFILE_D2H);
  }

  profileGaugeUpdate.TPSTART(QUDA_PROFILE_FREE);
  if (param->make_resident_gauge) {
    if (gaugePrecise != NULL) delete gaugePrecise;
    gaugePrecise = cudaOutGauge;
  } else {
    delete cudaOutGauge;
  }

  if (param->make_resident_mom) {
    if (momResident != NULL && momResident != cudaMom) delete momResident;
    momResident = cudaMom;
  } else {
    delete cudaMom;
  }

  delete cudaInGauge;
  if (cpuMom) delete cpuMom;
  if (cpuGauge) delete cpuGauge;
  profileGaugeUpdate.TPSTOP(QUDA_PROFILE_FREE);

  checkCudaError();

  profileGaugeUpdate.TPSTOP(QUDA_PROFILE_TOTAL);
  return;
}

 void projectSU3Quda(void *gauge_h, double tol, QudaGaugeParam *param) {
   profileProject.TPSTART(QUDA_PROFILE_TOTAL);

   profileProject.TPSTART(QUDA_PROFILE_INIT);
   checkGaugeParam(param);

   // create the gauge field
   GaugeFieldParam gParam(gauge_h, *param, QUDA_GENERAL_LINKS);
   bool need_cpu = !param->use_resident_gauge || param->return_result_gauge;
   cpuGaugeField *cpuGauge = need_cpu ? new cpuGaugeField(gParam) : NULL;

   // create the device fields
   gParam.create = QUDA_NULL_FIELD_CREATE;
   gParam.order = QUDA_FLOAT2_GAUGE_ORDER;
   gParam.reconstruct = param->reconstruct;
   cudaGaugeField *cudaGauge = !param->use_resident_gauge ? new cudaGaugeField(gParam) : NULL;
   profileProject.TPSTOP(QUDA_PROFILE_INIT);

   if (param->use_resident_gauge) {
     if (!gaugePrecise) errorQuda("No resident gauge field to use");
     cudaGauge = gaugePrecise;
   } else {
     profileProject.TPSTART(QUDA_PROFILE_H2D);
     cudaGauge->loadCPUField(*cpuGauge);
     profileProject.TPSTOP(QUDA_PROFILE_H2D);
   }

   profileProject.TPSTART(QUDA_PROFILE_COMPUTE);
   *num_failures_h = 0;

   // project onto SU(3)
   projectSU3(*cudaGauge, tol, num_failures_d);

   profileProject.TPSTOP(QUDA_PROFILE_COMPUTE);

   if(*num_failures_h>0)
     errorQuda("Error in the SU(3) unitarization: %d failures\n", *num_failures_h);

   profileProject.TPSTART(QUDA_PROFILE_D2H);
   if (param->return_result_gauge) cudaGauge->saveCPUField(*cpuGauge);
   profileProject.TPSTOP(QUDA_PROFILE_D2H);

   if (param->make_resident_gauge) {
     if (gaugePrecise != NULL && cudaGauge != gaugePrecise) delete gaugePrecise;
     gaugePrecise = cudaGauge;
   } else {
     delete cudaGauge;
   }

   profileProject.TPSTART(QUDA_PROFILE_FREE);
   if (cpuGauge) delete cpuGauge;
   profileProject.TPSTOP(QUDA_PROFILE_FREE);

   profileProject.TPSTOP(QUDA_PROFILE_TOTAL);
 }

 void staggeredPhaseQuda(void *gauge_h, QudaGaugeParam *param) {
   profilePhase.TPSTART(QUDA_PROFILE_TOTAL);

   profilePhase.TPSTART(QUDA_PROFILE_INIT);
   checkGaugeParam(param);

   // create the gauge field
   GaugeFieldParam gParam(gauge_h, *param, QUDA_GENERAL_LINKS);
   bool need_cpu = !param->use_resident_gauge || param->return_result_gauge;
   cpuGaugeField *cpuGauge = need_cpu ? new cpuGaugeField(gParam) : NULL;

   // create the device fields
   gParam.create = QUDA_NULL_FIELD_CREATE;
   gParam.order = QUDA_FLOAT2_GAUGE_ORDER;
   gParam.reconstruct = param->reconstruct;
   cudaGaugeField *cudaGauge = !param->use_resident_gauge ? new cudaGaugeField(gParam) : NULL;
   profilePhase.TPSTOP(QUDA_PROFILE_INIT);

   if (param->use_resident_gauge) {
     if (!gaugePrecise) errorQuda("No resident gauge field to use");
     cudaGauge = gaugePrecise;
   } else {
     profilePhase.TPSTART(QUDA_PROFILE_H2D);
     cudaGauge->loadCPUField(*cpuGauge);
     profilePhase.TPSTOP(QUDA_PROFILE_H2D);
   }

   profilePhase.TPSTART(QUDA_PROFILE_COMPUTE);
   *num_failures_h = 0;

   // apply / remove phase as appropriate
   if (!cudaGauge->StaggeredPhaseApplied()) cudaGauge->applyStaggeredPhase();
   else cudaGauge->removeStaggeredPhase();

   profilePhase.TPSTOP(QUDA_PROFILE_COMPUTE);

   profilePhase.TPSTART(QUDA_PROFILE_D2H);
   if (param->return_result_gauge) cudaGauge->saveCPUField(*cpuGauge);
   profilePhase.TPSTOP(QUDA_PROFILE_D2H);

   if (param->make_resident_gauge) {
     if (gaugePrecise != NULL && cudaGauge != gaugePrecise) delete gaugePrecise;
     gaugePrecise = cudaGauge;
   } else {
     delete cudaGauge;
   }

   profilePhase.TPSTART(QUDA_PROFILE_FREE);
   if (cpuGauge) delete cpuGauge;
   profilePhase.TPSTOP(QUDA_PROFILE_FREE);

   profilePhase.TPSTOP(QUDA_PROFILE_TOTAL);
 }

// evaluate the momentum action
double momActionQuda(void* momentum, QudaGaugeParam* param)
{
  profileMomAction.TPSTART(QUDA_PROFILE_TOTAL);

  profileMomAction.TPSTART(QUDA_PROFILE_INIT);
  checkGaugeParam(param);

  // create the momentum fields
  GaugeFieldParam gParam(momentum, *param, QUDA_ASQTAD_MOM_LINKS);
  gParam.reconstruct = (gParam.order == QUDA_TIFR_GAUGE_ORDER || gParam.order == QUDA_TIFR_PADDED_GAUGE_ORDER) ?
    QUDA_RECONSTRUCT_NO : QUDA_RECONSTRUCT_10;

  cpuGaugeField *cpuMom = !param->use_resident_mom ? new cpuGaugeField(gParam) : NULL;

  // create the device fields
  gParam.create = QUDA_NULL_FIELD_CREATE;
  gParam.order = QUDA_FLOAT2_GAUGE_ORDER;
  gParam.reconstruct = QUDA_RECONSTRUCT_10;

  cudaGaugeField *cudaMom = !param->use_resident_mom ? new cudaGaugeField(gParam) : NULL;

  profileMomAction.TPSTOP(QUDA_PROFILE_INIT);

  profileMomAction.TPSTART(QUDA_PROFILE_H2D);
  if (!param->use_resident_mom) {
    cudaMom->loadCPUField(*cpuMom);
  } else {
    if (!momResident) errorQuda("No resident mom field allocated");
    cudaMom = momResident;
  }
  profileMomAction.TPSTOP(QUDA_PROFILE_H2D);

  // perform the update
  profileMomAction.TPSTART(QUDA_PROFILE_COMPUTE);
  double action = computeMomAction(*cudaMom);
  profileMomAction.TPSTOP(QUDA_PROFILE_COMPUTE);

  profileMomAction.TPSTART(QUDA_PROFILE_FREE);
  if (param->make_resident_mom) {
    if (momResident != NULL && momResident != cudaMom) delete momResident;
    momResident = cudaMom;
  } else {
    delete cudaMom;
    momResident = NULL;
  }
  if (cpuMom) {
    delete cpuMom;
  }

  profileMomAction.TPSTOP(QUDA_PROFILE_FREE);

  checkCudaError();

  profileMomAction.TPSTOP(QUDA_PROFILE_TOTAL);
  return action;
}

/*
  The following functions are for the Fortran interface.
*/

void init_quda_(int *dev) { initQuda(*dev); }
void init_quda_device_(int *dev) { initQudaDevice(*dev); }
void init_quda_memory_() { initQudaMemory(); }
void end_quda_() { endQuda(); }
void load_gauge_quda_(void *h_gauge, QudaGaugeParam *param) { loadGaugeQuda(h_gauge, param); }
void free_gauge_quda_() { freeGaugeQuda(); }
void free_sloppy_gauge_quda_() { freeSloppyGaugeQuda(); }
void load_clover_quda_(void *h_clover, void *h_clovinv, QudaInvertParam *inv_param)
{ loadCloverQuda(h_clover, h_clovinv, inv_param); }
void free_clover_quda_(void) { freeCloverQuda(); }
void dslash_quda_(void *h_out, void *h_in, QudaInvertParam *inv_param,
    QudaParity *parity) { dslashQuda(h_out, h_in, inv_param, *parity); }
void clover_quda_(void *h_out, void *h_in, QudaInvertParam *inv_param,
    QudaParity *parity, int *inverse) { cloverQuda(h_out, h_in, inv_param, *parity, *inverse); }
void mat_quda_(void *h_out, void *h_in, QudaInvertParam *inv_param)
{ MatQuda(h_out, h_in, inv_param); }
void mat_dag_mat_quda_(void *h_out, void *h_in, QudaInvertParam *inv_param)
{ MatDagMatQuda(h_out, h_in, inv_param); }
void invert_quda_(void *hp_x, void *hp_b, QudaInvertParam *param) {
  // ensure that fifth dimension is set to 1
  if (param->dslash_type == QUDA_ASQTAD_DSLASH || param->dslash_type == QUDA_STAGGERED_DSLASH) param->Ls = 1;
  invertQuda(hp_x, hp_b, param);
}

void invert_multishift_quda_(void *h_x, void *hp_b, QudaInvertParam *param) {
  // ensure that fifth dimension is set to 1
  if (param->dslash_type == QUDA_ASQTAD_DSLASH || param->dslash_type == QUDA_STAGGERED_DSLASH) param->Ls = 1;

  if (!gaugePrecise) errorQuda("Resident gauge field not allocated");

  // get data into array of pointers
  int nSpin = (param->dslash_type == QUDA_STAGGERED_DSLASH || param->dslash_type == QUDA_ASQTAD_DSLASH) ? 1 : 4;

  // compute offset assuming TIFR padded ordering (FIXME)
  if (param->dirac_order != QUDA_TIFR_PADDED_DIRAC_ORDER)
    errorQuda("Fortran multi-shift solver presently only supports QUDA_TIFR_PADDED_DIRAC_ORDER");

  const int *X = gaugePrecise->X();
  size_t cb_offset = (X[0]/2) * X[1] * (X[2] + 4) * X[3] * gaugePrecise->Ncolor() * nSpin * 2 * param->cpu_prec;
  void *hp_x[QUDA_MAX_MULTI_SHIFT];
  for (int i=0; i<param->num_offset; i++) hp_x[i] = static_cast<char*>(h_x) + i*cb_offset;

  invertMultiShiftQuda(hp_x, hp_b, param);
}

void flush_chrono_quda_(int index) { flushChronoQuda(index); }


void new_quda_gauge_param_(QudaGaugeParam *param) {
  *param = newQudaGaugeParam();
}
void new_quda_invert_param_(QudaInvertParam *param) {
  *param = newQudaInvertParam();
}

void update_gauge_field_quda_(void *gauge, void *momentum, double *dt,
    bool *conj_mom, bool *exact,
    QudaGaugeParam *param) {
  updateGaugeFieldQuda(gauge, momentum, *dt, (int)*conj_mom, (int)*exact, param);
}

static inline int opp(int dir) { return 7-dir; }

static void createGaugeForcePaths(int **paths, int dir, int num_loop_types){

  int index=0;
  // Plaquette paths
  if (num_loop_types >= 1)
    for(int i=0; i<4; ++i){
      if(i==dir) continue;
      paths[index][0] = i;        paths[index][1] = opp(dir);   paths[index++][2] = opp(i);
      paths[index][0] = opp(i);   paths[index][1] = opp(dir);   paths[index++][2] = i;
    }

  // Rectangle Paths
  if (num_loop_types >= 2)
    for(int i=0; i<4; ++i){
      if(i==dir) continue;
      paths[index][0] = paths[index][1] = i;       paths[index][2] = opp(dir); paths[index][3] = paths[index][4] = opp(i);
      index++;
      paths[index][0] = paths[index][1] = opp(i);  paths[index][2] = opp(dir); paths[index][3] = paths[index][4] = i;
      index++;
      paths[index][0] = dir; paths[index][1] = i; paths[index][2] = paths[index][3] = opp(dir); paths[index][4] = opp(i);
      index++;
      paths[index][0] = dir; paths[index][1] = opp(i); paths[index][2] = paths[index][3] = opp(dir); paths[index][4] = i;
      index++;
      paths[index][0] = i;  paths[index][1] = paths[index][2] = opp(dir); paths[index][3] = opp(i); paths[index][4] = dir;
      index++;
      paths[index][0] = opp(i);  paths[index][1] = paths[index][2] = opp(dir); paths[index][3] = i; paths[index][4] = dir;
      index++;
    }

  if (num_loop_types >= 3) {
    // Staple paths
    for(int i=0; i<4; ++i){
      for(int j=0; j<4; ++j){
	if(i==dir || j==dir || i==j) continue;
	paths[index][0] = i; paths[index][1] = j; paths[index][2] = opp(dir); paths[index][3] = opp(i), paths[index][4] = opp(j);
	index++;
	paths[index][0] = i; paths[index][1] = opp(j); paths[index][2] = opp(dir); paths[index][3] = opp(i), paths[index][4] = j;
	index++;
	paths[index][0] = opp(i); paths[index][1] = j; paths[index][2] = opp(dir); paths[index][3] = i, paths[index][4] = opp(j);
	index++;
	paths[index][0] = opp(i); paths[index][1] = opp(j); paths[index][2] = opp(dir); paths[index][3] = i, paths[index][4] = j;
	index++;
     }
    }
  }

}

void compute_gauge_force_quda_(void *mom, void *gauge, int *num_loop_types, double *coeff, double *dt,
			       QudaGaugeParam *param) {

  int numPaths = 0;
  switch (*num_loop_types) {
  case 1:
    numPaths = 6;
    break;
  case 2:
    numPaths = 24;
    break;
  case 3:
    numPaths = 48;
    break;
  default:
    errorQuda("Invalid num_loop_types = %d\n", *num_loop_types);
  }

  double *loop_coeff = static_cast<double*>(safe_malloc(numPaths*sizeof(double)));
  int *path_length = static_cast<int*>(safe_malloc(numPaths*sizeof(int)));

  if (*num_loop_types >= 1) for(int i= 0; i< 6; ++i) {
      loop_coeff[i] = coeff[0];
      path_length[i] = 3;
    }
  if (*num_loop_types >= 2) for(int i= 6; i<24; ++i) {
      loop_coeff[i] = coeff[1];
      path_length[i] = 5;
    }
  if (*num_loop_types >= 3) for(int i=24; i<48; ++i) {
      loop_coeff[i] = coeff[2];
      path_length[i] = 5;
    }

  int** input_path_buf[4];
  for(int dir=0; dir<4; ++dir){
    input_path_buf[dir] = static_cast<int**>(safe_malloc(numPaths*sizeof(int*)));
    for(int i=0; i<numPaths; ++i){
      input_path_buf[dir][i] = static_cast<int*>(safe_malloc(path_length[i]*sizeof(int)));
    }
    createGaugeForcePaths(input_path_buf[dir], dir, *num_loop_types);
  }

  int max_length = 6;

  computeGaugeForceQuda(mom, gauge, input_path_buf, path_length, loop_coeff, numPaths, max_length, *dt, param);

  for(int dir=0; dir<4; ++dir){
    for(int i=0; i<numPaths; ++i) host_free(input_path_buf[dir][i]);
    host_free(input_path_buf[dir]);
  }

  host_free(path_length);
  host_free(loop_coeff);
}

void compute_staggered_force_quda_(void* h_mom, double *dt, double *delta, void *gauge, void *x, QudaGaugeParam *gauge_param, QudaInvertParam *inv_param) {
  computeStaggeredForceQuda(h_mom, *dt, *delta, gauge, (void**)x, gauge_param, inv_param);
}

// apply the staggered phases
void apply_staggered_phase_quda_() {
  if (getVerbosity() >= QUDA_VERBOSE) printfQuda("applying staggered phase\n");
  if (gaugePrecise) {
    gaugePrecise->applyStaggeredPhase();
  } else {
    errorQuda("No persistent gauge field");
  }
}

// remove the staggered phases
void remove_staggered_phase_quda_() {
  if (getVerbosity() >= QUDA_VERBOSE) printfQuda("removing staggered phase\n");
  if (gaugePrecise) {
    gaugePrecise->removeStaggeredPhase();
  } else {
    errorQuda("No persistent gauge field");
  }
  cudaDeviceSynchronize();
}

// evaluate the kinetic term
void kinetic_quda_(double *kin, void* momentum, QudaGaugeParam* param) {
  *kin = momActionQuda(momentum, param);
}


/**
 * BQCD wants a node mapping with x varying fastest.
 */
#ifdef MULTI_GPU
static int bqcd_rank_from_coords(const int *coords, void *fdata)
{
  int *dims = static_cast<int *>(fdata);

  int rank = coords[3];
  for (int i = 2; i >= 0; i--) {
    rank = dims[i] * rank + coords[i];
  }
  return rank;
}
#endif

void comm_set_gridsize_(int *grid)
{
#ifdef MULTI_GPU
  initCommsGridQuda(4, grid, bqcd_rank_from_coords, static_cast<void *>(grid));
#endif
}

/**
 * Exposed due to poor derived MPI datatype performance with GPUDirect RDMA
 */
void set_kernel_pack_t_(int* pack)
{
  bool pack_ = *pack ? true : false;
  setKernelPackT(pack_);
}



void gaussGaugeQuda(long seed)
{
#ifdef GPU_GAUGE_TOOLS
  profileGauss.TPSTART(QUDA_PROFILE_TOTAL);

  profileGauss.TPSTART(QUDA_PROFILE_INIT);
  if (!gaugePrecise)
    errorQuda("Cannot generate Gauss GaugeField as there is no resident gauge field");

  cudaGaugeField *data = NULL;
  data = gaugePrecise;

  profileGauss.TPSTOP(QUDA_PROFILE_INIT);

  profileGauss.TPSTART(QUDA_PROFILE_COMPUTE);
  RNG* randstates = new RNG(data->Volume(), seed, data->X());
  randstates->Init();
  quda::gaugeGauss(*data, *randstates);
  randstates->Release();
  delete randstates;
  profileGauss.TPSTOP(QUDA_PROFILE_COMPUTE);

  profileGauss.TPSTOP(QUDA_PROFILE_TOTAL);
  
  if (extendedGaugeResident) {

    extendedGaugeResident = gaugePrecise;
    extendedGaugeResident -> exchangeExtendedGhost(R,redundant_comms);
  }
#else
  errorQuda("Gauge tools are not build");
#endif
}


/*
 * Computes the total, spatial and temporal plaquette averages of the loaded gauge configuration.
 */
void plaq_quda_(double plaq[3]) {
  plaqQuda(plaq);
}


void plaqQuda (double plq[3])
{
  profilePlaq.TPSTART(QUDA_PROFILE_TOTAL);

  profilePlaq.TPSTART(QUDA_PROFILE_INIT);
  if (!gaugePrecise)
    errorQuda("Cannot compute plaquette as there is no resident gauge field");

  cudaGaugeField *data = NULL;
#ifndef MULTI_GPU
  data = gaugePrecise;
#else
  if (extendedGaugeResident) {
    data = extendedGaugeResident;
  } else {
    int y[4];
    for(int dir=0; dir<4; ++dir) y[dir] = gaugePrecise->X()[dir] + 2*R[dir];
    int pad = 0;
    GaugeFieldParam gParamEx(y, gaugePrecise->Precision(), gaugePrecise->Reconstruct(),
			     pad, QUDA_VECTOR_GEOMETRY, QUDA_GHOST_EXCHANGE_EXTENDED);
    gParamEx.create = QUDA_ZERO_FIELD_CREATE;
    gParamEx.order = gaugePrecise->Order();
    gParamEx.siteSubset = QUDA_FULL_SITE_SUBSET;
    gParamEx.t_boundary = gaugePrecise->TBoundary();
    gParamEx.nFace = 1;
    gParamEx.tadpole = gaugePrecise->Tadpole();
    for(int dir=0; dir<4; ++dir) gParamEx.r[dir] = R[dir];

    data = new cudaGaugeField(gParamEx);

    copyExtendedGauge(*data, *gaugePrecise, QUDA_CUDA_FIELD_LOCATION);
    profilePlaq.TPSTOP(QUDA_PROFILE_INIT);

    profilePlaq.TPSTART(QUDA_PROFILE_COMMS);
    data->exchangeExtendedGhost(R,redundant_comms);
    profilePlaq.TPSTOP(QUDA_PROFILE_COMMS);

    profilePlaq.TPSTART(QUDA_PROFILE_INIT);
    extendedGaugeResident = data;
  }
#endif

  profilePlaq.TPSTOP(QUDA_PROFILE_INIT);

  profilePlaq.TPSTART(QUDA_PROFILE_COMPUTE);
  double3 plaq = quda::plaquette(*data, QUDA_CUDA_FIELD_LOCATION);
  plq[0] = plaq.x;
  plq[1] = plaq.y;
  plq[2] = plaq.z;
  profilePlaq.TPSTOP(QUDA_PROFILE_COMPUTE);

  profilePlaq.TPSTOP(QUDA_PROFILE_TOTAL);
  return;
}

void performAPEnStep(unsigned int nSteps, double alpha)
{
  profileAPE.TPSTART(QUDA_PROFILE_TOTAL);

  if (gaugePrecise == NULL) errorQuda("Gauge field must be loaded");

  GaugeFieldParam gParam(*gaugePrecise);
  gParam.ghostExchange = QUDA_GHOST_EXCHANGE_EXTENDED;
  for(int dir=0; dir<4; ++dir) {
    gParam.x[dir] = gaugePrecise->X()[dir] + 2 * R[dir];
    gParam.r[dir] = R[dir];
  }

  if (gaugeSmeared != NULL) delete gaugeSmeared;

  gaugeSmeared = new cudaGaugeField(gParam);

  copyExtendedGauge(*gaugeSmeared, *gaugePrecise, QUDA_CUDA_FIELD_LOCATION);
  gaugeSmeared->exchangeExtendedGhost(R,redundant_comms);

  cudaGaugeField *cudaGaugeTemp = new cudaGaugeField(gParam);

  if (getVerbosity() == QUDA_VERBOSE) {
    double3 plq = plaquette(*gaugeSmeared, QUDA_CUDA_FIELD_LOCATION);
    printfQuda("Plaquette after 0 APE steps: %le %le %le\n", plq.x, plq.y, plq.z);
  }

  for (unsigned int i=0; i<nSteps; i++) {
    cudaGaugeTemp->copy(*gaugeSmeared);
    cudaGaugeTemp->exchangeExtendedGhost(R,redundant_comms);
    APEStep(*gaugeSmeared, *cudaGaugeTemp, alpha);
  }

  delete cudaGaugeTemp;

  gaugeSmeared->exchangeExtendedGhost(R,redundant_comms);

  if (getVerbosity() == QUDA_VERBOSE) {
    double3 plq = plaquette(*gaugeSmeared, QUDA_CUDA_FIELD_LOCATION);
    printfQuda("Plaquette after %d APE steps: %le %le %le\n", nSteps, plq.x, plq.y, plq.z);
  }

  profileAPE.TPSTOP(QUDA_PROFILE_TOTAL);
}

void performSTOUTnStep(unsigned int nSteps, double rho)
{
  profileSTOUT.TPSTART(QUDA_PROFILE_TOTAL);

  if (gaugePrecise == NULL) errorQuda("Gauge field must be loaded");

  GaugeFieldParam gParam(*gaugePrecise);
  gParam.ghostExchange = QUDA_GHOST_EXCHANGE_EXTENDED;
  for(int dir=0; dir<4; ++dir) {
    gParam.x[dir] = gaugePrecise->X()[dir] + 2 * R[dir];
    gParam.r[dir] = R[dir];
<<<<<<< HEAD
  }

  if (gaugeSmeared != NULL) delete gaugeSmeared;

  gaugeSmeared = new cudaGaugeField(gParam);

  copyExtendedGauge(*gaugeSmeared, *gaugePrecise, QUDA_CUDA_FIELD_LOCATION);
  gaugeSmeared->exchangeExtendedGhost(R,redundant_comms);

  cudaGaugeField *cudaGaugeTemp = new cudaGaugeField(gParam);

  if (getVerbosity() == QUDA_VERBOSE) {
    double3 plq = plaquette(*gaugeSmeared, QUDA_CUDA_FIELD_LOCATION);
    printfQuda("Plaquette after 0 STOUT steps: %le %le %le\n", plq.x, plq.y, plq.z);
  }

  for (unsigned int i=0; i<nSteps; i++) {
    cudaGaugeTemp->copy(*gaugeSmeared);
    cudaGaugeTemp->exchangeExtendedGhost(R,redundant_comms);
    STOUTStep(*gaugeSmeared, *cudaGaugeTemp, rho);
  }

  delete cudaGaugeTemp;

  gaugeSmeared->exchangeExtendedGhost(R,redundant_comms);

=======
  }

  if (gaugeSmeared != NULL) delete gaugeSmeared;

  gaugeSmeared = new cudaGaugeField(gParam);

  copyExtendedGauge(*gaugeSmeared, *gaugePrecise, QUDA_CUDA_FIELD_LOCATION);
  gaugeSmeared->exchangeExtendedGhost(R,redundant_comms);

  cudaGaugeField *cudaGaugeTemp = new cudaGaugeField(gParam);

  if (getVerbosity() == QUDA_VERBOSE) {
    double3 plq = plaquette(*gaugeSmeared, QUDA_CUDA_FIELD_LOCATION);
    printfQuda("Plaquette after 0 STOUT steps: %le %le %le\n", plq.x, plq.y, plq.z);
  }

  for (unsigned int i=0; i<nSteps; i++) {
    cudaGaugeTemp->copy(*gaugeSmeared);
    cudaGaugeTemp->exchangeExtendedGhost(R,redundant_comms);
    STOUTStep(*gaugeSmeared, *cudaGaugeTemp, rho);
  }

  delete cudaGaugeTemp;

  gaugeSmeared->exchangeExtendedGhost(R,redundant_comms);

>>>>>>> 0543c593
  if (getVerbosity() == QUDA_VERBOSE) {
    double3 plq = plaquette(*gaugeSmeared, QUDA_CUDA_FIELD_LOCATION);
    printfQuda("Plaquette after %d STOUT steps: %le %le %le\n", nSteps, plq.x, plq.y, plq.z);
  }
<<<<<<< HEAD

  profileSTOUT.TPSTOP(QUDA_PROFILE_TOTAL);
}

 void performOvrImpSTOUTnStep(unsigned int nSteps, double rho, double epsilon)
{
  profileOvrImpSTOUT.TPSTART(QUDA_PROFILE_TOTAL);

=======

  profileSTOUT.TPSTOP(QUDA_PROFILE_TOTAL);
}

 void performOvrImpSTOUTnStep(unsigned int nSteps, double rho, double epsilon)
{
  profileOvrImpSTOUT.TPSTART(QUDA_PROFILE_TOTAL);

>>>>>>> 0543c593
  if (gaugePrecise == NULL) errorQuda("Gauge field must be loaded");
  
  GaugeFieldParam gParam(*gaugePrecise);
  gParam.ghostExchange = QUDA_GHOST_EXCHANGE_EXTENDED;
  for(int dir=0; dir<4; ++dir) {
    gParam.x[dir] = gaugePrecise->X()[dir] + 2 * R[dir];
    gParam.r[dir] = R[dir];
  }

  if (gaugeSmeared != NULL) delete gaugeSmeared;

  gaugeSmeared = new cudaGaugeField(gParam);

  copyExtendedGauge(*gaugeSmeared, *gaugePrecise, QUDA_CUDA_FIELD_LOCATION);
  gaugeSmeared->exchangeExtendedGhost(R,redundant_comms);

  cudaGaugeField *cudaGaugeTemp = new cudaGaugeField(gParam);

  if (getVerbosity() == QUDA_VERBOSE) {
    double3 plq = plaquette(*gaugeSmeared, QUDA_CUDA_FIELD_LOCATION);
    printfQuda("Plaquette after 0 OvrImpSTOUT steps: %le %le %le\n", plq.x, plq.y, plq.z);
  }

  for (unsigned int i=0; i<nSteps; i++) {
    cudaGaugeTemp->copy(*gaugeSmeared);
    cudaGaugeTemp->exchangeExtendedGhost(R,redundant_comms);
    OvrImpSTOUTStep(*gaugeSmeared, *cudaGaugeTemp, rho, epsilon);
  }

  delete cudaGaugeTemp;

  gaugeSmeared->exchangeExtendedGhost(R,redundant_comms);

  if (getVerbosity() == QUDA_VERBOSE) {
    double3 plq = plaquette(*gaugeSmeared, QUDA_CUDA_FIELD_LOCATION);
    printfQuda("Plaquette after %d OvrImpSTOUT steps: %le %le %le\n", nSteps, plq.x, plq.y, plq.z);
  }

  profileOvrImpSTOUT.TPSTOP(QUDA_PROFILE_TOTAL);
}


int computeGaugeFixingOVRQuda(void* gauge, const unsigned int gauge_dir,  const unsigned int Nsteps, \
  const unsigned int verbose_interval, const double relax_boost, const double tolerance, const unsigned int reunit_interval, \
  const unsigned int  stopWtheta, QudaGaugeParam* param , double* timeinfo)
{

  GaugeFixOVRQuda.TPSTART(QUDA_PROFILE_TOTAL);

  checkGaugeParam(param);

  GaugeFixOVRQuda.TPSTART(QUDA_PROFILE_INIT);
  GaugeFieldParam gParam(gauge, *param);
  cpuGaugeField *cpuGauge = new cpuGaugeField(gParam);

  //gParam.pad = getFatLinkPadding(param->X);
  gParam.create      = QUDA_NULL_FIELD_CREATE;
  gParam.link_type   = param->type;
  gParam.reconstruct = param->reconstruct;
  gParam.order       = (gParam.precision == QUDA_DOUBLE_PRECISION || gParam.reconstruct == QUDA_RECONSTRUCT_NO ) ?
    QUDA_FLOAT2_GAUGE_ORDER : QUDA_FLOAT4_GAUGE_ORDER;
  cudaGaugeField *cudaInGauge = new cudaGaugeField(gParam);

  GaugeFixOVRQuda.TPSTOP(QUDA_PROFILE_INIT);

  GaugeFixOVRQuda.TPSTART(QUDA_PROFILE_H2D);


  ///if (!param->use_resident_gauge) {   // load fields onto the device
  cudaInGauge->loadCPUField(*cpuGauge);
 /* } else { // or use resident fields already present
    if (!gaugePrecise) errorQuda("No resident gauge field allocated");
    cudaInGauge = gaugePrecise;
    gaugePrecise = NULL;
  } */

  GaugeFixOVRQuda.TPSTOP(QUDA_PROFILE_H2D);

  checkCudaError();

#ifdef MULTI_GPU
  if(comm_size() == 1){
    // perform the update
    GaugeFixOVRQuda.TPSTART(QUDA_PROFILE_COMPUTE);
    gaugefixingOVR(*cudaInGauge, gauge_dir, Nsteps, verbose_interval, relax_boost, tolerance, \
      reunit_interval, stopWtheta);
    GaugeFixOVRQuda.TPSTOP(QUDA_PROFILE_COMPUTE);
    checkCudaError();
    // copy the gauge field back to the host
    GaugeFixOVRQuda.TPSTART(QUDA_PROFILE_D2H);
  }
  else{

    int y[4];
    for(int dir=0; dir<4; ++dir) y[dir] = cudaInGauge->X()[dir] + 2 * R[dir];
    int pad = 0;
    GaugeFieldParam gParamEx(y, cudaInGauge->Precision(), gParam.reconstruct,
        pad, QUDA_VECTOR_GEOMETRY, QUDA_GHOST_EXCHANGE_EXTENDED);
    gParamEx.create = QUDA_ZERO_FIELD_CREATE;
    gParamEx.order = cudaInGauge->Order();
    gParamEx.siteSubset = QUDA_FULL_SITE_SUBSET;
    gParamEx.t_boundary = cudaInGauge->TBoundary();
    gParamEx.nFace = 1;
    for(int dir=0; dir<4; ++dir) gParamEx.r[dir] = R[dir];
    cudaGaugeField *cudaInGaugeEx = new cudaGaugeField(gParamEx);

    copyExtendedGauge(*cudaInGaugeEx, *cudaInGauge, QUDA_CUDA_FIELD_LOCATION);
    cudaInGaugeEx->exchangeExtendedGhost(R,redundant_comms);
    // perform the update
    GaugeFixOVRQuda.TPSTART(QUDA_PROFILE_COMPUTE);
    gaugefixingOVR(*cudaInGaugeEx, gauge_dir, Nsteps, verbose_interval, relax_boost, tolerance, \
      reunit_interval, stopWtheta);
    GaugeFixOVRQuda.TPSTOP(QUDA_PROFILE_COMPUTE);

    checkCudaError();
    // copy the gauge field back to the host
    GaugeFixOVRQuda.TPSTART(QUDA_PROFILE_D2H);
    //HOW TO COPY BACK TO CPU: cudaInGaugeEx->cpuGauge
    copyExtendedGauge(*cudaInGauge, *cudaInGaugeEx, QUDA_CUDA_FIELD_LOCATION);
  }
#else
  // perform the update
  GaugeFixOVRQuda.TPSTART(QUDA_PROFILE_COMPUTE);
  gaugefixingOVR(*cudaInGauge, gauge_dir, Nsteps, verbose_interval, relax_boost, tolerance, \
    reunit_interval, stopWtheta);
  GaugeFixOVRQuda.TPSTOP(QUDA_PROFILE_COMPUTE);
  // copy the gauge field back to the host
  GaugeFixOVRQuda.TPSTART(QUDA_PROFILE_D2H);
#endif

  checkCudaError();
  cudaInGauge->saveCPUField(*cpuGauge);
  GaugeFixOVRQuda.TPSTOP(QUDA_PROFILE_D2H);

  GaugeFixOVRQuda.TPSTOP(QUDA_PROFILE_TOTAL);

  if (param->make_resident_gauge) {
    if (gaugePrecise != NULL) delete gaugePrecise;
    gaugePrecise = cudaInGauge;
  } else {
    delete cudaInGauge;
  }

  if(timeinfo){
    timeinfo[0] = GaugeFixOVRQuda.Last(QUDA_PROFILE_H2D);
    timeinfo[1] = GaugeFixOVRQuda.Last(QUDA_PROFILE_COMPUTE);
    timeinfo[2] = GaugeFixOVRQuda.Last(QUDA_PROFILE_D2H);
  }

  checkCudaError();
  return 0;
}




int computeGaugeFixingFFTQuda(void* gauge, const unsigned int gauge_dir,  const unsigned int Nsteps, \
  const unsigned int verbose_interval, const double alpha, const unsigned int autotune, const double tolerance, \
  const unsigned int  stopWtheta, QudaGaugeParam* param , double* timeinfo)
{

  GaugeFixFFTQuda.TPSTART(QUDA_PROFILE_TOTAL);

  checkGaugeParam(param);

  GaugeFixFFTQuda.TPSTART(QUDA_PROFILE_INIT);

  GaugeFieldParam gParam(gauge, *param);
  cpuGaugeField *cpuGauge = new cpuGaugeField(gParam);

  //gParam.pad = getFatLinkPadding(param->X);
  gParam.create      = QUDA_NULL_FIELD_CREATE;
  gParam.link_type   = param->type;
  gParam.reconstruct = param->reconstruct;
  gParam.order       = (gParam.precision == QUDA_DOUBLE_PRECISION || gParam.reconstruct == QUDA_RECONSTRUCT_NO ) ?
    QUDA_FLOAT2_GAUGE_ORDER : QUDA_FLOAT4_GAUGE_ORDER;

  cudaGaugeField *cudaInGauge = new cudaGaugeField(gParam);


  GaugeFixFFTQuda.TPSTOP(QUDA_PROFILE_INIT);

  GaugeFixFFTQuda.TPSTART(QUDA_PROFILE_H2D);

  //if (!param->use_resident_gauge) {   // load fields onto the device
  cudaInGauge->loadCPUField(*cpuGauge);
  /*} else { // or use resident fields already present
    if (!gaugePrecise) errorQuda("No resident gauge field allocated");
    cudaInGauge = gaugePrecise;
    gaugePrecise = NULL;
  } */


  GaugeFixFFTQuda.TPSTOP(QUDA_PROFILE_H2D);

  // perform the update
  GaugeFixFFTQuda.TPSTART(QUDA_PROFILE_COMPUTE);
  checkCudaError();

  gaugefixingFFT(*cudaInGauge, gauge_dir, Nsteps, verbose_interval, alpha, autotune, tolerance, stopWtheta);

  GaugeFixFFTQuda.TPSTOP(QUDA_PROFILE_COMPUTE);

  checkCudaError();
  // copy the gauge field back to the host
  GaugeFixFFTQuda.TPSTART(QUDA_PROFILE_D2H);
  checkCudaError();
  cudaInGauge->saveCPUField(*cpuGauge);
  GaugeFixFFTQuda.TPSTOP(QUDA_PROFILE_D2H);
  checkCudaError();

  GaugeFixFFTQuda.TPSTOP(QUDA_PROFILE_TOTAL);

  if (param->make_resident_gauge) {
    if (gaugePrecise != NULL) delete gaugePrecise;
    gaugePrecise = cudaInGauge;
  } else {
    delete cudaInGauge;
  }

  if(timeinfo){
    timeinfo[0] = GaugeFixFFTQuda.Last(QUDA_PROFILE_H2D);
    timeinfo[1] = GaugeFixFFTQuda.Last(QUDA_PROFILE_COMPUTE);
    timeinfo[2] = GaugeFixFFTQuda.Last(QUDA_PROFILE_D2H);
  }

  checkCudaError();
  return 0;
}

/**
 * Compute a volume or time-slice contraction of two spinors.
 * @param x     Spinor to contract. This is conjugated before contraction.
 * @param y     Spinor to contract.
 * @param ctrn  Contraction output. The size must be Volume*16
 * @param cType Contraction type, allows for volume or time-slice contractions.
 * @param tC    Time-slice to contract in case the contraction is in a single time-slice.
 */
void contract(const cudaColorSpinorField x, const cudaColorSpinorField y, void *ctrn, const QudaContractType cType)
{
  if (x.Precision() == QUDA_DOUBLE_PRECISION) {
    contractCuda(x.Even(), y.Even(), ((double2*)ctrn), cType, QUDA_EVEN_PARITY, profileContract);
    contractCuda(x.Odd(),  y.Odd(),  ((double2*)ctrn), cType, QUDA_ODD_PARITY,  profileContract);
  } else if (x.Precision() == QUDA_SINGLE_PRECISION) {
    contractCuda(x.Even(), y.Even(), ((float2*) ctrn), cType, QUDA_EVEN_PARITY, profileContract);
    contractCuda(x.Odd(),  y.Odd(),  ((float2*) ctrn), cType, QUDA_ODD_PARITY,  profileContract);
  } else {
    errorQuda("Precision not supported for contractions\n");
  }
}

void contract(const cudaColorSpinorField x, const cudaColorSpinorField y, void *ctrn, const QudaContractType cType, const int tC)
{
  if (x.Precision() == QUDA_DOUBLE_PRECISION) {
    contractCuda(x.Even(), y.Even(), ((double2*)ctrn), cType, tC, QUDA_EVEN_PARITY, profileContract);
    contractCuda(x.Odd(),  y.Odd(),  ((double2*)ctrn), cType, tC, QUDA_ODD_PARITY,  profileContract);
  } else if (x.Precision() == QUDA_SINGLE_PRECISION) {
    contractCuda(x.Even(), y.Even(), ((float2*) ctrn), cType, tC, QUDA_EVEN_PARITY, profileContract);
    contractCuda(x.Odd(),  y.Odd(),  ((float2*) ctrn), cType, tC, QUDA_ODD_PARITY,  profileContract);
  } else {
    errorQuda("Precision not supported for contractions\n");
  }
}

double qChargeCuda ()
{
  cudaGaugeField *data = NULL;

#ifndef MULTI_GPU
  if (!gaugeSmeared)
    data = gaugePrecise;
  else
    data = gaugeSmeared;
#else
  if ((!gaugeSmeared) && (extendedGaugeResident)) {
    data = extendedGaugeResident;
  } else {
    if (!gaugeSmeared) {
      int y[4];
      for(int dir=0; dir<4; ++dir) y[dir] = gaugePrecise->X()[dir] + 2 * R[dir];
      int pad = 0;
      GaugeFieldParam gParamEx(y, gaugePrecise->Precision(), gaugePrecise->Reconstruct(),
        pad, QUDA_VECTOR_GEOMETRY, QUDA_GHOST_EXCHANGE_EXTENDED);
      gParamEx.create = QUDA_ZERO_FIELD_CREATE;
      gParamEx.order = gaugePrecise->Order();
      gParamEx.siteSubset = QUDA_FULL_SITE_SUBSET;
      gParamEx.t_boundary = gaugePrecise->TBoundary();
      gParamEx.nFace = 1;
      gParamEx.tadpole = gaugePrecise->Tadpole();
      for(int dir=0; dir<4; ++dir) gParamEx.r[dir] = R[dir];

      data = new cudaGaugeField(gParamEx);

      copyExtendedGauge(*data, *gaugePrecise, QUDA_CUDA_FIELD_LOCATION);
      data->exchangeExtendedGhost(R,redundant_comms);
      extendedGaugeResident = data;
      cudaDeviceSynchronize();
    } else {
      data = gaugeSmeared;
    }
  }
                                 // Do we keep the smeared extended field on memory, or the unsmeared one?
#endif

  GaugeField *gauge = data;
  // create the Fmunu field

  GaugeFieldParam tensorParam(gaugePrecise->X(), gauge->Precision(), QUDA_RECONSTRUCT_NO, 0, QUDA_TENSOR_GEOMETRY);
  tensorParam.siteSubset = QUDA_FULL_SITE_SUBSET;
  tensorParam.order = QUDA_FLOAT2_GAUGE_ORDER;
  tensorParam.ghostExchange = QUDA_GHOST_EXCHANGE_NO;
  cudaGaugeField Fmunu(tensorParam);

  computeFmunu(Fmunu, *data, QUDA_CUDA_FIELD_LOCATION);
  return quda::computeQCharge(Fmunu, QUDA_CUDA_FIELD_LOCATION);
}<|MERGE_RESOLUTION|>--- conflicted
+++ resolved
@@ -5542,7 +5542,6 @@
   for(int dir=0; dir<4; ++dir) {
     gParam.x[dir] = gaugePrecise->X()[dir] + 2 * R[dir];
     gParam.r[dir] = R[dir];
-<<<<<<< HEAD
   }
 
   if (gaugeSmeared != NULL) delete gaugeSmeared;
@@ -5569,39 +5568,10 @@
 
   gaugeSmeared->exchangeExtendedGhost(R,redundant_comms);
 
-=======
-  }
-
-  if (gaugeSmeared != NULL) delete gaugeSmeared;
-
-  gaugeSmeared = new cudaGaugeField(gParam);
-
-  copyExtendedGauge(*gaugeSmeared, *gaugePrecise, QUDA_CUDA_FIELD_LOCATION);
-  gaugeSmeared->exchangeExtendedGhost(R,redundant_comms);
-
-  cudaGaugeField *cudaGaugeTemp = new cudaGaugeField(gParam);
-
-  if (getVerbosity() == QUDA_VERBOSE) {
-    double3 plq = plaquette(*gaugeSmeared, QUDA_CUDA_FIELD_LOCATION);
-    printfQuda("Plaquette after 0 STOUT steps: %le %le %le\n", plq.x, plq.y, plq.z);
-  }
-
-  for (unsigned int i=0; i<nSteps; i++) {
-    cudaGaugeTemp->copy(*gaugeSmeared);
-    cudaGaugeTemp->exchangeExtendedGhost(R,redundant_comms);
-    STOUTStep(*gaugeSmeared, *cudaGaugeTemp, rho);
-  }
-
-  delete cudaGaugeTemp;
-
-  gaugeSmeared->exchangeExtendedGhost(R,redundant_comms);
-
->>>>>>> 0543c593
   if (getVerbosity() == QUDA_VERBOSE) {
     double3 plq = plaquette(*gaugeSmeared, QUDA_CUDA_FIELD_LOCATION);
     printfQuda("Plaquette after %d STOUT steps: %le %le %le\n", nSteps, plq.x, plq.y, plq.z);
   }
-<<<<<<< HEAD
 
   profileSTOUT.TPSTOP(QUDA_PROFILE_TOTAL);
 }
@@ -5610,16 +5580,6 @@
 {
   profileOvrImpSTOUT.TPSTART(QUDA_PROFILE_TOTAL);
 
-=======
-
-  profileSTOUT.TPSTOP(QUDA_PROFILE_TOTAL);
-}
-
- void performOvrImpSTOUTnStep(unsigned int nSteps, double rho, double epsilon)
-{
-  profileOvrImpSTOUT.TPSTART(QUDA_PROFILE_TOTAL);
-
->>>>>>> 0543c593
   if (gaugePrecise == NULL) errorQuda("Gauge field must be loaded");
   
   GaugeFieldParam gParam(*gaugePrecise);
