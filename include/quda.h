#pragma once

/**
 * @file  quda.h
 * @brief Main header file for the QUDA library
 *
 * Note to QUDA developers: When adding new members to QudaGaugeParam
 * and QudaInvertParam, be sure to update lib/check_params.h as well
 * as the Fortran interface in lib/quda_fortran.F90.
 */

#include <enum_quda.h>
#include <stdio.h> /* for FILE */
#include <quda_define.h>
#include <quda_constants.h>

#ifndef __CUDACC_RTC__
#define double_complex double _Complex
#else // keep NVRTC happy since it can't handle C types
#define double_complex double2
#endif

#ifdef __cplusplus
extern "C" {
#endif

  /**
   * Parameters having to do with the gauge field or the
   * interpretation of the gauge field by various Dirac operators
   */
  typedef struct QudaGaugeParam_s {

    QudaFieldLocation location; /**< The location of the gauge field */

    int X[4];             /**< The local space-time dimensions (without checkboarding) */

    double anisotropy;    /**< Used for Wilson and Wilson-clover */
    double tadpole_coeff; /**< Used for staggered only */
    double scale; /**< Used by staggered long links */

    QudaLinkType type; /**< The link type of the gauge field (e.g., Wilson, fat, long, etc.) */
    QudaGaugeFieldOrder gauge_order; /**< The ordering on the input gauge field */

    QudaTboundary t_boundary;  /**< The temporal boundary condition that will be used for fermion fields */

    QudaPrecision cpu_prec; /**< The precision used by the caller */

    QudaPrecision cuda_prec; /**< The precision of the cuda gauge field */
    QudaReconstructType reconstruct; /**< The reconstruction type of the cuda gauge field */

    QudaPrecision cuda_prec_sloppy; /**< The precision of the sloppy gauge field */
    QudaReconstructType reconstruct_sloppy; /**< The recontruction type of the sloppy gauge field */

    QudaPrecision cuda_prec_refinement_sloppy; /**< The precision of the sloppy gauge field for the refinement step in multishift */
    QudaReconstructType reconstruct_refinement_sloppy; /**< The recontruction type of the sloppy gauge field for the refinement step in multishift*/

    QudaPrecision cuda_prec_precondition; /**< The precision of the preconditioner gauge field */
    QudaReconstructType reconstruct_precondition; /**< The recontruction type of the preconditioner gauge field */

    QudaGaugeFixed gauge_fix; /**< Whether the input gauge field is in the axial gauge or not */

    int ga_pad;       /**< The pad size that the cudaGaugeField will use (default=0) */

    int site_ga_pad;  /**< Used by link fattening and the gauge and fermion forces */

    int staple_pad;   /**< Used by link fattening */
    int llfat_ga_pad; /**< Used by link fattening */
    int mom_ga_pad;   /**< Used by the gauge and fermion forces */

    QudaStaggeredPhase staggered_phase_type; /**< Set the staggered phase type of the links */
    int staggered_phase_applied; /**< Whether the staggered phase has already been applied to the links */

    double i_mu; /**< Imaginary chemical potential */

    int overlap; /**< Width of overlapping domains */

    int overwrite_mom; /**< When computing momentum, should we overwrite it or accumulate to to */

    int use_resident_gauge;  /**< Use the resident gauge field as input */
    int use_resident_mom;    /**< Use the resident momentum field as input*/
    int make_resident_gauge; /**< Make the result gauge field resident */
    int make_resident_mom;   /**< Make the result momentum field resident */
    int return_result_gauge; /**< Return the result gauge field */
    int return_result_mom;   /**< Return the result momentum field */

    size_t gauge_offset; /**< Offset into MILC site struct to the gauge field (only if gauge_order=MILC_SITE_GAUGE_ORDER) */
    size_t mom_offset; /**< Offset into MILC site struct to the momentum field (only if gauge_order=MILC_SITE_GAUGE_ORDER) */
    size_t site_size; /**< Size of MILC site struct (only if gauge_order=MILC_SITE_GAUGE_ORDER) */

  } QudaGaugeParam;


  /**
   * Parameters relating to the solver and the choice of Dirac operator.
   */
  typedef struct QudaInvertParam_s {

    QudaFieldLocation input_location; /**< The location of the input field */
    QudaFieldLocation output_location; /**< The location of the output field */

    QudaDslashType dslash_type; /**< The Dirac Dslash type that is being used */
    QudaInverterType inv_type; /**< Which linear solver to use */

    double mass;  /**< Used for staggered only */
    double kappa; /**< Used for Wilson and Wilson-clover */

    double m5;    /**< Domain wall height */
    int Ls;       /**< Extent of the 5th dimension (for domain wall) */

    double_complex b_5[QUDA_MAX_DWF_LS]; /**< Mobius coefficients - only real part used if regular Mobius */
    double_complex c_5[QUDA_MAX_DWF_LS]; /**< Mobius coefficients - only real part used if regular Mobius */

    /**<
     * The following specifies the EOFA parameters. Notation follows arXiv:1706.05843
     * eofa_shift: the "\beta" in the paper
     * eofa_pm: plus or minus for the EOFA operator
     * mq1, mq2, mq3 are the three masses corresponds to Hasenbusch mass spliting.
     * As far as I know mq1 is always the same as "mass" but it's here just for consistence.
     * */
    double eofa_shift;
    int eofa_pm;
    double mq1;
    double mq2;
    double mq3;

    double mu;    /**< Twisted mass parameter */
    double epsilon; /**< Twisted mass parameter */

    QudaTwistFlavorType twist_flavor;  /**< Twisted mass flavor */

    int laplace3D; /**< omit this direction from laplace operator: x,y,z,t -> 0,1,2,3 (-1 is full 4D) */

    double tol;    /**< Solver tolerance in the L2 residual norm */
    double tol_restart;   /**< Solver tolerance in the L2 residual norm (used to restart InitCG) */
    double tol_hq; /**< Solver tolerance in the heavy quark residual norm */

    int compute_true_res; /** Whether to compute the true residual post solve */
    double true_res; /**< Actual L2 residual norm achieved in solver */
    double true_res_hq; /**< Actual heavy quark residual norm achieved in solver */
    int maxiter; /**< Maximum number of iterations in the linear solver */
    double reliable_delta; /**< Reliable update tolerance */
    double reliable_delta_refinement; /**< Reliable update tolerance used in post multi-shift solver refinement */
    int use_alternative_reliable; /**< Whether to use alternative reliable updates */
    int use_sloppy_partial_accumulator; /**< Whether to keep the partial solution accumuator in sloppy precision */

    /**< This parameter determines how often we accumulate into the
       solution vector from the direction vectors in the solver.
       E.g., running with solution_accumulator_pipeline = 4, means we
       will update the solution vector every four iterations using the
       direction vectors from the prior four iterations.  This
       increases performance of mixed-precision solvers since it means
       less high-precision vector round-trip memory travel, but
       requires more low-precision memory allocation. */
    int solution_accumulator_pipeline;

    /**< This parameter determines how many consecutive reliable update
    residual increases we tolerate before terminating the solver,
    i.e., how long do we want to keep trying to converge */
    int max_res_increase;

    /**< This parameter determines how many total reliable update
    residual increases we tolerate before terminating the solver,
    i.e., how long do we want to keep trying to converge */
    int max_res_increase_total;

    /**< This parameter determines how many consecutive heavy-quark
    residual increases we tolerate before terminating the solver,
    i.e., how long do we want to keep trying to converge */
    int max_hq_res_increase;

    /**< This parameter determines how many total heavy-quark residual
    restarts we tolerate before terminating the solver, i.e., how long
    do we want to keep trying to converge */
    int max_hq_res_restart_total;

    /**< After how many iterations shall the heavy quark residual be updated */
    int heavy_quark_check;

    int pipeline; /**< Whether to use a pipelined solver with less global sums */

    int num_offset; /**< Number of offsets in the multi-shift solver */

    int num_src; /**< Number of sources in the multiple source solver */

    int overlap; /**< Width of domain overlaps */

    /** Offsets for multi-shift solver */
    double offset[QUDA_MAX_MULTI_SHIFT];

    /** Solver tolerance for each offset */
    double tol_offset[QUDA_MAX_MULTI_SHIFT];

    /** Solver tolerance for each shift when refinement is applied using the heavy-quark residual */
    double tol_hq_offset[QUDA_MAX_MULTI_SHIFT];

    /** Actual L2 residual norm achieved in solver for each offset */
    double true_res_offset[QUDA_MAX_MULTI_SHIFT];

    /** Iterated L2 residual norm achieved in multi shift solver for each offset */
    double iter_res_offset[QUDA_MAX_MULTI_SHIFT];

    /** Actual heavy quark residual norm achieved in solver for each offset */
    double true_res_hq_offset[QUDA_MAX_MULTI_SHIFT];

    /** Residuals in the partial faction expansion */
    double residue[QUDA_MAX_MULTI_SHIFT];

    /** Whether we should evaluate the action after the linear solver*/
    int compute_action;

    /** Computed value of the bilinear action (complex-valued)
	invert: \phi^\dagger A^{-1} \phi
	multishift: \phi^\dagger r(x) \phi = \phi^\dagger (sum_k residue[k] * (A + offset[k])^{-1} ) \phi */
    double action[2];

    QudaSolutionType solution_type;  /**< Type of system to solve */
    QudaSolveType solve_type;        /**< How to solve it */
    QudaMatPCType matpc_type;        /**< The preconditioned matrix type */
    QudaDagType dagger;              /**< Whether we are using the Hermitian conjugate system or not */
    QudaMassNormalization mass_normalization; /**< The mass normalization is being used by the caller */
    QudaSolverNormalization solver_normalization; /**< The normalization desired in the solver */

    QudaPreserveSource preserve_source;       /**< Preserve the source or not in the linear solver (deprecated) */

    QudaPrecision cpu_prec;                /**< The precision used by the input fermion fields */
    QudaPrecision cuda_prec;               /**< The precision used by the QUDA solver */
    QudaPrecision cuda_prec_sloppy;        /**< The precision used by the QUDA sloppy operator */
    QudaPrecision cuda_prec_refinement_sloppy; /**< The precision of the sloppy gauge field for the refinement step in multishift */
    QudaPrecision cuda_prec_precondition;  /**< The precision used by the QUDA preconditioner */

    QudaDiracFieldOrder dirac_order;       /**< The order of the input and output fermion fields */

    QudaGammaBasis gamma_basis;            /**< Gamma basis of the input and output host fields */

    QudaFieldLocation clover_location;            /**< The location of the clover field */
    QudaPrecision clover_cpu_prec;         /**< The precision used for the input clover field */
    QudaPrecision clover_cuda_prec;        /**< The precision used for the clover field in the QUDA solver */
    QudaPrecision clover_cuda_prec_sloppy; /**< The precision used for the clover field in the QUDA sloppy operator */
    QudaPrecision clover_cuda_prec_refinement_sloppy; /**< The precision of the sloppy clover field for the refinement step in multishift */
    QudaPrecision clover_cuda_prec_precondition; /**< The precision used for the clover field in the QUDA preconditioner */

    QudaCloverFieldOrder clover_order;     /**< The order of the input clover field */
    QudaUseInitGuess use_init_guess;       /**< Whether to use an initial guess in the solver or not */

    double clover_coeff;                   /**< Coefficient of the clover term */
    double clover_rho;                     /**< Real number added to the clover diagonal (not to inverse) */

    int compute_clover_trlog;              /**< Whether to compute the trace log of the clover term */
    double trlogA[2];                      /**< The trace log of the clover term (even/odd computed separately) */

    int compute_clover;                    /**< Whether to compute the clover field */
    int compute_clover_inverse;            /**< Whether to compute the clover inverse field */
    int return_clover;                     /**< Whether to copy back the clover matrix field */
    int return_clover_inverse;             /**< Whether to copy back the inverted clover matrix field */

    QudaVerbosity verbosity;               /**< The verbosity setting to use in the solver */

    int sp_pad;                            /**< The padding to use for the fermion fields */
    int cl_pad;                            /**< The padding to use for the clover fields */

    int iter;                              /**< The number of iterations performed by the solver */
    double gflops;                         /**< The Gflops rate of the solver */
    double secs;                           /**< The time taken by the solver */

    QudaTune tune; /**< Enable auto-tuning? (default = QUDA_TUNE_YES) */

    /** Number of steps in s-step algorithms */
    int Nsteps;

    /** Maximum size of Krylov space used by solver */
    int gcrNkrylov;

    /*
     * The following parameters are related to the solver
     * preconditioner, if enabled.
     */

    /**
     * The inner Krylov solver used in the preconditioner.  Set to
     * QUDA_INVALID_INVERTER to disable the preconditioner entirely.
     */
    QudaInverterType inv_type_precondition;

    /** Preconditioner instance, e.g., multigrid */
    void *preconditioner;

    /** Deflation instance */
    void *deflation_op;

    /** defines deflation */
    void *eig_param;

    /** If true, deflate the initial guess */
    QudaBoolean deflate;

    /** Dirac Dslash used in preconditioner */
    QudaDslashType dslash_type_precondition;
    /** Verbosity of the inner Krylov solver */
    QudaVerbosity verbosity_precondition;

    /** Tolerance in the inner solver */
    double tol_precondition;

    /** Maximum number of iterations allowed in the inner solver */
    int maxiter_precondition;

    /** Relaxation parameter used in GCR-DD (default = 1.0) */
    double omega;

    /** Basis for CA algorithms */
    QudaCABasis ca_basis;

    /** Minimum eigenvalue for Chebyshev CA basis */
    double ca_lambda_min;

    /** Maximum eigenvalue for Chebyshev CA basis */
    double ca_lambda_max;

    /** Number of preconditioner cycles to perform per iteration */
    int precondition_cycle;

    /** Whether to use additive or multiplicative Schwarz preconditioning */
    QudaSchwarzType schwarz_type;

    /**
     * Whether to use the L2 relative residual, Fermilab heavy-quark
     * residual, or both to determine convergence.  To require that both
     * stopping conditions are satisfied, use a bitwise OR as follows:
     *
     * p.residual_type = (QudaResidualType) (QUDA_L2_RELATIVE_RESIDUAL
     *                                     | QUDA_HEAVY_QUARK_RESIDUAL);
     */
    QudaResidualType residual_type;

    /**Parameters for deflated solvers*/
    /** The precision of the Ritz vectors */
    QudaPrecision cuda_prec_ritz;
    /** How many vectors to compute after one solve
     *  for eigCG recommended values 8 or 16
    */
    int n_ev;
    /** EeigCG  : Search space dimension
     *  gmresdr : Krylov subspace dimension
    */
    int max_search_dim;
    /** For systems with many RHS: current RHS index */
    int rhs_idx;
    /** Specifies deflation space volume: total number of eigenvectors is n_ev*deflation_grid */
    int deflation_grid;
    /** eigCG: selection criterion for the reduced eigenvector set */
    double eigenval_tol;
    /** mixed precision eigCG tuning parameter:  minimum search vector space restarts */
    int eigcg_max_restarts;
    /** initCG tuning parameter:  maximum restarts */
    int max_restart_num;
    /** initCG tuning parameter:  tolerance for cg refinement corrections in the deflation stage */
    double inc_tol;

    /** Whether to make the solution vector(s) after the solve */
    int make_resident_solution;

    /** Whether to use the resident solution vector(s) */
    int use_resident_solution;

    /** Whether to use the solution vector to augment the chronological basis */
    int chrono_make_resident;

    /** Whether the solution should replace the last entry in the chronology */
    int chrono_replace_last;

    /** Whether to use the resident chronological basis */
    int chrono_use_resident;

    /** The maximum length of the chronological history to store */
    int chrono_max_dim;

    /** The index to indicate which chrono history we are augmenting */
    int chrono_index;

    /** Precision to store the chronological basis in */
    QudaPrecision chrono_precision;

    /** Which external library to use in the linear solvers (MAGMA or Eigen) */
    QudaExtLibType extlib_type;

    /** Whether to use the platform native or generic BLAS / LAPACK */
    QudaBoolean native_blas_lapack;

  } QudaInvertParam;

  // Parameter set for solving eigenvalue problems.
  typedef struct QudaEigParam_s {

    // EIGENSOLVER PARAMS
    //-------------------------------------------------
    /** Used to store information pertinent to the operator **/
    QudaInvertParam *invert_param;

    /** Type of eigensolver algorithm to employ **/
    QudaEigType eig_type;

    /** Use Polynomial Acceleration **/
    QudaBoolean use_poly_acc;

    /** Degree of the Chebysev polynomial **/
    int poly_deg;

    /** Range used in polynomial acceleration **/
    double a_min;
    double a_max;

    /** Whether to preserve the deflation space between solves.  If
        true, the space will be stored in an instance of the
        deflation_space struct, pointed to by preserve_deflation_space */
    QudaBoolean preserve_deflation;

    /** This is where we store the deflation space.  This will point
        to an instance of deflation_space. When a deflated solver is enabled, the deflation space will be obtained from this.  */
    void *preserve_deflation_space;

    /** If we restore the deflation space, this boolean indicates
        whether we are also preserving the evalues or recomputing
        them.  For example if a different mass shift is being used
        than the one used to generate the space, then this should be
        false, but preserve_deflation would be true */
    QudaBoolean preserve_evals;

    /** What type of Dirac operator we are using **/
    /** If !(use_norm_op) && !(use_dagger) use M. **/
    /** If use_dagger, use Mdag **/
    /** If use_norm_op, use MdagM **/
    /** If use_norm_op && use_dagger use MMdag. **/
    QudaBoolean use_dagger;
    QudaBoolean use_norm_op;

    /** Performs an MdagM solve, then constructs the left and right SVD. **/
    QudaBoolean compute_svd;

    /** If true, the solver will error out if the convergence criteria are not met **/
    QudaBoolean require_convergence;

    /** Which part of the spectrum to solve **/
    QudaEigSpectrumType spectrum;

    /** Size of the eigenvector search space **/
    int n_ev;
    /** Total size of Krylov space **/
<<<<<<< HEAD
    int nKr;
    /** Minimum size of the subspace when using Jacobi-Davidson **/
    int mmin;
    /** Maximum size of the subspace when using Jacobi-Davidson **/
    int mmax;
    /** Maximum number of iterations for the correction equation in JD **/
    int corr_eq_maxiter;
    /** TOlerance for the correction equation in JD **/
    double corr_eq_tol;
=======
    int n_kr;
>>>>>>> 8e1cf095
    /** Max number of locked eigenpairs (deduced at runtime) **/
    int nLockedMax;
    /** Number of requested converged eigenvectors **/
    int n_conv;
    /** Number of requested converged eigenvectors to use in deflation **/
    int n_ev_deflate;
    /** Tolerance on the least well known eigenvalue's residual **/
    double tol;
    /** For IRLM/IRAM, check every nth restart **/
    int check_interval;
    /** For IRLM/IRAM, quit after n restarts **/
    int max_restarts;
    /** For the Ritz rotation, the maximal number of extra vectors the solver may allocate **/
    int batched_rotate;
    /** For block method solvers, the block size **/
    int block_size;

    /** In the test function, cross check the device result against ARPACK **/
    QudaBoolean arpack_check;
    /** For Arpack cross check, name of the Arpack logfile **/
    char arpack_logfile[512];

    /** Name of the QUDA logfile (residua, upper Hessenberg/tridiag matrix updates) **/
    char QUDA_logfile[512];

    //-------------------------------------------------

    // EIG-CG PARAMS
    //-------------------------------------------------
    int nk;
    int np;

    /** Whether to load eigenvectors */
    QudaBoolean import_vectors;

    /** The precision of the Ritz vectors */
    QudaPrecision cuda_prec_ritz;

    /** The memory type used to keep the Ritz vectors */
    QudaMemoryType mem_type_ritz;

    /** Location where deflation should be done */
    QudaFieldLocation location;

    /** Whether to run the verification checks once set up is complete */
    QudaBoolean run_verify;

    /** Filename prefix where to load the null-space vectors */
    char vec_infile[256];

    /** Filename prefix for where to save the null-space vectors */
    char vec_outfile[256];

    /** The precision with which to save the vectors */
    QudaPrecision save_prec;

    /** Whether to inflate single-parity eigen-vector I/O to a full
        field (e.g., enabling this is required for compatability with
        MILC I/O) */
    QudaBoolean io_parity_inflate;

    /** The Gflops rate of the eigensolver setup */
    double gflops;

    /**< The time taken by the eigensolver setup */
    double secs;

    /** Which external library to use in the deflation operations (MAGMA or Eigen) */
    QudaExtLibType extlib_type;
    //-------------------------------------------------

  } QudaEigParam;

  typedef struct QudaMultigridParam_s {

    QudaInvertParam *invert_param;

    QudaEigParam *eig_param[QUDA_MAX_MG_LEVEL];

    /** Number of multigrid levels */
    int n_level;

    /** Geometric block sizes to use on each level */
    int geo_block_size[QUDA_MAX_MG_LEVEL][QUDA_MAX_DIM];

    /** Spin block sizes to use on each level */
    int spin_block_size[QUDA_MAX_MG_LEVEL];

    /** Number of null-space vectors to use on each level */
    int n_vec[QUDA_MAX_MG_LEVEL];

    /** Precision to store the null-space vectors in (post block orthogonalization) */
    QudaPrecision precision_null[QUDA_MAX_MG_LEVEL];

    /** Number of times to repeat Gram-Schmidt in block orthogonalization */
    int n_block_ortho[QUDA_MAX_MG_LEVEL];

    /** Verbosity on each level of the multigrid */
    QudaVerbosity verbosity[QUDA_MAX_MG_LEVEL];

    /** Inverter to use in the setup phase */
    QudaInverterType setup_inv_type[QUDA_MAX_MG_LEVEL];

    /** Number of setup iterations */
    int num_setup_iter[QUDA_MAX_MG_LEVEL];

    /** Tolerance to use in the setup phase */
    double setup_tol[QUDA_MAX_MG_LEVEL];

    /** Maximum number of iterations for each setup solver */
    int setup_maxiter[QUDA_MAX_MG_LEVEL];

    /** Maximum number of iterations for refreshing the null-space vectors */
    int setup_maxiter_refresh[QUDA_MAX_MG_LEVEL];

    /** Basis to use for CA-CGN(E/R) setup */
    QudaCABasis setup_ca_basis[QUDA_MAX_MG_LEVEL];

    /** Basis size for CACG setup */
    int setup_ca_basis_size[QUDA_MAX_MG_LEVEL];

    /** Minimum eigenvalue for Chebyshev CA basis */
    double setup_ca_lambda_min[QUDA_MAX_MG_LEVEL];

    /** Maximum eigenvalue for Chebyshev CA basis */
    double setup_ca_lambda_max[QUDA_MAX_MG_LEVEL];

    /** Null-space type to use in the setup phase */
    QudaSetupType setup_type;

    /** Pre orthonormalize vectors in the setup phase */
    QudaBoolean pre_orthonormalize;

    /** Post orthonormalize vectors in the setup phase */
    QudaBoolean post_orthonormalize;

    /** The solver that wraps around the coarse grid correction and smoother */
    QudaInverterType coarse_solver[QUDA_MAX_MG_LEVEL];

    /** Tolerance for the solver that wraps around the coarse grid correction and smoother */
    double coarse_solver_tol[QUDA_MAX_MG_LEVEL];

    /** Maximum number of iterations for the solver that wraps around the coarse grid correction and smoother */
    int coarse_solver_maxiter[QUDA_MAX_MG_LEVEL];

    /** Basis to use for CA-CGN(E/R) coarse solver */
    QudaCABasis coarse_solver_ca_basis[QUDA_MAX_MG_LEVEL];

    /** Basis size for CACG coarse solver */
    int coarse_solver_ca_basis_size[QUDA_MAX_MG_LEVEL];

    /** Minimum eigenvalue for Chebyshev CA basis */
    double coarse_solver_ca_lambda_min[QUDA_MAX_MG_LEVEL];

    /** Maximum eigenvalue for Chebyshev CA basis */
    double coarse_solver_ca_lambda_max[QUDA_MAX_MG_LEVEL];

    /** Smoother to use on each level */
    QudaInverterType smoother[QUDA_MAX_MG_LEVEL];

    /** Tolerance to use for the smoother / solver on each level */
    double smoother_tol[QUDA_MAX_MG_LEVEL];

    /** Number of pre-smoother applications on each level */
    int nu_pre[QUDA_MAX_MG_LEVEL];

    /** Number of post-smoother applications on each level */
    int nu_post[QUDA_MAX_MG_LEVEL];

    /** Over/under relaxation factor for the smoother at each level */
    double omega[QUDA_MAX_MG_LEVEL];

    /** Precision to use for halo communication in the smoother */
    QudaPrecision smoother_halo_precision[QUDA_MAX_MG_LEVEL];

    /** Whether to use additive or multiplicative Schwarz preconditioning in the smoother */
    QudaSchwarzType smoother_schwarz_type[QUDA_MAX_MG_LEVEL];

    /** Number of Schwarz cycles to apply */
    int smoother_schwarz_cycle[QUDA_MAX_MG_LEVEL];

    /** The type of residual to send to the next coarse grid, and thus the
	type of solution to receive back from this coarse grid */
    QudaSolutionType coarse_grid_solution_type[QUDA_MAX_MG_LEVEL];

    /** The type of smoother solve to do on each grid (e/o preconditioning or not)*/
    QudaSolveType smoother_solve_type[QUDA_MAX_MG_LEVEL];

    /** The type of multigrid cycle to perform at each level */
    QudaMultigridCycleType cycle_type[QUDA_MAX_MG_LEVEL];

    /** Whether to use global reductions or not for the smoother / solver at each level */
    QudaBoolean global_reduction[QUDA_MAX_MG_LEVEL];

    /** Location where each level should be done */
    QudaFieldLocation location[QUDA_MAX_MG_LEVEL];

    /** Location where the coarse-operator construction will be computedn */
    QudaFieldLocation setup_location[QUDA_MAX_MG_LEVEL];

    /** Whether to use eigenvectors for the nullspace or, if the coarsest instance deflate*/
    QudaBoolean use_eig_solver[QUDA_MAX_MG_LEVEL];

    /** Minimize device memory allocations during the adaptive setup,
        placing temporary fields in mapped memory instad of device
        memory */
    QudaBoolean setup_minimize_memory;

    /** Whether to compute the null vectors or reload them */
    QudaComputeNullVector compute_null_vector;

    /** Whether to generate on all levels or just on level 0 */
    QudaBoolean generate_all_levels;

    /** Whether to run the verification checks once set up is complete */
    QudaBoolean run_verify;

    /** Whether to run null Vs eigen vector overlap checks once set up is complete */
    QudaBoolean run_low_mode_check;

    /** Whether to run null vector oblique checks once set up is complete */
    QudaBoolean run_oblique_proj_check;

    /** Whether to load the null-space vectors to disk (requires QIO) */
    QudaBoolean vec_load[QUDA_MAX_MG_LEVEL];

    /** Filename prefix where to load the null-space vectors */
    char vec_infile[QUDA_MAX_MG_LEVEL][256];

    /** Whether to store the null-space vectors to disk (requires QIO) */
    QudaBoolean vec_store[QUDA_MAX_MG_LEVEL];

    /** Filename prefix for where to save the null-space vectors */
    char vec_outfile[QUDA_MAX_MG_LEVEL][256];

    /** Whether to use and initial guess during coarse grid deflation */
    QudaBoolean coarse_guess;

    /** Whether to preserve the deflation space during MG update */
    QudaBoolean preserve_deflation;

    /** The Gflops rate of the multigrid solver setup */
    double gflops;

    /**< The time taken by the multigrid solver setup */
    double secs;

    /** Multiplicative factor for the mu parameter */
    double mu_factor[QUDA_MAX_MG_LEVEL];

    /** Boolean for if this is a staggered solve or not */
    QudaBoolean is_staggered;

    /** Whether to do a full (false) or thin (true) update in the context of updateMultigridQuda */
    QudaBoolean thin_update_only;

  } QudaMultigridParam;

  typedef struct QudaGaugeObservableParam_s {
    QudaBoolean su_project;              /**< Whether to porject onto the manifold prior to measurement */
    QudaBoolean compute_plaquette;       /**< Whether to compute the plaquette */
    double plaquette[3];                 /**< Total, spatial and temporal field energies, respectively */
    QudaBoolean compute_qcharge;         /**< Whether to compute the topological charge and field energy */
    double qcharge;                      /**< Computed topological charge */
    double energy[3];                    /**< Total, spatial and temporal field energies, respectively */
    QudaBoolean compute_qcharge_density; /**< Whether to compute the topological charge density */
    void *qcharge_density; /**< Pointer to host array of length volume where the q-charge density will be copied */
  } QudaGaugeObservableParam;

  /*
   * Interface functions, found in interface_quda.cpp
   */

  /**
   * Set parameters related to status reporting.
   *
   * In typical usage, this function will be called once (or not at
   * all) just before the call to initQuda(), but it's valid to call
   * it any number of times at any point during execution.  Prior to
   * the first time it's called, the parameters take default values
   * as indicated below.
   *
   * @param verbosity  Default verbosity, ranging from QUDA_SILENT to
   *                   QUDA_DEBUG_VERBOSE.  Within a solver, this
   *                   parameter is overridden by the "verbosity"
   *                   member of QudaInvertParam.  The default value
   *                   is QUDA_SUMMARIZE.
   *
   * @param prefix     String to prepend to all messages from QUDA.  This
   *                   defaults to the empty string (""), but you may
   *                   wish to specify something like "QUDA: " to
   *                   distinguish QUDA's output from that of your
   *                   application.
   *
   * @param outfile    File pointer (such as stdout, stderr, or a handle
   *                   returned by fopen()) where messages should be
   *                   printed.  The default is stdout.
   */
  void setVerbosityQuda(QudaVerbosity verbosity, const char prefix[],
                        FILE *outfile);

  /**
   * initCommsGridQuda() takes an optional "rank_from_coords" argument that
   * should be a pointer to a user-defined function with this prototype.
   *
   * @param coords  Node coordinates
   * @param fdata   Any auxiliary data needed by the function
   * @return        MPI rank or QMP node ID cooresponding to the node coordinates
   *
   * @see initCommsGridQuda
   */
  typedef int (*QudaCommsMap)(const int *coords, void *fdata);

  /**
   * @param mycomm User provided MPI communicator in place of MPI_COMM_WORLD
   */

  void qudaSetCommHandle(void *mycomm);

  /**
   * Declare the grid mapping ("logical topology" in QMP parlance)
   * used for communications in a multi-GPU grid.  This function
   * should be called prior to initQuda().  The only case in which
   * it's optional is when QMP is used for communication and the
   * logical topology has already been declared by the application.
   *
   * @param nDim   Number of grid dimensions.  "4" is the only supported
   *               value currently.
   *
   * @param dims   Array of grid dimensions.  dims[0]*dims[1]*dims[2]*dims[3]
   *               must equal the total number of MPI ranks or QMP nodes.
   *
   * @param func   Pointer to a user-supplied function that maps coordinates
   *               in the communication grid to MPI ranks (or QMP node IDs).
   *               If the pointer is NULL, the default mapping depends on
   *               whether QMP or MPI is being used for communication.  With
   *               QMP, the existing logical topology is used if it's been
   *               declared.  With MPI or as a fallback with QMP, the default
   *               ordering is lexicographical with the fourth ("t") index
   *               varying fastest.
   *
   * @param fdata  Pointer to any data required by "func" (may be NULL)
   *
   * @see QudaCommsMap
   */

  void initCommsGridQuda(int nDim, const int *dims, QudaCommsMap func, void *fdata);

  /**
   * Initialize the library.  This is a low-level interface that is
   * called by initQuda.  Calling initQudaDevice requires that the
   * user also call initQudaMemory before using QUDA.
   *
   * @param device CUDA device number to use.  In a multi-GPU build,
   *               this parameter may either be set explicitly on a
   *               per-process basis or set to -1 to enable a default
   *               allocation of devices to processes.
   */
  void initQudaDevice(int device);

  /**
   * Initialize the library persistant memory allocations (both host
   * and device).  This is a low-level interface that is called by
   * initQuda.  Calling initQudaMemory requires that the user has
   * previously called initQudaDevice.
   */
  void initQudaMemory();

  /**
   * Initialize the library.  This function is actually a wrapper
   * around calls to initQudaDevice() and initQudaMemory().
   *
   * @param device  CUDA device number to use.  In a multi-GPU build,
   *                this parameter may either be set explicitly on a
   *                per-process basis or set to -1 to enable a default
   *                allocation of devices to processes.
   */
  void initQuda(int device);

  /**
   * Finalize the library.
   */
  void endQuda(void);

  /**
   * @brief update the radius for halos.
   * @details This should only be needed for automated testing when
   * different partitioning is applied within a single run.
   */
  void updateR();

  /**
   * A new QudaGaugeParam should always be initialized immediately
   * after it's defined (and prior to explicitly setting its members)
   * using this function.  Typical usage is as follows:
   *
   *   QudaGaugeParam gauge_param = newQudaGaugeParam();
   */
  QudaGaugeParam newQudaGaugeParam(void);

  /**
   * A new QudaInvertParam should always be initialized immediately
   * after it's defined (and prior to explicitly setting its members)
   * using this function.  Typical usage is as follows:
   *
   *   QudaInvertParam invert_param = newQudaInvertParam();
   */
  QudaInvertParam newQudaInvertParam(void);

  /**
   * A new QudaMultigridParam should always be initialized immediately
   * after it's defined (and prior to explicitly setting its members)
   * using this function.  Typical usage is as follows:
   *
   *   QudaMultigridParam mg_param = newQudaMultigridParam();
   */
  QudaMultigridParam newQudaMultigridParam(void);

  /**
   * A new QudaEigParam should always be initialized immediately
   * after it's defined (and prior to explicitly setting its members)
   * using this function.  Typical usage is as follows:
   *
   *   QudaEigParam eig_param = newQudaEigParam();
   */
  QudaEigParam newQudaEigParam(void);

  /**
   * A new QudaGaugeObservableParam should always be initialized
   * immediately after it's defined (and prior to explicitly setting
   * its members) using this function.  Typical usage is as follows:
   *
   *   QudaGaugeParam obs_param = newQudaGaugeObservableParam();
   */
  QudaGaugeObservableParam newQudaGaugeObservableParam(void);

  /**
   * Print the members of QudaGaugeParam.
   * @param param The QudaGaugeParam whose elements we are to print.
   */
  void printQudaGaugeParam(QudaGaugeParam *param);

  /**
   * Print the members of QudaInvertParam.
   * @param param The QudaInvertParam whose elements we are to print.
   */
  void printQudaInvertParam(QudaInvertParam *param);

  /**
   * Print the members of QudaMultigridParam.
   * @param param The QudaMultigridParam whose elements we are to print.
   */
  void printQudaMultigridParam(QudaMultigridParam *param);

  /**
   * Print the members of QudaEigParam.
   * @param param The QudaEigParam whose elements we are to print.
   */
  void printQudaEigParam(QudaEigParam *param);

  /**
   * Print the members of QudaGaugeObservableParam.
   * @param param The QudaGaugeObservableParam whose elements we are to print.
   */
  void printQudaGaugeObservableParam(QudaGaugeObservableParam *param);

  /**
   * Load the gauge field from the host.
   * @param h_gauge Base pointer to host gauge field (regardless of dimensionality)
   * @param param   Contains all metadata regarding host and device storage
   */
  void loadGaugeQuda(void *h_gauge, QudaGaugeParam *param);

  /**
   * Free QUDA's internal copy of the gauge field.
   */
  void freeGaugeQuda(void);

  /**
   * Save the gauge field to the host.
   * @param h_gauge Base pointer to host gauge field (regardless of dimensionality)
   * @param param   Contains all metadata regarding host and device storage
   */
  void saveGaugeQuda(void *h_gauge, QudaGaugeParam *param);

  /**
   * Load the clover term and/or the clover inverse from the host.
   * Either h_clover or h_clovinv may be set to NULL.
   * @param h_clover    Base pointer to host clover field
   * @param h_cloverinv Base pointer to host clover inverse field
   * @param inv_param   Contains all metadata regarding host and device storage
   */
  void loadCloverQuda(void *h_clover, void *h_clovinv,
      QudaInvertParam *inv_param);

  /**
   * Free QUDA's internal copy of the clover term and/or clover inverse.
   */
  void freeCloverQuda(void);

  /**
   * Perform the solve, according to the parameters set in param.  It
   * is assumed that the gauge field has already been loaded via
   * loadGaugeQuda().
   * @param h_x    Solution spinor field
   * @param h_b    Source spinor field
   * @param param  Contains all metadata regarding host and device
   *               storage and solver parameters
   */
  void lanczosQuda(int k0, int m, void *hp_Apsi, void *hp_r, void *hp_V, void *hp_alpha, void *hp_beta,
                   QudaEigParam *eig_param);

  /**
   * Perform the eigensolve. The problem matrix is defined by the invert param, the
   * mode of solution is specified by the eig param. It is assumed that the gauge
   * field has already been loaded via  loadGaugeQuda().
   * @param h_evecs  Array of pointers to application eigenvectors
   * @param h_evals  Host side eigenvalues
   * @param param Contains all metadata regarding the type of solve.
   */
  void eigensolveQuda(void **h_evecs, double_complex *h_evals, QudaEigParam *param);

  /**
   * Perform the solve, according to the parameters set in param.  It
   * is assumed that the gauge field has already been loaded via
   * loadGaugeQuda().
   * @param h_x    Solution spinor field
   * @param h_b    Source spinor field
   * @param param  Contains all metadata regarding host and device
   *               storage and solver parameters
   */
  void invertQuda(void *h_x, void *h_b, QudaInvertParam *param);

  /**
   * Perform the solve like @invertQuda but for multiples right hand sides.
   *
   * @param _hp_x    Array of solution spinor fields
   * @param _hp_b    Array of source spinor fields
   * @param param  Contains all metadata regarding
   * @param param  Contains all metadata regarding host and device
   *               storage and solver parameters
   */
  void invertMultiSrcQuda(void **_hp_x, void **_hp_b, QudaInvertParam *param);

  /**
   * Solve for multiple shifts (e.g., masses).
   * @param _hp_x    Array of solution spinor fields
   * @param _hp_b    Source spinor fields
   * @param param  Contains all metadata regarding host and device
   *               storage and solver parameters
   */
  void invertMultiShiftQuda(void **_hp_x, void *_hp_b, QudaInvertParam *param);

  /**
   * Setup the multigrid solver, according to the parameters set in param.  It
   * is assumed that the gauge field has already been loaded via
   * loadGaugeQuda().
   * @param param  Contains all metadata regarding host and device
   *               storage and solver parameters
   */
  void* newMultigridQuda(QudaMultigridParam *param);

  /**
   * @brief Free resources allocated by the multigrid solver
   * @param mg_instance Pointer to instance of multigrid_solver
   * @param param Contains all metadata regarding host and device
   * storage and solver parameters
   */
  void destroyMultigridQuda(void *mg_instance);

  /**
   * @brief Updates the multigrid preconditioner for the new gauge / clover field
   * @param mg_instance Pointer to instance of multigrid_solver
   * @param param Contains all metadata regarding host and device
   * storage and solver parameters, of note contains a flag specifying whether
   * to do a full update or a thin update.
   */
  void updateMultigridQuda(void *mg_instance, QudaMultigridParam *param);

  /**
   * @brief Dump the null-space vectors to disk
   * @param[in] mg_instance Pointer to the instance of multigrid_solver
   * @param[in] param Contains all metadata regarding host and device
   * storage and solver parameters (QudaMultigridParam::vec_outfile
   * sets the output filename prefix).
   */
  void dumpMultigridQuda(void *mg_instance, QudaMultigridParam *param);

  /**
   * Apply the Dslash operator (D_{eo} or D_{oe}).
   * @param h_out  Result spinor field
   * @param h_in   Input spinor field
   * @param param  Contains all metadata regarding host and device
   *               storage
   * @param parity The destination parity of the field
   */
  void dslashQuda(void *h_out, void *h_in, QudaInvertParam *inv_param, QudaParity parity);

  /**
   * Apply the clover operator or its inverse.
   * @param h_out  Result spinor field
   * @param h_in   Input spinor field
   * @param param  Contains all metadata regarding host and device
   *               storage
   * @param parity The source and destination parity of the field
   * @param inverse Whether to apply the inverse of the clover term
   */
  void cloverQuda(void *h_out, void *h_in, QudaInvertParam *inv_param,
      QudaParity *parity, int inverse);

  /**
   * Apply the full Dslash matrix, possibly even/odd preconditioned.
   * @param h_out  Result spinor field
   * @param h_in   Input spinor field
   * @param param  Contains all metadata regarding host and device
   *               storage
   */
  void MatQuda(void *h_out, void *h_in, QudaInvertParam *inv_param);

  /**
   * Apply M^{\dag}M, possibly even/odd preconditioned.
   * @param h_out  Result spinor field
   * @param h_in   Input spinor field
   * @param param  Contains all metadata regarding host and device
   *               storage
   */
  void MatDagMatQuda(void *h_out, void *h_in, QudaInvertParam *inv_param);


  /*
   * The following routines are temporary additions used by the HISQ
   * link-fattening code.
   */

  void set_dim(int *);
  void pack_ghost(void **cpuLink, void **cpuGhost, int nFace,
      QudaPrecision precision);

  void computeKSLinkQuda(void* fatlink, void* longlink, void* ulink, void* inlink,
                         double *path_coeff, QudaGaugeParam *param);

  /**
   * Either downloads and sets the resident momentum field, or uploads
   * and returns the resident momentum field
   *
   * @param[in,out] mom The external momentum field
   * @param[in] param The parameters of the external field
   */
  void momResidentQuda(void *mom, QudaGaugeParam *param);

  /**
   * Compute the gauge force and update the mometum field
   *
   * @param mom The momentum field to be updated
   * @param sitelink The gauge field from which we compute the force
   * @param input_path_buf[dim][num_paths][path_length]
   * @param path_length One less that the number of links in a loop (e.g., 3 for a staple)
   * @param loop_coeff Coefficients of the different loops in the Symanzik action
   * @param num_paths How many contributions from path_length different "staples"
   * @param max_length The maximum number of non-zero of links in any path in the action
   * @param dt The integration step size (for MILC this is dt*beta/3)
   * @param param The parameters of the external fields and the computation settings
   */
  int computeGaugeForceQuda(void* mom, void* sitelink,  int*** input_path_buf, int* path_length,
			    double* loop_coeff, int num_paths, int max_length, double dt,
			    QudaGaugeParam* qudaGaugeParam);

  /**
   * Evolve the gauge field by step size dt, using the momentum field
   * I.e., Evalulate U(t+dt) = e(dt pi) U(t)
   *
   * @param gauge The gauge field to be updated
   * @param momentum The momentum field
   * @param dt The integration step size step
   * @param conj_mom Whether to conjugate the momentum matrix
   * @param exact Whether to use an exact exponential or Taylor expand
   * @param param The parameters of the external fields and the computation settings
   */
  void updateGaugeFieldQuda(void* gauge, void* momentum, double dt,
      int conj_mom, int exact, QudaGaugeParam* param);

  /**
   * Apply the staggered phase factors to the gauge field.  If the
   * imaginary chemical potential is non-zero then the phase factor
   * exp(imu/T) will be applied to the links in the temporal
   * direction.
   *
   * @param gauge_h The gauge field
   * @param param The parameters of the gauge field
   */
  void staggeredPhaseQuda(void *gauge_h, QudaGaugeParam *param);

  /**
   * Project the input field on the SU(3) group.  If the target
   * tolerance is not met, this routine will give a runtime error.
   *
   * @param gauge_h The gauge field to be updated
   * @param tol The tolerance to which we iterate
   * @param param The parameters of the gauge field
   */
  void projectSU3Quda(void *gauge_h, double tol, QudaGaugeParam *param);

  /**
   * Evaluate the momentum contribution to the Hybrid Monte Carlo
   * action.
   *
   * @param momentum The momentum field
   * @param param The parameters of the external fields and the computation settings
   * @return momentum action
   */
  double momActionQuda(void* momentum, QudaGaugeParam* param);

  /**
   * Allocate a gauge (matrix) field on the device and optionally download a host gauge field.
   *
   * @param gauge The host gauge field (optional - if set to 0 then the gauge field zeroed)
   * @param geometry The geometry of the matrix field to create (1 - scalar, 4 - vector, 6 - tensor)
   * @param param The parameters of the external field and the field to be created
   * @return Pointer to the gauge field (cast as a void*)
   */
  void* createGaugeFieldQuda(void* gauge, int geometry, QudaGaugeParam* param);

  /**
   * Copy the QUDA gauge (matrix) field on the device to the CPU
   *
   * @param outGauge Pointer to the host gauge field
   * @param inGauge Pointer to the device gauge field (QUDA device field)
   * @param param The parameters of the host and device fields
   */
  void  saveGaugeFieldQuda(void* outGauge, void* inGauge, QudaGaugeParam* param);

  /**
   * Reinterpret gauge as a pointer to cudaGaugeField and call destructor.
   *
   * @param gauge Gauge field to be freed
   */
  void destroyGaugeFieldQuda(void* gauge);

  /**
   * Compute the clover field and its inverse from the resident gauge field.
   *
   * @param param The parameters of the clover field to create
   */
  void createCloverQuda(QudaInvertParam* param);

  /**
   * Compute the clover force contributions in each dimension mu given
   * the array of solution fields, and compute the resulting momentum
   * field.
   *
   * @param mom Force matrix
   * @param dt Integrating step size
   * @param x Array of solution vectors
   * @param p Array of intermediate vectors
   * @param coeff Array of residues for each contribution (multiplied by stepsize)
   * @param kappa2 -kappa*kappa parameter
   * @param ck -clover_coefficient * kappa / 8
   * @param nvec Number of vectors
   * @param multiplicity Number fermions this bilinear reresents
   * @param gauge Gauge Field
   * @param gauge_param Gauge field meta data
   * @param inv_param Dirac and solver meta data
   */
  void computeCloverForceQuda(void *mom, double dt, void **x, void **p, double *coeff, double kappa2, double ck,
			      int nvector, double multiplicity, void *gauge,
			      QudaGaugeParam *gauge_param, QudaInvertParam *inv_param);

  /**
   * Compute the naive staggered force.  All fields must be in the same precision.
   *
   * @param mom Momentum field
   * @param dt Integrating step size
   * @param delta Additional scale factor when updating momentum (mom += delta * [force]_TA
   * @param gauge Gauge field (at present only supports resident gauge field)
   * @param x Array of single-parity solution vectors (at present only supports resident solutions)
   * @param gauge_param Gauge field meta data
   * @param invert_param Dirac and solver meta data
   */
  void computeStaggeredForceQuda(void* mom, double dt, double delta, void **x, void *gauge,
				 QudaGaugeParam *gauge_param, QudaInvertParam *invert_param);

  /**
   * Compute the fermion force for the HISQ quark action and integrate the momentum.
   * @param momentum        The momentum field we are integrating
   * @param dt              The stepsize used to integrate the momentum
   * @param level2_coeff    The coefficients for the second level of smearing in the quark action.
   * @param fat7_coeff      The coefficients for the first level of smearing (fat7) in the quark action.
   * @param w_link          Unitarized link variables obtained by applying fat7 smearing and unitarization to the original links.
   * @param v_link          Fat7 link variables.
   * @param u_link          SU(3) think link variables.
   * @param quark           The input fermion field.
   * @param num             The number of quark fields
   * @param num_naik        The number of naik contributions
   * @param coeff           The coefficient multiplying the fermion fields in the outer product
   * @param param.          The field parameters.
   */
  void computeHISQForceQuda(void* momentum,
                            double dt,
                            const double level2_coeff[6],
                            const double fat7_coeff[6],
                            const void* const w_link,
                            const void* const v_link,
                            const void* const u_link,
                            void** quark,
                            int num,
                            int num_naik,
                            double** coeff,
                            QudaGaugeParam* param);

  /**
     @brief Generate Gaussian distributed fields and store in the
     resident gauge field.  We create a Gaussian-distributed su(n)
     field and exponentiate it, e.g., U = exp(sigma * H), where H is
     the distributed su(n) field and beta is the width of the
     distribution (beta = 0 results in a free field, and sigma = 1 has
     maximum disorder).

     @param seed The seed used for the RNG
     @param sigma Width of Gaussian distrubution
  */
  void gaussGaugeQuda(unsigned long long seed, double sigma);

  /**
   * Computes the total, spatial and temporal plaquette averages of the loaded gauge configuration.
   * @param Array for storing the averages (total, spatial, temporal)
   */
  void plaqQuda(double plaq[3]);

  /**
   * Performs a deep copy from the internal extendedGaugeResident field.
   * @param Pointer to externalGaugeResident cudaGaugeField
   * @param Location of gauge field
   */
  void copyExtendedResidentGaugeQuda(void* resident_gauge, QudaFieldLocation loc);

  /**
   * Performs Wuppertal smearing on a given spinor using the gauge field
   * gaugeSmeared, if it exist, or gaugePrecise if no smeared field is present.
   * @param h_out  Result spinor field
   * @param h_in   Input spinor field
   * @param param  Contains all metadata regarding host and device
   *               storage and operator which will be applied to the spinor
   * @param n_steps Number of steps to apply.
   * @param alpha  Alpha coefficient for Wuppertal smearing.
   */
  void performWuppertalnStep(void *h_out, void *h_in, QudaInvertParam *param, unsigned int n_steps, double alpha);

  /**
   * Performs APE smearing on gaugePrecise and stores it in gaugeSmeared
   * @param n_steps Number of steps to apply.
   * @param alpha  Alpha coefficient for APE smearing.
   * @param meas_interval Measure the Q charge every Nth step
   */
  void performAPEnStep(unsigned int n_steps, double alpha, int meas_interval);

  /**
   * Performs STOUT smearing on gaugePrecise and stores it in gaugeSmeared
   * @param n_steps Number of steps to apply.
   * @param rho    Rho coefficient for STOUT smearing.
   * @param meas_interval Measure the Q charge every Nth step
   */
  void performSTOUTnStep(unsigned int n_steps, double rho, int meas_interval);

  /**
   * Performs Over Imroved STOUT smearing on gaugePrecise and stores it in gaugeSmeared
   * @param n_steps Number of steps to apply.
   * @param rho    Rho coefficient for STOUT smearing.
   * @param epsilon Epsilon coefficient for Over Improved STOUT smearing.
   * @param meas_interval Measure the Q charge every Nth step
   */
  void performOvrImpSTOUTnStep(unsigned int n_steps, double rho, double epsilon, int meas_interval);

  /**
   * Performs Wilson Flow on gaugePrecise and stores it in gaugeSmeared
   * @param n_steps Number of steps to apply.
   * @param step_size Size of Wilson Flow step
   * @param meas_interval Measure the Q charge and field energy every Nth step
   * @param wflow_type 1x1 Wilson or 2x1 Symanzik flow type
   */
  void performWFlownStep(unsigned int n_steps, double step_size, int meas_interval, QudaWFlowType wflow_type);

  /**
   * @brief Calculates a variety of gauge-field observables.  If a
   * smeared gauge field is presently loaded (in gaugeSmeared) the
   * observables are computed on this, else the resident gauge field
   * will be used.
   * @param[in,out] param Parameter struct that defines which
   * observables we are making and the resulting observables.
   */
  void gaugeObservablesQuda(QudaGaugeObservableParam *param);

  /**
   * Public function to perform color contractions of the host spinors x and y.
   * @param[in] x pointer to host data
   * @param[in] y pointer to host data
   * @param[out] result pointer to the 16 spin projections per lattice site
   * @param[in] cType Which type of contraction (open, degrand-rossi, etc)
   * @param[in] param meta data for construction of ColorSpinorFields.
   * @param[in] X spacetime data for construction of ColorSpinorFields.
   */
  void contractQuda(const void *x, const void *y, void *result, const QudaContractType cType, QudaInvertParam *param,
                    const int *X);

  /**
   * @brief Gauge fixing with overrelaxation with support for single and multi GPU.
   * @param[in,out] gauge, gauge field to be fixed
   * @param[in] gauge_dir, 3 for Coulomb gauge fixing, other for Landau gauge fixing
   * @param[in] Nsteps, maximum number of steps to perform gauge fixing
   * @param[in] verbose_interval, print gauge fixing info when iteration count is a multiple of this
   * @param[in] relax_boost, gauge fixing parameter of the overrelaxation method, most common value is 1.5 or 1.7.
   * @param[in] tolerance, torelance value to stop the method, if this value is zero then the method stops when iteration reachs the maximum number of steps defined by Nsteps
   * @param[in] reunit_interval, reunitarize gauge field when iteration count is a multiple of this
   * @param[in] stopWtheta, 0 for MILC criterium and 1 to use the theta value
   * @param[in] param The parameters of the external fields and the computation settings
   * @param[out] timeinfo
   */
  int computeGaugeFixingOVRQuda(void* gauge,
                      const unsigned int gauge_dir,
                      const unsigned int Nsteps,
                      const unsigned int verbose_interval,
                      const double relax_boost,
                      const double tolerance,
                      const unsigned int reunit_interval,
                      const unsigned int stopWtheta,
                      QudaGaugeParam* param,
                      double* timeinfo);
  /**
   * @brief Gauge fixing with Steepest descent method with FFTs with support for single GPU only.
   * @param[in,out] gauge, gauge field to be fixed
   * @param[in] gauge_dir, 3 for Coulomb gauge fixing, other for Landau gauge fixing
   * @param[in] Nsteps, maximum number of steps to perform gauge fixing
   * @param[in] verbose_interval, print gauge fixing info when iteration count is a multiple of this
   * @param[in] alpha, gauge fixing parameter of the method, most common value is 0.08
   * @param[in] autotune, 1 to autotune the method, i.e., if the Fg inverts its tendency we decrease the alpha value
   * @param[in] tolerance, torelance value to stop the method, if this value is zero then the method stops when iteration reachs the maximum number of steps defined by Nsteps
   * @param[in] stopWtheta, 0 for MILC criterium and 1 to use the theta value
   * @param[in] param The parameters of the external fields and the computation settings
   * @param[out] timeinfo
   */
  int computeGaugeFixingFFTQuda(void* gauge,
                      const unsigned int gauge_dir,
                      const unsigned int Nsteps,
                      const unsigned int verbose_interval,
                      const double alpha,
                      const unsigned int autotune,
                      const double tolerance,
                      const unsigned int stopWtheta,
                      QudaGaugeParam* param,
                      double* timeinfo);

  /**
   * @brief Flush the chronological history for the given index
   * @param[in] index Index for which we are flushing
   */
  void flushChronoQuda(int index);


  /**
  * Open/Close MAGMA library
  *
  **/
  void openMagma();

  void closeMagma();

  /**
  * Create deflation solver resources.
  *
  **/

  void* newDeflationQuda(QudaEigParam *param);

  /**
   * Free resources allocated by the deflated solver
   */
  void destroyDeflationQuda(void *df_instance);

  void setMPICommHandleQuda(void *mycomm);

#ifdef __cplusplus
}
#endif

// remove NVRTC WAR
#undef double_complex

/* #include <quda_new_interface.h> */
<|MERGE_RESOLUTION|>--- conflicted
+++ resolved
@@ -445,8 +445,7 @@
     /** Size of the eigenvector search space **/
     int n_ev;
     /** Total size of Krylov space **/
-<<<<<<< HEAD
-    int nKr;
+    int n_kr;
     /** Minimum size of the subspace when using Jacobi-Davidson **/
     int mmin;
     /** Maximum size of the subspace when using Jacobi-Davidson **/
@@ -455,9 +454,6 @@
     int corr_eq_maxiter;
     /** TOlerance for the correction equation in JD **/
     double corr_eq_tol;
-=======
-    int n_kr;
->>>>>>> 8e1cf095
     /** Max number of locked eigenpairs (deduced at runtime) **/
     int nLockedMax;
     /** Number of requested converged eigenvectors **/
