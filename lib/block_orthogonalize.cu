--- conflicted
+++ resolved
@@ -43,17 +43,11 @@
   template <typename store_t, int nSpin, int nColor> struct BOrder { static constexpr QudaFieldOrder order = QUDA_FLOAT2_FIELD_ORDER; };
   template<> struct BOrder<float, 4, N_COLORS> { static constexpr QudaFieldOrder order = QUDA_FLOAT4_FIELD_ORDER; };
 #ifdef FLOAT8
-<<<<<<< HEAD
   template<> struct BOrder<short, 4, N_COLORS> { static constexpr QudaFieldOrder order = QUDA_FLOAT8_FIELD_ORDER; };
+  template<> struct BOrder<int8_t, 4, N_COLORS> { static constexpr QudaFieldOrder order = QUDA_FLOAT8_FIELD_ORDER; };
 #else
   template<> struct BOrder<short, 4, N_COLORS> { static constexpr QudaFieldOrder order = QUDA_FLOAT4_FIELD_ORDER; };
-=======
-  template<> struct BOrder<short, 4, 3> { static constexpr QudaFieldOrder order = QUDA_FLOAT8_FIELD_ORDER; };
-  template<> struct BOrder<int8_t, 4, 3> { static constexpr QudaFieldOrder order = QUDA_FLOAT8_FIELD_ORDER; };
-#else
-  template<> struct BOrder<short, 4, 3> { static constexpr QudaFieldOrder order = QUDA_FLOAT4_FIELD_ORDER; };
-  template<> struct BOrder<int8_t, 4, 3> { static constexpr QudaFieldOrder order = QUDA_FLOAT4_FIELD_ORDER; };
->>>>>>> 89b33b63
+  template<> struct BOrder<int8_t, 4, N_COLORS> { static constexpr QudaFieldOrder order = QUDA_FLOAT4_FIELD_ORDER; };
 #endif
 
   template <typename vFloat, typename bFloat, int nSpin, int spinBlockSize, int nColor_, int coarseSpin, int nVec>
