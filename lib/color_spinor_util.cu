--- conflicted
+++ resolved
@@ -138,17 +138,17 @@
       genericSource<Float,nSpin,20,order>(a,sourceType, x, s, c);
     } else if (a.Ncolor() == 24) {
       genericSource<Float,nSpin,24,order>(a,sourceType, x, s, c);
+#ifdef NSPIN4
     } else if (a.Ncolor() == 32) {
       genericSource<Float,nSpin,32,order>(a,sourceType, x, s, c);
-<<<<<<< HEAD
-#ifdef GPU_STAGGERED_DIRAC
+#endif NSPIN4
+#ifdef NSPIN1
     } else if (a.Ncolor() == 64) {
       genericSource<Float,nSpin,64,order>(a,sourceType, x, s, c);
     } else if (a.Ncolor() == 96) {
       genericSource<Float,nSpin,96,order>(a,sourceType, x, s, c);
-=======
->>>>>>> bcc8216b
-#endif
+#endif // NSPIN1
+#endif // GPU_MULTIGRID
     } else {
       errorQuda("Unsupported nColor=%d\n", a.Ncolor());
     }
