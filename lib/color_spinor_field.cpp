#include <string.h>
#include <iostream>
#include <typeinfo>

#include <color_spinor_field.h>
#include <dslash_quda.h>

static bool zeroCopy = false;

namespace quda
{

  ColorSpinorParam::ColorSpinorParam(const ColorSpinorField &field) : LatticeFieldParam() { field.fill(*this); }

  ColorSpinorField::ColorSpinorField(const ColorSpinorParam &param) :
    LatticeField(param),
    init(false),
    alloc(false),
    reference(false),
    ghost_precision_allocated(QUDA_INVALID_PRECISION),
    v(nullptr),
    norm_offset(0),
    ghost(),
    ghostFace(),
    ghost_buf {},
    dslash_constant(nullptr),
    bytes(0),
    bytes_raw(0),
    even(nullptr),
    odd(nullptr),
    composite_descr(param.is_composite, param.composite_dim, param.is_component, param.component_id),
    components(0)
  {
    // this must come before create
    if (param.create == QUDA_REFERENCE_FIELD_CREATE) {
      v = param.v;
      norm_offset = param.norm_offset;
      reference = true;
    }

    create(param);

    switch (param.create) {
    case QUDA_NULL_FIELD_CREATE:
    case QUDA_REFERENCE_FIELD_CREATE: break; // do nothing;
    case QUDA_ZERO_FIELD_CREATE: zero(); break;
    case QUDA_COPY_FIELD_CREATE: copy(*param.field); break;
    default: errorQuda("Unexpected create type %d", param.create);
    }
  }

  ColorSpinorField::ColorSpinorField(const ColorSpinorField &field) :
    LatticeField(field),
    init(false),
    alloc(false),
    reference(false),
    ghost_precision_allocated(QUDA_INVALID_PRECISION),
    v(nullptr),
    norm_offset(0),
    ghost(),
    ghostFace(),
    ghost_buf {},
    dslash_constant(nullptr),
    bytes(0),
    bytes_raw(0),
    even(nullptr),
    odd(nullptr),
    composite_descr(field.composite_descr),
    components(0)
  {
    ColorSpinorParam param;
    field.fill(param);
    param.create = QUDA_COPY_FIELD_CREATE;
    create(param);
    copy(field);
  }

  ColorSpinorField::ColorSpinorField(ColorSpinorField &&field) : LatticeField(std::move(field))
  {
    move(std::move(field));
  }

  ColorSpinorField::~ColorSpinorField() { destroy(); }

  ColorSpinorField &ColorSpinorField::operator=(const ColorSpinorField &src)
  {
    if (&src != this) {
      if (!init) { // keep current attributes unless unset
        LatticeField::operator=(src);
        composite_descr = src.composite_descr;
        ColorSpinorParam param;
        src.fill(param);
        param.create = QUDA_COPY_FIELD_CREATE;
        create(param);
      }

      copy(src);
    }
    return *this;
  }

  static bool are_compatible(ColorSpinorField &a, ColorSpinorField &b)
  {
    bool rtn = true;
    if (a.Precision() != b.Precision() || a.FieldOrder() != b.FieldOrder() || a.SiteSubset() != b.SiteSubset()
        || a.VolumeCB() != b.VolumeCB() || a.Ncolor() != b.Ncolor() || a.Nspin() != b.Nspin() || a.Nvec() != b.Nvec()
        || a.TwistFlavor() != b.TwistFlavor())
      rtn = false;

    return rtn;
  }

  ColorSpinorField &ColorSpinorField::operator=(ColorSpinorField &&src)
  {
    if (&src != this) {
      // if field not already initialized then move the field
      if (!init || are_compatible(*this, src)) {
        if (init) destroy();
        LatticeField::operator=(std::move(src));
        move(std::move(src));
      } else {
        // we error if the field is not compatible with this
        errorQuda("Moving to already created field");
      }
    }
    return *this;
  }

  void ColorSpinorField::create(const ColorSpinorParam &param)
  {
    if (param.create == QUDA_INVALID_FIELD_CREATE) errorQuda("Invalid create type");

    siteOrder = param.siteOrder;
    fieldOrder = param.fieldOrder;
    gammaBasis = param.gammaBasis;
    nColor = param.nColor;
    nSpin = param.nSpin;
    nVec = param.nVec;
    twistFlavor = param.twistFlavor;

    if (param.pc_type != QUDA_5D_PC && param.pc_type != QUDA_4D_PC) errorQuda("Unexpected pc_type %d", param.pc_type);
    pc_type = param.pc_type;
    suggested_parity = param.suggested_parity;

    precision = param.Precision();

    if (twistFlavor == QUDA_TWIST_NONDEG_DOUBLET && x[4] != 2) // two flavors
      errorQuda(
        "Must be two flavors for non-degenerate twisted mass spinor (while provided with %d number of components)",
        x[4]);

    if (param.pad != 0) errorQuda("Padding must be zero");
    length = siteSubset * volumeCB * nColor * nSpin * 2;
    bytes_raw = length * precision;
    if (precision < QUDA_SINGLE_PRECISION) bytes_raw += siteSubset * volumeCB * sizeof(float);

    norm_offset = volumeCB * nColor * nSpin * 2 * precision; // this is the offset in bytes to start of the norm

    // alignment must be done on parity boundaries
    if (isNative() || fieldOrder == QUDA_FLOAT2_FIELD_ORDER)
      bytes = siteSubset * ALIGNMENT_ADJUST(bytes_raw / siteSubset);
    else
      bytes = bytes_raw;

    //! stuff for deflated solvers (eigenvector sets):
    if (composite_descr.is_composite) {
      if (composite_descr.is_component) errorQuda("Composite type is not implemented");
      composite_descr.volume = volume;
      composite_descr.volumeCB = volumeCB;
      composite_descr.length = length;
      composite_descr.bytes = bytes;

      volume *= composite_descr.dim;
      volumeCB *= composite_descr.dim;
      length *= composite_descr.dim;
      bytes_raw *= composite_descr.dim;
      bytes *= composite_descr.dim;
    } else if (composite_descr.is_component) {
      composite_descr.dim = 0;
      composite_descr.volume = 0;
      composite_descr.volumeCB = 0;
      composite_descr.length = 0;
      composite_descr.bytes = 0;
    }

    if (siteSubset == QUDA_FULL_SITE_SUBSET && siteOrder != QUDA_EVEN_ODD_SITE_ORDER)
      errorQuda("Subset not implemented");

    if (param.create != QUDA_REFERENCE_FIELD_CREATE) {
      if (location == QUDA_CPU_FIELD_LOCATION) {
        v = safe_malloc(bytes);
      } else if (location == QUDA_CUDA_FIELD_LOCATION) {
        switch (mem_type) {
        case QUDA_MEMORY_DEVICE: v = pool_device_malloc(bytes); break;
        case QUDA_MEMORY_MAPPED:
          v_h = mapped_malloc(bytes);
          v = get_mapped_device_pointer(v_h);
          break;
        default: errorQuda("Unsupported memory type %d", mem_type);
        }
      } else {
        errorQuda("Unexpected field location %d", location);
      }
      alloc = true;
    }

    if (composite_descr.is_composite && param.create != QUDA_REFERENCE_FIELD_CREATE) {
      ColorSpinorParam param;
      fill(param);
      param.create = QUDA_REFERENCE_FIELD_CREATE;
      param.is_composite = false;
      param.composite_dim = 0;
      param.is_component = true;

      components.reserve(composite_descr.dim);
      for (int cid = 0; cid < composite_descr.dim; cid++) {
        param.component_id = cid;
        param.v = static_cast<void *>(static_cast<char *>(v) + cid * bytes / composite_descr.dim);
        components.push_back(new ColorSpinorField(param));
      }
    }

    // create the associated even and odd subsets
    if (siteSubset == QUDA_FULL_SITE_SUBSET && fieldOrder != QUDA_QDPJIT_FIELD_ORDER && !composite_descr.is_composite) {
      ColorSpinorParam param;
      fill(param);
      param.create = QUDA_REFERENCE_FIELD_CREATE;
      param.siteSubset = QUDA_PARITY_SITE_SUBSET;
      param.x[0] /= 2; // set single parity dimensions
      param.is_composite = false;
      param.composite_dim = 0;
      param.is_component = composite_descr.is_component;
      param.component_id = composite_descr.id;
      even = new ColorSpinorField(param);
      param.v = static_cast<char *>(v) + bytes / 2;
      odd = new ColorSpinorField(param);
    }

    if (isNative() && param.create != QUDA_REFERENCE_FIELD_CREATE) {
      if (!(siteSubset == QUDA_FULL_SITE_SUBSET && composite_descr.is_composite)) {
        zeroPad();
      } else { // temporary hack for the full spinor field sets, manual zeroPad for each component:
        for (int cid = 0; cid < composite_descr.dim; cid++) {
          components[cid]->Even().zeroPad();
          components[cid]->Odd().zeroPad();
        }
      }
    }

    dslash_constant = static_cast<DslashConstant *>(safe_malloc(sizeof(DslashConstant)));
    init = true;
    setTuningString();
  }

  void ColorSpinorField::zeroPad()
  {
    // zero the region added for alignment reasons
    if (bytes != bytes_raw) {
      size_t subset_bytes = bytes / siteSubset;
      size_t subset_bytes_raw = bytes_raw / siteSubset;
      for (int subset = 0; subset < siteSubset; subset++) {
        if (location == QUDA_CUDA_FIELD_LOCATION)
          qudaMemsetAsync(static_cast<char *>(v) + subset_bytes_raw + subset_bytes * subset, 0,
                          subset_bytes - subset_bytes_raw, device::get_default_stream());
        else
          memset(static_cast<char *>(v) + subset_bytes_raw + subset_bytes * subset, 0, subset_bytes - subset_bytes_raw);
      }
    }
  }

  void ColorSpinorField::move(ColorSpinorField &&src)
  {
    init = std::exchange(src.init, false);
    alloc = std::exchange(src.alloc, false);
    reference = std::exchange(src.reference, false);
    ghost_precision_allocated = std::exchange(src.ghost_precision_allocated, QUDA_INVALID_PRECISION);
    nColor = std::exchange(src.nColor, 0);
    nSpin = std::exchange(src.nSpin, 0);
    nVec = std::exchange(src.nVec, 0);
    twistFlavor = std::exchange(src.twistFlavor, QUDA_TWIST_INVALID);
    pc_type = std::exchange(src.pc_type, QUDA_PC_INVALID);
    suggested_parity = std::exchange(src.suggested_parity, QUDA_INVALID_PARITY);
    length = std::exchange(src.length, 0);
    v = std::exchange(src.v, nullptr);
    v_h = std::exchange(src.v_h, nullptr);
    norm_offset = std::exchange(src.norm_offset, 0);
    ghost = std::exchange(src.ghost, {});
    ghostFace = std::exchange(src.ghostFace, {});
    ghostFaceCB = std::exchange(src.ghostFaceCB, {});
    ghost_buf = std::exchange(src.ghost_buf, {});
    dslash_constant = std::exchange(src.dslash_constant, nullptr);
    bytes = std::exchange(src.bytes, 0);
    bytes_raw = std::exchange(src.bytes_raw, 0);
    siteOrder = std::exchange(src.siteOrder, QUDA_INVALID_SITE_ORDER);
    fieldOrder = std::exchange(src.fieldOrder, QUDA_INVALID_FIELD_ORDER);
    gammaBasis = std::exchange(src.gammaBasis, QUDA_INVALID_GAMMA_BASIS);
    even = std::exchange(src.even, nullptr);
    odd = std::exchange(src.odd, nullptr);
    composite_descr = std::exchange(src.composite_descr, CompositeColorSpinorFieldDescriptor());
    components = std::move(src.components);
  }

  void ColorSpinorField::destroy()
  {
    if (alloc) {
      if (location == QUDA_CPU_FIELD_LOCATION) {
        host_free(v);
      } else { // device field
        switch (mem_type) {
        case QUDA_MEMORY_DEVICE: pool_device_free(v); break;
        case QUDA_MEMORY_MAPPED: host_free(v_h); break;
        default: errorQuda("Unsupported memory type %d", mem_type);
        }
      }
      alloc = false;
      v = nullptr;
      v_h = nullptr;

      if (composite_descr.is_composite) {
        CompositeColorSpinorField::iterator vec;
        for (vec = components.begin(); vec != components.end(); vec++) {
          delete *vec;
          *vec = nullptr;
        }
        components.resize(0);
      }
    }

    if (siteSubset == QUDA_FULL_SITE_SUBSET && !composite_descr.is_composite) {
      if (even) {
        delete even;
        even = nullptr;
      }
      if (odd) {
        delete odd;
        odd = nullptr;
      }
    }

    if (dslash_constant) {
      host_free(dslash_constant);
      dslash_constant = nullptr;
    }

    init = false;
  }

  void ColorSpinorField::setTuningString()
  {
    LatticeField::setTuningString();
    if (init) {
      std::stringstream aux_ss;
      aux_ss << "vol=" << volume << ",parity=" << siteSubset << ",precision=" << precision << ",order=" << fieldOrder
             << ",Ns=" << nSpin << ",Nc=" << nColor;
      if (twistFlavor != QUDA_TWIST_NO && twistFlavor != QUDA_TWIST_INVALID) aux_ss << ",TwistFlavor=" << twistFlavor;
      aux_string = aux_ss.str();
      if (aux_string.size() >= TuneKey::aux_n / 2) errorQuda("Aux string too large %lu", aux_string.size());
    }
  }

  void ColorSpinorField::createGhostZone(int nFace, bool spin_project) const
  {
    if (ghost_precision == QUDA_INVALID_PRECISION) errorQuda("Invalid requested ghost precision");
    if (ghost_precision_allocated == ghost_precision) return;

    bool is_fixed = (ghost_precision == QUDA_HALF_PRECISION || ghost_precision == QUDA_QUARTER_PRECISION);
    int nSpinGhost = (nSpin == 4 && spin_project) ? 2 : nSpin;
    size_t site_size = nSpinGhost * nColor * 2 * ghost_precision + (is_fixed ? sizeof(float) : 0);

    // calculate size of ghost zone required
    int dims = nDim == 5 ? (nDim - 1) : nDim;
    int x5 = nDim == 5 ? x[4] : 1; /// includes DW and non-degenerate TM ghosts
    const int ghost_align
      = 1; // TODO perhaps in the future we should align each ghost dim/dir, e.g., along 32-byte boundaries
    ghost_bytes = 0;

    for (int i = 0; i < dims; i++) {
      ghostFace[i] = 0;
      if (comm_dim_partitioned(i)) {
        ghostFace[i] = 1;
        for (int j = 0; j < dims; j++) {
          if (i == j) continue;
          ghostFace[i] *= x[j];
        }
        ghostFace[i] *= x5; // temporary hack : extra dimension for DW ghosts
        if (i == 0 && siteSubset != QUDA_FULL_SITE_SUBSET) ghostFace[i] /= 2;
      }

      ghost_face_bytes[i] = nFace * ghostFace[i] * site_size;
      ghost_face_bytes_aligned[i] = ((ghost_face_bytes[i] + ghost_align - 1) / ghost_align) * ghost_align;
      ghost_offset[i][0] = i == 0 ? 0 : ghost_offset[i - 1][0] + 2 * ghost_face_bytes_aligned[i - 1];
      ghost_offset[i][1] = ghost_offset[i][0] + ghost_face_bytes_aligned[i];
      ghost_bytes += 2 * ghost_face_bytes_aligned[i];

      ghostFaceCB[i] = (siteSubset == QUDA_FULL_SITE_SUBSET ? ghostFace[i] / 2 : ghostFace[i]);
    } // dim

    if (isNative()) ghost_bytes = ALIGNMENT_ADJUST(ghost_bytes);

    { // compute temporaries needed by dslash and packing kernels
      auto &dc = *dslash_constant;
      auto &X = dc.X;
      for (int dim = 0; dim < nDim; dim++) X[dim] = x[dim];
      for (int dim = nDim; dim < QUDA_MAX_DIM; dim++) X[dim] = 1;
      if (siteSubset == QUDA_PARITY_SITE_SUBSET) X[0] = 2 * X[0];

      for (int i = 0; i < nDim; i++) dc.Xh[i] = X[i] / 2;

      dc.Ls = X[4];
      dc.volume_4d_cb = volumeCB / (nDim == 5 ? x[4] : 1);
      dc.volume_4d = 2 * dc.volume_4d_cb;

      int face[4];
      for (int dim = 0; dim < 4; dim++) {
        for (int j = 0; j < 4; j++) face[j] = X[j];
        face[dim] = nFace;
        dc.face_X[dim] = face[0];
        dc.face_Y[dim] = face[1];
        dc.face_Z[dim] = face[2];
        dc.face_T[dim] = face[3];
        dc.face_XY[dim] = dc.face_X[dim] * face[1];
        dc.face_XYZ[dim] = dc.face_XY[dim] * face[2];
        dc.face_XYZT[dim] = dc.face_XYZ[dim] * face[3];
      }

      dc.Vh = (X[3] * X[2] * X[1] * X[0]) / 2;
      dc.ghostFace[0] = X[1] * X[2] * X[3];
      dc.ghostFace[1] = X[0] * X[2] * X[3];
      dc.ghostFace[2] = X[0] * X[1] * X[3];
      dc.ghostFace[3] = X[0] * X[1] * X[2];
      for (int d = 0; d < 4; d++) dc.ghostFaceCB[d] = dc.ghostFace[d] / 2;

      dc.X2X1 = X[1] * X[0];
      dc.X3X2X1 = X[2] * X[1] * X[0];
      dc.X4X3X2X1 = X[3] * X[2] * X[1] * X[0];
      dc.X2X1mX1 = (X[1] - 1) * X[0];
      dc.X3X2X1mX2X1 = (X[2] - 1) * X[1] * X[0];
      dc.X4X3X2X1mX3X2X1 = (X[3] - 1) * X[2] * X[1] * X[0];
      dc.X5X4X3X2X1mX4X3X2X1 = (X[4] - 1) * X[3] * X[2] * X[1] * X[0];
      dc.X4X3X2X1hmX3X2X1h = dc.X4X3X2X1mX3X2X1 / 2;

      // used by indexFromFaceIndexStaggered
      dc.dims[0][0] = X[1];
      dc.dims[0][1] = X[2];
      dc.dims[0][2] = X[3];

      dc.dims[1][0] = X[0];
      dc.dims[1][1] = X[2];
      dc.dims[1][2] = X[3];

      dc.dims[2][0] = X[0];
      dc.dims[2][1] = X[1];
      dc.dims[2][2] = X[3];

      dc.dims[3][0] = X[0];
      dc.dims[3][1] = X[1];
      dc.dims[3][2] = X[2];
    }
    ghost_precision_allocated = ghost_precision;
  } // createGhostZone

  void ColorSpinorField::zero()
  {
    if (Location() == QUDA_CUDA_FIELD_LOCATION) {
      qudaMemsetAsync(v, 0, bytes, device::get_default_stream());
    } else {
      memset(v, '\0', bytes);
    }
  }

  void ColorSpinorField::copy(const ColorSpinorField &src)
  {
    checkField(*this, src);
    if (Location() == src.Location()) { // H2H and D2D

      copyGenericColorSpinor(*this, src, Location());

    } else if (Location() == QUDA_CUDA_FIELD_LOCATION && src.Location() == QUDA_CPU_FIELD_LOCATION) { // H2D

      if (reorder_location() == QUDA_CPU_FIELD_LOCATION) { // reorder on host
        void *buffer = pool_pinned_malloc(bytes);
        memset(buffer, 0, bytes); // FIXME (temporary?) bug fix for padding
        copyGenericColorSpinor(*this, src, QUDA_CPU_FIELD_LOCATION, buffer, 0);
        qudaMemcpy(v, buffer, bytes, qudaMemcpyDefault);
        pool_pinned_free(buffer);

      } else { // reorder on device

        if (src.FieldOrder() == QUDA_PADDED_SPACE_SPIN_COLOR_FIELD_ORDER) {
          // special case where we use mapped memory to read/write directly from application's array
          void *src_d = get_mapped_device_pointer(src.V());
          copyGenericColorSpinor(*this, src, QUDA_CUDA_FIELD_LOCATION, v, src_d);
        } else {
          void *Src = nullptr, *buffer = nullptr;
          if (!zeroCopy) {
            buffer = pool_device_malloc(src.Bytes());
            Src = buffer;
            qudaMemcpy(Src, src.V(), src.Bytes(), qudaMemcpyDefault);
          } else {
            buffer = pool_pinned_malloc(src.Bytes());
            memcpy(buffer, src.V(), src.Bytes());
            Src = get_mapped_device_pointer(buffer);
          }

          qudaMemsetAsync(v, 0, bytes, device::get_default_stream()); // FIXME (temporary?) bug fix for padding
          copyGenericColorSpinor(*this, src, QUDA_CUDA_FIELD_LOCATION, 0, Src);

          if (zeroCopy)
            pool_pinned_free(buffer);
          else
            pool_device_free(buffer);
        }
      }
      qudaDeviceSynchronize(); // include sync here for accurate host-device profiling

    } else if (Location() == QUDA_CPU_FIELD_LOCATION && src.Location() == QUDA_CUDA_FIELD_LOCATION) { // D2H

      if (reorder_location() == QUDA_CPU_FIELD_LOCATION) { // reorder on the host
        void *buffer = pool_pinned_malloc(bytes);
        qudaMemcpy(buffer, v, bytes, qudaMemcpyDefault);
        copyGenericColorSpinor(*this, src, QUDA_CPU_FIELD_LOCATION, 0, buffer);
        pool_pinned_free(buffer);

      } else { // reorder on the device

        if (FieldOrder() == QUDA_PADDED_SPACE_SPIN_COLOR_FIELD_ORDER) {
          // special case where we use zero-copy memory to read/write directly from application's array
          void *dest_d = get_mapped_device_pointer(v);
          copyGenericColorSpinor(*this, src, QUDA_CUDA_FIELD_LOCATION, dest_d, src.V());
        } else {
          void *dst = nullptr, *buffer = nullptr;
          if (!zeroCopy) {
            buffer = pool_device_malloc(bytes);
            dst = buffer;
          } else {
            buffer = pool_pinned_malloc(bytes);
            dst = get_mapped_device_pointer(buffer);
          }

          copyGenericColorSpinor(*this, src, QUDA_CUDA_FIELD_LOCATION, dst, 0);

          if (!zeroCopy) {
            qudaMemcpy(v, dst, Bytes(), qudaMemcpyDefault);
          } else {
            qudaDeviceSynchronize();
            memcpy(v, buffer, bytes);
          }

          if (zeroCopy)
            pool_pinned_free(buffer);
          else
            pool_device_free(buffer);
        }
      }

      qudaDeviceSynchronize(); // need to sync before data can be used on CPU
    }
  }

  // Fills the param with the contents of this field
  void ColorSpinorField::fill(ColorSpinorParam &param) const
  {
    LatticeField::fill(param);
    param.field = const_cast<ColorSpinorField *>(this);
    param.v = v;
    param.nColor = nColor;
    param.nSpin = nSpin;
    param.nVec = nVec;
    param.twistFlavor = twistFlavor;
    param.fieldOrder = fieldOrder;
    param.setPrecision(precision, ghost_precision); // intentionally called here and not in LatticeField
    param.is_composite = composite_descr.is_composite;
    param.composite_dim = composite_descr.dim;
    param.is_component = false; // always either a regular spinor or a composite object
    param.component_id = 0;
    param.siteOrder = siteOrder;
    param.gammaBasis = gammaBasis;
    param.pc_type = pc_type;
    param.suggested_parity = suggested_parity;
    param.create = QUDA_NULL_FIELD_CREATE;
  }

  void ColorSpinorField::exchange(void **ghost, void **sendbuf, int nFace) const
  {
    // FIXME: use LatticeField MsgHandles
    MsgHandle *mh_send_fwd[4];
    MsgHandle *mh_from_back[4];
    MsgHandle *mh_from_fwd[4];
    MsgHandle *mh_send_back[4];
    size_t bytes[4];

    const int Ninternal = 2 * nColor * nSpin;
    size_t total_bytes = 0;
    for (int i = 0; i < nDimComms; i++) {
      bytes[i] = siteSubset * nFace * surfaceCB[i] * Ninternal * ghost_precision;
      if (comm_dim_partitioned(i)) total_bytes += 2 * bytes[i]; // 2 for fwd/bwd
    }

    void *total_send = nullptr;
    void *total_recv = nullptr;
    void *send_fwd[4];
    void *send_back[4];
    void *recv_fwd[4];
    void *recv_back[4];

    // leave this option in there just in case
    bool no_comms_fill = false;

    // If this is set to false, then we are assuming that the send and
    // ghost buffers are in a single contiguous memory space.  Setting
    // to false means we aggregate all qudaMemcpys which reduces
    // latency.
    bool fine_grained_memcpy = false;

    if (Location() == QUDA_CPU_FIELD_LOCATION) {
      for (int i = 0; i < nDimComms; i++) {
        if (comm_dim_partitioned(i)) {
          send_back[i] = sendbuf[2 * i + 0];
          send_fwd[i] = sendbuf[2 * i + 1];
          recv_fwd[i] = ghost[2 * i + 1];
          recv_back[i] = ghost[2 * i + 0];
        } else if (no_comms_fill) {
          memcpy(ghost[2 * i + 1], sendbuf[2 * i + 0], bytes[i]);
          memcpy(ghost[2 * i + 0], sendbuf[2 * i + 1], bytes[i]);
        }
      }
    } else { // FIXME add GPU_COMMS support
      if (total_bytes) {
        total_send = pool_pinned_malloc(total_bytes);
        total_recv = pool_pinned_malloc(total_bytes);
      }
      size_t offset = 0;
      for (int i = 0; i < nDimComms; i++) {
        if (comm_dim_partitioned(i)) {
          send_back[i] = static_cast<char *>(total_send) + offset;
          recv_back[i] = static_cast<char *>(total_recv) + offset;
          offset += bytes[i];
          send_fwd[i] = static_cast<char *>(total_send) + offset;
          recv_fwd[i] = static_cast<char *>(total_recv) + offset;
          offset += bytes[i];
          if (fine_grained_memcpy) {
            qudaMemcpy(send_back[i], sendbuf[2 * i + 0], bytes[i], qudaMemcpyDeviceToHost);
            qudaMemcpy(send_fwd[i], sendbuf[2 * i + 1], bytes[i], qudaMemcpyDeviceToHost);
          }
        } else if (no_comms_fill) {
          qudaMemcpy(ghost[2 * i + 1], sendbuf[2 * i + 0], bytes[i], qudaMemcpyDeviceToDevice);
          qudaMemcpy(ghost[2 * i + 0], sendbuf[2 * i + 1], bytes[i], qudaMemcpyDeviceToDevice);
        }
      }
      if (!fine_grained_memcpy && total_bytes) {
        // find first non-zero pointer
        void *send_ptr = nullptr;
        for (int i = 0; i < nDimComms; i++) {
          if (comm_dim_partitioned(i)) {
            send_ptr = sendbuf[2 * i];
            break;
          }
        }
        qudaMemcpy(total_send, send_ptr, total_bytes, qudaMemcpyDeviceToHost);
      }
    }

    for (int i = 0; i < nDimComms; i++) {
      if (!comm_dim_partitioned(i)) continue;
      mh_send_fwd[i] = comm_declare_send_relative(send_fwd[i], i, +1, bytes[i]);
      mh_send_back[i] = comm_declare_send_relative(send_back[i], i, -1, bytes[i]);
      mh_from_fwd[i] = comm_declare_receive_relative(recv_fwd[i], i, +1, bytes[i]);
      mh_from_back[i] = comm_declare_receive_relative(recv_back[i], i, -1, bytes[i]);
    }

    for (int i = 0; i < nDimComms; i++) {
      if (comm_dim_partitioned(i)) {
        comm_start(mh_from_back[i]);
        comm_start(mh_from_fwd[i]);
        comm_start(mh_send_fwd[i]);
        comm_start(mh_send_back[i]);
      }
    }

    for (int i = 0; i < nDimComms; i++) {
      if (!comm_dim_partitioned(i)) continue;
      comm_wait(mh_send_fwd[i]);
      comm_wait(mh_send_back[i]);
      comm_wait(mh_from_back[i]);
      comm_wait(mh_from_fwd[i]);
    }

    if (Location() == QUDA_CUDA_FIELD_LOCATION) {
      for (int i = 0; i < nDimComms; i++) {
        if (!comm_dim_partitioned(i)) continue;
        if (fine_grained_memcpy) {
          qudaMemcpy(ghost[2 * i + 0], recv_back[i], bytes[i], qudaMemcpyHostToDevice);
          qudaMemcpy(ghost[2 * i + 1], recv_fwd[i], bytes[i], qudaMemcpyHostToDevice);
        }
      }

      if (!fine_grained_memcpy && total_bytes) {
        // find first non-zero pointer
        void *ghost_ptr = nullptr;
        for (int i = 0; i < nDimComms; i++) {
          if (comm_dim_partitioned(i)) {
            ghost_ptr = ghost[2 * i];
            break;
          }
        }
        qudaMemcpy(ghost_ptr, total_recv, total_bytes, qudaMemcpyHostToDevice);
      }

      if (total_bytes) {
        pool_pinned_free(total_send);
        pool_pinned_free(total_recv);
      }
    }

    for (int i = 0; i < nDimComms; i++) {
      if (!comm_dim_partitioned(i)) continue;
      comm_free(mh_send_fwd[i]);
      comm_free(mh_send_back[i]);
      comm_free(mh_from_back[i]);
      comm_free(mh_from_fwd[i]);
    }
  }

  void ColorSpinorField::checkField(const ColorSpinorField &a, const ColorSpinorField &b)
  {
    if (a.SiteSubset() != b.SiteSubset())
      errorQuda("siteSubsets do not match: %d %d\n", a.SiteSubset(), b.SiteSubset());
    if (a.VolumeCB() != b.VolumeCB()) errorQuda("volumes do not match: %lu %lu", a.VolumeCB(), b.VolumeCB());
    if (a.Ncolor() != b.Ncolor()) errorQuda("colors do not match: %d %d", a.Ncolor(), b.Ncolor());
    if (a.Nspin() != b.Nspin()) errorQuda("spins do not match: %d %d", a.Nspin(), b.Nspin());
    if (a.Nvec() != b.Nvec()) errorQuda("nVec does not match: %d %d", a.Nvec(), b.Nvec());
    if (a.TwistFlavor() != b.TwistFlavor())
      errorQuda("twist flavors do not match: %d %d", a.TwistFlavor(), b.TwistFlavor());
  }

  const ColorSpinorField &ColorSpinorField::Even() const
  {
    if (siteSubset != QUDA_FULL_SITE_SUBSET) errorQuda("Cannot return even subset of %d subset", siteSubset);
    if (fieldOrder == QUDA_QDPJIT_FIELD_ORDER) errorQuda("Cannot return even subset of QDPJIT field");
    return *even;
  }

  const ColorSpinorField &ColorSpinorField::Odd() const
  {
    if (siteSubset != QUDA_FULL_SITE_SUBSET) errorQuda("Cannot return odd subset of %d subset", siteSubset);
    if (fieldOrder == QUDA_QDPJIT_FIELD_ORDER) errorQuda("Cannot return even subset of QDPJIT field");
    return *odd;
  }

  ColorSpinorField &ColorSpinorField::Even()
  {
    if (siteSubset != QUDA_FULL_SITE_SUBSET) errorQuda("Cannot return even subset of %d subset", siteSubset);
    if (fieldOrder == QUDA_QDPJIT_FIELD_ORDER) errorQuda("Cannot return even subset of QDPJIT field");
    return *even;
  }

  ColorSpinorField &ColorSpinorField::Odd()
  {
    if (siteSubset != QUDA_FULL_SITE_SUBSET) errorQuda("Cannot return odd subset of %d subset", siteSubset);
    if (fieldOrder == QUDA_QDPJIT_FIELD_ORDER) errorQuda("Cannot return even subset of QDPJIT field");
    return *odd;
  }

  ColorSpinorField& ColorSpinorField::Component(int idx)
  {
    if (!IsComposite()) errorQuda("Not composite field");
    if (idx >= CompositeDim()) errorQuda("Invalid component index %d (size = %d)", idx, CompositeDim());
    return *(components[idx]);
  }

  const ColorSpinorField &ColorSpinorField::Component(int idx) const
  {
    if (!IsComposite()) errorQuda("Not composite field");
    if (idx >= CompositeDim()) errorQuda("Invalid component index %d (size = %d)", idx, CompositeDim());
    return *(components[idx]);
  }

  void *const *ColorSpinorField::Ghost() const { return ghost_buf.data; }

  const void *ColorSpinorField::Ghost2() const
  {
    if (Location() == QUDA_CPU_FIELD_LOCATION) {
      return nullptr;
    } else {
      if (bufferIndex < 2) {
        return ghost_recv_buffer_d[bufferIndex];
      } else {
        return ghost_pinned_recv_buffer_hd[bufferIndex % 2];
      }
    }
  }

  /*
    Convert from 1-dimensional index to the n-dimensional spatial index.
    With full fields, we assume that the field is even-odd ordered.  The
    lattice coordinates that are computed here are full-field
    coordinates.
  */
  void ColorSpinorField::LatticeIndex(int *y, int i) const
  {
    auto z = x;

    // parity is the slowest running dimension
    int parity = 0;
    if (siteSubset == QUDA_FULL_SITE_SUBSET) z[0] /= 2;

    for (int d = 0; d < nDim; d++) {
      y[d] = i % z[d];
      i /= z[d];
    }

    parity = i;

    // convert into the full-field lattice coordinate
    int oddBit = parity;
    if (siteSubset == QUDA_FULL_SITE_SUBSET) {
      for (int d = 1; d < nDim; d++) oddBit += y[d];
      oddBit = oddBit & 1;
    }
    y[0] = 2 * y[0] + oddBit; // compute the full x coordinate
  }

  /*
    Convert from n-dimensional spatial index to the 1-dimensional index.
    With full fields, we assume that the field is even-odd ordered.  The
    input lattice coordinates are always full-field coordinates.
  */
  void ColorSpinorField::OffsetIndex(int &i, int *y) const
  {
    int parity = 0;
    auto z = x;
    int savey0 = y[0];

    if (siteSubset == QUDA_FULL_SITE_SUBSET) {
      for (int d = 0; d < nDim; d++) parity += y[d];
      parity = parity & 1;
      y[0] /= 2;
      z[0] /= 2;
    }

    i = parity;
    for (int d = nDim - 1; d >= 0; d--) {
      i = z[d] * i + y[d];
      // printf("z[%d]=%d y[%d]=%d ", d, z[d], d, y[d]);
    }
    // printf("\nparity = %d\n", parity);

    if (siteSubset == QUDA_FULL_SITE_SUBSET) y[0] = savey0;
  }

  ColorSpinorField ColorSpinorField::create_alias(const ColorSpinorParam &param_)
  {
    if (param_.Precision() > precision)
      errorQuda("Cannot create an alias to source with lower precision than the alias");
    ColorSpinorParam param(param_);
    param.create = QUDA_REFERENCE_FIELD_CREATE;
    param.v = V();

    return ColorSpinorField(param);
  }

  ColorSpinorField *ColorSpinorField::CreateAlias(const ColorSpinorParam &param_)
  {
    if (param_.Precision() > precision)
      errorQuda("Cannot create an alias to source with lower precision than the alias");
    ColorSpinorParam param(param_);
    param.create = QUDA_REFERENCE_FIELD_CREATE;
    param.v = V();

    return new ColorSpinorField(param);
  }

  ColorSpinorField *ColorSpinorField::CreateCoarse(const int *geoBlockSize, int spinBlockSize, int Nvec,
                                                   QudaPrecision new_precision, QudaFieldLocation new_location,
                                                   QudaMemoryType new_mem_type)
  {
    ColorSpinorParam coarseParam(*this);
    for (int d = 0; d < nDim; d++) coarseParam.x[d] = x[d] / geoBlockSize[d];

    int geoBlockVolume = 1;
    for (int d = 0; d < nDim; d++) { geoBlockVolume *= geoBlockSize[d]; }

    // Detect if the "coarse" op is the Kahler-Dirac op or something else
    // that still acts on a fine staggered ColorSpinorField
    if (geoBlockVolume == 1 && Nvec == nColor && nSpin == 1) {
      coarseParam.nSpin = nSpin;
      coarseParam.nColor = nColor;
    } else {
      coarseParam.nSpin = (nSpin == 1) ? 2 : (nSpin / spinBlockSize); // coarsening staggered check
      coarseParam.nColor = Nvec;
    }

    coarseParam.siteSubset = QUDA_FULL_SITE_SUBSET; // coarse grid is always full
    coarseParam.create = QUDA_ZERO_FIELD_CREATE;

    // if new precision is not set, use this->precision
    new_precision = (new_precision == QUDA_INVALID_PRECISION) ? Precision() : new_precision;

    // if new location is not set, use this->location
    new_location = (new_location == QUDA_INVALID_FIELD_LOCATION) ? Location() : new_location;

    // for GPU fields, always use native ordering to ensure coalescing
    if (new_location == QUDA_CUDA_FIELD_LOCATION)
      coarseParam.fieldOrder = QUDA_FLOAT2_FIELD_ORDER;
    else
      coarseParam.fieldOrder = QUDA_SPACE_SPIN_COLOR_FIELD_ORDER;

    coarseParam.setPrecision(new_precision);

    // set where we allocate the field
    coarseParam.mem_type = (new_mem_type != QUDA_MEMORY_INVALID) ?
      new_mem_type :
      (new_location == QUDA_CUDA_FIELD_LOCATION ? QUDA_MEMORY_DEVICE : QUDA_MEMORY_PINNED);

    return new ColorSpinorField(coarseParam);
  }

  ColorSpinorField *ColorSpinorField::CreateFine(const int *geoBlockSize, int spinBlockSize, int Nvec,
                                                 QudaPrecision new_precision, QudaFieldLocation new_location,
                                                 QudaMemoryType new_mem_type)
  {
    ColorSpinorParam fineParam(*this);
    for (int d = 0; d < nDim; d++) fineParam.x[d] = x[d] * geoBlockSize[d];
    fineParam.nSpin = nSpin * spinBlockSize;
    fineParam.nColor = Nvec;
    fineParam.siteSubset = QUDA_FULL_SITE_SUBSET; // FIXME fine grid is always full
    fineParam.create = QUDA_ZERO_FIELD_CREATE;

    // if new precision is not set, use this->precision
    new_precision = (new_precision == QUDA_INVALID_PRECISION) ? Precision() : new_precision;

    // if new location is not set, use this->location
    new_location = (new_location == QUDA_INVALID_FIELD_LOCATION) ? Location() : new_location;

    // for GPU fields, always use native ordering to ensure coalescing
    if (new_location == QUDA_CUDA_FIELD_LOCATION) {
      fineParam.setPrecision(new_precision, new_precision, true);
    } else {
      fineParam.fieldOrder = QUDA_SPACE_SPIN_COLOR_FIELD_ORDER;
      fineParam.setPrecision(new_precision);
    }

    // set where we allocate the field
    fineParam.mem_type = (new_mem_type != QUDA_MEMORY_INVALID) ?
      new_mem_type :
      (new_location == QUDA_CUDA_FIELD_LOCATION ? QUDA_MEMORY_DEVICE : QUDA_MEMORY_PINNED);

    return new ColorSpinorField(fineParam);
  }

  // legacy CPU static ghost destructor
  void ColorSpinorField::freeGhostBuffer(void)
  {
    if (!initGhostFaceBuffer) return;

    for (int i = 0; i < 4; i++) { // make nDimComms static?
      host_free(fwdGhostFaceBuffer[i]);
      fwdGhostFaceBuffer[i] = NULL;
      host_free(backGhostFaceBuffer[i]);
      backGhostFaceBuffer[i] = NULL;
      host_free(fwdGhostFaceSendBuffer[i]);
      fwdGhostFaceSendBuffer[i] = NULL;
      host_free(backGhostFaceSendBuffer[i]);
      backGhostFaceSendBuffer[i] = NULL;
    }
    initGhostFaceBuffer = 0;
  }

  void ColorSpinorField::allocateGhostBuffer(int nFace, bool spin_project) const
  {
    createGhostZone(nFace, spin_project);
    if (Location() == QUDA_CPU_FIELD_LOCATION) {
      if (spin_project) errorQuda("Not yet implemented");

      int spinor_size = 2 * nSpin * nColor * precision;
      bool resize = false;

      // resize face only if requested size is larger than previously allocated one
      for (int i = 0; i < nDimComms; i++) {
        size_t nbytes = siteSubset * nFace * surfaceCB[i] * spinor_size;
        resize = (nbytes > ghostFaceBytes[i]) ? true : resize;
        ghostFaceBytes[i] = (nbytes > ghostFaceBytes[i]) ? nbytes : ghostFaceBytes[i];
      }

      if (!initGhostFaceBuffer || resize) {
        freeGhostBuffer();
        for (int i = 0; i < nDimComms; i++) {
          fwdGhostFaceBuffer[i] = safe_malloc(ghostFaceBytes[i]);
          backGhostFaceBuffer[i] = safe_malloc(ghostFaceBytes[i]);
          fwdGhostFaceSendBuffer[i] = safe_malloc(ghostFaceBytes[i]);
          backGhostFaceSendBuffer[i] = safe_malloc(ghostFaceBytes[i]);
        }
        initGhostFaceBuffer = 1;
      }
    } else {
      LatticeField::allocateGhostBuffer(ghost_bytes);
    }
  }

  void ColorSpinorField::createComms(int nFace, bool spin_project)
  {
    if (Location() == QUDA_CPU_FIELD_LOCATION) errorQuda("Host field not supported");
    allocateGhostBuffer(nFace, spin_project); // allocate the ghost buffer if not yet allocated

    // ascertain if this instance needs its comms buffers to be updated
    bool comms_reset = ghost_field_reset || // FIXME add send buffer check
      (my_face_h[0] != ghost_pinned_send_buffer_h[0]) || (my_face_h[1] != ghost_pinned_send_buffer_h[1])
      || (from_face_h[0] != ghost_pinned_recv_buffer_h[0]) || (from_face_h[1] != ghost_pinned_recv_buffer_h[1])
      || (my_face_d[0] != ghost_send_buffer_d[0]) || (my_face_d[1] != ghost_send_buffer_d[1]) ||  // send buffers
      (from_face_d[0] != ghost_recv_buffer_d[0]) || (from_face_d[1] != ghost_recv_buffer_d[1]) || // receive buffers
      ghost_precision_reset; // ghost_precision has changed

    if (!initComms || comms_reset) {

      LatticeField::createComms();

      // reinitialize the ghost receive pointers
      for (int i = 0; i < nDimComms; ++i) {
        if (commDimPartitioned(i)) {
          for (int b = 0; b < 2; b++) {
            ghost[b][i] = static_cast<char *>(ghost_recv_buffer_d[b]) + ghost_offset[i][0];
          }
        }
      }

      ghost_precision_reset = false;
    }

    if (ghost_field_reset) destroyIPCComms();
    createIPCComms();
  }

  // pack the ghost zone into a contiguous buffer for communications
  void ColorSpinorField::packGhost(const int nFace, const QudaParity parity, const int dagger, const qudaStream_t &stream,
                                   MemoryLocation location[2 * QUDA_MAX_DIM], MemoryLocation location_label,
                                   bool spin_project, double a, double b, double c, int shmem)
  {
    if (Location() == QUDA_CPU_FIELD_LOCATION) errorQuda("Host field not supported");
    void *packBuffer[4 * QUDA_MAX_DIM] = {};

    for (int dim = 0; dim < 4; dim++) {
      for (int dir = 0; dir < 2; dir++) {
        switch (location[2 * dim + dir]) {

        case Device: // pack to local device buffer
          packBuffer[2 * dim + dir] = my_face_dim_dir_d[bufferIndex][dim][dir];
          packBuffer[2 * QUDA_MAX_DIM + 2 * dim + dir] = nullptr;
          break;
        case Shmem:
          // this is the remote buffer when using shmem ...
          // if the ghost_remote_send_buffer_d exists we can directly use it
          // - else we need pack locally and send data to the recv buffer
          packBuffer[2 * dim + dir] = ghost_remote_send_buffer_d[bufferIndex][dim][dir] != nullptr ?
            static_cast<char *>(ghost_remote_send_buffer_d[bufferIndex][dim][dir]) + ghost_offset[dim][1 - dir] :
            my_face_dim_dir_d[bufferIndex][dim][dir];
          packBuffer[2 * QUDA_MAX_DIM + 2 * dim + dir] = ghost_remote_send_buffer_d[bufferIndex][dim][dir] != nullptr ?
            nullptr :
            static_cast<char *>(ghost_recv_buffer_d[bufferIndex]) + ghost_offset[dim][1 - dir];
          break;
        case Host: // pack to zero-copy memory
          packBuffer[2 * dim + dir] = my_face_dim_dir_hd[bufferIndex][dim][dir];
          break;
        case Remote: // pack to remote peer memory
          packBuffer[2 * dim + dir]
            = static_cast<char *>(ghost_remote_send_buffer_d[bufferIndex][dim][dir]) + ghost_offset[dim][1 - dir];
          break;
        default: errorQuda("Undefined location %d", location[2 * dim + dir]);
        }
      }
    }

    PackGhost(packBuffer, *this, location_label, nFace, dagger, parity, spin_project, a, b, c, shmem, stream);
  }

  void ColorSpinorField::pack(int nFace, int parity, int dagger, const qudaStream_t &stream,
                              MemoryLocation location[2 * QUDA_MAX_DIM], MemoryLocation location_label,
                              bool spin_project, double a, double b, double c, int shmem)
  {
    if (Location() == QUDA_CPU_FIELD_LOCATION) errorQuda("Host field not supported");
    createComms(nFace, spin_project); // must call this first

    packGhost(nFace, (QudaParity)parity, dagger, stream, location, location_label, spin_project, a, b, c, shmem);
  }

  // FIXME reconcile with above
  void ColorSpinorField::packGhostHost(void **ghost, const QudaParity parity, const int nFace, const int dagger) const
  {
    genericPackGhost(ghost, *this, parity, nFace, dagger);
  }

  void ColorSpinorField::sendGhost(void *ghost_spinor, const int dim, const QudaDirection dir, const qudaStream_t &stream)
  {
    if (Location() == QUDA_CPU_FIELD_LOCATION) errorQuda("Host field not supported");
    void *gpu_buf
      = (dir == QUDA_BACKWARDS) ? my_face_dim_dir_d[bufferIndex][dim][0] : my_face_dim_dir_d[bufferIndex][dim][1];
    qudaMemcpyAsync(ghost_spinor, gpu_buf, ghost_face_bytes[dim], qudaMemcpyDeviceToHost, stream);
  }

  void ColorSpinorField::unpackGhost(const void *ghost_spinor, const int dim, const QudaDirection dir,
                                     const qudaStream_t &stream)
  {
    if (Location() == QUDA_CPU_FIELD_LOCATION) errorQuda("Host field not supported");
    const void *src = ghost_spinor;
    auto offset = (dir == QUDA_BACKWARDS) ? ghost_offset[dim][0] : ghost_offset[dim][1];
    void *ghost_dst = static_cast<char *>(ghost_recv_buffer_d[bufferIndex]) + offset;

    qudaMemcpyAsync(ghost_dst, src, ghost_face_bytes[dim], qudaMemcpyHostToDevice, stream);
  }

  void ColorSpinorField::gather(int dir, const qudaStream_t &stream)
  {
    if (Location() == QUDA_CPU_FIELD_LOCATION) errorQuda("Host field not supported");
    int dim = dir / 2;

    if (dir % 2 == 0) {
      // backwards copy to host
      if (comm_peer2peer_enabled(0, dim)) return;

      sendGhost(my_face_dim_dir_h[bufferIndex][dim][0], dim, QUDA_BACKWARDS, stream);
    } else {
      // forwards copy to host
      if (comm_peer2peer_enabled(1, dim)) return;

      sendGhost(my_face_dim_dir_h[bufferIndex][dim][1], dim, QUDA_FORWARDS, stream);
    }
  }

  void ColorSpinorField::recvStart(int d, const qudaStream_t &, bool gdr)
  {
    if (Location() == QUDA_CPU_FIELD_LOCATION) errorQuda("Host field not supported");
    // note this is scatter centric, so dir=0 (1) is send backwards
    // (forwards) and receive from forwards (backwards)

    int dim = d / 2;
    int dir = d % 2;
    if (!commDimPartitioned(dim)) return;
    if (gdr && !comm_gdr_enabled()) errorQuda("Requesting GDR comms but GDR is not enabled");

    if (comm_peer2peer_enabled(1 - dir, dim)) {
      comm_start(mh_recv_p2p[bufferIndex][dim][1 - dir]);
    } else if (gdr) {
      comm_start(mh_recv_rdma[bufferIndex][dim][1 - dir]);
    } else {
      comm_start(mh_recv[bufferIndex][dim][1 - dir]);
    }
  }

  void ColorSpinorField::sendStart(int d, const qudaStream_t &stream, bool gdr, bool remote_write)
  {
    if (Location() == QUDA_CPU_FIELD_LOCATION) errorQuda("Host field not supported");
    // note this is scatter centric, so dir=0 (1) is send backwards
    // (forwards) and receive from forwards (backwards)

    int dim = d / 2;
    int dir = d % 2;
    if (!commDimPartitioned(dim)) return;
    if (gdr && !comm_gdr_enabled()) errorQuda("Requesting GDR comms but GDR is not enabled");

    if (!comm_peer2peer_enabled(dir, dim)) {
      if (gdr)
        comm_start(mh_send_rdma[bufferIndex][dim][dir]);
      else
        comm_start(mh_send[bufferIndex][dim][dir]);
    } else { // doing peer-to-peer

      // if not using copy engine then the packing kernel will remotely write the halos
      if (!remote_write) {
        // all goes here
        void *ghost_dst
          = static_cast<char *>(ghost_remote_send_buffer_d[bufferIndex][dim][dir]) + ghost_offset[dim][(dir + 1) % 2];

        qudaMemcpyP2PAsync(ghost_dst, my_face_dim_dir_d[bufferIndex][dim][dir], ghost_face_bytes[dim], stream);
      } // remote_write

        // record the event
      qudaEventRecord(ipcCopyEvent[bufferIndex][dim][dir], stream);
      // send to the processor in the -1 direction
      comm_start(mh_send_p2p[bufferIndex][dim][dir]);
    }
  }

  void ColorSpinorField::commsStart(int dir, const qudaStream_t &stream, bool gdr_send, bool gdr_recv)
  {
    recvStart(dir, stream, gdr_recv);
    sendStart(dir, stream, gdr_send);
  }

  static bool complete_recv[QUDA_MAX_DIM][2] = {};
  static bool complete_send[QUDA_MAX_DIM][2] = {};

  int ColorSpinorField::commsQuery(int d, const qudaStream_t &, bool gdr_send, bool gdr_recv)
  {
    if (Location() == QUDA_CPU_FIELD_LOCATION) errorQuda("Host field not supported");
    // note this is scatter centric, so dir=0 (1) is send backwards
    // (forwards) and receive from forwards (backwards)

    int dim = d / 2;
    int dir = d % 2;

    if (!commDimPartitioned(dim)) return 1;
    if ((gdr_send || gdr_recv) && !comm_gdr_enabled()) errorQuda("Requesting GDR comms but GDR is not enabled");

    // first query send to backwards
    if (comm_peer2peer_enabled(dir, dim)) {
      if (!complete_send[dim][dir]) complete_send[dim][dir] = comm_query(mh_send_p2p[bufferIndex][dim][dir]);
    } else if (gdr_send) {
      if (!complete_send[dim][dir]) complete_send[dim][dir] = comm_query(mh_send_rdma[bufferIndex][dim][dir]);
    } else {
      if (!complete_send[dim][dir]) complete_send[dim][dir] = comm_query(mh_send[bufferIndex][dim][dir]);
    }

    // second query receive from forwards
    if (comm_peer2peer_enabled(1 - dir, dim)) {
      if (!complete_recv[dim][1 - dir])
        complete_recv[dim][1 - dir] = comm_query(mh_recv_p2p[bufferIndex][dim][1 - dir]);
    } else if (gdr_recv) {
      if (!complete_recv[dim][1 - dir])
        complete_recv[dim][1 - dir] = comm_query(mh_recv_rdma[bufferIndex][dim][1 - dir]);
    } else {
      if (!complete_recv[dim][1 - dir]) complete_recv[dim][1 - dir] = comm_query(mh_recv[bufferIndex][dim][1 - dir]);
    }

    if (complete_recv[dim][1 - dir] && complete_send[dim][dir]) {
      complete_send[dim][dir] = false;
      complete_recv[dim][1 - dir] = false;
      return 1;
    } else {
      return 0;
    }
  }

  void ColorSpinorField::commsWait(int d, const qudaStream_t &, bool gdr_send, bool gdr_recv)
  {
    if (Location() == QUDA_CPU_FIELD_LOCATION) errorQuda("Host field not supported");
    // note this is scatter centric, so dir=0 (1) is send backwards
    // (forwards) and receive from forwards (backwards)

    int dim = d / 2;
    int dir = d % 2;

    if (!commDimPartitioned(dim)) return;
    if ((gdr_send && gdr_recv) && !comm_gdr_enabled()) errorQuda("Requesting GDR comms but GDR is not enabled");

    // first wait on send to "dir"
    if (comm_peer2peer_enabled(dir, dim)) {
      comm_wait(mh_send_p2p[bufferIndex][dim][dir]);
      qudaEventSynchronize(ipcCopyEvent[bufferIndex][dim][dir]);
    } else if (gdr_send) {
      comm_wait(mh_send_rdma[bufferIndex][dim][dir]);
    } else {
      comm_wait(mh_send[bufferIndex][dim][dir]);
    }

    // second wait on receive from "1 - dir"
    if (comm_peer2peer_enabled(1 - dir, dim)) {
      comm_wait(mh_recv_p2p[bufferIndex][dim][1 - dir]);
      qudaEventSynchronize(ipcRemoteCopyEvent[bufferIndex][dim][1 - dir]);
    } else if (gdr_recv) {
      comm_wait(mh_recv_rdma[bufferIndex][dim][1 - dir]);
    } else {
      comm_wait(mh_recv[bufferIndex][dim][1 - dir]);
    }
  }

  void ColorSpinorField::scatter(int dim_dir, const qudaStream_t &stream)
  {
    if (Location() == QUDA_CPU_FIELD_LOCATION) errorQuda("Host field not supported");
    // note this is scatter centric, so input expects dir=0 (1) is send backwards
    // (forwards) and receive from forwards (backwards), so here we need flip to receive centric

    int dim = dim_dir / 2;
    int dir = (dim_dir + 1) % 2; // dir = 1 - receive from forwards, dir == 0 recive from backwards
    if (!commDimPartitioned(dim)) return;
    if (comm_peer2peer_enabled(dir, dim)) return;

    unpackGhost(from_face_dim_dir_h[bufferIndex][dim][dir], dim, dir == 0 ? QUDA_BACKWARDS : QUDA_FORWARDS, stream);
  }

  void ColorSpinorField::exchangeGhost(QudaParity parity, int nFace, int dagger,
                                       const MemoryLocation *pack_destination_, const MemoryLocation *halo_location_,
                                       bool gdr_send, bool gdr_recv, QudaPrecision ghost_precision_, int shmem) const
  {
    if (Location() == QUDA_CPU_FIELD_LOCATION) {
      // allocate ghost buffer if not yet allocated
      allocateGhostBuffer(nFace, false);

      void **sendbuf = static_cast<void **>(safe_malloc(nDimComms * 2 * sizeof(void *)));

      for (int i = 0; i < nDimComms; i++) {
        sendbuf[2 * i + 0] = backGhostFaceSendBuffer[i];
        sendbuf[2 * i + 1] = fwdGhostFaceSendBuffer[i];
        ghost_buf[2 * i + 0] = backGhostFaceBuffer[i];
        ghost_buf[2 * i + 1] = fwdGhostFaceBuffer[i];
      }

      packGhostHost(sendbuf, parity, nFace, dagger);

      exchange(ghost_buf.data, sendbuf, nFace);

      host_free(sendbuf);
    } else {
      bool shmem_async = shmem & 2;
      // first set default values to device if needed
      MemoryLocation pack_destination[2 * QUDA_MAX_DIM], halo_location[2 * QUDA_MAX_DIM];
      for (int i = 0; i < 2 * nDimComms; i++) {
        pack_destination[i] = pack_destination_ ? pack_destination_[i] : (comm_nvshmem_enabled() ? Shmem : Device);
        halo_location[i] = halo_location_ ? halo_location_[i] : Device;
      }
      // we are overriding the ghost precision, and it doesn't match what has already been allocated
      if (ghost_precision_ != QUDA_INVALID_PRECISION && ghost_precision != ghost_precision_) {
        ghost_precision_reset = true;
        ghost_precision = ghost_precision_;
      }

      // not overriding the ghost precision, but we did previously so need to update
      if (ghost_precision == QUDA_INVALID_PRECISION && ghost_precision != precision) {
        ghost_precision_reset = true;
        ghost_precision = precision;
      }

      if ((gdr_send || gdr_recv) && !comm_gdr_enabled()) errorQuda("Requesting GDR comms but GDR is not enabled");
      const_cast<ColorSpinorField &>(*this).createComms(nFace, false);

      if (pack_destination[0] != Shmem) {

        // Contiguous send buffers and we aggregate copies to reduce
        // latency.  Only if all locations are "Device" and no p2p
        bool fused_pack_memcpy = true;

        // Contiguous recv buffers and we aggregate copies to reduce
        // latency.  Only if all locations are "Device" and no p2p
        bool fused_halo_memcpy = true;

        bool pack_host = false; // set to true if any of the ghost packing is being done to Host memory
        bool halo_host = false; // set to true if the final halos will be left in Host memory

        void *send[4 * QUDA_MAX_DIM];
        for (int d = 0; d < nDimComms; d++) {
          for (int dir = 0; dir < 2; dir++) {
            send[2 * d + dir] = pack_destination[2 * d + dir] == Host ? my_face_dim_dir_hd[bufferIndex][d][dir] :
                                                                        my_face_dim_dir_d[bufferIndex][d][dir];
            send[2 * QUDA_MAX_DIM + 2 * d + dir] = nullptr;
            ghost_buf[2 * d + dir] = halo_location[2 * d + dir] == Host ? from_face_dim_dir_hd[bufferIndex][d][dir] :
                                                                          from_face_dim_dir_d[bufferIndex][d][dir];
          }

          // if doing p2p, then we must pack to and load the halo from device memory
          for (int dir = 0; dir < 2; dir++) {
            if (comm_peer2peer_enabled(dir, d)) {
              pack_destination[2 * d + dir] = Device;
              halo_location[2 * d + 1 - dir] = Device;
            }
          }

          // if zero-copy packing or p2p is enabled then we cannot do fused memcpy
          if (pack_destination[2 * d + 0] != Device || pack_destination[2 * d + 1] != Device
              || comm_peer2peer_enabled_global())
            fused_pack_memcpy = false;
          // if zero-copy halo read or p2p is enabled then we cannot do fused memcpy
          if (halo_location[2 * d + 0] != Device || halo_location[2 * d + 1] != Device || comm_peer2peer_enabled_global())
            fused_halo_memcpy = false;

          if (pack_destination[2 * d + 0] == Host || pack_destination[2 * d + 1] == Host) pack_host = true;
          if (halo_location[2 * d + 0] == Host || halo_location[2 * d + 1] == Host) halo_host = true;
        }

        // Error if zero-copy and p2p for now
        if ((pack_host || halo_host) && comm_peer2peer_enabled_global())
          errorQuda("Cannot use zero-copy memory with peer-to-peer comms yet");

        genericPackGhost(send, *this, parity, nFace, dagger,
                         pack_destination); // FIXME - need support for asymmetric topologies

        size_t total_bytes = 0;
        for (int i = 0; i < nDimComms; i++)
          if (comm_dim_partitioned(i)) total_bytes += 2 * ghost_face_bytes_aligned[i]; // 2 for fwd/bwd

        if (!gdr_send) {
          if (!fused_pack_memcpy) {
            for (int i = 0; i < nDimComms; i++) {
              if (comm_dim_partitioned(i)) {
                if (pack_destination[2 * i + 0] == Device && !comm_peer2peer_enabled(0, i)
                    && // fuse forwards and backwards if possible
                    pack_destination[2 * i + 1] == Device && !comm_peer2peer_enabled(1, i)) {
                  qudaMemcpyAsync(my_face_dim_dir_h[bufferIndex][i][0], my_face_dim_dir_d[bufferIndex][i][0],
                                  2 * ghost_face_bytes_aligned[i], qudaMemcpyDeviceToHost, device::get_default_stream());
                } else {
                  if (pack_destination[2 * i + 0] == Device && !comm_peer2peer_enabled(0, i))
                    qudaMemcpyAsync(my_face_dim_dir_h[bufferIndex][i][0], my_face_dim_dir_d[bufferIndex][i][0],
                                    ghost_face_bytes[i], qudaMemcpyDeviceToHost, device::get_default_stream());
                  if (pack_destination[2 * i + 1] == Device && !comm_peer2peer_enabled(1, i))
                    qudaMemcpyAsync(my_face_dim_dir_h[bufferIndex][i][1], my_face_dim_dir_d[bufferIndex][i][1],
                                    ghost_face_bytes[i], qudaMemcpyDeviceToHost, device::get_default_stream());
                }
              }
            }
          } else if (total_bytes && !pack_host) {
            qudaMemcpyAsync(my_face_h[bufferIndex], ghost_send_buffer_d[bufferIndex], total_bytes,
                            qudaMemcpyDeviceToHost, device::get_default_stream());
          }
        }

        // prepost receive
        for (int i = 0; i < 2 * nDimComms; i++)
          const_cast<ColorSpinorField *>(this)->recvStart(i, device::get_default_stream(), gdr_recv);

        bool sync = pack_host ? true : false; // no p2p if pack_host so we need to synchronize
        // if not p2p in any direction then need to synchronize before MPI
        for (int i = 0; i < nDimComms; i++)
          if (!comm_peer2peer_enabled(0, i) || !comm_peer2peer_enabled(1, i)) sync = true;
        if (sync)
          qudaDeviceSynchronize(); // need to make sure packing and/or memcpy has finished before kicking off MPI

        for (int p2p = 0; p2p < 2; p2p++) {
          for (int dim = 0; dim < nDimComms; dim++) {
            for (int dir = 0; dir < 2; dir++) {
              if ((comm_peer2peer_enabled(dir, dim) + p2p) % 2 == 0) { // issue non-p2p transfers first
                const_cast<ColorSpinorField *>(this)->sendStart(2 * dim + dir, device::get_stream(2 * dim + dir),
                                                                gdr_send);
              }
            }
          }
        }

<<<<<<< HEAD
        bool comms_complete[2 * QUDA_MAX_DIM] = {};
        int comms_done = 0;
        while (comms_done < 2 * nDimComms) { // non-blocking query of each exchange and exit once all have completed
          for (int dim = 0; dim < nDimComms; dim++) {
            for (int dir = 0; dir < 2; dir++) {
              if (!comms_complete[dim * 2 + dir]) {
                comms_complete[2 * dim + dir] = const_cast<ColorSpinorField *>(this)->commsQuery(
                  2 * dim + dir, device::get_default_stream(), gdr_send, gdr_recv);
                if (comms_complete[2 * dim + dir]) {
                  comms_done++;
                  if (comm_peer2peer_enabled(1 - dir, dim))
                    qudaStreamWaitEvent(device::get_default_stream(), ipcRemoteCopyEvent[bufferIndex][1 - dir][dim], 0);
                }
=======
      bool comms_complete[2 * QUDA_MAX_DIM] = {};
      int comms_done = 0;
      while (comms_done < 2 * nDimComms) { // non-blocking query of each exchange and exit once all have completed
        for (int dim = 0; dim < nDimComms; dim++) {
          for (int dir = 0; dir < 2; dir++) {
            if (!comms_complete[dim * 2 + dir]) {
              comms_complete[2 * dim + dir] = const_cast<ColorSpinorField *>(this)->commsQuery(
                2 * dim + dir, device::get_default_stream(), gdr_send, gdr_recv);
              if (comms_complete[2 * dim + dir]) {
                comms_done++;
                if (comm_peer2peer_enabled(1 - dir, dim))
                  qudaStreamWaitEvent(device::get_default_stream(), ipcRemoteCopyEvent[bufferIndex][dim][1 - dir], 0);
>>>>>>> 0123a9e1
              }
            }
          }
        }

        if (!gdr_recv) {
          if (!fused_halo_memcpy) {
            for (int i = 0; i < nDimComms; i++) {
              if (comm_dim_partitioned(i)) {
                if (halo_location[2 * i + 0] == Device && !comm_peer2peer_enabled(0, i)
                    && // fuse forwards and backwards if possible
                    halo_location[2 * i + 1] == Device && !comm_peer2peer_enabled(1, i)) {
                  qudaMemcpyAsync(from_face_dim_dir_d[bufferIndex][i][0], from_face_dim_dir_h[bufferIndex][i][0],
                                  2 * ghost_face_bytes_aligned[i], qudaMemcpyHostToDevice, device::get_default_stream());
                } else {
                  if (halo_location[2 * i + 0] == Device && !comm_peer2peer_enabled(0, i))
                    qudaMemcpyAsync(from_face_dim_dir_d[bufferIndex][i][0], from_face_dim_dir_h[bufferIndex][i][0],
                                    ghost_face_bytes[i], qudaMemcpyHostToDevice, device::get_default_stream());
                  if (halo_location[2 * i + 1] == Device && !comm_peer2peer_enabled(1, i))
                    qudaMemcpyAsync(from_face_dim_dir_d[bufferIndex][i][1], from_face_dim_dir_h[bufferIndex][i][1],
                                    ghost_face_bytes[i], qudaMemcpyHostToDevice, device::get_default_stream());
                }
              }
            }
          } else if (total_bytes && !halo_host) {
            qudaMemcpyAsync(ghost_recv_buffer_d[bufferIndex], from_face_h[bufferIndex], total_bytes,
                            qudaMemcpyHostToDevice, device::get_default_stream());
          }
        }

<<<<<<< HEAD
        // ensure that the p2p sending is completed before returning
        for (int dim = 0; dim < nDimComms; dim++) {
          if (!comm_dim_partitioned(dim)) continue;
          for (int dir = 0; dir < 2; dir++) {
            if (comm_peer2peer_enabled(dir, dim))
              qudaStreamWaitEvent(device::get_default_stream(), ipcCopyEvent[bufferIndex][dir][dim], 0);
          }
        }
      } else {
        void *packBuffer[4 * QUDA_MAX_DIM];
        shmem = (shmem | 1);
        if (!shmem_async) shmem = (shmem | 4);
        for (int dim = 0; dim < nDimComms; dim++) {
          for (int dir = 0; dir < 2; dir++) {
            switch (pack_destination[2 * dim + dir]) {
            case Shmem: {
              bool intranode = ghost_remote_send_buffer_d[bufferIndex][dim][dir] != nullptr;
              packBuffer[2 * dim + dir] = intranode ?
                static_cast<char *>(ghost_remote_send_buffer_d[bufferIndex][dim][dir]) + ghost_offset[dim][1 - dir] :
                my_face_dim_dir_d[bufferIndex][dim][dir];
              packBuffer[2 * QUDA_MAX_DIM + 2 * dim + dir] = intranode ?
                nullptr :
                static_cast<char *>(ghost_recv_buffer_d[bufferIndex]) + ghost_offset[dim][1 - dir];
              ghost_buf[2 * dim + dir] = from_face_dim_dir_d[bufferIndex][dim][dir];
            } break;
            case Host:
            case Device:
            default: errorQuda("Undefined / unexpected pack_destination %d", pack_destination[2 * dim + dir]);
            }
          }
=======
      // ensure that the p2p sending is completed before returning
      for (int dim = 0; dim < nDimComms; dim++) {
        if (!comm_dim_partitioned(dim)) continue;
        for (int dir = 0; dir < 2; dir++) {
          if (comm_peer2peer_enabled(dir, dim))
            qudaStreamWaitEvent(device::get_default_stream(), ipcCopyEvent[bufferIndex][dim][dir], 0);
>>>>>>> 0123a9e1
        }
        genericPackGhost(packBuffer, *this, parity, nFace, dagger, pack_destination,
                         shmem); // FIXME - need support for asymmetric topologies
      }
    }
  }

  void ColorSpinorField::backup() const
  {
    if (backed_up) errorQuda("ColorSpinorField already backed up");

    backup_h = new char[bytes];
    if (Location() == QUDA_CUDA_FIELD_LOCATION) {
      qudaMemcpy(backup_h, v, bytes, qudaMemcpyDefault);
    } else {
      memcpy(backup_h, v, bytes);
    }

    backed_up = true;
  }

  void ColorSpinorField::restore() const
  {
    if (!backed_up) errorQuda("Cannot restore since not backed up");

    if (Location() == QUDA_CUDA_FIELD_LOCATION) {
      qudaMemcpy(v, backup_h, bytes, qudaMemcpyDefault);
      delete[] backup_h;
    } else {
      memcpy(v, backup_h, bytes);
      delete[] backup_h;
    }

    backed_up = false;
  }

  void ColorSpinorField::copy_to_buffer(void *buffer) const
  {
    if (Location() == QUDA_CUDA_FIELD_LOCATION) {
      qudaMemcpy(buffer, v, bytes, qudaMemcpyDeviceToHost);
    } else {
      std::memcpy(buffer, v, bytes);
    }
  }

  void ColorSpinorField::copy_from_buffer(void *buffer)
  {
    if (Location() == QUDA_CUDA_FIELD_LOCATION) {
      qudaMemcpy(v, buffer, bytes, qudaMemcpyHostToDevice);
    } else {
      std::memcpy(v, buffer, bytes);
    }
  }

  void ColorSpinorField::prefetch(QudaFieldLocation mem_space, qudaStream_t stream) const
  {
    if (Location() == QUDA_CUDA_FIELD_LOCATION) {
      // conditionals based on destructor
      if (is_prefetch_enabled() && alloc && mem_type == QUDA_MEMORY_DEVICE)
        qudaMemPrefetchAsync(v, bytes, mem_space, stream);
    }
  }

  void ColorSpinorField::Source(QudaSourceType source_type, unsigned int x, int s, int c)
  {
    if (Location() == QUDA_CPU_FIELD_LOCATION) {
      genericSource(*this, source_type, x, s, c);
    } else {
      ColorSpinorParam param(*this);
      param.fieldOrder = QUDA_SPACE_SPIN_COLOR_FIELD_ORDER;
      param.location = QUDA_CPU_FIELD_LOCATION;
      param.setPrecision((param.Precision() == QUDA_HALF_PRECISION || param.Precision() == QUDA_QUARTER_PRECISION) ?
                           QUDA_SINGLE_PRECISION :
                           param.Precision());
      param.create = (source_type == QUDA_POINT_SOURCE ? QUDA_ZERO_FIELD_CREATE : QUDA_NULL_FIELD_CREATE);

      // since CPU fields cannot be low precision, use single precision instead
      if (precision < QUDA_SINGLE_PRECISION) param.setPrecision(QUDA_SINGLE_PRECISION, QUDA_INVALID_PRECISION, false);

      ColorSpinorField tmp(param);
      tmp.Source(source_type, x, s, c);
      *this = tmp;
    }
  }

  void ColorSpinorField::PrintVector(int parity, unsigned int x_cb, int rank) const
  {
    genericPrintVector(*this, parity, x_cb, rank);
  }

  int ColorSpinorField::Compare(const ColorSpinorField &a, const ColorSpinorField &b, const int tol)
  {
    if (checkLocation(a, b) == QUDA_CUDA_FIELD_LOCATION) errorQuda("device field not implemented");
    checkField(a, b);
    return genericCompare(a, b, tol);
  }

  std::ostream &operator<<(std::ostream &out, const ColorSpinorField &a)
  {
    out << "location = " << a.Location() << std::endl;
    out << "v = " << a.v << std::endl;
    out << "alloc = " << a.alloc << std::endl;
    out << "reference = " << a.reference << std::endl;
    out << "init = " << a.init << std::endl;
    out << "nColor = " << a.nColor << std::endl;
    out << "nSpin = " << a.nSpin << std::endl;
    out << "twistFlavor = " << a.twistFlavor << std::endl;
    out << "nDim = " << a.nDim << std::endl;
    for (int d = 0; d < a.nDim; d++) out << "x[" << d << "] = " << a.x[d] << std::endl;
    out << "volume = " << a.volume << std::endl;
    out << "pc_type = " << a.pc_type << std::endl;
    out << "suggested_parity = " << a.suggested_parity << std::endl;
    out << "precision = " << a.precision << std::endl;
    out << "ghost_precision = " << a.ghost_precision << std::endl;
    out << "length = " << a.length << std::endl;
    out << "bytes = " << a.bytes << std::endl;
    out << "siteSubset = " << a.siteSubset << std::endl;
    out << "siteOrder = " << a.siteOrder << std::endl;
    out << "fieldOrder = " << a.fieldOrder << std::endl;
    out << "gammaBasis = " << a.gammaBasis << std::endl;
    out << "Is composite = " << a.composite_descr.is_composite << std::endl;
    if (a.composite_descr.is_composite) {
      out << "Composite Dim = " << a.composite_descr.dim << std::endl;
      out << "Composite Volume = " << a.composite_descr.volume << std::endl;
      out << "Composite Length = " << a.composite_descr.length << std::endl;
    }
    out << "Is component = " << a.composite_descr.is_component << std::endl;
    if (a.composite_descr.is_composite) out << "Component ID = " << a.composite_descr.id << std::endl;
    out << "pc_type = " << a.pc_type << std::endl;
    return out;
  }

} // namespace quda<|MERGE_RESOLUTION|>--- conflicted
+++ resolved
@@ -1422,7 +1422,6 @@
           }
         }
 
-<<<<<<< HEAD
         bool comms_complete[2 * QUDA_MAX_DIM] = {};
         int comms_done = 0;
         while (comms_done < 2 * nDimComms) { // non-blocking query of each exchange and exit once all have completed
@@ -1434,59 +1433,45 @@
                 if (comms_complete[2 * dim + dir]) {
                   comms_done++;
                   if (comm_peer2peer_enabled(1 - dir, dim))
-                    qudaStreamWaitEvent(device::get_default_stream(), ipcRemoteCopyEvent[bufferIndex][1 - dir][dim], 0);
+                    qudaStreamWaitEvent(device::get_default_stream(), ipcRemoteCopyEvent[bufferIndex][dim][1 - dir], 0);
                 }
-=======
-      bool comms_complete[2 * QUDA_MAX_DIM] = {};
-      int comms_done = 0;
-      while (comms_done < 2 * nDimComms) { // non-blocking query of each exchange and exit once all have completed
-        for (int dim = 0; dim < nDimComms; dim++) {
-          for (int dir = 0; dir < 2; dir++) {
-            if (!comms_complete[dim * 2 + dir]) {
-              comms_complete[2 * dim + dir] = const_cast<ColorSpinorField *>(this)->commsQuery(
-                2 * dim + dir, device::get_default_stream(), gdr_send, gdr_recv);
-              if (comms_complete[2 * dim + dir]) {
-                comms_done++;
-                if (comm_peer2peer_enabled(1 - dir, dim))
-                  qudaStreamWaitEvent(device::get_default_stream(), ipcRemoteCopyEvent[bufferIndex][dim][1 - dir], 0);
->>>>>>> 0123a9e1
               }
             }
           }
-        }
-
-        if (!gdr_recv) {
-          if (!fused_halo_memcpy) {
-            for (int i = 0; i < nDimComms; i++) {
-              if (comm_dim_partitioned(i)) {
-                if (halo_location[2 * i + 0] == Device && !comm_peer2peer_enabled(0, i)
-                    && // fuse forwards and backwards if possible
-                    halo_location[2 * i + 1] == Device && !comm_peer2peer_enabled(1, i)) {
-                  qudaMemcpyAsync(from_face_dim_dir_d[bufferIndex][i][0], from_face_dim_dir_h[bufferIndex][i][0],
-                                  2 * ghost_face_bytes_aligned[i], qudaMemcpyHostToDevice, device::get_default_stream());
-                } else {
-                  if (halo_location[2 * i + 0] == Device && !comm_peer2peer_enabled(0, i))
+
+          if (!gdr_recv) {
+            if (!fused_halo_memcpy) {
+              for (int i = 0; i < nDimComms; i++) {
+                if (comm_dim_partitioned(i)) {
+                  if (halo_location[2 * i + 0] == Device && !comm_peer2peer_enabled(0, i)
+                      && // fuse forwards and backwards if possible
+                      halo_location[2 * i + 1] == Device && !comm_peer2peer_enabled(1, i)) {
                     qudaMemcpyAsync(from_face_dim_dir_d[bufferIndex][i][0], from_face_dim_dir_h[bufferIndex][i][0],
-                                    ghost_face_bytes[i], qudaMemcpyHostToDevice, device::get_default_stream());
-                  if (halo_location[2 * i + 1] == Device && !comm_peer2peer_enabled(1, i))
-                    qudaMemcpyAsync(from_face_dim_dir_d[bufferIndex][i][1], from_face_dim_dir_h[bufferIndex][i][1],
-                                    ghost_face_bytes[i], qudaMemcpyHostToDevice, device::get_default_stream());
+                                    2 * ghost_face_bytes_aligned[i], qudaMemcpyHostToDevice,
+                                    device::get_default_stream());
+                  } else {
+                    if (halo_location[2 * i + 0] == Device && !comm_peer2peer_enabled(0, i))
+                      qudaMemcpyAsync(from_face_dim_dir_d[bufferIndex][i][0], from_face_dim_dir_h[bufferIndex][i][0],
+                                      ghost_face_bytes[i], qudaMemcpyHostToDevice, device::get_default_stream());
+                    if (halo_location[2 * i + 1] == Device && !comm_peer2peer_enabled(1, i))
+                      qudaMemcpyAsync(from_face_dim_dir_d[bufferIndex][i][1], from_face_dim_dir_h[bufferIndex][i][1],
+                                      ghost_face_bytes[i], qudaMemcpyHostToDevice, device::get_default_stream());
+                  }
                 }
               }
+            } else if (total_bytes && !halo_host) {
+              qudaMemcpyAsync(ghost_recv_buffer_d[bufferIndex], from_face_h[bufferIndex], total_bytes,
+                              qudaMemcpyHostToDevice, device::get_default_stream());
             }
-          } else if (total_bytes && !halo_host) {
-            qudaMemcpyAsync(ghost_recv_buffer_d[bufferIndex], from_face_h[bufferIndex], total_bytes,
-                            qudaMemcpyHostToDevice, device::get_default_stream());
           }
-        }
-
-<<<<<<< HEAD
-        // ensure that the p2p sending is completed before returning
-        for (int dim = 0; dim < nDimComms; dim++) {
-          if (!comm_dim_partitioned(dim)) continue;
-          for (int dir = 0; dir < 2; dir++) {
-            if (comm_peer2peer_enabled(dir, dim))
-              qudaStreamWaitEvent(device::get_default_stream(), ipcCopyEvent[bufferIndex][dir][dim], 0);
+
+          // ensure that the p2p sending is completed before returning
+          for (int dim = 0; dim < nDimComms; dim++) {
+            if (!comm_dim_partitioned(dim)) continue;
+            for (int dir = 0; dir < 2; dir++) {
+              if (comm_peer2peer_enabled(dir, dim))
+                qudaStreamWaitEvent(device::get_default_stream(), ipcCopyEvent[bufferIndex][dim][dir], 0);
+            }
           }
         }
       } else {
@@ -1511,14 +1496,6 @@
             default: errorQuda("Undefined / unexpected pack_destination %d", pack_destination[2 * dim + dir]);
             }
           }
-=======
-      // ensure that the p2p sending is completed before returning
-      for (int dim = 0; dim < nDimComms; dim++) {
-        if (!comm_dim_partitioned(dim)) continue;
-        for (int dir = 0; dir < 2; dir++) {
-          if (comm_peer2peer_enabled(dir, dim))
-            qudaStreamWaitEvent(device::get_default_stream(), ipcCopyEvent[bufferIndex][dim][dir], 0);
->>>>>>> 0123a9e1
         }
         genericPackGhost(packBuffer, *this, parity, nFace, dagger, pack_destination,
                          shmem); // FIXME - need support for asymmetric topologies
