#include <multi_reduce_mixed_core.h>

/**
   Driver for multi-reduce with up to five vectors
*/
template<int NXZ, typename doubleN, typename ReduceType,
  template <int MXZ, typename ReducerType, typename Float, typename FloatN> class Reducer, typename write, bool siteUnroll, typename T>
  void multiReduceCuda(doubleN result[], const reduce::coeff_array<T> &a, const reduce::coeff_array<T> &b, const reduce::coeff_array<T> &c,
		       CompositeColorSpinorField& x, CompositeColorSpinorField& y,
		       CompositeColorSpinorField& z, CompositeColorSpinorField& w){
  const int NYW = y.size();

  int reduce_length = siteUnroll ? x[0]->RealLength() : x[0]->Length();

  if (x[0]->Precision() == QUDA_DOUBLE_PRECISION) {
    if (x[0]->Nspin() == 4 || x[0]->Nspin() == 2) { // wilson
#if defined(GPU_WILSON_DIRAC) || defined(GPU_DOMAIN_WALL_DIRAC) || defined(GPU_MULTIGRID)
      const int M = siteUnroll ? 12 : 1; // determines how much work per thread to do
      if (x[0]->Nspin() == 2 && siteUnroll) errorQuda("siteUnroll not supported for nSpin==2");
<<<<<<< HEAD
      multiReduceCuda<doubleN,ReduceType,double2,double2,M,NXZ,Reducer,write>
=======
      multiReduceCuda<doubleN,ReduceType,double2,double2,double2,M,NXZ,Reducer,write>
>>>>>>> 4717e962
	(result, a, b, c, x, y, z, w, reduce_length/(2*M));
#else
      errorQuda("blas has not been built for Nspin=%d fields", x[0]->Nspin());
#endif
    } else if (x[0]->Nspin() == 1) {
#ifdef GPU_STAGGERED_DIRAC
      const int M = siteUnroll ? 3 : 1; // determines how much work per thread to do
<<<<<<< HEAD
      multiReduceCuda<doubleN,ReduceType,double2,double2,M,NXZ,Reducer,write>
=======
      multiReduceCuda<doubleN,ReduceType,double2,double2,double2,M,NXZ,Reducer,write>
>>>>>>> 4717e962
	(result, a, b, c, x, y, z, w, reduce_length/(2*M));
#else
      errorQuda("blas has not been built for Nspin=%d field", x[0]->Nspin());
#endif
    } else { errorQuda("nSpin=%d is not supported\n", x[0]->Nspin()); }
  } else if (x[0]->Precision() == QUDA_SINGLE_PRECISION) {
    if (x[0]->Nspin() == 4) { // wilson
#if defined(GPU_WILSON_DIRAC) || defined(GPU_DOMAIN_WALL_DIRAC)
      const int M = siteUnroll ? 6 : 1; // determines how much work per thread to do
<<<<<<< HEAD
      multiReduceCuda<doubleN,ReduceType,float4,float4,M,NXZ,Reducer,write>
=======
      multiReduceCuda<doubleN,ReduceType,float4,float4,float4,M,NXZ,Reducer,write>
>>>>>>> 4717e962
	(result, a, b, c, x, y, z, w, reduce_length/(4*M));
#else
      errorQuda("blas has not been built for Nspin=%d fields", x[0]->Nspin());
#endif
    } else if(x[0]->Nspin() == 1 || x[0]->Nspin() == 2) { // staggered
#if defined(GPU_STAGGERED_DIRAC) || defined(GPU_MULTIGRID)
      const int M = siteUnroll ? 3 : 1;
      if (x[0]->Nspin() == 2 && siteUnroll) errorQuda("siteUnroll not supported for nSpin==2");
<<<<<<< HEAD
      multiReduceCuda<doubleN,ReduceType,float2,float2,M,NXZ,Reducer,write>
=======
      multiReduceCuda<doubleN,ReduceType,float2,float2,float2,M,NXZ,Reducer,write>
>>>>>>> 4717e962
	(result, a, b, c, x, y, z, w, reduce_length/(2*M));
#else
      errorQuda("blas has not been built for Nspin=%d fields", x[0]->Nspin());
#endif
    } else { errorQuda("nSpin=%d is not supported\n", x[0]->Nspin()); }
  } else { // half precision
    if (x[0]->Nspin() == 4) { // wilson
#if defined(GPU_WILSON_DIRAC) || defined(GPU_DOMAIN_WALL_DIRAC)
      const int M = 6;
<<<<<<< HEAD
      multiReduceCuda<doubleN,ReduceType,float4,short4,M,NXZ,Reducer,write>
=======
      multiReduceCuda<doubleN,ReduceType,float4,short4,short4,M,NXZ,Reducer,write>
>>>>>>> 4717e962
	(result, a, b, c, x, y, z, w, x[0]->Volume());
#else
      errorQuda("blas has not been built for Nspin=%d fields", x[0]->Nspin());
#endif
    } else if(x[0]->Nspin() == 1) { // staggered
#ifdef GPU_STAGGERED_DIRAC
      const int M = 3;
<<<<<<< HEAD
      multiReduceCuda<doubleN,ReduceType,float2,short2,M,NXZ,Reducer,write>
=======
      multiReduceCuda<doubleN,ReduceType,float2,short2,short2,M,NXZ,Reducer,write>
>>>>>>> 4717e962
	(result, a, b, c, x, y, z, w, x[0]->Volume());
#else
      errorQuda("blas has not been built for Nspin=%d fields", x[0]->Nspin());
#endif
    } else { errorQuda("nSpin=%d is not supported\n", x[0]->Nspin()); }
  }

  return;
}

template<int NXZ, typename doubleN, typename ReduceType,
  template <int MXZ, typename ReducerType, typename Float, typename FloatN> class ReducerDiagonal, typename writeDiagonal,
  template <int MXZ, typename ReducerType, typename Float, typename FloatN> class ReducerOffDiagonal, typename writeOffDiagonal,
  bool siteUnroll, typename T>
  void multiReduceCuda(doubleN result[], const reduce::coeff_array<T> &a, const reduce::coeff_array<T> &b, const reduce::coeff_array<T> &c,
		       CompositeColorSpinorField& x, CompositeColorSpinorField& y,
		       CompositeColorSpinorField& z, CompositeColorSpinorField& w, int i, int j){

<<<<<<< HEAD
  if (i==j) { // we are on the diagonal so invoke the diagonal reducer
    multiReduceCuda<NXZ,doubleN,ReduceType,ReducerDiagonal,writeDiagonal,siteUnroll,T>(result, a, b, c, x, y, z, w);
  } else { // we are on the diagonal so invoke the off-diagonal reducer
    multiReduceCuda<NXZ,doubleN,ReduceType,ReducerOffDiagonal,writeOffDiagonal,siteUnroll,T>(result, a, b, c, x, y, z, w);
=======
  if (x[0]->Precision()==y[0]->Precision()) {
    if (i==j) { // we are on the diagonal so invoke the diagonal reducer
      multiReduceCuda<NXZ,doubleN,ReduceType,ReducerDiagonal,writeDiagonal,siteUnroll,T>(result, a, b, c, x, y, z, w);
    } else { // we are on the diagonal so invoke the off-diagonal reducer
      multiReduceCuda<NXZ,doubleN,ReduceType,ReducerOffDiagonal,writeOffDiagonal,siteUnroll,T>(result, a, b, c, x, y, z, w);
    }
  } else {
    if (i==j) { // we are on the diagonal so invoke the diagonal reducer
      mixed::multiReduceCuda<NXZ,doubleN,ReduceType,ReducerDiagonal,writeDiagonal,true,T>(result, a, b, c, x, y, z, w);
    } else { // we are on the diagonal so invoke the off-diagonal reducer
      mixed::multiReduceCuda<NXZ,doubleN,ReduceType,ReducerOffDiagonal,writeOffDiagonal,true,T>(result, a, b, c, x, y, z, w);
    }
>>>>>>> 4717e962
  }

}<|MERGE_RESOLUTION|>--- conflicted
+++ resolved
@@ -17,11 +17,7 @@
 #if defined(GPU_WILSON_DIRAC) || defined(GPU_DOMAIN_WALL_DIRAC) || defined(GPU_MULTIGRID)
       const int M = siteUnroll ? 12 : 1; // determines how much work per thread to do
       if (x[0]->Nspin() == 2 && siteUnroll) errorQuda("siteUnroll not supported for nSpin==2");
-<<<<<<< HEAD
-      multiReduceCuda<doubleN,ReduceType,double2,double2,M,NXZ,Reducer,write>
-=======
       multiReduceCuda<doubleN,ReduceType,double2,double2,double2,M,NXZ,Reducer,write>
->>>>>>> 4717e962
 	(result, a, b, c, x, y, z, w, reduce_length/(2*M));
 #else
       errorQuda("blas has not been built for Nspin=%d fields", x[0]->Nspin());
@@ -29,11 +25,7 @@
     } else if (x[0]->Nspin() == 1) {
 #ifdef GPU_STAGGERED_DIRAC
       const int M = siteUnroll ? 3 : 1; // determines how much work per thread to do
-<<<<<<< HEAD
-      multiReduceCuda<doubleN,ReduceType,double2,double2,M,NXZ,Reducer,write>
-=======
       multiReduceCuda<doubleN,ReduceType,double2,double2,double2,M,NXZ,Reducer,write>
->>>>>>> 4717e962
 	(result, a, b, c, x, y, z, w, reduce_length/(2*M));
 #else
       errorQuda("blas has not been built for Nspin=%d field", x[0]->Nspin());
@@ -43,11 +35,7 @@
     if (x[0]->Nspin() == 4) { // wilson
 #if defined(GPU_WILSON_DIRAC) || defined(GPU_DOMAIN_WALL_DIRAC)
       const int M = siteUnroll ? 6 : 1; // determines how much work per thread to do
-<<<<<<< HEAD
-      multiReduceCuda<doubleN,ReduceType,float4,float4,M,NXZ,Reducer,write>
-=======
       multiReduceCuda<doubleN,ReduceType,float4,float4,float4,M,NXZ,Reducer,write>
->>>>>>> 4717e962
 	(result, a, b, c, x, y, z, w, reduce_length/(4*M));
 #else
       errorQuda("blas has not been built for Nspin=%d fields", x[0]->Nspin());
@@ -56,11 +44,7 @@
 #if defined(GPU_STAGGERED_DIRAC) || defined(GPU_MULTIGRID)
       const int M = siteUnroll ? 3 : 1;
       if (x[0]->Nspin() == 2 && siteUnroll) errorQuda("siteUnroll not supported for nSpin==2");
-<<<<<<< HEAD
-      multiReduceCuda<doubleN,ReduceType,float2,float2,M,NXZ,Reducer,write>
-=======
       multiReduceCuda<doubleN,ReduceType,float2,float2,float2,M,NXZ,Reducer,write>
->>>>>>> 4717e962
 	(result, a, b, c, x, y, z, w, reduce_length/(2*M));
 #else
       errorQuda("blas has not been built for Nspin=%d fields", x[0]->Nspin());
@@ -70,11 +54,7 @@
     if (x[0]->Nspin() == 4) { // wilson
 #if defined(GPU_WILSON_DIRAC) || defined(GPU_DOMAIN_WALL_DIRAC)
       const int M = 6;
-<<<<<<< HEAD
-      multiReduceCuda<doubleN,ReduceType,float4,short4,M,NXZ,Reducer,write>
-=======
       multiReduceCuda<doubleN,ReduceType,float4,short4,short4,M,NXZ,Reducer,write>
->>>>>>> 4717e962
 	(result, a, b, c, x, y, z, w, x[0]->Volume());
 #else
       errorQuda("blas has not been built for Nspin=%d fields", x[0]->Nspin());
@@ -82,11 +62,7 @@
     } else if(x[0]->Nspin() == 1) { // staggered
 #ifdef GPU_STAGGERED_DIRAC
       const int M = 3;
-<<<<<<< HEAD
-      multiReduceCuda<doubleN,ReduceType,float2,short2,M,NXZ,Reducer,write>
-=======
       multiReduceCuda<doubleN,ReduceType,float2,short2,short2,M,NXZ,Reducer,write>
->>>>>>> 4717e962
 	(result, a, b, c, x, y, z, w, x[0]->Volume());
 #else
       errorQuda("blas has not been built for Nspin=%d fields", x[0]->Nspin());
@@ -105,12 +81,6 @@
 		       CompositeColorSpinorField& x, CompositeColorSpinorField& y,
 		       CompositeColorSpinorField& z, CompositeColorSpinorField& w, int i, int j){
 
-<<<<<<< HEAD
-  if (i==j) { // we are on the diagonal so invoke the diagonal reducer
-    multiReduceCuda<NXZ,doubleN,ReduceType,ReducerDiagonal,writeDiagonal,siteUnroll,T>(result, a, b, c, x, y, z, w);
-  } else { // we are on the diagonal so invoke the off-diagonal reducer
-    multiReduceCuda<NXZ,doubleN,ReduceType,ReducerOffDiagonal,writeOffDiagonal,siteUnroll,T>(result, a, b, c, x, y, z, w);
-=======
   if (x[0]->Precision()==y[0]->Precision()) {
     if (i==j) { // we are on the diagonal so invoke the diagonal reducer
       multiReduceCuda<NXZ,doubleN,ReduceType,ReducerDiagonal,writeDiagonal,siteUnroll,T>(result, a, b, c, x, y, z, w);
@@ -123,7 +93,6 @@
     } else { // we are on the diagonal so invoke the off-diagonal reducer
       mixed::multiReduceCuda<NXZ,doubleN,ReduceType,ReducerOffDiagonal,writeOffDiagonal,true,T>(result, a, b, c, x, y, z, w);
     }
->>>>>>> 4717e962
   }
 
 }