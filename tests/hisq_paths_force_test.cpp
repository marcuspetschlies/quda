--- conflicted
+++ resolved
@@ -252,19 +252,10 @@
   } // set halo region for CPU
   cpuGauge_ex = new cpuGaugeField(gParam_ex);
 
-<<<<<<< HEAD
-  if (gauge_order == QUDA_QDP_GAUGE_ORDER) {
-    createSiteLinkCPU(*cpuGauge, qudaGaugeParam.cpu_prec, 1);
-  } else {
-    errorQuda("Unsupported gauge order %d", gauge_order);
-  }
-
-=======
   auto generated_link_type = (link_recon == QUDA_RECONSTRUCT_NO ?
                                 SITELINK_PHASE_NO :
                                 (link_recon == QUDA_RECONSTRUCT_13 ? SITELINK_PHASE_U1 : SITELINK_PHASE_MILC));
-  createSiteLinkCPU((void **)cpuGauge->Gauge_p(), qudaGaugeParam.cpu_prec, generated_link_type);
->>>>>>> 9ffceca6
+  createSiteLinkCPU(*cpuGauge, qudaGaugeParam.cpu_prec, generated_link_type);
   copyExtendedGauge(*cpuGauge_ex, *cpuGauge, QUDA_CPU_FIELD_LOCATION);
 
   qudaGaugeParam.type = QUDA_GENERAL_LINKS;
@@ -314,31 +305,19 @@
   cpuMom = new cpuGaugeField(gParam);
   refMom = new cpuGaugeField(gParam);
 
-<<<<<<< HEAD
-  hw = safe_malloc(4 * cpuGauge->Volume() * hw_site_size * qudaGaugeParam.cpu_prec);
-
-  createHwCPU(hw, hw_prec);
-=======
   /**********************************
    * Create the outer product fields *
    **********************************/
 
   // Create four full-volume random spinor fields
   void *stag_for_oprod = safe_malloc(4 * cpuGauge->Volume() * stag_spinor_site_size * force_prec);
->>>>>>> 9ffceca6
 
   // Allocate the outer product fields and populate them with the random spinor fields
   gParam.link_type = QUDA_GENERAL_LINKS;
   gParam.reconstruct = QUDA_RECONSTRUCT_NO;
   gParam.order = gauge_order;
   cpuOprod = new cpuGaugeField(gParam);
-<<<<<<< HEAD
-  computeLinkOrderedOuterProduct(hw, cpuOprod->data(), hw_prec, 1, gauge_order);
   cpuLongLinkOprod = new cpuGaugeField(gParam);
-  computeLinkOrderedOuterProduct(hw, cpuLongLinkOprod->data(), hw_prec, 3, gauge_order);
-=======
-  cpuLongLinkOprod = new cpuGaugeField(gParam);
->>>>>>> 9ffceca6
 
   // Create extended outer product fields
   gParam_ex.location = QUDA_CPU_FIELD_LOCATION;
@@ -354,8 +333,8 @@
 
   // initialize the CPU outer product fields and exchange once
   createStagForOprodCPU(stag_for_oprod, force_prec, qudaGaugeParam.X, *rng);
-  computeLinkOrderedOuterProduct(stag_for_oprod, cpuOprod->Gauge_p(), force_prec, 1);
-  computeLinkOrderedOuterProduct(stag_for_oprod, cpuLongLinkOprod->Gauge_p(), force_prec, 3);
+  computeLinkOrderedOuterProduct(stag_for_oprod, cpuOprod->data(), force_prec, 1);
+  computeLinkOrderedOuterProduct(stag_for_oprod, cpuLongLinkOprod->data(), force_prec, 3);
 
   copyExtendedGauge(*cpuOprod_ex, *cpuOprod, QUDA_CPU_FIELD_LOCATION);
   copyExtendedGauge(*cpuLongLinkOprod_ex, *cpuLongLinkOprod, QUDA_CPU_FIELD_LOCATION);
@@ -485,13 +464,13 @@
 
     int res = 1;
     for (int dir = 0; dir < 4; dir++) {
-      res &= compare_floats(reinterpret_cast<void **>(cpuForce->Gauge_p())[dir],
-                            reinterpret_cast<void **>(hostVerifyForce->Gauge_p())[dir], V * gauge_site_size,
+      res &= compare_floats(cpuForce->data<void*>(dir),
+                            hostVerifyForce->data<void*>(dir), V * gauge_site_size,
                             getTolerance(force_prec), force_prec);
     }
 
-    strong_check_link(reinterpret_cast<void **>(hostVerifyForce->Gauge_p()),
-                      "GPU results: ", reinterpret_cast<void **>(cpuForce->Gauge_p()), "CPU reference results:", V,
+    strong_check_link(reinterpret_cast<void **>(hostVerifyForce->data()),
+                      "GPU results: ", reinterpret_cast<void **>(cpuForce->data()), "CPU reference results:", V,
                       force_prec);
     logQuda(QUDA_SUMMARIZE, "Lepage %s staples force test %s\n\n", lepage ? "enabled" : "disabled",
             (1 == res) ? "PASSED" : "FAILED");
@@ -522,13 +501,13 @@
 
       int res = 1;
       for (int dir = 0; dir < 4; dir++) {
-        res &= compare_floats(reinterpret_cast<void **>(cpuForce->Gauge_p())[dir],
-                              reinterpret_cast<void **>(hostVerifyForce->Gauge_p())[dir], V * gauge_site_size,
+        res &= compare_floats(cpuForce->data(dir),
+                              hostVerifyForce->data(dir), V * gauge_site_size,
                               getTolerance(force_prec), force_prec);
       }
 
-      strong_check_link(reinterpret_cast<void **>(hostVerifyForce->Gauge_p()),
-                        "GPU results: ", reinterpret_cast<void **>(cpuForce->Gauge_p()), "CPU reference results:", V,
+      strong_check_link(reinterpret_cast<void **>(hostVerifyForce->data()),
+                        "GPU results: ", reinterpret_cast<void **>(cpuForce->data()), "CPU reference results:", V,
                         force_prec);
       logQuda(QUDA_SUMMARIZE, "Long link force test %s\n\n", (1 == res) ? "PASSED" : "FAILED");
     }
@@ -552,15 +531,9 @@
 
   int accuracy_level = 3;
   if (verify_results) {
-<<<<<<< HEAD
-    int res = compare_floats(cpuMom->data(), refMom->data(), 4 * cpuMom->Volume() * mom_site_size, 1e-5,
-                             qudaGaugeParam.cpu_prec);
-    accuracy_level = strong_check_mom(cpuMom->data(), refMom->data(), 4 * cpuMom->Volume(), qudaGaugeParam.cpu_prec);
-    printfQuda("Test %s\n", (1 == res) ? "PASSED" : "FAILED");
-=======
-    int res = compare_floats(cpuMom->Gauge_p(), refMom->Gauge_p(), 4 * cpuMom->Volume() * mom_site_size,
+    int res = compare_floats(cpuMom->data(), refMom->data(), 4 * cpuMom->Volume() * mom_site_size,
                              getTolerance(force_prec), force_prec);
-    accuracy_level = strong_check_mom(cpuMom->Gauge_p(), refMom->Gauge_p(), 4 * cpuMom->Volume(), force_prec);
+    accuracy_level = strong_check_mom(cpuMom->data(), refMom->data(), 4 * cpuMom->Volume(), force_prec);
     logQuda(QUDA_SUMMARIZE, "Test (lepage coeff %e) %s\n", d_act_path_coeff[5], (1 == res) ? "PASSED" : "FAILED");
   }
   long long staple_io, staple_flops, long_io, long_flops, complete_io, complete_flops;
@@ -572,7 +545,6 @@
     double perf = static_cast<double>(staple_io) / (staple_time_sec)*1e-9;
     printfQuda("Staples time: %.6f ms, perf = %.6f GFLOPS, achieved bandwidth= %.6f GB/s, Lepage %c\n",
                staple_time_sec * 1e3, perf_flops, perf, lepage ? 'y' : 'n');
->>>>>>> 9ffceca6
   }
 
   if (lepage) {
