--- conflicted
+++ resolved
@@ -1,12 +1,7 @@
 # all files for quda -- needs some cleanup
 set (QUDA_OBJS
   dirac_coarse.cpp dslash_coarse.cu coarse_op.cu coarsecoarse_op.cu
-<<<<<<< HEAD
-  coarse_op_preconditioned.cu staggered_coarse_op.cu
-=======
-  coarse_op_preconditioned.cu
-  eigensolve_quda.cpp
->>>>>>> efa3f6da
+  coarse_op_preconditioned.cu staggered_coarse_op.cu eigensolve_quda.cpp
   multigrid.cpp transfer.cpp block_orthogonalize.cu inv_bicgstab_quda.cpp
   prolongator.cu restrictor.cu staggered_prolong_restrict.cu
   gauge_phase.cu timer.cpp malloc.cpp
