/******************************************************************************
 * Copyright (c) 2011, Duane Merrill.  All rights reserved.
 * Copyright (c) 2011-2015, NVIDIA CORPORATION.  All rights reserved.
 * 
 * Redistribution and use in source and binary forms, with or without
 * modification, are permitted provided that the following conditions are met:
 *     * Redistributions of source code must retain the above copyright
 *       notice, this list of conditions and the following disclaimer.
 *     * Redistributions in binary form must reproduce the above copyright
 *       notice, this list of conditions and the following disclaimer in the
 *       documentation and/or other materials provided with the distribution.
 *     * Neither the name of the NVIDIA CORPORATION nor the
 *       names of its contributors may be used to endorse or promote products
 *       derived from this software without specific prior written permission.
 * 
 * THIS SOFTWARE IS PROVIDED BY THE COPYRIGHT HOLDERS AND CONTRIBUTORS "AS IS" AND
 * ANY EXPRESS OR IMPLIED WARRANTIES, INCLUDING, BUT NOT LIMITED TO, THE IMPLIED
 * WARRANTIES OF MERCHANTABILITY AND FITNESS FOR A PARTICULAR PURPOSE ARE
 * DISCLAIMED. IN NO EVENT SHALL NVIDIA CORPORATION BE LIABLE FOR ANY
 * DIRECT, INDIRECT, INCIDENTAL, SPECIAL, EXEMPLARY, OR CONSEQUENTIAL DAMAGES
 * (INCLUDING, BUT NOT LIMITED TO, PROCUREMENT OF SUBSTITUTE GOODS OR SERVICES;
 * LOSS OF USE, DATA, OR PROFITS; OR BUSINESS INTERRUPTION) HOWEVER CAUSED AND
 * ON ANY THEORY OF LIABILITY, WHETHER IN CONTRACT, STRICT LIABILITY, OR TORT
 * (INCLUDING NEGLIGENCE OR OTHERWISE) ARISING IN ANY WAY OUT OF THE USE OF THIS
 * SOFTWARE, EVEN IF ADVISED OF THE POSSIBILITY OF SUCH DAMAGE.
 *
 ******************************************************************************/

/**
 * \file
 * Random-access iterator types
 */

#pragma once

#include <iterator>
#include <iostream>

#include "../thread/thread_load.cuh"
#include "../thread/thread_store.cuh"
#include "../util_device.cuh"
#include "../util_namespace.cuh"

#include <thrust/version.h>

#if (THRUST_VERSION >= 100700)
    // This iterator is compatible with Thrust API 1.7 and newer
    #include <thrust/iterator/iterator_facade.h>
    #include <thrust/iterator/iterator_traits.h>
#endif // THRUST_VERSION

/// Optional outer namespace(s)
CUB_NS_PREFIX

/// CUB namespace
namespace cub {

/**
 * \addtogroup UtilIterator
 * @{
 */


/**
 * \brief A random-access input wrapper for pairing dereferenced values with their corresponding indices (forming \p KeyValuePair tuples).
 *
 * \par Overview
 * - ArgIndexInputIteratorTwraps a random access input iterator \p itr of type \p InputIteratorT.
 *   Dereferencing an ArgIndexInputIteratorTat offset \p i produces a \p KeyValuePair value whose
 *   \p key field is \p i and whose \p value field is <tt>itr[i]</tt>.
 * - Can be used with any data type.
 * - Can be constructed, manipulated, and exchanged within and between host and device
 *   functions.  Wrapped host memory can only be dereferenced on the host, and wrapped
 *   device memory can only be dereferenced on the device.
 * - Compatible with Thrust API v1.7 or newer.
 *
 * \par Snippet
<<<<<<< HEAD
 * The code snippet below illustrates the use of \p ArgIndexInputIterator to
=======
 * The code snippet below illustrates the use of \p ArgIndexInputIteratorTto
>>>>>>> 9cfad35c
 * dereference an array of doubles
 * \par
 * \code
 * #include <cub/cub.cuh>   // or equivalently <cub/iterator/arg_index_input_iterator.cuh>
 *
 * // Declare, allocate, and initialize a device array
 * double *d_in;         // e.g., [8.0, 6.0, 7.0, 5.0, 3.0, 0.0, 9.0]
 *
 * // Create an iterator wrapper
 * cub::ArgIndexInputIterator<double*> itr(d_in);
 *
 * // Within device code:
 * typedef typename cub::ArgIndexInputIterator<double*>::value_type Tuple;
<<<<<<< HEAD
 * Tuple item_offset_pair.offset = *itr;
=======
 * Tuple item_offset_pair.key = *itr;
>>>>>>> 9cfad35c
 * printf("%f @ %d\n",
 *  item_offset_pair.value,
 *  item_offset_pair.key);   // 8.0 @ 0
 *
 * itr = itr + 6;
 * item_offset_pair.key = *itr;
 * printf("%f @ %d\n",
 *  item_offset_pair.value,
 *  item_offset_pair.key);   // 9.0 @ 6
 *
 * \endcode
 *
 * \tparam InputIteratorT       The type of the wrapped input iterator
 * \tparam OffsetT              The difference type of this iterator (Default: \p ptrdiff_t)
 */
template <
    typename    InputIteratorT,
    typename    OffsetT = ptrdiff_t>
class ArgIndexInputIterator
{
private:

    // Data type of input iterator
    typedef typename std::iterator_traits<InputIteratorT>::value_type T;

public:


    // Required iterator traits
    typedef ArgIndexInputIterator               self_type;              ///< My own type
    typedef OffsetT                             difference_type;        ///< Type to express the result of subtracting one iterator from another
    typedef KeyValuePair<difference_type, T>    value_type;             ///< The type of the element the iterator can point to
    typedef value_type*                         pointer;                ///< The type of a pointer to an element the iterator can point to
    typedef value_type                          reference;              ///< The type of a reference to an element the iterator can point to

#if (THRUST_VERSION >= 100700)
    // Use Thrust's iterator categories so we can use these iterators in Thrust 1.7 (or newer) methods
    typedef typename thrust::detail::iterator_facade_category<
        thrust::any_system_tag,
        thrust::random_access_traversal_tag,
        value_type,
        reference
      >::type iterator_category;                                        ///< The iterator category
#else
    typedef std::random_access_iterator_tag     iterator_category;      ///< The iterator category
#endif  // THRUST_VERSION

private:

    InputIteratorT  itr;
    difference_type offset;

public:

    /// Constructor
    __host__ __device__ __forceinline__ ArgIndexInputIterator(
        InputIteratorT  itr,            ///< Input iterator to wrap
        difference_type offset = 0)     ///< OffsetT (in items) from \p itr denoting the position of the iterator
    :
        itr(itr),
        offset(offset)
    {}

    /// Postfix increment
    __host__ __device__ __forceinline__ self_type operator++(int)
    {
        self_type retval = *this;
        offset++;
        return retval;
    }

    /// Prefix increment
    __host__ __device__ __forceinline__ self_type operator++()
    {
        offset++;
        return *this;
    }

    /// Indirection
    __host__ __device__ __forceinline__ reference operator*() const
    {
        value_type retval;
        retval.value = itr[offset];
        retval.key = offset;
        return retval;
    }

    /// Addition
    template <typename Distance>
    __host__ __device__ __forceinline__ self_type operator+(Distance n) const
    {
        self_type retval(itr, offset + n);
        return retval;
    }

    /// Addition assignment
    template <typename Distance>
    __host__ __device__ __forceinline__ self_type& operator+=(Distance n)
    {
        offset += n;
        return *this;
    }

    /// Subtraction
    template <typename Distance>
    __host__ __device__ __forceinline__ self_type operator-(Distance n) const
    {
        self_type retval(itr, offset - n);
        return retval;
    }

    /// Subtraction assignment
    template <typename Distance>
    __host__ __device__ __forceinline__ self_type& operator-=(Distance n)
    {
        offset -= n;
        return *this;
    }

    /// Distance
    __host__ __device__ __forceinline__ difference_type operator-(self_type other) const
    {
        return offset - other.offset;
    }

    /// Array subscript
    template <typename Distance>
    __host__ __device__ __forceinline__ reference operator[](Distance n) const
    {
        self_type offset = (*this) + n;
        return *offset;
    }

    /// Structure dereference
    __host__ __device__ __forceinline__ pointer operator->()
    {
        return &(*(*this));
    }

    /// Equal to
    __host__ __device__ __forceinline__ bool operator==(const self_type& rhs)
    {
        return ((itr == rhs.itr) && (offset == rhs.offset));
    }

    /// Not equal to
    __host__ __device__ __forceinline__ bool operator!=(const self_type& rhs)
    {
        return ((itr != rhs.itr) || (offset != rhs.offset));
    }

    /// ostream operator
    friend std::ostream& operator<<(std::ostream& os, const self_type& itr)
    {
        return os;
    }
};



/** @} */       // end group UtilIterator

}               // CUB namespace
CUB_NS_POSTFIX  // Optional outer namespace(s)<|MERGE_RESOLUTION|>--- conflicted
+++ resolved
@@ -75,11 +75,7 @@
  * - Compatible with Thrust API v1.7 or newer.
  *
  * \par Snippet
-<<<<<<< HEAD
- * The code snippet below illustrates the use of \p ArgIndexInputIterator to
-=======
  * The code snippet below illustrates the use of \p ArgIndexInputIteratorTto
->>>>>>> 9cfad35c
  * dereference an array of doubles
  * \par
  * \code
@@ -93,11 +89,7 @@
  *
  * // Within device code:
  * typedef typename cub::ArgIndexInputIterator<double*>::value_type Tuple;
-<<<<<<< HEAD
- * Tuple item_offset_pair.offset = *itr;
-=======
  * Tuple item_offset_pair.key = *itr;
->>>>>>> 9cfad35c
  * printf("%f @ %d\n",
  *  item_offset_pair.value,
  *  item_offset_pair.key);   // 8.0 @ 0
