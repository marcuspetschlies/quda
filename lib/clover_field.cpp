#include <stdlib.h>
#include <stdio.h>
#include <string.h>
#include <math.h>
#include <typeinfo>

#include <quda_internal.h>
#include <clover_field.h>
#include <gauge_field.h>
#include <color_spinor_field.h>
#include <blas_quda.h>

namespace quda {

  CloverFieldParam::CloverFieldParam(const CloverField &a) :
<<<<<<< HEAD
      LatticeFieldParam(a),
      direct(false),
      inverse(false),
      clover(NULL),
      norm(NULL),
      cloverInv(NULL),
      invNorm(NULL),
      csw(a.Csw()),
      coeff(a.Coeff()),
      twisted(a.Twisted()),
      mu2(a.Mu2()),
      rho(a.Rho()),
      order(a.Order()),
      create(QUDA_NULL_FIELD_CREATE)
=======
    LatticeFieldParam(a),
    direct(a.V(false)),
    inverse(a.V(true)),
    clover(nullptr),
    norm(nullptr),
    cloverInv(nullptr),
    invNorm(nullptr),
    c_sw(a.Csw()),
    twisted(a.Twisted()),
    mu2(a.Mu2()),
    rho(a.Rho()),
    order(a.Order()),
    create(QUDA_NULL_FIELD_CREATE),
    location(a.Location())
>>>>>>> 340fd72e
  {
    precision = a.Precision();
    nDim = a.Ndim();
    pad = a.Pad();
    siteSubset = QUDA_FULL_SITE_SUBSET;
    for (int dir = 0; dir < nDim; ++dir) x[dir] = a.X()[dir];
  }

  CloverField::CloverField(const CloverFieldParam &param) :
    LatticeField(param), bytes(0), norm_bytes(0), nColor(3), nSpin(4), 
    clover(0), norm(0), cloverInv(0), invNorm(0), csw(param.csw), coeff(param.coeff),
    rho(param.rho), order(param.order), create(param.create), trlog{0, 0}
  {
    if (nDim != 4) errorQuda("Number of dimensions must be 4, not %d", nDim);

    if (order == QUDA_QDPJIT_CLOVER_ORDER && create != QUDA_REFERENCE_FIELD_CREATE)
      errorQuda("QDPJIT ordered clover fields only supported for reference fields");

    real_length = 2 * ((size_t)volumeCB) * nColor * nColor * nSpin * nSpin / 2; // block-diagonal Hermitian (72 reals)
    length = 2 * ((size_t)stride) * nColor * nColor * nSpin * nSpin / 2;

    bytes = length * precision;
    if (isNative()) bytes = 2*ALIGNMENT_ADJUST(bytes/2);
    if (precision == QUDA_HALF_PRECISION || precision == QUDA_QUARTER_PRECISION) {
      norm_bytes = sizeof(float)*2*stride*2; // 2 chirality
      if (isNative()) norm_bytes = 2*ALIGNMENT_ADJUST(norm_bytes/2);
    }
//for twisted mass only:
    twisted = false;//param.twisted;
    mu2 = 0.0; //param.mu2;

    setTuningString();
  }

  CloverField::~CloverField() { }

  void CloverField::setTuningString()
  {
    LatticeField::setTuningString();
    int aux_string_n = TuneKey::aux_n / 2;
    int check = snprintf(aux_string, aux_string_n, "vol=%lu,stride=%lu,precision=%d,Nc=%d", volume, stride,
                         precision, nColor);
    if (check < 0 || check >= aux_string_n) errorQuda("Error writing aux string");
  }

  void CloverField::backup() const
  {
    if (backup_h) errorQuda("Already allocated host backup");
    backup_h = static_cast<char*>(safe_malloc(2 * bytes));
    if (norm_bytes) backup_norm_h = static_cast<char*>(safe_malloc(2 * norm_bytes));

    if (Location() == QUDA_CUDA_FIELD_LOCATION) {
      qudaMemcpy(backup_h, clover, bytes, qudaMemcpyDeviceToHost);
      qudaMemcpy(backup_h + bytes, cloverInv, bytes, qudaMemcpyDeviceToHost);
      if (norm_bytes) {
        qudaMemcpy(backup_norm_h, norm, norm_bytes, qudaMemcpyDeviceToHost);
        qudaMemcpy(backup_norm_h + norm_bytes, invNorm, norm_bytes, qudaMemcpyDeviceToHost);
      }
    } else {
      memcpy(backup_h, clover, bytes);
      memcpy(backup_h + bytes, cloverInv, bytes);
      if (norm_bytes) {
        memcpy(backup_norm_h, norm, norm_bytes);
        memcpy(backup_norm_h + norm_bytes, invNorm, norm_bytes);
      }
    }
  }

  void CloverField::restore() const
  {
    if (Location() == QUDA_CUDA_FIELD_LOCATION) {
      qudaMemcpy(clover, backup_h, bytes, qudaMemcpyHostToDevice);
      qudaMemcpy(cloverInv, backup_h + bytes, bytes, qudaMemcpyHostToDevice);
      if (norm_bytes) {
        qudaMemcpy(norm, backup_norm_h, norm_bytes, qudaMemcpyHostToDevice);
        qudaMemcpy(invNorm, backup_norm_h + norm_bytes, norm_bytes, qudaMemcpyHostToDevice);
      }
    } else {
      memcpy(clover, backup_h, bytes);
      memcpy(cloverInv, backup_h + bytes, bytes);
      if (norm_bytes) {
        memcpy(norm, backup_norm_h, norm_bytes);
        memcpy(invNorm, backup_norm_h + norm_bytes, norm_bytes);
      }
    }

    host_free(backup_h);
    backup_h = nullptr;
    if (norm_bytes) {
      host_free(backup_norm_h);
      backup_norm_h = nullptr;
    }
  }

  CloverField *CloverField::Create(const CloverFieldParam &param)
  {
    CloverField *field = nullptr;
    if (param.location == QUDA_CPU_FIELD_LOCATION) {
      field = new cpuCloverField(param);
    } else if (param.location == QUDA_CUDA_FIELD_LOCATION) {
      field = new cudaCloverField(param);
    } else {
      errorQuda("Invalid field location %d", param.location);
    }

    return field;
  }

  void CloverField::setRho(double rho_)
  {
    rho = rho_;
  }

  cudaCloverField::cudaCloverField(const CloverFieldParam &param) : CloverField(param) {

    if (create != QUDA_NULL_FIELD_CREATE && create != QUDA_REFERENCE_FIELD_CREATE) 
      errorQuda("Create type %d not supported", create);

    if (param.direct) {
      if (create != QUDA_REFERENCE_FIELD_CREATE) {
	clover = bytes ? pool_device_malloc(bytes) : nullptr;
        if (precision == QUDA_HALF_PRECISION || precision == QUDA_QUARTER_PRECISION)
          norm = norm_bytes ? pool_device_malloc(norm_bytes) : nullptr;
      } else {
	clover = param.clover;
	norm = param.norm;
      }

      even = clover;
      odd = static_cast<char*>(clover) + bytes/2;

      evenNorm = norm;
      oddNorm = static_cast<char*>(norm) + norm_bytes/2;

      total_bytes += bytes + norm_bytes;

      // this is a hack to prevent us allocating a texture object for an unallocated inverse field
      if (!param.inverse) {
	cloverInv = clover;
	evenInv = even;
	oddInv = odd;
	invNorm = norm;
	evenInvNorm = evenNorm;
	oddInvNorm = oddNorm;
      }
    }

    if (param.inverse) {
      if (create != QUDA_REFERENCE_FIELD_CREATE) {
	cloverInv = bytes ? pool_device_malloc(bytes) : nullptr;
        if (precision == QUDA_HALF_PRECISION || precision == QUDA_QUARTER_PRECISION)
          invNorm = norm_bytes ? pool_device_malloc(norm_bytes) : nullptr;
      } else {
	cloverInv = param.cloverInv;
	invNorm = param.invNorm;
      }

      evenInv = cloverInv;
      oddInv = static_cast<char*>(cloverInv) + bytes/2;

      evenInvNorm = invNorm;
      oddInvNorm = static_cast<char*>(invNorm) + norm_bytes/2;

      total_bytes += bytes + norm_bytes;

      // this is a hack to ensure that we can autotune the clover
      // operator when just using symmetric preconditioning
      if (!param.direct) {
	clover = cloverInv;
	even = evenInv;
	odd = oddInv;
	norm = invNorm;
	evenNorm = evenInvNorm;
	oddNorm = oddInvNorm;
      }
    }

    if (!param.inverse) {
      cloverInv = clover;
      evenInv = even;
      oddInv = odd;
      invNorm = norm;
      evenInvNorm = evenNorm;
      oddInvNorm = oddNorm;
    }

    twisted = param.twisted;
    mu2 = param.mu2;
  }

  cudaCloverField::~cudaCloverField()
  {
    if (create != QUDA_REFERENCE_FIELD_CREATE) {
      if (clover != cloverInv) {
	if (clover) pool_device_free(clover);
	if (norm) pool_device_free(norm);
      }
      if (cloverInv) pool_device_free(cloverInv);
      if (invNorm) pool_device_free(invNorm);
    }
  }

  void cudaCloverField::copy(const CloverField &src, bool inverse) {

    checkField(src);

    if (typeid(src) == typeid(cudaCloverField)) {
      if (src.V(false))	copyGenericClover(*this, src, false, QUDA_CUDA_FIELD_LOCATION);
      if (src.V(true)) copyGenericClover(*this, src, true, QUDA_CUDA_FIELD_LOCATION);
    } else if (reorder_location() == QUDA_CPU_FIELD_LOCATION && typeid(src) == typeid(cpuCloverField)) {
      void *packClover = pool_pinned_malloc(bytes + norm_bytes);
      void *packCloverNorm = (precision == QUDA_HALF_PRECISION || precision == QUDA_QUARTER_PRECISION) ?
          static_cast<char *>(packClover) + bytes :
          0;

      if (src.V(false)) {
	copyGenericClover(*this, src, false, QUDA_CPU_FIELD_LOCATION, packClover, 0, packCloverNorm, 0);
	qudaMemcpy(clover, packClover, bytes, qudaMemcpyHostToDevice);
        if (precision == QUDA_HALF_PRECISION || precision == QUDA_QUARTER_PRECISION)
          qudaMemcpy(norm, packCloverNorm, norm_bytes, qudaMemcpyHostToDevice);
      }

      if (src.V(true) && inverse) {
	copyGenericClover(*this, src, true, QUDA_CPU_FIELD_LOCATION, packClover, 0, packCloverNorm, 0);
	qudaMemcpy(cloverInv, packClover, bytes, qudaMemcpyHostToDevice);
        if (precision == QUDA_HALF_PRECISION || precision == QUDA_QUARTER_PRECISION)
          qudaMemcpy(invNorm, packCloverNorm, norm_bytes, qudaMemcpyHostToDevice);
      }

      pool_pinned_free(packClover);
    } else if (reorder_location() == QUDA_CUDA_FIELD_LOCATION && typeid(src) == typeid(cpuCloverField)) {
      void *packClover = pool_device_malloc(src.Bytes() + src.NormBytes());
      void *packCloverNorm = (precision == QUDA_HALF_PRECISION || precision == QUDA_QUARTER_PRECISION) ?
          static_cast<char *>(packClover) + src.Bytes() :
          0;

      if (src.V(false)) {
	qudaMemcpy(packClover, src.V(false), src.Bytes(), qudaMemcpyHostToDevice);
        if (precision == QUDA_HALF_PRECISION || precision == QUDA_QUARTER_PRECISION)
          qudaMemcpy(packCloverNorm, src.Norm(false), src.NormBytes(), qudaMemcpyHostToDevice);

	copyGenericClover(*this, src, false, QUDA_CUDA_FIELD_LOCATION, 0, packClover, 0, packCloverNorm);
      }

      if (src.V(true) && inverse) {
	qudaMemcpy(packClover, src.V(true), src.Bytes(), qudaMemcpyHostToDevice);
        if (precision == QUDA_HALF_PRECISION || precision == QUDA_QUARTER_PRECISION)
          qudaMemcpy(packCloverNorm, src.Norm(true), src.NormBytes(), qudaMemcpyHostToDevice);

	copyGenericClover(*this, src, true, QUDA_CUDA_FIELD_LOCATION, 0, packClover, 0, packCloverNorm);
      }

      pool_device_free(packClover);
    } else {
      errorQuda("Invalid clover field type");
    }

    qudaDeviceSynchronize();
  }

  void cudaCloverField::loadCPUField(const cpuCloverField &cpu) { copy(cpu); }

  void cudaCloverField::saveCPUField(cpuCloverField &cpu) const {
    checkField(cpu);

    // we know we are copying from GPU to CPU here, so for now just
    // assume that reordering is on CPU
    void *packClover = pool_pinned_malloc(bytes + norm_bytes);
    void *packCloverNorm = (precision == QUDA_HALF_PRECISION) ? static_cast<char*>(packClover) + bytes : 0;

    // first copy over the direct part (if it exists)
    if (V(false) && cpu.V(false)) {
      qudaMemcpy(packClover, clover, bytes, qudaMemcpyDeviceToHost);
      if (precision == QUDA_HALF_PRECISION)
	qudaMemcpy(packCloverNorm, norm, norm_bytes, qudaMemcpyDeviceToHost);
      copyGenericClover(cpu, *this, false, QUDA_CPU_FIELD_LOCATION, 0, packClover, 0, packCloverNorm);
    } else if((V(false) && !cpu.V(false)) || (!V(false) && cpu.V(false))) {
      errorQuda("Mismatch between Clover field GPU V(false) and CPU.V(false)");
    }

    // now copy the inverse part (if it exists)
    if (V(true) && cpu.V(true)) {
      qudaMemcpy(packClover, cloverInv, bytes, qudaMemcpyDeviceToHost);
	if (precision == QUDA_HALF_PRECISION)
	  qudaMemcpy(packCloverNorm, invNorm, norm_bytes, qudaMemcpyDeviceToHost);
      copyGenericClover(cpu, *this, true, QUDA_CPU_FIELD_LOCATION, 0, packClover, 0, packCloverNorm);
    } else if ((V(true) && !cpu.V(true)) || (!V(true) && cpu.V(true))) {
      errorQuda("Mismatch between Clover field GPU V(true) and CPU.V(true)");
    }

    pool_pinned_free(packClover);

    qudaDeviceSynchronize();
  }

  void cudaCloverField::copy_to_buffer(void *buffer) const
  {

    size_t buffer_offset = 0;
    if (V(false)) { // direct
      qudaMemcpy(buffer, clover, bytes, qudaMemcpyDeviceToHost);
      if (precision < QUDA_SINGLE_PRECISION) {
        qudaMemcpy(static_cast<char *>(buffer) + bytes, norm, norm_bytes, qudaMemcpyDeviceToHost);
      }
      buffer_offset += bytes + norm_bytes;
    }

    if (V(true)) { // inverse
      qudaMemcpy(static_cast<char *>(buffer) + buffer_offset, cloverInv, bytes, qudaMemcpyDeviceToHost);
      if (precision < QUDA_SINGLE_PRECISION) {
        qudaMemcpy(static_cast<char *>(buffer) + buffer_offset + bytes, invNorm, norm_bytes, qudaMemcpyDeviceToHost);
      }
    }
  }

  void cudaCloverField::copy_from_buffer(void *buffer)
  {

    size_t buffer_offset = 0;
    if (V(false)) { // direct
      qudaMemcpy(clover, static_cast<char *>(buffer), bytes, qudaMemcpyHostToDevice);
      if (precision < QUDA_SINGLE_PRECISION) {
        qudaMemcpy(norm, static_cast<char *>(buffer) + bytes, norm_bytes, qudaMemcpyHostToDevice);
      }
      buffer_offset += bytes + norm_bytes;
    }

    if (V(true)) { // inverse
      qudaMemcpy(cloverInv, static_cast<char *>(buffer) + buffer_offset, bytes, qudaMemcpyHostToDevice);
      if (precision < QUDA_SINGLE_PRECISION) {
        qudaMemcpy(invNorm, static_cast<char *>(buffer) + buffer_offset + bytes, norm_bytes, qudaMemcpyHostToDevice);
      }
    }
  }

  void cudaCloverField::prefetch(QudaFieldLocation mem_space, qudaStream_t stream) const
  {
    prefetch(mem_space, stream, CloverPrefetchType::BOTH_CLOVER_PREFETCH_TYPE);
  }

  void cudaCloverField::prefetch(QudaFieldLocation mem_space, qudaStream_t stream, CloverPrefetchType type,
                                 QudaParity parity) const
  {
    if (is_prefetch_enabled()) {
      auto clover_parity = clover;
      auto norm_parity = norm;
      auto cloverInv_parity = cloverInv;
      auto invNorm_parity = invNorm;
      auto bytes_parity = bytes;
      auto norm_bytes_parity = norm_bytes;
      if (parity != QUDA_INVALID_PARITY) {
        bytes_parity /= 2;
        norm_bytes_parity /= 2;
        if (parity == QUDA_EVEN_PARITY) {
          clover_parity = even;
          norm_parity = evenNorm;
          cloverInv_parity = evenInv;
          invNorm_parity = evenInvNorm;
        } else { // odd
          clover_parity = odd;
          norm_parity = oddNorm;
          cloverInv_parity = oddInv;
          invNorm_parity = oddInvNorm;
        }
      }

      switch (type) {
      case CloverPrefetchType::BOTH_CLOVER_PREFETCH_TYPE:
        if (clover_parity) qudaMemPrefetchAsync(clover_parity, bytes_parity, mem_space, stream);
        if (norm_parity) qudaMemPrefetchAsync(norm_parity, norm_bytes_parity, mem_space, stream);
        if (clover_parity != cloverInv_parity) {
          if (cloverInv_parity) qudaMemPrefetchAsync(cloverInv_parity, bytes_parity, mem_space, stream);
          if (invNorm_parity) qudaMemPrefetchAsync(invNorm_parity, norm_bytes_parity, mem_space, stream);
        }
        break;
      case CloverPrefetchType::CLOVER_CLOVER_PREFETCH_TYPE:
        if (clover_parity) qudaMemPrefetchAsync(clover_parity, bytes_parity, mem_space, stream);
        if (norm_parity) qudaMemPrefetchAsync(norm_parity, norm_bytes_parity, mem_space, stream);
        break;
      case CloverPrefetchType::INVERSE_CLOVER_PREFETCH_TYPE:
        if (cloverInv_parity) qudaMemPrefetchAsync(cloverInv_parity, bytes_parity, mem_space, stream);
        if (invNorm_parity) qudaMemPrefetchAsync(invNorm_parity, norm_bytes_parity, mem_space, stream);
        break;
      default: errorQuda("Invalid CloverPrefetchType.");
      }
    }
  }

  /**
     Computes Fmunu given the gauge field U
  */
  void cudaCloverField::compute(const cudaGaugeField &gauge) { computeClover(*this, gauge, 1.0); }

  cpuCloverField::cpuCloverField(const CloverFieldParam &param) : CloverField(param) {

    if (create == QUDA_NULL_FIELD_CREATE || create == QUDA_ZERO_FIELD_CREATE) {
      if(order != QUDA_PACKED_CLOVER_ORDER) {errorQuda("cpuCloverField only supports QUDA_PACKED_CLOVER_ORDER");}
      clover = (void *) safe_malloc(bytes);
      if (precision == QUDA_HALF_PRECISION) norm = (void *) safe_malloc(norm_bytes);
      if(param.inverse) {
	cloverInv = (void *) safe_malloc(bytes);
	if (precision == QUDA_HALF_PRECISION) invNorm = (void *) safe_malloc(norm_bytes);
      }

      if(create == QUDA_ZERO_FIELD_CREATE) {
	memset(clover, '\0', bytes);
	if(param.inverse) memset(cloverInv, '\0', bytes);
	if(precision == QUDA_HALF_PRECISION) memset(norm, '\0', norm_bytes);
	if(param.inverse && precision ==QUDA_HALF_PRECISION) memset(invNorm, '\0', norm_bytes);
      }
    } else if (create == QUDA_REFERENCE_FIELD_CREATE) {
      clover = param.clover;
      norm = param.norm;
      cloverInv = param.cloverInv;
      invNorm = param.invNorm;
    } else {
      errorQuda("Create type %d not supported", create);
    }

    if (param.pad != 0) errorQuda("%s pad must be zero", __func__);
  }

  cpuCloverField::~cpuCloverField()
  {
    if (create != QUDA_REFERENCE_FIELD_CREATE) {
      if (clover) host_free(clover);
      if (norm) host_free(norm);
      if (cloverInv) host_free(cloverInv);
      if (invNorm) host_free(invNorm);
    }
  }

  void cpuCloverField::copy_to_buffer(void *buffer) const
  {

    size_t buffer_offset = 0;
    if (V(false)) { // direct
      std::memcpy(static_cast<char *>(buffer), clover, bytes);
      if (precision < QUDA_SINGLE_PRECISION) { std::memcpy(static_cast<char *>(buffer) + bytes, norm, norm_bytes); }
      buffer_offset += bytes + norm_bytes;
    }

    if (V(true)) { // inverse
      std::memcpy(static_cast<char *>(buffer) + buffer_offset, cloverInv, bytes);
      if (precision < QUDA_SINGLE_PRECISION) {
        std::memcpy(static_cast<char *>(buffer) + buffer_offset + bytes, invNorm, norm_bytes);
      }
    }
  }

  void cpuCloverField::copy_from_buffer(void *buffer)
  {

    size_t buffer_offset = 0;
    if (V(false)) { // direct
      std::memcpy(clover, static_cast<char *>(buffer), bytes);
      if (precision < QUDA_SINGLE_PRECISION) { std::memcpy(norm, static_cast<char *>(buffer) + bytes, norm_bytes); }
      buffer_offset += bytes + norm_bytes;
    }

    if (V(true)) { // inverse
      std::memcpy(cloverInv, static_cast<char *>(buffer) + buffer_offset, bytes);
      if (precision < QUDA_SINGLE_PRECISION) {
        std::memcpy(invNorm, static_cast<char *>(buffer) + buffer_offset + bytes, norm_bytes);
      }
    }
  }

  // This doesn't really live here, but is fine for the moment
  std::ostream& operator<<(std::ostream& output, const CloverFieldParam& param)
  {
    output << static_cast<const LatticeFieldParam&>(param);
    output << "direct = "    << param.direct << std::endl;
    output << "inverse = "   << param.inverse << std::endl;
    output << "clover = "    << param.clover << std::endl;
    output << "norm = "      << param.norm << std::endl;
    output << "cloverInv = " << param.cloverInv << std::endl;
    output << "invNorm = "   << param.invNorm << std::endl;
    output << "csw = "       << param.csw << std::endl;
    output << "coeff = "     << param.coeff << std::endl;
    output << "twisted = "   << param.twisted << std::endl;
    output << "mu2 = "       << param.mu2 << std::endl;
    output << "rho = "       << param.rho << std::endl;
    output << "order = "     << param.order << std::endl;
    output << "create = "    << param.create << std::endl;
    return output;  // for multiple << operators.
  }

  ColorSpinorParam colorSpinorParam(const CloverField &a, bool inverse) {

    if (a.Precision() == QUDA_HALF_PRECISION)
      errorQuda("Casting a CloverField into ColorSpinorField not possible in half precision");

    ColorSpinorParam spinor_param;
    // 72 = 9 * 4 * 2
    spinor_param.nColor = 9;
    spinor_param.nSpin = 4;
    spinor_param.nDim = a.Ndim();
    for (int d=0; d<a.Ndim(); d++) spinor_param.x[d] = a.X()[d];
    spinor_param.setPrecision(a.Precision());
    spinor_param.pad = a.Pad();
    spinor_param.siteSubset = QUDA_FULL_SITE_SUBSET;
    spinor_param.siteOrder = QUDA_EVEN_ODD_SITE_ORDER;
    spinor_param.fieldOrder = a.Precision() == QUDA_DOUBLE_PRECISION ?
      QUDA_FLOAT2_FIELD_ORDER : QUDA_FLOAT4_FIELD_ORDER;
    spinor_param.gammaBasis = QUDA_UKQCD_GAMMA_BASIS;
    spinor_param.create = QUDA_REFERENCE_FIELD_CREATE;
    spinor_param.v = (void*)a.V(inverse);
    spinor_param.location = a.Location();
    return spinor_param;
  }

  // Return the L2 norm squared of the clover field
  double norm2(const CloverField &a, bool inverse) {
    ColorSpinorField *b = ColorSpinorField::Create(colorSpinorParam(a, inverse));
    double nrm2 = blas::norm2(*b);
    delete b;
    return nrm2;
  }

  // Return the L1 norm of the clover field
  double norm1(const CloverField &a, bool inverse) {
    ColorSpinorField *b = ColorSpinorField::Create(colorSpinorParam(a, inverse));
    double nrm1 = blas::norm1(*b);
    delete b;
    return nrm1;
  }

} // namespace quda<|MERGE_RESOLUTION|>--- conflicted
+++ resolved
@@ -13,22 +13,6 @@
 namespace quda {
 
   CloverFieldParam::CloverFieldParam(const CloverField &a) :
-<<<<<<< HEAD
-      LatticeFieldParam(a),
-      direct(false),
-      inverse(false),
-      clover(NULL),
-      norm(NULL),
-      cloverInv(NULL),
-      invNorm(NULL),
-      csw(a.Csw()),
-      coeff(a.Coeff()),
-      twisted(a.Twisted()),
-      mu2(a.Mu2()),
-      rho(a.Rho()),
-      order(a.Order()),
-      create(QUDA_NULL_FIELD_CREATE)
-=======
     LatticeFieldParam(a),
     direct(a.V(false)),
     inverse(a.V(true)),
@@ -43,7 +27,6 @@
     order(a.Order()),
     create(QUDA_NULL_FIELD_CREATE),
     location(a.Location())
->>>>>>> 340fd72e
   {
     precision = a.Precision();
     nDim = a.Ndim();
