--- conflicted
+++ resolved
@@ -296,11 +296,7 @@
 
     int *borderpoints[2];
     int nlinksfaces = 0;
-<<<<<<< HEAD
-    int threads = 0; // Initialize to silence compiler warning
-=======
     int threads = 0;
->>>>>>> 36c994ce
     for (int dir = 0; dir < 4; dir++) if (comm_dim_partitioned(dir)) nlinksfaces += 2 * data.LocalSurfaceCB(dir);
     for (int i = 0; i < 2 && nlinksfaces; i++) { //even and odd ids
       borderpoints[i] = static_cast<int*>(managed_malloc(nlinksfaces * sizeof(int)));
