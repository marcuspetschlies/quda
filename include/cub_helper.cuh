--- conflicted
+++ resolved
@@ -1,9 +1,15 @@
-#include "hip/hip_runtime.h"
 #pragma once
 
 using namespace quda;
 
-<<<<<<< HEAD
+/**
+   @file cub_helper.cuh
+
+   @section Description
+   Include this file as opposed to cub headers directly to ensure
+   correct compilation with clang and nvrtc
+ */
+
 #if defined(__HIP__)
 #include <hipcub/hipcub.hpp>
 namespace cub=hipcub;
@@ -13,15 +19,6 @@
 #if defined(__NVCC__)
 #include <cub/block/block_reduce.cuh>
 #endif
-=======
-/**
-   @file cub_helper.cuh
-
-   @section Description
-   Include this file as opposed to cub headers directly to ensure
-   correct compilation with clang and nvrtc
- */
->>>>>>> 4f390279
 
 // ensures we use shfl_sync and not shfl when compiling with clang
 #if defined(__clang__) && defined(__CUDA__) && CUDA_VERSION >= 9000
@@ -32,270 +29,3 @@
 // WAR for CUDA < 11 which prevents the use of cuda_fp16.h in cub with nvrtc
 struct __half { };
 #endif
-
-<<<<<<< HEAD
-
-#if __COMPUTE_CAPABILITY__ >= 300
-#include <generics/shfl.h>
-#endif
-
-/**
-   @file cub_helper.cuh
-
-   @section Description
-
-   Provides helper functors for custom datatypes for cub algorithms.
- */
-
-namespace quda {
-
-  /**
-     struct which acts as a wrapper to a vector of data.
-   */
-  template <typename scalar, int n>
-  struct vector_type {
-    scalar data[n];
-    __device__ __host__ inline scalar& operator[](int i) { return data[i]; }
-    __device__ __host__ inline const scalar& operator[](int i) const { return data[i]; }
-    __device__ __host__ inline static constexpr int size() { return n; }
-    __device__ __host__ inline void operator+=(const vector_type &a) {
-#pragma unroll
-      for (int i=0; i<n; i++) data[i] += a[i];
-    }
-    __device__ __host__ inline void operator=(const vector_type &a) {
-#pragma unroll
-      for (int i=0; i<n; i++) data[i] = a[i];
-    }
-    __device__ __host__ vector_type() {
-#pragma unroll
-      for (int i=0; i<n; i++) zero(data[i]);
-    }
-  };
-
-  template<typename scalar, int n>
-  __device__ __host__ inline void zero(vector_type<scalar,n> &v) {
-#pragma unroll
-    for (int i=0; i<n; i++) zero(v.data[i]);
-  }
-
-  template<typename scalar, int n>
-  __device__ __host__ inline vector_type<scalar,n> operator+(const vector_type<scalar,n> &a, const vector_type<scalar,n> &b) {
-    vector_type<scalar,n> c;
-#pragma unroll
-    for (int i=0; i<n; i++) c[i] = a[i] + b[i];
-    return c;
-  }
-
-
-  template <typename T>
-  struct ReduceArg {
-    T *partial;
-    T *result_d;
-    T *result_h;
-    ReduceArg() :
-      partial(static_cast<T*>(blas::getDeviceReduceBuffer())),
-      result_d(static_cast<T*>(blas::getMappedHostReduceBuffer())),
-      result_h(static_cast<T*>(blas::getHostReduceBuffer()))
-    {
-      //  write reduction to GPU memory if asynchronous
-      if (commAsyncReduction()) result_d = partial;
-    }
-
-  };
-
-#ifdef QUAD_SUM
-  __device__ __host__ inline void zero(doubledouble &x) { x.a.x = 0.0; x.a.y = 0.0; }
-  __device__ __host__ inline void zero(doubledouble2 &x) { zero(x.x); zero(x.y); }
-  __device__ __host__ inline void zero(doubledouble3 &x) { zero(x.x); zero(x.y); zero(x.z); }
-#endif
-
-  __device__ unsigned int count[QUDA_MAX_MULTI_REDUCE] = { };
-  __shared__ bool isLastBlockDone;
-
-  //template <int block_size_x, int block_size_y, typename T, bool do_sum=true, typename Reducer=hipcub::Sum>
-  template <int block_size_x, int block_size_y, typename T, bool do_sum=true, typename Reducer=cub::Sum>
-  __device__ inline void reduce2d(ReduceArg<T> arg, const T &in, const int idx=0) {
-
-    typedef cub::BlockReduce<T, block_size_x, cub::BLOCK_REDUCE_WARP_REDUCTIONS, block_size_y> BlockReduce;
-    __shared__ typename BlockReduce::TempStorage cub_tmp;
-
-    Reducer r;
-    T aggregate = (do_sum ? BlockReduce(cub_tmp).Sum(in) : BlockReduce(cub_tmp).Reduce(in, r));
-
-    if (threadIdx.x == 0 && threadIdx.y == 0) {
-      arg.partial[idx*gridDim.x + blockIdx.x] = aggregate;
-      __threadfence(); // flush result
-
-      // increment global block counter
-      unsigned int value = atomicInc(&count[idx], gridDim.x);
-
-      // determine if last block
-      isLastBlockDone = (value == (gridDim.x-1));
-    }
-
-    __syncthreads();
-
-    // finish the reduction if last block
-    if (isLastBlockDone) {
-      unsigned int i = threadIdx.y*block_size_x + threadIdx.x;
-      T sum;
-      zero(sum);
-      while (i<gridDim.x) {
-        sum = r(sum, arg.partial[idx*gridDim.x + i]);
-	//sum += arg.partial[idx*gridDim.x + i];
-	i += block_size_x*block_size_y;
-      }
-
-      sum = (do_sum ? BlockReduce(cub_tmp).Sum(sum) : BlockReduce(cub_tmp).Reduce(sum,r));
-
-      // write out the final reduced value
-      if (threadIdx.y*block_size_x + threadIdx.x == 0) {
-	arg.result_d[idx] = sum;
-	count[idx] = 0; // set to zero for next time
-      }
-    }
-  }
-
-  template <int block_size, typename T, bool do_sum = true, typename Reducer = cub::Sum>
-  __device__ inline void reduce(ReduceArg<T> arg, const T &in, const int idx=0) { reduce2d<block_size, 1, T, do_sum, Reducer>(arg, in, idx); }
-
-
-  __shared__ volatile bool isLastWarpDone[16];
-
-#if __COMPUTE_CAPABILITY__ >= 300
-
-  /**
-     @brief Do a warp reduction, followed by a global reduction to the
-     idx bin.  This function is only enabled on Kepler and above.
-     @param arg Meta data needed for reduction
-     @param in Input data in registers for reduction
-     @param idx Bin in which the global (inter-CTA) reduction is done
-   */
-  template <typename T>
-  __device__ inline void warp_reduce(ReduceArg<T> arg, const T &in, const int idx=0) {
-
-    const int warp_size = 32;
-    T aggregate = in;
-#pragma unroll
-    for (int offset = warp_size/2; offset > 0; offset /= 2) aggregate += __shfl_down(aggregate, offset);
-
-    if (threadIdx.x == 0) {
-      arg.partial[idx*gridDim.x + blockIdx.x] = aggregate;
-      __threadfence(); // flush result
-
-      // increment global block counter
-      unsigned int value = atomicInc(&count[idx], gridDim.x);
-
-      // determine if last warp
-      if (threadIdx.y == 0) isLastBlockDone = (value == (gridDim.x-1));
-    }
-
-    __syncthreads();
-
-    // finish the reduction if last block
-    if (isLastBlockDone) {
-      unsigned int i = threadIdx.x;
-      T sum;
-      zero(sum);
-      while (i<gridDim.x) {
-	sum += arg.partial[idx*gridDim.x + i];
-	i += warp_size;
-      }
-
-#pragma unroll
-      for (int offset = warp_size/2; offset > 0; offset /= 2) sum += __shfl_down(sum, offset);
-
-      // write out the final reduced value
-      if (threadIdx.x == 0) {
-	arg.result_d[idx] = sum;
-	count[idx] = 0; // set to zero for next time
-      }
-    }
-  }
-#endif // __COMPUTE_CAPABILITY__ >= 300
-
-  /**
-     functor that defines how to do a row-wise vector reduction
-   */
-  template <typename T>
-  struct reduce_vector {
-    __device__ __host__ inline T operator()(const T &a, const T &b) {
-      T sum;
-      for (int i=0; i<sum.size(); i++) sum[i] = a[i] + b[i];
-      return sum;
-    }
-  };
-
-  template <int block_size_x, int block_size_y, typename T>
-  __device__ inline void reduceRow(ReduceArg<T> arg, const T &in) {
-
-    typedef vector_type<T,block_size_y> vector;
-    typedef cub::BlockReduce<vector, block_size_x, cub::BLOCK_REDUCE_WARP_REDUCTIONS, block_size_y> BlockReduce;
-    constexpr int n_word = sizeof(T) / sizeof(int);
-
-    __shared__ union {
-      typename BlockReduce::TempStorage cub;
-      int exchange[n_word*block_size_x*block_size_y];
-    } shared;
-
-    // first move all data at y>0 to y=0 slice and pack in a vector of length block_size_y
-    if (threadIdx.y > 0) {
-      for (int i=0; i<n_word; i++)
-	shared.exchange[(i * block_size_y + threadIdx.y)*block_size_x + threadIdx.x] = reinterpret_cast<const int*>(&in)[i];
-    }
-
-    __syncthreads();
-
-    vector data;
-
-    if (threadIdx.y == 0) {
-      data[0] = in;
-      for (int y=1; y<block_size_y; y++)
-	for (int i=0; i<n_word; i++)
-	  reinterpret_cast<int*>(&data[y])[i] = shared.exchange[(i * block_size_y + y)*block_size_x + threadIdx.x];
-    }
-
-    __syncthreads();
-
-    reduce_vector<vector> reducer;
-
-    vector aggregate = BlockReduce(shared.cub).Reduce(data, reducer, block_size_x);
-
-    if (threadIdx.x == 0 && threadIdx.y == 0) {
-      reinterpret_cast<vector*>(arg.partial)[blockIdx.x] = aggregate;
-      __threadfence(); // flush result
-
-      // increment global block counter
-      unsigned int value = atomicInc(&count[0], gridDim.x);
-
-      // determine if last block
-      isLastBlockDone = (value == (gridDim.x-1));
-    }
-
-    __syncthreads();
-
-    // finish the reduction if last block
-    if (isLastBlockDone) {
-      vector sum;
-      if (threadIdx.y == 0) { // only use x-row to do final reduction since we've only allocated space for this
-	unsigned int i = threadIdx.x;
-	while (i < gridDim.x) {
-	  sum += reinterpret_cast<vector*>(arg.partial)[i];
-	  i += block_size_x;
-	}
-      }
-
-      sum = BlockReduce(shared.cub).Reduce(sum, reducer, block_size_x);
-
-      // write out the final reduced value
-      if (threadIdx.y*block_size_x + threadIdx.x == 0) {
-	reinterpret_cast<vector*>(arg.result_d)[0] = sum;
-	count[0] = 0; // set to zero for next time
-      }
-    }
-  }
-
-} // namespace quda
-=======
-#include <cub/block/block_reduce.cuh>
->>>>>>> 4f390279
