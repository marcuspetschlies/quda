--- conflicted
+++ resolved
@@ -30,22 +30,15 @@
         cudaDeviceGetP2PAttribute(&accessRank[1], cudaDevP2PAttrPerformanceRank, neighbor_gpuid, local_gpuid));
     }
 
-<<<<<<< HEAD
-void comm_create_neighbor_memory(void *remote[QUDA_MAX_DIM][2], void *local)
-{
-#ifndef NVSHMEM_COMMS
-  // handles for obtained ghost pointers
-  cudaIpcMemHandle_t remote_handle[2][QUDA_MAX_DIM];
-=======
     // return the slowest direction of access (lower is faster)
     return std::max(accessRank[0], accessRank[1]);
   }
 
   void comm_create_neighbor_memory(void *remote[QUDA_MAX_DIM][2], void *local)
   {
+#ifndef NVSHMEM_COMMS
     // handles for obtained ghost pointers
     cudaIpcMemHandle_t remote_handle[2][QUDA_MAX_DIM];
->>>>>>> a1121d45
 
   for (int dim = 0; dim < 4; ++dim) {
     if (comm_dim(dim) == 1) continue;
