#include <quda_matrix.h>
#include <gauge_field_order.h>
#include <fast_intdiv.h>
#include <kernel.h>

namespace quda {

  template <typename Float, QudaReconstructType recon_>
  struct GaugeFixUnPackArg {
    using real = typename mapper<Float>::type;
    static constexpr QudaReconstructType recon = recon_;
    int_fastdiv X[4]; // grid dimensions
    int_fastdiv Xh[4]; // grid dimensions
    using Gauge = typename gauge_mapper<Float, recon>::type;
    Gauge U;
    complex<real> *array;
    int parity;
    int face;
    int dir;
    int borderid;
    bool pack;
    dim3 threads;
    GaugeFixUnPackArg(GaugeField &U) :
      U(U)
    {
      for (int dir = 0; dir < 4; dir++) {
        X[dir] = U.X()[dir];
        Xh[dir] = X[dir] / 2;
      }
    }
  };

  template <typename Arg> struct unpacker {
    Arg &arg;
    constexpr unpacker(Arg &arg) : arg(arg) {}
    static constexpr const char *filename() { return KERNEL_FILE; }

<<<<<<< HEAD
    int id = (((x[3] * X[2] + x[2]) * X[1] + x[1]) * X[0] + x[0]) >> 1;
    using real = typename mapper<typename Arg::real>::type;
    real tmp[Arg::recon];
    complex<real> data[N_COLORS*N_COLORS];
=======
    __device__ __host__ void operator()(int idx)
    {
      auto &X = arg.X;
      auto &Xh = arg.Xh;
      int x[4];
      int za, xodd;
      switch ( arg.face ) {
      case 0: //X FACE
        za = idx / Xh[1];
        x[3] = za / X[2];
        x[2] = za - x[3] * X[2];
        x[0] = arg.borderid;
        xodd = (arg.borderid + x[2] + x[3] + arg.parity) & 1;
        x[1] = (2 * idx + xodd)  - za * X[1];
        break;
      case 1: //Y FACE
        za = idx / Xh[0];
        x[3] = za / X[2];
        x[2] = za - x[3] * X[2];
        x[1] = arg.borderid;
        xodd = (arg.borderid + x[2] + x[3] + arg.parity) & 1;
        x[0] = (2 * idx + xodd)  - za * X[0];
        break;
      case 2: //Z FACE
        za = idx / Xh[0];
        x[3] = za / X[1];
        x[1] = za - x[3] * X[1];
        x[2] = arg.borderid;
        xodd = (arg.borderid + x[1] + x[3] + arg.parity) & 1;
        x[0] = (2 * idx + xodd)  - za * X[0];
        break;
      case 3: //T FACE
        za = idx / Xh[0];
        x[2] = za / X[1];
        x[1] = za - x[2] * X[1];
        x[3] = arg.borderid;
        xodd = (arg.borderid + x[1] + x[2] + arg.parity) & 1;
        x[0] = (2 * idx + xodd) - za * X[0];
        break;
      }
>>>>>>> 0028fd01

      int id = (((x[3] * X[2] + x[2]) * X[1] + x[1]) * X[0] + x[0]) >> 1;
      using real = typename mapper<typename Arg::real>::type;
      real tmp[Arg::recon];
      complex<real> data[9];

      if (arg.pack) {
        arg.U.load(data, id, arg.dir, arg.parity);
        arg.U.reconstruct.Pack(tmp, data);
        for (int i = 0; i < Arg::recon / 2; i++)
          arg.array[idx + arg.threads.x * i] = complex<real>(tmp[2*i+0], tmp[2*i+1]);
      } else {
        for (int i = 0; i < Arg::recon / 2; i++) {
          tmp[2*i+0] = arg.array[idx + arg.threads.x * i].real();
          tmp[2*i+1] = arg.array[idx + arg.threads.x * i].imag();
        }
        arg.U.reconstruct.Unpack(data, tmp, id, arg.dir, 0, arg.U.X, arg.U.R);
        arg.U.save(data, id, arg.dir, arg.parity);
      }
    }
  };

}<|MERGE_RESOLUTION|>--- conflicted
+++ resolved
@@ -35,12 +35,6 @@
     constexpr unpacker(Arg &arg) : arg(arg) {}
     static constexpr const char *filename() { return KERNEL_FILE; }
 
-<<<<<<< HEAD
-    int id = (((x[3] * X[2] + x[2]) * X[1] + x[1]) * X[0] + x[0]) >> 1;
-    using real = typename mapper<typename Arg::real>::type;
-    real tmp[Arg::recon];
-    complex<real> data[N_COLORS*N_COLORS];
-=======
     __device__ __host__ void operator()(int idx)
     {
       auto &X = arg.X;
@@ -81,12 +75,11 @@
         x[0] = (2 * idx + xodd) - za * X[0];
         break;
       }
->>>>>>> 0028fd01
-
+      
       int id = (((x[3] * X[2] + x[2]) * X[1] + x[1]) * X[0] + x[0]) >> 1;
       using real = typename mapper<typename Arg::real>::type;
       real tmp[Arg::recon];
-      complex<real> data[9];
+      complex<real> data[N_COLORS*N_COLORS];
 
       if (arg.pack) {
         arg.U.load(data, id, arg.dir, arg.parity);
