#include <cmath>
#include <cstdio>
#include <cstdlib>
#include <cstring>
#include <iostream>
#include <sys/time.h>
#include <complex.h>

#include <quda.h>
#include <quda_internal.h>
#include <device.h>
#include <timer.h>
#include <comm_quda.h>
#include <tune_quda.h>
#include <blas_quda.h>
#include <gauge_field.h>
#include <dirac_quda.h>
#include <dslash_quda.h>
#include <invert_quda.h>
#include <eigensolve_quda.h>
#include <color_spinor_field.h>
#include <clover_field.h>
#include <llfat_quda.h>
#include <unitarization_links.h>
#include <algorithm>
#include <staggered_oprod.h>
#include <ks_improved_force.h>
#include <ks_force_quda.h>
#include <random_quda.h>
#include <mpi_comm_handle.h>

#include <multigrid.h>
#include <deflation.h>

#include <split_grid.h>

#include <ks_force_quda.h>

#include <gauge_force_quda.h>
#include <gauge_update_quda.h>

#define MAX(a,b) ((a)>(b)? (a):(b))
#define TDIFF(a,b) (b.tv_sec - a.tv_sec + 0.000001*(b.tv_usec - a.tv_usec))

// define newQudaGaugeParam() and newQudaInvertParam()
#define INIT_PARAM
#include "check_params.h"
#undef INIT_PARAM

// define (static) checkGaugeParam() and checkInvertParam()
#define CHECK_PARAM
#include "check_params.h"
#undef CHECK_PARAM
void checkBLASParam(QudaBLASParam &param) { checkBLASParam(&param); }

// define printQudaGaugeParam() and printQudaInvertParam()
#define PRINT_PARAM
#include "check_params.h"
#undef PRINT_PARAM

#include <gauge_tools.h>
#include <contract_quda.h>
#include <momentum.h>

using namespace quda;

static int R[4] = {0, 0, 0, 0};
// setting this to false prevents redundant halo exchange but isn't yet compatible with HISQ / ASQTAD kernels
static bool redundant_comms = false;

#include <blas_lapack.h>

//for MAGMA lib:
#include <blas_magma.h>

static bool InitMagma = false;

void openMagma() {

  if (!InitMagma) {
    OpenMagma();
    InitMagma = true;
  } else {
    printfQuda("\nMAGMA library was already initialized..\n");
  }

}

void closeMagma(){

  if (InitMagma) {
    CloseMagma();
    InitMagma = false;
  } else {
    printfQuda("\nMAGMA library was not initialized..\n");
  }

}

cudaGaugeField *gaugePrecise = nullptr;
cudaGaugeField *gaugeSloppy = nullptr;
cudaGaugeField *gaugePrecondition = nullptr;
cudaGaugeField *gaugeRefinement = nullptr;
cudaGaugeField *gaugeEigensolver = nullptr;
cudaGaugeField *gaugeExtended = nullptr;

cudaGaugeField *gaugeFatPrecise = nullptr;
cudaGaugeField *gaugeFatSloppy = nullptr;
cudaGaugeField *gaugeFatPrecondition = nullptr;
cudaGaugeField *gaugeFatRefinement = nullptr;
cudaGaugeField *gaugeFatEigensolver = nullptr;
cudaGaugeField *gaugeFatExtended = nullptr;

cudaGaugeField *gaugeLongPrecise = nullptr;
cudaGaugeField *gaugeLongSloppy = nullptr;
cudaGaugeField *gaugeLongPrecondition = nullptr;
cudaGaugeField *gaugeLongRefinement = nullptr;
cudaGaugeField *gaugeLongEigensolver = nullptr;
cudaGaugeField *gaugeLongExtended = nullptr;

cudaGaugeField *gaugeSmeared = nullptr;

cudaCloverField *cloverPrecise = nullptr;
cudaCloverField *cloverSloppy = nullptr;
cudaCloverField *cloverPrecondition = nullptr;
cudaCloverField *cloverRefinement = nullptr;
cudaCloverField *cloverEigensolver = nullptr;

cudaGaugeField *momResident = nullptr;
cudaGaugeField *extendedGaugeResident = nullptr;

std::vector<cudaColorSpinorField*> solutionResident;

// vector of spinors used for forecasting solutions in HMC
#define QUDA_MAX_CHRONO 12
// each entry is one p
std::vector< std::vector<ColorSpinorField*> > chronoResident(QUDA_MAX_CHRONO);

// Mapped memory buffer used to hold unitarization failures
static int *num_failures_h = nullptr;
static int *num_failures_d = nullptr;

static bool initialized = false;

//!< Profiler for initQuda
static TimeProfile profileInit("initQuda");

//!< Profile for loadGaugeQuda / saveGaugeQuda
static TimeProfile profileGauge("loadGaugeQuda");

//!< Profile for loadCloverQuda
static TimeProfile profileClover("loadCloverQuda");

//!< Profiler for dslashQuda
static TimeProfile profileDslash("dslashQuda");

//!< Profiler for invertQuda
static TimeProfile profileInvert("invertQuda");

//!< Profiler for invertMultiSrcQuda
static TimeProfile profileInvertMultiSrc("invertMultiSrcQuda");

//!< Profiler for invertMultiShiftQuda
static TimeProfile profileMulti("invertMultiShiftQuda");

//!< Profiler for eigensolveQuda
static TimeProfile profileEigensolve("eigensolveQuda");

//!< Profiler for computeFatLinkQuda
static TimeProfile profileFatLink("computeKSLinkQuda");

//!< Profiler for computeGaugeForceQuda
static TimeProfile profileGaugeForce("computeGaugeForceQuda");

//!<Profiler for updateGaugeFieldQuda
static TimeProfile profileGaugeUpdate("updateGaugeFieldQuda");

//!<Profiler for createExtendedGaugeField
static TimeProfile profileExtendedGauge("createExtendedGaugeField");

//!<Profiler for computeCloverForceQuda
static TimeProfile profileCloverForce("computeCloverForceQuda");

//!<Profiler for computeStaggeredForceQuda
static TimeProfile profileStaggeredForce("computeStaggeredForceQuda");

//!<Profiler for computeHISQForceQuda
static TimeProfile profileHISQForce("computeHISQForceQuda");

//!<Profiler for plaqQuda
static TimeProfile profilePlaq("plaqQuda");

//!< Profiler for wuppertalQuda
static TimeProfile profileWuppertal("wuppertalQuda");

//!<Profiler for gaussQuda
static TimeProfile profileGauss("gaussQuda");

//!< Profiler for gaugeObservableQuda
static TimeProfile profileGaugeObs("gaugeObservablesQuda");

//!< Profiler for APEQuda
static TimeProfile profileAPE("APEQuda");

//!< Profiler for STOUTQuda
static TimeProfile profileSTOUT("STOUTQuda");

//!< Profiler for OvrImpSTOUTQuda
static TimeProfile profileOvrImpSTOUT("OvrImpSTOUTQuda");

//!< Profiler for wFlowQuda
static TimeProfile profileWFlow("wFlowQuda");

//!< Profiler for projectSU3Quda
static TimeProfile profileProject("projectSU3Quda");

//!< Profiler for staggeredPhaseQuda
static TimeProfile profilePhase("staggeredPhaseQuda");

//!< Profiler for contractions
static TimeProfile profileContract("contractQuda");

//!< Profiler for GEMM and other BLAS
static TimeProfile profileBLAS("blasQuda");
TimeProfile &getProfileBLAS() { return profileBLAS; }

//!< Profiler for covariant derivative
static TimeProfile profileCovDev("covDevQuda");

//!< Profiler for momentum action
static TimeProfile profileMomAction("momActionQuda");

//!< Profiler for endQuda
static TimeProfile profileEnd("endQuda");

//!< Profiler for GaugeFixing
static TimeProfile profileGaugeFixFFT("gaugeFixFFTQuda");
static TimeProfile profileGaugeFixOVR("gaugeFixOVRQuda");

//!< Profiler for toal time spend between init and end
static TimeProfile profileInit2End("initQuda-endQuda",false);

static bool enable_profiler = false;
static bool do_not_profile_quda = false;

static void profilerStart(const char *f)
{
  static std::vector<int> target_list;
  static bool enable = false;
  static bool init = false;
  if (!init) {
    char *profile_target_env = getenv("QUDA_ENABLE_TARGET_PROFILE"); // selectively enable profiling for a given solve

    if ( profile_target_env ) {
      std::stringstream target_stream(profile_target_env);

      int target;
      while(target_stream >> target) {
       target_list.push_back(target);
       if (target_stream.peek() == ',') target_stream.ignore();
     }

     if (target_list.size() > 0) {
       std::sort(target_list.begin(), target_list.end());
       target_list.erase( unique( target_list.begin(), target_list.end() ), target_list.end() );
       warningQuda("Targeted profiling enabled for %lu functions\n", target_list.size());
       enable = true;
     }
   }

    char* donotprofile_env = getenv("QUDA_DO_NOT_PROFILE"); // disable profiling of QUDA parts
    if (donotprofile_env && (!(strcmp(donotprofile_env, "0") == 0)))  {
      do_not_profile_quda=true;
      printfQuda("Disabling profiling in QUDA\n");
    }
    init = true;
  }

  static int target_count = 0;
  static unsigned int i = 0;
  if (do_not_profile_quda){
    device::profile::stop();
    printfQuda("Stopping profiling in QUDA\n");
  } else {
    if (enable) {
      if (i < target_list.size() && target_count++ == target_list[i]) {
        enable_profiler = true;
        printfQuda("Starting profiling for %s\n", f);
        device::profile::start();
        i++; // advance to next target
    }
  }
}
}

static void profilerStop(const char *f) {
  if (do_not_profile_quda) {
    device::profile::start();
  } else {

    if (enable_profiler) {
      printfQuda("Stopping profiling for %s\n", f);
      device::profile::stop();
      enable_profiler = false;
    }
  }
}


namespace quda {
  void printLaunchTimer();
}

void setVerbosityQuda(QudaVerbosity verbosity, const char prefix[], FILE *outfile)
{
  setVerbosity(verbosity);
  setOutputPrefix(prefix);
  setOutputFile(outfile);
}


typedef struct {
  int ndim;
  int dims[QUDA_MAX_DIM];
} LexMapData;

/**
 * For MPI, the default node mapping is lexicographical with t varying fastest.
 */
static int lex_rank_from_coords(const int *coords, void *fdata)
{
  auto *md = static_cast<LexMapData *>(fdata);

  int rank = coords[0];
  for (int i = 1; i < md->ndim; i++) {
    rank = md->dims[i] * rank + coords[i];
  }
  return rank;
}

#ifdef QMP_COMMS
/**
 * For QMP, we use the existing logical topology if already declared.
 */
static int qmp_rank_from_coords(const int *coords, void *)
{
  return QMP_get_node_number_from(coords);
}
#endif

// Provision for user control over MPI comm handle
// Assumes an MPI implementation of QMP

#if defined(QMP_COMMS) || defined(MPI_COMMS)
MPI_Comm MPI_COMM_HANDLE_USER;
static bool user_set_comm_handle = false;
#endif

#if defined(QMP_COMMS) || defined(MPI_COMMS)
void setMPICommHandleQuda(void *mycomm)
{
  MPI_COMM_HANDLE_USER = *((MPI_Comm *)mycomm);
  user_set_comm_handle = true;
}
#else
void setMPICommHandleQuda(void *) {}
#endif

static bool comms_initialized = false;

void initCommsGridQuda(int nDim, const int *dims, QudaCommsMap func, void *fdata)
{
  if (comms_initialized) return;

  if (nDim != 4) {
    errorQuda("Number of communication grid dimensions must be 4");
  }

  LexMapData map_data;
  if (!func) {

#if QMP_COMMS
    if (QMP_logical_topology_is_declared()) {
      if (QMP_get_logical_number_of_dimensions() != 4) {
        errorQuda("QMP logical topology must have 4 dimensions");
      }
      for (int i=0; i<nDim; i++) {
        int qdim = QMP_get_logical_dimensions()[i];
        if(qdim != dims[i]) {
          errorQuda("QMP logical dims[%d]=%d does not match dims[%d]=%d argument", i, qdim, i, dims[i]);
        }
      }
      fdata = nullptr;
      func = qmp_rank_from_coords;
    } else {
      warningQuda("QMP logical topology is undeclared; using default lexicographical ordering");
#endif

      map_data.ndim = nDim;
      for (int i=0; i<nDim; i++) {
        map_data.dims[i] = dims[i];
      }
      fdata = (void *) &map_data;
      func = lex_rank_from_coords;

#if QMP_COMMS
    }
#endif

  }

#if defined(QMP_COMMS) || defined(MPI_COMMS)
  comm_init(nDim, dims, func, fdata, user_set_comm_handle, (void *)&MPI_COMM_HANDLE_USER);
#else
  comm_init(nDim, dims, func, fdata);
#endif

  comms_initialized = true;
}


static void init_default_comms()
{
#if defined(QMP_COMMS)
  if (QMP_logical_topology_is_declared()) {
    int ndim = QMP_get_logical_number_of_dimensions();
    const int *dims = QMP_get_logical_dimensions();
    initCommsGridQuda(ndim, dims, nullptr, nullptr);
  } else {
    errorQuda("initQuda() called without prior call to initCommsGridQuda(),"
        " and QMP logical topology has not been declared");
  }
#elif defined(MPI_COMMS)
  errorQuda("When using MPI for communications, initCommsGridQuda() must be called before initQuda()");
#else // single-GPU
  const int dims[4] = {1, 1, 1, 1};
  initCommsGridQuda(4, dims, nullptr, nullptr);
#endif
}


#define STR_(x) #x
#define STR(x) STR_(x)
  static const std::string quda_version = STR(QUDA_VERSION_MAJOR) "." STR(QUDA_VERSION_MINOR) "." STR(QUDA_VERSION_SUBMINOR);
#undef STR
#undef STR_

extern char* gitversion;

/*
 * Set the device that QUDA uses.
 */
void initQudaDevice(int dev)
{
  //static bool initialized = false;
  if (initialized) return;
  initialized = true;

  profileInit2End.TPSTART(QUDA_PROFILE_TOTAL);
  profileInit.TPSTART(QUDA_PROFILE_TOTAL);
  profileInit.TPSTART(QUDA_PROFILE_INIT);

  if (getVerbosity() >= QUDA_SUMMARIZE) {
#ifdef GITVERSION
    printfQuda("QUDA %s (git %s)\n",quda_version.c_str(),gitversion);
#else
    printfQuda("QUDA %s\n",quda_version.c_str());
#endif
  }

#ifdef MULTI_GPU
  if (dev < 0) {
    if (!comms_initialized) {
      errorQuda("initDeviceQuda() called with a negative device ordinal, but comms have not been initialized");
    }
    dev = comm_gpuid();
  }
#else
  if (dev < 0 || dev >= 16) errorQuda("Invalid device number %d", dev);
#endif

  device::init(dev);

  { // determine if we will do CPU or GPU data reordering (default is GPU)
    char *reorder_str = getenv("QUDA_REORDER_LOCATION");

    if (!reorder_str || (strcmp(reorder_str,"CPU") && strcmp(reorder_str,"cpu")) ) {
      warningQuda("Data reordering done on GPU (set with QUDA_REORDER_LOCATION=GPU/CPU)");
      reorder_location_set(QUDA_CUDA_FIELD_LOCATION);
    } else {
      warningQuda("Data reordering done on CPU (set with QUDA_REORDER_LOCATION=GPU/CPU)");
      reorder_location_set(QUDA_CPU_FIELD_LOCATION);
    }
  }

  profileInit.TPSTOP(QUDA_PROFILE_INIT);
  profileInit.TPSTOP(QUDA_PROFILE_TOTAL);
}

/*
 * Any persistent memory allocations that QUDA uses are done here.
 */
void initQudaMemory()
{
  profileInit.TPSTART(QUDA_PROFILE_TOTAL);
  profileInit.TPSTART(QUDA_PROFILE_INIT);

  if (!comms_initialized) init_default_comms();

  loadTuneCache();

  device::create_context();

  loadTuneCache();

  // initalize the memory pool allocators
  pool::init();

  createDslashEvents();

  blas_lapack::native::init();
  blas::init();

  num_failures_h = static_cast<int *>(mapped_malloc(sizeof(int)));
  num_failures_d = static_cast<int *>(get_mapped_device_pointer(num_failures_h));

  for (int d=0; d<4; d++) R[d] = 2 * (redundant_comms || commDimPartitioned(d));

  profileInit.TPSTOP(QUDA_PROFILE_INIT);
  profileInit.TPSTOP(QUDA_PROFILE_TOTAL);
}

void updateR()
{
  for (int d=0; d<4; d++) R[d] = 2 * (redundant_comms || commDimPartitioned(d));
}

void initQuda(int dev)
{
  // initialize communications topology, if not already done explicitly via initCommsGridQuda()
  if (!comms_initialized) init_default_comms();

  // set the device that QUDA uses
  initQudaDevice(dev);

  // set the persistant memory allocations that QUDA uses (Blas, streams, etc.)
  initQudaMemory();
}

// This is a flag used to signal when we have downloaded new gauge
// field.  Set by loadGaugeQuda and consumed by loadCloverQuda as one
// possible flag to indicate we need to recompute the clover field
static bool invalidate_clover = true;

void loadGaugeQuda(void *h_gauge, QudaGaugeParam *param)
{
  profileGauge.TPSTART(QUDA_PROFILE_TOTAL);

  if (!initialized) errorQuda("QUDA not initialized");
  if (getVerbosity() == QUDA_DEBUG_VERBOSE) printQudaGaugeParam(param);

  checkGaugeParam(param);

  profileGauge.TPSTART(QUDA_PROFILE_INIT);
  // Set the specific input parameters and create the cpu gauge field
  GaugeFieldParam gauge_param(*param, h_gauge);

  if (gauge_param.order <= 4) gauge_param.ghostExchange = QUDA_GHOST_EXCHANGE_NO;
  GaugeField *in = (param->location == QUDA_CPU_FIELD_LOCATION) ?
    static_cast<GaugeField*>(new cpuGaugeField(gauge_param)) :
    static_cast<GaugeField*>(new cudaGaugeField(gauge_param));

  if (in->Order() == QUDA_BQCD_GAUGE_ORDER) {
    static size_t checksum = SIZE_MAX;
    size_t in_checksum = in->checksum(true);
    if (in_checksum == checksum) {
      if (getVerbosity() >= QUDA_VERBOSE)
        printfQuda("Gauge field unchanged - using cached gauge field %lu\n", checksum);
      profileGauge.TPSTOP(QUDA_PROFILE_INIT);
      profileGauge.TPSTOP(QUDA_PROFILE_TOTAL);
      delete in;
      invalidate_clover = false;
      return;
    }
    checksum = in_checksum;
    invalidate_clover = true;
  }

  // free any current gauge field before new allocations to reduce memory overhead
  switch (param->type) {
    case QUDA_WILSON_LINKS:
      if (gaugeRefinement != gaugeSloppy && gaugeRefinement != gaugeEigensolver && gaugeRefinement)
        delete gaugeRefinement;

      if (gaugePrecondition != gaugeSloppy && gaugePrecondition != gaugeEigensolver && gaugePrecondition != gaugePrecise
          && gaugePrecondition)
        delete gaugePrecondition;

      if (gaugeEigensolver != gaugeSloppy && gaugeEigensolver != gaugePrecise && gaugeEigensolver != gaugePrecondition
          && gaugeEigensolver)
        delete gaugeEigensolver;

      if (gaugePrecise != gaugeSloppy && gaugeSloppy) delete gaugeSloppy;

      if (gaugePrecise && !param->use_resident_gauge) delete gaugePrecise;

      break;
    case QUDA_ASQTAD_FAT_LINKS:
      if (gaugeFatRefinement != gaugeFatSloppy && gaugeFatRefinement != gaugeFatEigensolver && gaugeFatRefinement)
        delete gaugeFatRefinement;

      if (gaugeFatPrecondition != gaugeFatSloppy && gaugeFatPrecondition != gaugeFatEigensolver
          && gaugeFatPrecondition != gaugeFatPrecise && gaugeFatPrecondition)
        delete gaugeFatPrecondition;

      if (gaugeFatEigensolver != gaugeFatSloppy && gaugeFatEigensolver != gaugeFatPrecise
          && gaugeFatEigensolver != gaugeFatPrecondition && gaugeFatEigensolver)
        delete gaugeFatEigensolver;

      if (gaugeFatPrecise != gaugeFatSloppy && gaugeFatSloppy) delete gaugeFatSloppy;

      if (gaugeFatPrecise && !param->use_resident_gauge) delete gaugeFatPrecise;

      break;
    case QUDA_ASQTAD_LONG_LINKS:

      if (gaugeLongRefinement != gaugeLongSloppy && gaugeLongRefinement != gaugeLongEigensolver && gaugeLongRefinement)
        delete gaugeLongRefinement;

      if (gaugeLongPrecondition != gaugeLongSloppy && gaugeLongPrecondition != gaugeLongEigensolver
          && gaugeLongPrecondition != gaugeLongPrecise && gaugeLongPrecondition)
        delete gaugeLongPrecondition;

      if (gaugeLongEigensolver != gaugeLongSloppy && gaugeLongEigensolver != gaugeLongPrecise
          && gaugeLongEigensolver != gaugeLongPrecondition && gaugeLongEigensolver)
        delete gaugeLongEigensolver;

      if (gaugeLongPrecise != gaugeLongSloppy && gaugeLongSloppy) delete gaugeLongSloppy;

      if (gaugeLongPrecise) delete gaugeLongPrecise;

      break;
    case QUDA_SMEARED_LINKS:
      if (gaugeSmeared) delete gaugeSmeared;
      break;
    default:
      errorQuda("Invalid gauge type %d", param->type);
  }

  // if not preserving then copy the gauge field passed in
  cudaGaugeField *precise = nullptr;

  // switch the parameters for creating the mirror precise cuda gauge field
  gauge_param.create = QUDA_NULL_FIELD_CREATE;
  gauge_param.reconstruct = param->reconstruct;
  gauge_param.setPrecision(param->cuda_prec, true);
  gauge_param.ghostExchange = QUDA_GHOST_EXCHANGE_PAD;
  gauge_param.pad = param->ga_pad;

  precise = new cudaGaugeField(gauge_param);

  if (param->use_resident_gauge) {
    if(gaugePrecise == nullptr) errorQuda("No resident gauge field");
    // copy rather than point at to ensure that the padded region is filled in
    precise->copy(*gaugePrecise);
    precise->exchangeGhost();
    delete gaugePrecise;
    gaugePrecise = nullptr;
    profileGauge.TPSTOP(QUDA_PROFILE_INIT);
  } else {
    profileGauge.TPSTOP(QUDA_PROFILE_INIT);
    profileGauge.TPSTART(QUDA_PROFILE_H2D);
    precise->copy(*in);
    profileGauge.TPSTOP(QUDA_PROFILE_H2D);
  }

  // for gaugeSmeared we are interested only in the precise version
  if (param->type == QUDA_SMEARED_LINKS) {
    gaugeSmeared = createExtendedGauge(*precise, R, profileGauge);

    profileGauge.TPSTART(QUDA_PROFILE_FREE);
    delete precise;
    delete in;
    profileGauge.TPSTOP(QUDA_PROFILE_FREE);

    profileGauge.TPSTOP(QUDA_PROFILE_TOTAL);
    return;
  }

  // creating sloppy fields isn't really compute, but it is work done on the gpu
  profileGauge.TPSTART(QUDA_PROFILE_COMPUTE);

  // switch the parameters for creating the mirror sloppy cuda gauge field
  gauge_param.reconstruct = param->reconstruct_sloppy;
  gauge_param.setPrecision(param->cuda_prec_sloppy, true);
  cudaGaugeField *sloppy = nullptr;
  if (param->cuda_prec == param->cuda_prec_sloppy && param->reconstruct == param->reconstruct_sloppy) {
    sloppy = precise;
  } else {
    sloppy = new cudaGaugeField(gauge_param);
    sloppy->copy(*precise);
  }

  // switch the parameters for creating the mirror preconditioner cuda gauge field
  gauge_param.reconstruct = param->reconstruct_precondition;
  gauge_param.setPrecision(param->cuda_prec_precondition, true);
  cudaGaugeField *precondition = nullptr;
  if (param->cuda_prec == param->cuda_prec_precondition && param->reconstruct == param->reconstruct_precondition) {
    precondition = precise;
  } else if (param->cuda_prec_sloppy == param->cuda_prec_precondition
             && param->reconstruct_sloppy == param->reconstruct_precondition) {
    precondition = sloppy;
  } else {
    precondition = new cudaGaugeField(gauge_param);
    precondition->copy(*precise);
  }

  // switch the parameters for creating the refinement cuda gauge field
  gauge_param.reconstruct = param->reconstruct_refinement_sloppy;
  gauge_param.setPrecision(param->cuda_prec_refinement_sloppy, true);
  cudaGaugeField *refinement = nullptr;
  if (param->cuda_prec_sloppy == param->cuda_prec_refinement_sloppy
      && param->reconstruct_sloppy == param->reconstruct_refinement_sloppy) {
    refinement = sloppy;
  } else {
    refinement = new cudaGaugeField(gauge_param);
    refinement->copy(*sloppy);
  }

  // switch the parameters for creating the eigensolver cuda gauge field
  gauge_param.reconstruct = param->reconstruct_eigensolver;
  gauge_param.setPrecision(param->cuda_prec_eigensolver, true);
  cudaGaugeField *eigensolver = nullptr;
  if (param->cuda_prec == param->cuda_prec_eigensolver && param->reconstruct == param->reconstruct_eigensolver) {
    eigensolver = precise;
  } else if (param->cuda_prec_precondition == param->cuda_prec_eigensolver
             && param->reconstruct_precondition == param->reconstruct_eigensolver) {
    eigensolver = precondition;
  } else if (param->cuda_prec_sloppy == param->cuda_prec_eigensolver
             && param->reconstruct_sloppy == param->reconstruct_eigensolver) {
    eigensolver = sloppy;
  } else {
    eigensolver = new cudaGaugeField(gauge_param);
    eigensolver->copy(*precise);
  }

  profileGauge.TPSTOP(QUDA_PROFILE_COMPUTE);

  // create an extended preconditioning field
  cudaGaugeField* extended = nullptr;
  if (param->overlap){
    int R[4]; // domain-overlap widths in different directions
    for (int i=0; i<4; ++i) R[i] = param->overlap*commDimPartitioned(i);
    extended = createExtendedGauge(*precondition, R, profileGauge);
  }

  switch (param->type) {
    case QUDA_WILSON_LINKS:
      gaugePrecise = precise;
      gaugeSloppy = sloppy;
      gaugePrecondition = precondition;
      gaugeRefinement = refinement;
      gaugeEigensolver = eigensolver;

      if(param->overlap) gaugeExtended = extended;
      break;
    case QUDA_ASQTAD_FAT_LINKS:
      gaugeFatPrecise = precise;
      gaugeFatSloppy = sloppy;
      gaugeFatPrecondition = precondition;
      gaugeFatRefinement = refinement;
      gaugeFatEigensolver = eigensolver;

      if(param->overlap){
        if(gaugeFatExtended) errorQuda("Extended gauge fat field already allocated");
	gaugeFatExtended = extended;
      }
      break;
    case QUDA_ASQTAD_LONG_LINKS:
      gaugeLongPrecise = precise;
      gaugeLongSloppy = sloppy;
      gaugeLongPrecondition = precondition;
      gaugeLongRefinement = refinement;
      gaugeLongEigensolver = eigensolver;

      if(param->overlap){
        if(gaugeLongExtended) errorQuda("Extended gauge long field already allocated");
   	gaugeLongExtended = extended;
      }
      break;
    default:
      errorQuda("Invalid gauge type %d", param->type);
  }

  profileGauge.TPSTART(QUDA_PROFILE_FREE);
  delete in;
  profileGauge.TPSTOP(QUDA_PROFILE_FREE);

  if (extendedGaugeResident) {
    // updated the resident gauge field if needed
    QudaReconstructType recon = extendedGaugeResident->Reconstruct();
    delete extendedGaugeResident;
    // Use the static R (which is defined at the very beginning of lib/interface_quda.cpp) here
    extendedGaugeResident = createExtendedGauge(*gaugePrecise, R, profileGauge, false, recon);
  }

  profileGauge.TPSTOP(QUDA_PROFILE_TOTAL);
}

void saveGaugeQuda(void *h_gauge, QudaGaugeParam *param)
{
  profileGauge.TPSTART(QUDA_PROFILE_TOTAL);

  if (param->location != QUDA_CPU_FIELD_LOCATION) errorQuda("Non-cpu output location not yet supported");

  if (!initialized) errorQuda("QUDA not initialized");
  checkGaugeParam(param);

  // Set the specific cpu parameters and create the cpu gauge field
  GaugeFieldParam gauge_param(*param, h_gauge);
  cpuGaugeField cpuGauge(gauge_param);
  cudaGaugeField *cudaGauge = nullptr;
  switch (param->type) {
  case QUDA_WILSON_LINKS: cudaGauge = gaugePrecise; break;
  case QUDA_ASQTAD_FAT_LINKS: cudaGauge = gaugeFatPrecise; break;
  case QUDA_ASQTAD_LONG_LINKS: cudaGauge = gaugeLongPrecise; break;
  case QUDA_SMEARED_LINKS:
    gauge_param.create = QUDA_NULL_FIELD_CREATE;
    gauge_param.reconstruct = param->reconstruct;
    gauge_param.setPrecision(param->cuda_prec, true);
    gauge_param.ghostExchange = QUDA_GHOST_EXCHANGE_PAD;
    gauge_param.pad = param->ga_pad;
    cudaGauge = new cudaGaugeField(gauge_param);
    copyExtendedGauge(*cudaGauge, *gaugeSmeared, QUDA_CUDA_FIELD_LOCATION);
    break;
  default: errorQuda("Invalid gauge type");
  }

  profileGauge.TPSTART(QUDA_PROFILE_D2H);
  cudaGauge->saveCPUField(cpuGauge);
  profileGauge.TPSTOP(QUDA_PROFILE_D2H);

  if (param->type == QUDA_SMEARED_LINKS) { delete cudaGauge; }

  profileGauge.TPSTOP(QUDA_PROFILE_TOTAL);
}

void loadSloppyCloverQuda(const QudaPrecision prec[]);
void freeSloppyCloverQuda();

void loadCloverQuda(void *h_clover, void *h_clovinv, QudaInvertParam *inv_param)
{
  profileClover.TPSTART(QUDA_PROFILE_TOTAL);
  profileClover.TPSTART(QUDA_PROFILE_INIT);

  checkCloverParam(inv_param);
  bool device_calc = false; // calculate clover and inverse on the device?

  pushVerbosity(inv_param->verbosity);
  if (getVerbosity() >= QUDA_DEBUG_VERBOSE) printQudaInvertParam(inv_param);

  if (!initialized) errorQuda("QUDA not initialized");

  if ( (!h_clover && !h_clovinv) || inv_param->compute_clover ) {
    device_calc = true;
    if (inv_param->clover_coeff == 0.0 && inv_param->clover_csw == 0.0) errorQuda("called with neither clover term nor inverse and clover coefficient nor Csw not set");
    if (gaugePrecise->Anisotropy() != 1.0) errorQuda("cannot compute anisotropic clover field");
  }

  if (inv_param->clover_cpu_prec < QUDA_SINGLE_PRECISION) errorQuda("Fixed-point precision not supported on CPU");
  if (gaugePrecise == nullptr) errorQuda("Gauge field must be loaded before clover");
  if ((inv_param->dslash_type != QUDA_CLOVER_WILSON_DSLASH) && (inv_param->dslash_type != QUDA_TWISTED_CLOVER_DSLASH)
      && (inv_param->dslash_type != QUDA_CLOVER_HASENBUSCH_TWIST_DSLASH)) {
    errorQuda("Wrong dslash_type %d in loadCloverQuda()", inv_param->dslash_type);
  }

  // determines whether operator is preconditioned when calling invertQuda()
  bool pc_solve = (inv_param->solve_type == QUDA_DIRECT_PC_SOLVE ||
      inv_param->solve_type == QUDA_NORMOP_PC_SOLVE ||
      inv_param->solve_type == QUDA_NORMERR_PC_SOLVE );

  // determines whether operator is preconditioned when calling MatQuda() or MatDagMatQuda()
  bool pc_solution = (inv_param->solution_type == QUDA_MATPC_SOLUTION ||
      inv_param->solution_type == QUDA_MATPCDAG_MATPC_SOLUTION);

  bool asymmetric = (inv_param->matpc_type == QUDA_MATPC_EVEN_EVEN_ASYMMETRIC ||
      inv_param->matpc_type == QUDA_MATPC_ODD_ODD_ASYMMETRIC);

  // uninverted clover term is required when applying unpreconditioned operator,
  // but note that dslashQuda() is always preconditioned
  if (!h_clover && !pc_solve && !pc_solution) {
    //warningQuda("Uninverted clover term not loaded");
  }

  // uninverted clover term is also required for "asymmetric" preconditioning
  if (!h_clover && pc_solve && pc_solution && asymmetric && !device_calc) {
    warningQuda("Uninverted clover term not loaded");
  }

  bool twisted = inv_param->dslash_type == QUDA_TWISTED_CLOVER_DSLASH ? true : false;

  CloverFieldParam clover_param;
  clover_param.nDim = 4;
  // If clover_coeff is not set manually, then it is the product Csw * kappa.
  // If the user has set the clover_coeff manually, that value takes precedent.
  clover_param.csw = inv_param->clover_csw;
  clover_param.coeff = inv_param->clover_coeff == 0.0 ? inv_param->kappa * inv_param->clover_csw : inv_param->clover_coeff;
  // We must also adjust inv_param->clover_coeff here. If a user has set kappa and 
  // Csw, we must populate inv_param->clover_coeff for them as the computeClover 
  // routines uses that value
  inv_param->clover_coeff = (inv_param->clover_coeff == 0.0 ? inv_param->kappa * inv_param->clover_csw : inv_param->clover_coeff);  
  clover_param.twisted = twisted;
  clover_param.mu2 = twisted ? 4.*inv_param->kappa*inv_param->kappa*inv_param->mu*inv_param->mu : 0.0;
  clover_param.siteSubset = QUDA_FULL_SITE_SUBSET;
  for (int i=0; i<4; i++) clover_param.x[i] = gaugePrecise->X()[i];
  clover_param.pad = inv_param->cl_pad;
  clover_param.create = QUDA_NULL_FIELD_CREATE;
  clover_param.norm = nullptr;
  clover_param.invNorm = nullptr;
  clover_param.setPrecision(inv_param->clover_cuda_prec, true);
  clover_param.direct = h_clover || device_calc ? true : false;
  clover_param.inverse = (h_clovinv || pc_solve) && !dynamic_clover_inverse() ? true : false;
  CloverField *in = nullptr;
  profileClover.TPSTOP(QUDA_PROFILE_INIT);

  // FIXME do we need to make this more robust to changing other meta data (compare cloverPrecise against clover_param)
  bool clover_update = false;
  // If either of the clover params have changed, trigger a recompute
  double csw_old = cloverPrecise ? cloverPrecise->Csw() : 0.0;
  double coeff_old = cloverPrecise ? cloverPrecise->Coeff() : 0.0;
  if (!cloverPrecise || invalidate_clover ||
      inv_param->clover_coeff != coeff_old ||
      inv_param->clover_csw != csw_old) clover_update = true;

  // compute or download clover field only if gauge field has been updated or clover field doesn't exist
  if (clover_update) {
    if (getVerbosity() >= QUDA_VERBOSE) printfQuda("Creating new clover field\n");
    freeSloppyCloverQuda();
    if (cloverPrecise) delete cloverPrecise;

    profileClover.TPSTART(QUDA_PROFILE_INIT);
    cloverPrecise = new cudaCloverField(clover_param);

    if (!device_calc || inv_param->return_clover || inv_param->return_clover_inverse) {
      // create a param for the cpu clover field
      CloverFieldParam inParam(clover_param);
      inParam.order = inv_param->clover_order;
      inParam.setPrecision(inv_param->clover_cpu_prec);
      inParam.direct = h_clover ? true : false;
      inParam.inverse = h_clovinv ? true : false;
      inParam.clover = h_clover;
      inParam.cloverInv = h_clovinv;
      inParam.create = QUDA_REFERENCE_FIELD_CREATE;
      in = (inv_param->clover_location == QUDA_CPU_FIELD_LOCATION) ?
	static_cast<CloverField*>(new cpuCloverField(inParam)) :
	static_cast<CloverField*>(new cudaCloverField(inParam));
    }
    profileClover.TPSTOP(QUDA_PROFILE_INIT);

    if (!device_calc) {
      profileClover.TPSTART(QUDA_PROFILE_H2D);
      bool inverse = (h_clovinv && !inv_param->compute_clover_inverse && !dynamic_clover_inverse());
      cloverPrecise->copy(*in, inverse);
      profileClover.TPSTOP(QUDA_PROFILE_H2D);
    } else {
      profileClover.TPSTOP(QUDA_PROFILE_TOTAL);
      createCloverQuda(inv_param);
      profileClover.TPSTART(QUDA_PROFILE_TOTAL);
    }

    // inverted clover term is required when applying preconditioned operator
    if ((!h_clovinv || inv_param->compute_clover_inverse) && pc_solve) {
      profileClover.TPSTART(QUDA_PROFILE_COMPUTE);
      if (!dynamic_clover_inverse()) {
        cloverInvert(*cloverPrecise, inv_param->compute_clover_trlog);
	if (inv_param->compute_clover_trlog) {
	  inv_param->trlogA[0] = cloverPrecise->TrLog()[0];
	  inv_param->trlogA[1] = cloverPrecise->TrLog()[1];
	}
      }
      profileClover.TPSTOP(QUDA_PROFILE_COMPUTE);
    }
  } else {
    if (getVerbosity() >= QUDA_VERBOSE) printfQuda("Gauge field unchanged - using cached clover field\n");
  }

  clover_param.direct = true;
  clover_param.inverse = dynamic_clover_inverse() ? false : true;

  cloverPrecise->setRho(inv_param->clover_rho);

  QudaPrecision prec[] = {inv_param->clover_cuda_prec_sloppy, inv_param->clover_cuda_prec_precondition,
                          inv_param->clover_cuda_prec_refinement_sloppy, inv_param->clover_cuda_prec_eigensolver};
  loadSloppyCloverQuda(prec);

  // if requested, copy back the clover / inverse field
  if (inv_param->return_clover || inv_param->return_clover_inverse) {
    if (!h_clover && !h_clovinv) errorQuda("Requested clover field return but no clover host pointers set");

    // copy the inverted clover term into host application order on the device
    clover_param.direct = (h_clover && inv_param->return_clover);
    clover_param.inverse = (h_clovinv && inv_param->return_clover_inverse);

    // this isn't really "epilogue" but this label suffices
    profileClover.TPSTART(QUDA_PROFILE_EPILOGUE);
    cudaCloverField *hack = nullptr;
    if (!dynamic_clover_inverse()) {
      clover_param.order = inv_param->clover_order;
      clover_param.setPrecision(inv_param->clover_cpu_prec);
      hack = new cudaCloverField(clover_param);
      hack->copy(*cloverPrecise); // FIXME this can lead to an redundant copies if we're not copying back direct + inverse
    } else {
      clover_param.setPrecision(inv_param->clover_cuda_prec, true);
      auto *hackOfTheHack = new cudaCloverField(clover_param);	// Hack of the hack
      hackOfTheHack->copy(*cloverPrecise, false);
      cloverInvert(*hackOfTheHack, inv_param->compute_clover_trlog);
      if (inv_param->compute_clover_trlog) {
	inv_param->trlogA[0] = cloverPrecise->TrLog()[0];
	inv_param->trlogA[1] = cloverPrecise->TrLog()[1];
      }
      clover_param.order = inv_param->clover_order;
      clover_param.setPrecision(inv_param->clover_cpu_prec);
      hack = new cudaCloverField(clover_param);
      hack->copy(*hackOfTheHack); // FIXME this can lead to an redundant copies if we're not copying back direct + inverse
      delete hackOfTheHack;
    }
    profileClover.TPSTOP(QUDA_PROFILE_EPILOGUE);

    // copy the field into the host application's clover field
    profileClover.TPSTART(QUDA_PROFILE_D2H);
    if (inv_param->return_clover) {
      qudaMemcpy((char*)(in->V(false)), (char*)(hack->V(false)), in->Bytes(), qudaMemcpyDeviceToHost);
    }
    if (inv_param->return_clover_inverse) {
      qudaMemcpy((char*)(in->V(true)), (char*)(hack->V(true)), in->Bytes(), qudaMemcpyDeviceToHost);
    }

    profileClover.TPSTOP(QUDA_PROFILE_D2H);

    delete hack;
  }

  profileClover.TPSTART(QUDA_PROFILE_FREE);
  if (in) delete in; // delete object referencing input field
  profileClover.TPSTOP(QUDA_PROFILE_FREE);

  popVerbosity();

  profileClover.TPSTOP(QUDA_PROFILE_TOTAL);
}

void freeSloppyCloverQuda();

void loadSloppyCloverQuda(const QudaPrecision *prec)
{
  freeSloppyCloverQuda();

  if (cloverPrecise) {
    // create the mirror sloppy clover field
    CloverFieldParam clover_param(*cloverPrecise);
    clover_param.setPrecision(prec[0], true);

    if (cloverPrecise->V(false) != cloverPrecise->V(true)) {
      clover_param.direct = true;
      clover_param.inverse = true;
    } else {
      clover_param.direct = false;
      clover_param.inverse = true;
    }

    if (clover_param.Precision() != cloverPrecise->Precision()) {
      cloverSloppy = new cudaCloverField(clover_param);
      cloverSloppy->copy(*cloverPrecise, clover_param.inverse);
    } else {
      cloverSloppy = cloverPrecise;
    }

    // switch the parameters for creating the mirror preconditioner clover field
    clover_param.setPrecision(prec[1], true);

    // create the mirror preconditioner clover field
    if (clover_param.Precision() == cloverPrecise->Precision()) {
      cloverPrecondition = cloverPrecise;
    } else if (clover_param.Precision() == cloverSloppy->Precision()) {
      cloverPrecondition = cloverSloppy;
    } else {
      cloverPrecondition = new cudaCloverField(clover_param);
      cloverPrecondition->copy(*cloverPrecise, clover_param.inverse);
    }

    // switch the parameters for creating the mirror refinement clover field
    clover_param.setPrecision(prec[2], true);

    // create the mirror refinement clover field
    if (clover_param.Precision() != cloverSloppy->Precision()) {
      cloverRefinement = new cudaCloverField(clover_param);
      cloverRefinement->copy(*cloverSloppy, clover_param.inverse);
    } else {
      cloverRefinement = cloverSloppy;
    }
    // switch the parameters for creating the mirror eigensolver clover field
    clover_param.setPrecision(prec[3]);

    // create the mirror eigensolver clover field
    if (clover_param.Precision() == cloverPrecise->Precision()) {
      cloverEigensolver = cloverPrecise;
    } else if (clover_param.Precision() == cloverSloppy->Precision()) {
      cloverEigensolver = cloverSloppy;
    } else if (clover_param.Precision() == cloverPrecondition->Precision()) {
      cloverEigensolver = cloverPrecondition;
    } else {
      cloverEigensolver = new cudaCloverField(clover_param);
      cloverEigensolver->copy(*cloverPrecise, clover_param.inverse);
    }
  }

}

// just free the sloppy fields used in mixed-precision solvers
void freeSloppyGaugeQuda()
{
  if (!initialized) errorQuda("QUDA not initialized");

  // Wilson gauges
  //---------------------------------------------------------------------------
  // Delete gaugeRefinement if it does not alias gaugeSloppy.
  if (gaugeRefinement != gaugeSloppy && gaugeRefinement) delete gaugeRefinement;

  // Delete gaugePrecondition if it does not alias gaugePrecise, gaugeSloppy, or gaugeEigensolver.
  if (gaugePrecondition != gaugeSloppy && gaugePrecondition != gaugePrecise && gaugePrecondition != gaugeEigensolver
      && gaugePrecondition)
    delete gaugePrecondition;

  // Delete gaugeEigensolver if it does not alias gaugePrecise or gaugeSloppy.
  if (gaugeEigensolver != gaugeSloppy && gaugeEigensolver != gaugePrecise && gaugeEigensolver) delete gaugeEigensolver;

  // Delete gaugeSloppy if it does not alias gaugePrecise.
  if (gaugeSloppy != gaugePrecise && gaugeSloppy) delete gaugeSloppy;

  gaugeEigensolver = nullptr;
  gaugeRefinement = nullptr;
  gaugePrecondition = nullptr;
  gaugeSloppy = nullptr;
  //---------------------------------------------------------------------------

  // Long gauges
  //---------------------------------------------------------------------------
  // Delete gaugeLongRefinement if it does not alias gaugeLongSloppy.
  if (gaugeLongRefinement != gaugeLongSloppy && gaugeLongRefinement) delete gaugeLongRefinement;

  // Delete gaugeLongPrecondition if it does not alias gaugeLongPrecise, gaugeLongSloppy, or gaugeLongEigensolver.
  if (gaugeLongPrecondition != gaugeLongSloppy && gaugeLongPrecondition != gaugeLongPrecise
      && gaugeLongPrecondition != gaugeLongEigensolver && gaugeLongPrecondition)
    delete gaugeLongPrecondition;

  // Delete gaugeLongEigensolver if it does not alias gaugeLongPrecise or gaugeLongSloppy.
  if (gaugeLongEigensolver != gaugeLongSloppy && gaugeLongEigensolver != gaugeLongPrecise && gaugeLongEigensolver)
    delete gaugeLongEigensolver;

  // Delete gaugeLongSloppy if it does not alias gaugeLongPrecise.
  if (gaugeLongSloppy != gaugeLongPrecise && gaugeLongSloppy) delete gaugeLongSloppy;

  gaugeLongEigensolver = nullptr;
  gaugeLongRefinement = nullptr;
  gaugeLongPrecondition = nullptr;
  gaugeLongSloppy = nullptr;
  //---------------------------------------------------------------------------

  // Fat gauges
  //---------------------------------------------------------------------------
  // Delete gaugeFatRefinement if it does not alias gaugeFatSloppy.
  if (gaugeFatRefinement != gaugeFatSloppy && gaugeFatRefinement) delete gaugeFatRefinement;

  // Delete gaugeFatPrecondition if it does not alias gaugeFatPrecise, gaugeFatSloppy, or gaugeFatEigensolver.
  if (gaugeFatPrecondition != gaugeFatSloppy && gaugeFatPrecondition != gaugeFatPrecise
      && gaugeFatPrecondition != gaugeFatEigensolver && gaugeFatPrecondition)
    delete gaugeFatPrecondition;

  // Delete gaugeFatEigensolver if it does not alias gaugeFatPrecise or gaugeFatSloppy.
  if (gaugeFatEigensolver != gaugeFatSloppy && gaugeFatEigensolver != gaugeFatPrecise && gaugeFatEigensolver)
    delete gaugeFatEigensolver;

  // Delete gaugeFatSloppy if it does not alias gaugeFatPrecise.
  if (gaugeFatSloppy != gaugeFatPrecise && gaugeFatSloppy) delete gaugeFatSloppy;

  gaugeFatEigensolver = nullptr;
  gaugeFatRefinement = nullptr;
  gaugeFatPrecondition = nullptr;
  gaugeFatSloppy = nullptr;
}

void freeGaugeQuda(void)
{
  if (!initialized) errorQuda("QUDA not initialized");

  freeSloppyGaugeQuda();

  if (gaugePrecise) delete gaugePrecise;
  if (gaugeExtended) delete gaugeExtended;

  gaugePrecise = nullptr;
  gaugeExtended = nullptr;

  if (gaugeLongPrecise) delete gaugeLongPrecise;
  if (gaugeLongExtended) delete gaugeLongExtended;

  gaugeLongPrecise = nullptr;
  gaugeLongExtended = nullptr;

  if (gaugeFatPrecise) delete gaugeFatPrecise;

  gaugeFatPrecise = nullptr;
  gaugeFatExtended = nullptr;

  if (gaugeSmeared) delete gaugeSmeared;

  gaugeSmeared = nullptr;
  // Need to merge extendedGaugeResident and gaugeFatPrecise/gaugePrecise
  if (extendedGaugeResident) {
    delete extendedGaugeResident;
    extendedGaugeResident = nullptr;
  }
}

void loadSloppyGaugeQuda(const QudaPrecision *prec, const QudaReconstructType *recon)
{
  // first do SU3 links (if they exist)
  if (gaugePrecise) {
    GaugeFieldParam gauge_param(*gaugePrecise);
    // switch the parameters for creating the mirror sloppy cuda gauge field

    gauge_param.reconstruct = recon[0];
    gauge_param.setPrecision(prec[0], true);

    if (gaugeSloppy) errorQuda("gaugeSloppy already exists");

    if (gauge_param.Precision() == gaugePrecise->Precision() && gauge_param.reconstruct == gaugePrecise->Reconstruct()) {
      gaugeSloppy = gaugePrecise;
    } else {
      gaugeSloppy = new cudaGaugeField(gauge_param);
      gaugeSloppy->copy(*gaugePrecise);
    }

    // switch the parameters for creating the mirror preconditioner cuda gauge field
    gauge_param.reconstruct = recon[1];
    gauge_param.setPrecision(prec[1], true);

    if (gaugePrecondition) errorQuda("gaugePrecondition already exists");

    if (gauge_param.Precision() == gaugePrecise->Precision() && gauge_param.reconstruct == gaugePrecise->Reconstruct()) {
      gaugePrecondition = gaugePrecise;
    } else if (gauge_param.Precision() == gaugeSloppy->Precision()
               && gauge_param.reconstruct == gaugeSloppy->Reconstruct()) {
      gaugePrecondition = gaugeSloppy;
    } else {
      gaugePrecondition = new cudaGaugeField(gauge_param);
      gaugePrecondition->copy(*gaugePrecise);
    }

    // switch the parameters for creating the mirror refinement cuda gauge field
    gauge_param.reconstruct = recon[2];
    gauge_param.setPrecision(prec[2], true);

    if (gaugeRefinement) errorQuda("gaugeRefinement already exists");

    if (gauge_param.Precision() == gaugeSloppy->Precision() && gauge_param.reconstruct == gaugeSloppy->Reconstruct()) {
      gaugeRefinement = gaugeSloppy;
    } else {
      gaugeRefinement = new cudaGaugeField(gauge_param);
      gaugeRefinement->copy(*gaugeSloppy);
    }

    // switch the parameters for creating the mirror eigensolver cuda gauge field
    gauge_param.reconstruct = recon[3];
    gauge_param.setPrecision(prec[3], true);

    if (gaugeEigensolver) errorQuda("gaugeEigensolver already exists");

    if (gauge_param.Precision() == gaugePrecise->Precision() && gauge_param.reconstruct == gaugePrecise->Reconstruct()) {
      gaugeEigensolver = gaugePrecise;
    } else if (gauge_param.Precision() == gaugeSloppy->Precision()
               && gauge_param.reconstruct == gaugeSloppy->Reconstruct()) {
      gaugeEigensolver = gaugeSloppy;
    } else if (gauge_param.Precision() == gaugePrecondition->Precision()
               && gauge_param.reconstruct == gaugePrecondition->Reconstruct()) {
      gaugeEigensolver = gaugePrecondition;
    } else {
      gaugeEigensolver = new cudaGaugeField(gauge_param);
      gaugeEigensolver->copy(*gaugePrecise);
    }
  }

  // fat links (if they exist)
  if (gaugeFatPrecise) {
    GaugeFieldParam gauge_param(*gaugeFatPrecise);
    // switch the parameters for creating the mirror sloppy cuda gauge field

    gauge_param.setPrecision(prec[0], true);

    if (gaugeFatSloppy) errorQuda("gaugeFatSloppy already exists");

    if (gauge_param.Precision() == gaugeFatPrecise->Precision()
        && gauge_param.reconstruct == gaugeFatPrecise->Reconstruct()) {
      gaugeFatSloppy = gaugeFatPrecise;
    } else {
      gaugeFatSloppy = new cudaGaugeField(gauge_param);
      gaugeFatSloppy->copy(*gaugeFatPrecise);
    }

    // switch the parameters for creating the mirror preconditioner cuda gauge field
    gauge_param.setPrecision(prec[1], true);

    if (gaugeFatPrecondition) errorQuda("gaugeFatPrecondition already exists\n");

    if (gauge_param.Precision() == gaugeFatPrecise->Precision()
        && gauge_param.reconstruct == gaugeFatPrecise->Reconstruct()) {
      gaugeFatPrecondition = gaugeFatPrecise;
    } else if (gauge_param.Precision() == gaugeFatSloppy->Precision()
               && gauge_param.reconstruct == gaugeFatSloppy->Reconstruct()) {
      gaugeFatPrecondition = gaugeFatSloppy;
    } else {
      gaugeFatPrecondition = new cudaGaugeField(gauge_param);
      gaugeFatPrecondition->copy(*gaugeFatPrecise);
    }

    // switch the parameters for creating the mirror refinement cuda gauge field
    gauge_param.setPrecision(prec[2], true);

    if (gaugeFatRefinement) errorQuda("gaugeFatRefinement already exists\n");

    if (gauge_param.Precision() == gaugeFatSloppy->Precision()
        && gauge_param.reconstruct == gaugeFatSloppy->Reconstruct()) {
      gaugeFatRefinement = gaugeFatSloppy;
    } else {
      gaugeFatRefinement = new cudaGaugeField(gauge_param);
      gaugeFatRefinement->copy(*gaugeFatSloppy);
    }

    // switch the parameters for creating the mirror eigensolver cuda gauge field
    gauge_param.setPrecision(prec[3], true);

    if (gaugeFatEigensolver) errorQuda("gaugeFatEigensolver already exists");

    if (gauge_param.Precision() == gaugeFatPrecise->Precision()
        && gauge_param.reconstruct == gaugeFatPrecise->Reconstruct()) {
      gaugeFatEigensolver = gaugeFatPrecise;
    } else if (gauge_param.Precision() == gaugeFatSloppy->Precision()
               && gauge_param.reconstruct == gaugeFatSloppy->Reconstruct()) {
      gaugeFatEigensolver = gaugeFatSloppy;
    } else if (gauge_param.Precision() == gaugeFatPrecondition->Precision()
               && gauge_param.reconstruct == gaugeFatPrecondition->Reconstruct()) {
      gaugeFatEigensolver = gaugeFatPrecondition;
    } else {
      gaugeFatEigensolver = new cudaGaugeField(gauge_param);
      gaugeFatEigensolver->copy(*gaugeFatPrecise);
    }
  }

  // long links (if they exist)
  if (gaugeLongPrecise) {
    GaugeFieldParam gauge_param(*gaugeLongPrecise);
    // switch the parameters for creating the mirror sloppy cuda gauge field

    gauge_param.reconstruct = recon[0];
    gauge_param.setPrecision(prec[0], true);

    if (gaugeLongSloppy) errorQuda("gaugeLongSloppy already exists");

    if (gauge_param.Precision() == gaugeLongPrecise->Precision()
        && gauge_param.reconstruct == gaugeLongPrecise->Reconstruct()) {
      gaugeLongSloppy = gaugeLongPrecise;
    } else {
      gaugeLongSloppy = new cudaGaugeField(gauge_param);
      gaugeLongSloppy->copy(*gaugeLongPrecise);
    }

    // switch the parameters for creating the mirror preconditioner cuda gauge field
    gauge_param.reconstruct = recon[1];
    gauge_param.setPrecision(prec[1], true);

    if (gaugeLongPrecondition) errorQuda("gaugeLongPrecondition already exists\n");

    if (gauge_param.Precision() == gaugeLongPrecise->Precision()
        && gauge_param.reconstruct == gaugeLongPrecise->Reconstruct()) {
      gaugeLongPrecondition = gaugeLongPrecise;
    } else if (gauge_param.Precision() == gaugeLongSloppy->Precision()
               && gauge_param.reconstruct == gaugeLongSloppy->Reconstruct()) {
      gaugeLongPrecondition = gaugeLongSloppy;
    } else {
      gaugeLongPrecondition = new cudaGaugeField(gauge_param);
      gaugeLongPrecondition->copy(*gaugeLongPrecise);
    }

    // switch the parameters for creating the mirror refinement cuda gauge field
    gauge_param.reconstruct = recon[2];
    gauge_param.setPrecision(prec[2], true);

    if (gaugeLongRefinement) errorQuda("gaugeLongRefinement already exists\n");

    if (gauge_param.Precision() == gaugeLongSloppy->Precision()
        && gauge_param.reconstruct == gaugeLongSloppy->Reconstruct()) {
      gaugeLongRefinement = gaugeLongSloppy;
    } else {
      gaugeLongRefinement = new cudaGaugeField(gauge_param);
      gaugeLongRefinement->copy(*gaugeLongSloppy);
    }

    // switch the parameters for creating the mirror eigensolver cuda gauge field
    gauge_param.reconstruct = recon[3];
    gauge_param.setPrecision(prec[3], true);

    if (gaugeLongEigensolver) errorQuda("gaugePrecondition already exists");

    if (gauge_param.Precision() == gaugeLongPrecise->Precision()
        && gauge_param.reconstruct == gaugeLongPrecise->Reconstruct()) {
      gaugeLongEigensolver = gaugeLongPrecise;
    } else if (gauge_param.Precision() == gaugeLongSloppy->Precision()
               && gauge_param.reconstruct == gaugeLongSloppy->Reconstruct()) {
      gaugeLongEigensolver = gaugeLongSloppy;
    } else if (gauge_param.Precision() == gaugeLongPrecondition->Precision()
               && gauge_param.reconstruct == gaugeLongPrecondition->Reconstruct()) {
      gaugeLongEigensolver = gaugeLongPrecondition;
    } else {
      gaugeLongEigensolver = new cudaGaugeField(gauge_param);
      gaugeLongEigensolver->copy(*gaugeLongPrecise);
    }
  }
}

void freeSloppyCloverQuda()
{
  if (!initialized) errorQuda("QUDA not initialized");

  // Delete cloverRefinement if it does not alias gaugeSloppy.
  if (cloverRefinement != cloverSloppy && cloverRefinement) delete cloverRefinement;

  // Delete cloverPrecondition if it does not alias cloverPrecise, cloverSloppy, or cloverEigensolver.
  if (cloverPrecondition != cloverSloppy && cloverPrecondition != cloverPrecise
      && cloverPrecondition != cloverEigensolver && cloverPrecondition)
    delete cloverPrecondition;

  // Delete cloverEigensolver if it does not alias cloverPrecise or cloverSloppy.
  if (cloverEigensolver != cloverSloppy && cloverEigensolver != cloverPrecise && cloverEigensolver)
    delete cloverEigensolver;

  // Delete cloverSloppy if it does not alias cloverPrecise.
  if (cloverSloppy != cloverPrecise && cloverSloppy) delete cloverSloppy;

  cloverEigensolver = nullptr;
  cloverRefinement = nullptr;
  cloverPrecondition = nullptr;
  cloverSloppy = nullptr;
}

void freeCloverQuda(void)
{
  if (!initialized) errorQuda("QUDA not initialized");
  freeSloppyCloverQuda();
  if (cloverPrecise) delete cloverPrecise;
  cloverPrecise = nullptr;
}

void flushChronoQuda(int i)
{
  if (i >= QUDA_MAX_CHRONO)
    errorQuda("Requested chrono index %d is outside of max %d\n", i, QUDA_MAX_CHRONO);

  auto &basis = chronoResident[i];

  for (auto v : basis) {
    if (v)  delete v;
  }
  basis.clear();
}

void endQuda(void)
{
  profileEnd.TPSTART(QUDA_PROFILE_TOTAL);

  if (!initialized) return;

  freeGaugeQuda();
  freeCloverQuda();

  for (int i = 0; i < QUDA_MAX_CHRONO; i++) flushChronoQuda(i);

  for (auto v : solutionResident) if (v) delete v;
  solutionResident.clear();

  if(momResident) delete momResident;

  LatticeField::freeGhostBuffer();
  cpuColorSpinorField::freeGhostBuffer();

  blas_lapack::generic::destroy();
  blas_lapack::native::destroy();
  blas::destroy();

  pool::flush_pinned();
  pool::flush_device();

  host_free(num_failures_h);
  num_failures_h = nullptr;
  num_failures_d = nullptr;

  destroyDslashEvents();

  saveTuneCache();
  saveProfile();

  // flush any outstanding force monitoring (if enabled)
  flushForceMonitor();

  initialized = false;

  comm_finalize();
  comms_initialized = false;

  profileEnd.TPSTOP(QUDA_PROFILE_TOTAL);
  profileInit2End.TPSTOP(QUDA_PROFILE_TOTAL);

  // print out the profile information of the lifetime of the library
  if (getVerbosity() >= QUDA_SUMMARIZE) {
    profileInit.Print();
    profileGauge.Print();
    profileClover.Print();
    profileDslash.Print();
    profileInvert.Print();
    profileInvertMultiSrc.Print();
    profileMulti.Print();
    profileEigensolve.Print();
    profileFatLink.Print();
    profileGaugeForce.Print();
    profileGaugeUpdate.Print();
    profileExtendedGauge.Print();
    profileCloverForce.Print();
    profileStaggeredForce.Print();
    profileHISQForce.Print();
    profileContract.Print();
    profileBLAS.Print();
    profileCovDev.Print();
    profilePlaq.Print();
    profileGaugeObs.Print();
    profileAPE.Print();
    profileSTOUT.Print();
    profileOvrImpSTOUT.Print();
    profileWFlow.Print();
    profileProject.Print();
    profilePhase.Print();
    profileMomAction.Print();
    profileGaugeFixOVR.Print();
    profileGaugeFixFFT.Print();
    profileEnd.Print();

    profileInit2End.Print();
    TimeProfile::PrintGlobal();

    printLaunchTimer();
    printAPIProfile();

    printfQuda("\n");
    printPeakMemUsage();
    printfQuda("\n");
  }

  assertAllMemFree();

  device::destroy();
}


namespace quda {

  void setDiracParam(DiracParam &diracParam, QudaInvertParam *inv_param, const bool pc)
  {
    double kappa = inv_param->kappa;
    if (inv_param->dirac_order == QUDA_CPS_WILSON_DIRAC_ORDER) {
      kappa *= gaugePrecise->Anisotropy();
    }

    switch (inv_param->dslash_type) {
    case QUDA_WILSON_DSLASH:
      diracParam.type = pc ? QUDA_WILSONPC_DIRAC : QUDA_WILSON_DIRAC;
      break;
    case QUDA_CLOVER_WILSON_DSLASH:
      diracParam.type = pc ? QUDA_CLOVERPC_DIRAC : QUDA_CLOVER_DIRAC;
      break;
    case QUDA_CLOVER_HASENBUSCH_TWIST_DSLASH:
      diracParam.type = pc ? QUDA_CLOVER_HASENBUSCH_TWISTPC_DIRAC : QUDA_CLOVER_HASENBUSCH_TWIST_DIRAC;
      break;
    case QUDA_DOMAIN_WALL_DSLASH:
      diracParam.type = pc ? QUDA_DOMAIN_WALLPC_DIRAC : QUDA_DOMAIN_WALL_DIRAC;
      diracParam.Ls = inv_param->Ls;
      break;
    case QUDA_DOMAIN_WALL_4D_DSLASH:
      diracParam.type = pc ? QUDA_DOMAIN_WALL_4DPC_DIRAC : QUDA_DOMAIN_WALL_4D_DIRAC;
      diracParam.Ls = inv_param->Ls;
      break;
    case QUDA_MOBIUS_DWF_EOFA_DSLASH:
      if (inv_param->Ls > QUDA_MAX_DWF_LS) {
        errorQuda("Length of Ls dimension %d greater than QUDA_MAX_DWF_LS %d", inv_param->Ls, QUDA_MAX_DWF_LS);
      }
      diracParam.type = pc ? QUDA_MOBIUS_DOMAIN_WALLPC_EOFA_DIRAC : QUDA_MOBIUS_DOMAIN_WALL_EOFA_DIRAC;
      diracParam.Ls = inv_param->Ls;
      if (sizeof(Complex) != sizeof(double _Complex)) {
        errorQuda("Irreconcilable difference between interface and internal complex number conventions");
      }
      memcpy(diracParam.b_5, inv_param->b_5, sizeof(Complex) * inv_param->Ls);
      memcpy(diracParam.c_5, inv_param->c_5, sizeof(Complex) * inv_param->Ls);
      diracParam.eofa_shift = inv_param->eofa_shift;
      diracParam.eofa_pm = inv_param->eofa_pm;
      diracParam.mq1 = inv_param->mq1;
      diracParam.mq2 = inv_param->mq2;
      diracParam.mq3 = inv_param->mq3;
      break;
    case QUDA_MOBIUS_DWF_DSLASH:
      if (inv_param->Ls > QUDA_MAX_DWF_LS)
	errorQuda("Length of Ls dimension %d greater than QUDA_MAX_DWF_LS %d", inv_param->Ls, QUDA_MAX_DWF_LS);
      diracParam.type = pc ? QUDA_MOBIUS_DOMAIN_WALLPC_DIRAC : QUDA_MOBIUS_DOMAIN_WALL_DIRAC;
      diracParam.Ls = inv_param->Ls;
      if (sizeof(Complex) != sizeof(double _Complex)) {
        errorQuda("Irreconcilable difference between interface and internal complex number conventions");
      }
      memcpy(diracParam.b_5, inv_param->b_5, sizeof(Complex) * inv_param->Ls);
      memcpy(diracParam.c_5, inv_param->c_5, sizeof(Complex) * inv_param->Ls);
      if (getVerbosity() >= QUDA_DEBUG_VERBOSE) {
        printfQuda("Printing b_5 and c_5 values\n");
        for (int i = 0; i < diracParam.Ls; i++) {
          printfQuda("fromQUDA diracParam: b5[%d] = %f + i%f, c5[%d] = %f + i%f\n", i, diracParam.b_5[i].real(),
              diracParam.b_5[i].imag(), i, diracParam.c_5[i].real(), diracParam.c_5[i].imag());
          // printfQuda("fromQUDA inv_param: b5[%d] = %f %f c5[%d] = %f %f\n", i, inv_param->b_5[i], i,
          // inv_param->c_5[i] ); printfQuda("fromQUDA creal: b5[%d] = %f %f c5[%d] = %f %f \n", i,
          // creal(inv_param->b_5[i]), cimag(inv_param->b_5[i]), i, creal(inv_param->c_5[i]), cimag(inv_param->c_5[i]) );
        }
      }
      break;
    case QUDA_STAGGERED_DSLASH:
      diracParam.type = pc ? QUDA_STAGGEREDPC_DIRAC : QUDA_STAGGERED_DIRAC;
      break;
    case QUDA_ASQTAD_DSLASH:
      diracParam.type = pc ? QUDA_ASQTADPC_DIRAC : QUDA_ASQTAD_DIRAC;
      break;
    case QUDA_TWISTED_MASS_DSLASH:
      diracParam.type = pc ? QUDA_TWISTED_MASSPC_DIRAC : QUDA_TWISTED_MASS_DIRAC;
      if (inv_param->twist_flavor == QUDA_TWIST_SINGLET) {
	diracParam.Ls = 1;
	diracParam.epsilon = 0.0;
      } else {
	diracParam.Ls = 2;
	diracParam.epsilon = inv_param->twist_flavor == QUDA_TWIST_NONDEG_DOUBLET ? inv_param->epsilon : 0.0;
      }
      break;
    case QUDA_TWISTED_CLOVER_DSLASH:
      diracParam.type = pc ? QUDA_TWISTED_CLOVERPC_DIRAC : QUDA_TWISTED_CLOVER_DIRAC;
      if (inv_param->twist_flavor == QUDA_TWIST_SINGLET)  {
	diracParam.Ls = 1;
	diracParam.epsilon = 0.0;
      } else {
	diracParam.Ls = 2;
	diracParam.epsilon = inv_param->twist_flavor == QUDA_TWIST_NONDEG_DOUBLET ? inv_param->epsilon : 0.0;
      }
      break;
    case QUDA_LAPLACE_DSLASH:
      diracParam.type = pc ? QUDA_GAUGE_LAPLACEPC_DIRAC : QUDA_GAUGE_LAPLACE_DIRAC;
      diracParam.laplace3D = inv_param->laplace3D;
      break;
    case QUDA_COVDEV_DSLASH:
      diracParam.type = QUDA_GAUGE_COVDEV_DIRAC;
      break;
    default:
      errorQuda("Unsupported dslash_type %d", inv_param->dslash_type);
    }

    diracParam.matpcType = inv_param->matpc_type;
    diracParam.dagger = inv_param->dagger;
    diracParam.gauge = inv_param->dslash_type == QUDA_ASQTAD_DSLASH ? gaugeFatPrecise : gaugePrecise;
    diracParam.fatGauge = gaugeFatPrecise;
    diracParam.longGauge = gaugeLongPrecise;
    diracParam.clover = cloverPrecise;
    diracParam.kappa = kappa;
    diracParam.mass = inv_param->mass;
    diracParam.m5 = inv_param->m5;
    diracParam.mu = inv_param->mu;

    for (int i=0; i<4; i++) diracParam.commDim[i] = 1;   // comms are always on

    if (diracParam.gauge->Precision() != inv_param->cuda_prec)
      errorQuda("Gauge precision %d does not match requested precision %d\n", diracParam.gauge->Precision(),
                inv_param->cuda_prec);
  }


  void setDiracSloppyParam(DiracParam &diracParam, QudaInvertParam *inv_param, const bool pc)
  {
    setDiracParam(diracParam, inv_param, pc);

    diracParam.gauge = inv_param->dslash_type == QUDA_ASQTAD_DSLASH ? gaugeFatSloppy : gaugeSloppy;
    diracParam.fatGauge = gaugeFatSloppy;
    diracParam.longGauge = gaugeLongSloppy;
    diracParam.clover = cloverSloppy;

    for (int i=0; i<4; i++) {
      diracParam.commDim[i] = 1;   // comms are always on
    }

    if (diracParam.gauge->Precision() != inv_param->cuda_prec_sloppy)
      errorQuda("Gauge precision %d does not match requested precision %d\n", diracParam.gauge->Precision(),
                inv_param->cuda_prec_sloppy);
  }

  void setDiracRefineParam(DiracParam &diracParam, QudaInvertParam *inv_param, const bool pc)
  {
    setDiracParam(diracParam, inv_param, pc);

    diracParam.gauge = inv_param->dslash_type == QUDA_ASQTAD_DSLASH ? gaugeFatRefinement : gaugeRefinement;
    diracParam.fatGauge = gaugeFatRefinement;
    diracParam.longGauge = gaugeLongRefinement;
    diracParam.clover = cloverRefinement;

    for (int i=0; i<4; i++) {
      diracParam.commDim[i] = 1;   // comms are always on
    }

    if (diracParam.gauge->Precision() != inv_param->cuda_prec_refinement_sloppy)
      errorQuda("Gauge precision %d does not match requested precision %d\n", diracParam.gauge->Precision(),
                inv_param->cuda_prec_refinement_sloppy);
  }

  // The preconditioner currently mimicks the sloppy operator with no comms
  void setDiracPreParam(DiracParam &diracParam, QudaInvertParam *inv_param, const bool pc, bool comms)
  {
    setDiracParam(diracParam, inv_param, pc);

    if (inv_param->overlap) {
      diracParam.gauge = inv_param->dslash_type == QUDA_ASQTAD_DSLASH ? gaugeFatExtended : gaugeExtended;
      diracParam.fatGauge = gaugeFatExtended;
      diracParam.longGauge = gaugeLongExtended;
    } else {
      diracParam.gauge = inv_param->dslash_type == QUDA_ASQTAD_DSLASH ? gaugeFatPrecondition : gaugePrecondition;
      diracParam.fatGauge = gaugeFatPrecondition;
      diracParam.longGauge = gaugeLongPrecondition;
    }
    diracParam.clover = cloverPrecondition;

    for (int i=0; i<4; i++) {
      diracParam.commDim[i] = comms ? 1 : 0;
    }

    // In the preconditioned staggered CG allow a different dslash type in the preconditioning
    if(inv_param->inv_type == QUDA_PCG_INVERTER && inv_param->dslash_type == QUDA_ASQTAD_DSLASH
       && inv_param->dslash_type_precondition == QUDA_STAGGERED_DSLASH) {
       diracParam.type = pc ? QUDA_STAGGEREDPC_DIRAC : QUDA_STAGGERED_DIRAC;
       diracParam.gauge = gaugeFatPrecondition;
    }

    if (diracParam.gauge->Precision() != inv_param->cuda_prec_precondition)
      errorQuda("Gauge precision %d does not match requested precision %d\n", diracParam.gauge->Precision(),
                inv_param->cuda_prec_precondition);
  }

  // The deflation preconditioner currently mimicks the sloppy operator with no comms
  void setDiracEigParam(DiracParam &diracParam, QudaInvertParam *inv_param, const bool pc, bool comms)
  {
    setDiracParam(diracParam, inv_param, pc);

    if (inv_param->overlap) {
      diracParam.gauge = inv_param->dslash_type == QUDA_ASQTAD_DSLASH ? gaugeFatExtended : gaugeExtended;
      diracParam.fatGauge = gaugeFatExtended;
      diracParam.longGauge = gaugeLongExtended;
    } else {
      diracParam.gauge = inv_param->dslash_type == QUDA_ASQTAD_DSLASH ? gaugeFatEigensolver : gaugeEigensolver;
      diracParam.fatGauge = gaugeFatEigensolver;
      diracParam.longGauge = gaugeLongEigensolver;
    }
    diracParam.clover = cloverEigensolver;

    for (int i = 0; i < 4; i++) { diracParam.commDim[i] = comms ? 1 : 0; }

    // In the deflated staggered CG allow a different dslash type
    if (inv_param->inv_type == QUDA_PCG_INVERTER && inv_param->dslash_type == QUDA_ASQTAD_DSLASH
        && inv_param->dslash_type_precondition == QUDA_STAGGERED_DSLASH) {
      diracParam.type = pc ? QUDA_STAGGEREDPC_DIRAC : QUDA_STAGGERED_DIRAC;
      diracParam.gauge = gaugeFatEigensolver;
    }

    if (diracParam.gauge->Precision() != inv_param->cuda_prec_eigensolver)
      errorQuda("Gauge precision %d does not match requested precision %d\n", diracParam.gauge->Precision(),
                inv_param->cuda_prec_eigensolver);
  }

  void createDirac(Dirac *&d, Dirac *&dSloppy, Dirac *&dPre, QudaInvertParam &param, const bool pc_solve)
  {
    DiracParam diracParam;
    DiracParam diracSloppyParam;
    DiracParam diracPreParam;

    setDiracParam(diracParam, &param, pc_solve);
    setDiracSloppyParam(diracSloppyParam, &param, pc_solve);
    // eigCG and deflation need 2 sloppy precisions and do not use Schwarz
    bool comms_flag = (param.schwarz_type != QUDA_INVALID_SCHWARZ) ? false : true;
    setDiracPreParam(diracPreParam, &param, pc_solve, comms_flag);

    d = Dirac::create(diracParam); // create the Dirac operator
    dSloppy = Dirac::create(diracSloppyParam);
    dPre = Dirac::create(diracPreParam);
  }

  void createDiracWithRefine(Dirac *&d, Dirac *&dSloppy, Dirac *&dPre, Dirac *&dRef, QudaInvertParam &param,
                             const bool pc_solve)
  {
    DiracParam diracParam;
    DiracParam diracSloppyParam;
    DiracParam diracPreParam;
    DiracParam diracRefParam;

    setDiracParam(diracParam, &param, pc_solve);
    setDiracSloppyParam(diracSloppyParam, &param, pc_solve);
    setDiracRefineParam(diracRefParam, &param, pc_solve);
    // eigCG and deflation need 2 sloppy precisions and do not use Schwarz
    bool comms_flag = (param.inv_type == QUDA_INC_EIGCG_INVERTER || param.eig_param) ? true : false;
    setDiracPreParam(diracPreParam, &param, pc_solve, comms_flag);

    d = Dirac::create(diracParam); // create the Dirac operator
    dSloppy = Dirac::create(diracSloppyParam);
    dPre = Dirac::create(diracPreParam);
    dRef = Dirac::create(diracRefParam);
  }

  void createDiracWithEig(Dirac *&d, Dirac *&dSloppy, Dirac *&dPre, Dirac *&dEig, QudaInvertParam &param,
                          const bool pc_solve)
  {
    DiracParam diracParam;
    DiracParam diracSloppyParam;
    DiracParam diracPreParam;
    DiracParam diracEigParam;

    setDiracParam(diracParam, &param, pc_solve);
    setDiracSloppyParam(diracSloppyParam, &param, pc_solve);
    // eigCG and deflation need 2 sloppy precisions and do not use Schwarz
    bool comms_flag = (param.inv_type == QUDA_INC_EIGCG_INVERTER || param.eig_param) ? true : false;
    setDiracPreParam(diracPreParam, &param, pc_solve, comms_flag);
    setDiracEigParam(diracEigParam, &param, pc_solve, comms_flag);

    d = Dirac::create(diracParam); // create the Dirac operator
    dSloppy = Dirac::create(diracSloppyParam);
    dPre = Dirac::create(diracPreParam);
    dEig = Dirac::create(diracEigParam);
  }

  void massRescale(cudaColorSpinorField &b, QudaInvertParam &param, bool for_multishift)
  {

    double kappa5 = (0.5/(5.0 + param.m5));
    double kappa = (param.dslash_type == QUDA_DOMAIN_WALL_DSLASH || param.dslash_type == QUDA_DOMAIN_WALL_4D_DSLASH
                    || param.dslash_type == QUDA_MOBIUS_DWF_DSLASH || param.dslash_type == QUDA_MOBIUS_DWF_EOFA_DSLASH) ?
      kappa5 :
      param.kappa;

    if (getVerbosity() >= QUDA_DEBUG_VERBOSE) {
      printfQuda("Mass rescale: Kappa is: %g\n", kappa);
      printfQuda("Mass rescale: mass normalization: %d\n", param.mass_normalization);
      double nin = blas::norm2(b);
      printfQuda("Mass rescale: norm of source in = %g\n", nin);
    }

    // staggered dslash uses mass normalization internally
    if (param.dslash_type == QUDA_ASQTAD_DSLASH || param.dslash_type == QUDA_STAGGERED_DSLASH) {
      switch (param.solution_type) {
        case QUDA_MAT_SOLUTION:
        case QUDA_MATPC_SOLUTION:
          if (param.mass_normalization == QUDA_KAPPA_NORMALIZATION) blas::ax(2.0*param.mass, b);
          break;
        case QUDA_MATDAG_MAT_SOLUTION:
        case QUDA_MATPCDAG_MATPC_SOLUTION:
          if (param.mass_normalization == QUDA_KAPPA_NORMALIZATION) blas::ax(4.0*param.mass*param.mass, b);
          break;
        default:
          errorQuda("Not implemented");
      }
      return;
    }

    // multiply the source to compensate for normalization of the Dirac operator, if necessary
    // you are responsible for restoring what's in param.offset
    switch (param.solution_type) {
      case QUDA_MAT_SOLUTION:
        if (param.mass_normalization == QUDA_MASS_NORMALIZATION ||
            param.mass_normalization == QUDA_ASYMMETRIC_MASS_NORMALIZATION) {
	  blas::ax(2.0*kappa, b);
          if (for_multishift)
            for (int i = 0; i < param.num_offset; i++) param.offset[i] *= 2.0 * kappa;
        }
        break;
      case QUDA_MATDAG_MAT_SOLUTION:
        if (param.mass_normalization == QUDA_MASS_NORMALIZATION ||
            param.mass_normalization == QUDA_ASYMMETRIC_MASS_NORMALIZATION) {
	  blas::ax(4.0*kappa*kappa, b);
          if (for_multishift)
            for (int i = 0; i < param.num_offset; i++) param.offset[i] *= 4.0 * kappa * kappa;
        }
        break;
      case QUDA_MATPC_SOLUTION:
        if (param.mass_normalization == QUDA_MASS_NORMALIZATION) {
	  blas::ax(4.0*kappa*kappa, b);
          if (for_multishift)
            for (int i = 0; i < param.num_offset; i++) param.offset[i] *= 4.0 * kappa * kappa;
        } else if (param.mass_normalization == QUDA_ASYMMETRIC_MASS_NORMALIZATION) {
	  blas::ax(2.0*kappa, b);
          if (for_multishift)
            for (int i = 0; i < param.num_offset; i++) param.offset[i] *= 2.0 * kappa;
        }
        break;
      case QUDA_MATPCDAG_MATPC_SOLUTION:
        if (param.mass_normalization == QUDA_MASS_NORMALIZATION) {
	  blas::ax(16.0*std::pow(kappa,4), b);
          if (for_multishift)
            for (int i = 0; i < param.num_offset; i++) param.offset[i] *= 16.0 * std::pow(kappa, 4);
        } else if (param.mass_normalization == QUDA_ASYMMETRIC_MASS_NORMALIZATION) {
	  blas::ax(4.0*kappa*kappa, b);
          if (for_multishift)
            for (int i = 0; i < param.num_offset; i++) param.offset[i] *= 4.0 * kappa * kappa;
        }
        break;
      default:
        errorQuda("Solution type %d not supported", param.solution_type);
    }

    if (getVerbosity() >= QUDA_DEBUG_VERBOSE) printfQuda("Mass rescale done\n");
    if (getVerbosity() >= QUDA_DEBUG_VERBOSE) {
      printfQuda("Mass rescale: Kappa is: %g\n", kappa);
      printfQuda("Mass rescale: mass normalization: %d\n", param.mass_normalization);
      double nin = blas::norm2(b);
      printfQuda("Mass rescale: norm of source out = %g\n", nin);
    }
  }
}

void dslashQuda(void *h_out, void *h_in, QudaInvertParam *inv_param, QudaParity parity)
{
  profileDslash.TPSTART(QUDA_PROFILE_TOTAL);
  profileDslash.TPSTART(QUDA_PROFILE_INIT);

  const auto &gauge = (inv_param->dslash_type != QUDA_ASQTAD_DSLASH) ? *gaugePrecise : *gaugeFatPrecise;

  if ((!gaugePrecise && inv_param->dslash_type != QUDA_ASQTAD_DSLASH)
      || ((!gaugeFatPrecise || !gaugeLongPrecise) && inv_param->dslash_type == QUDA_ASQTAD_DSLASH))
    errorQuda("Gauge field not allocated");
  if (cloverPrecise == nullptr && ((inv_param->dslash_type == QUDA_CLOVER_WILSON_DSLASH) || (inv_param->dslash_type == QUDA_TWISTED_CLOVER_DSLASH)))
    errorQuda("Clover field not allocated");

  pushVerbosity(inv_param->verbosity);
  if (getVerbosity() >= QUDA_DEBUG_VERBOSE) printQudaInvertParam(inv_param);

  ColorSpinorParam cpuParam(h_in, *inv_param, gauge.X(), true, inv_param->input_location);
  ColorSpinorField *in_h = ColorSpinorField::Create(cpuParam);
  ColorSpinorParam cudaParam(cpuParam, *inv_param);

  cpuParam.v = h_out;
  cpuParam.location = inv_param->output_location;
  ColorSpinorField *out_h = ColorSpinorField::Create(cpuParam);

  cudaParam.create = QUDA_NULL_FIELD_CREATE;
  cudaColorSpinorField in(*in_h, cudaParam);
  cudaColorSpinorField out(in, cudaParam);

  bool pc = true;
  DiracParam diracParam;
  setDiracParam(diracParam, inv_param, pc);

  profileDslash.TPSTOP(QUDA_PROFILE_INIT);

  profileDslash.TPSTART(QUDA_PROFILE_H2D);
  in = *in_h;
  profileDslash.TPSTOP(QUDA_PROFILE_H2D);

  profileDslash.TPSTART(QUDA_PROFILE_COMPUTE);

  if (getVerbosity() >= QUDA_DEBUG_VERBOSE) {
    double cpu = blas::norm2(*in_h);
    double gpu = blas::norm2(in);
    printfQuda("In CPU %e CUDA %e\n", cpu, gpu);
  }

  if (inv_param->mass_normalization == QUDA_KAPPA_NORMALIZATION &&
      (inv_param->dslash_type == QUDA_STAGGERED_DSLASH ||
       inv_param->dslash_type == QUDA_ASQTAD_DSLASH) )
    blas::ax(1.0/(2.0*inv_param->mass), in);

  if (inv_param->dirac_order == QUDA_CPS_WILSON_DIRAC_ORDER) {
    if (parity == QUDA_EVEN_PARITY) {
      parity = QUDA_ODD_PARITY;
    } else {
      parity = QUDA_EVEN_PARITY;
    }
    blas::ax(gauge.Anisotropy(), in);
  }

  Dirac *dirac = Dirac::create(diracParam); // create the Dirac operator
  if (inv_param->dslash_type == QUDA_TWISTED_CLOVER_DSLASH && inv_param->dagger) {
    cudaParam.create = QUDA_NULL_FIELD_CREATE;
    cudaColorSpinorField tmp1(in, cudaParam);
    ((DiracTwistedCloverPC*) dirac)->TwistCloverInv(tmp1, in, (parity+1)%2); // apply the clover-twist
    dirac->Dslash(out, tmp1, parity); // apply the operator
  } else if (inv_param->dslash_type == QUDA_DOMAIN_WALL_4D_DSLASH || inv_param->dslash_type == QUDA_MOBIUS_DWF_DSLASH
             || inv_param->dslash_type == QUDA_MOBIUS_DWF_EOFA_DSLASH) {
    dirac->Dslash4(out, in, parity);
  } else {
    dirac->Dslash(out, in, parity); // apply the operator
  }
  profileDslash.TPSTOP(QUDA_PROFILE_COMPUTE);

  profileDslash.TPSTART(QUDA_PROFILE_D2H);
  *out_h = out;
  profileDslash.TPSTOP(QUDA_PROFILE_D2H);

  if (getVerbosity() >= QUDA_DEBUG_VERBOSE) {
    double cpu = blas::norm2(*out_h);
    double gpu = blas::norm2(out);
    printfQuda("Out CPU %e CUDA %e\n", cpu, gpu);
  }

  profileDslash.TPSTART(QUDA_PROFILE_FREE);
  delete dirac; // clean up

  delete out_h;
  delete in_h;
  profileDslash.TPSTOP(QUDA_PROFILE_FREE);

  popVerbosity();
  profileDslash.TPSTOP(QUDA_PROFILE_TOTAL);
}

void MatQuda(void *h_out, void *h_in, QudaInvertParam *inv_param)
{
  pushVerbosity(inv_param->verbosity);

  const auto &gauge = (inv_param->dslash_type != QUDA_ASQTAD_DSLASH) ? *gaugePrecise : *gaugeFatPrecise;

  if ((!gaugePrecise && inv_param->dslash_type != QUDA_ASQTAD_DSLASH)
      || ((!gaugeFatPrecise || !gaugeLongPrecise) && inv_param->dslash_type == QUDA_ASQTAD_DSLASH))
    errorQuda("Gauge field not allocated");
  if (cloverPrecise == nullptr && ((inv_param->dslash_type == QUDA_CLOVER_WILSON_DSLASH) || (inv_param->dslash_type == QUDA_TWISTED_CLOVER_DSLASH)))
    errorQuda("Clover field not allocated");
  if (getVerbosity() >= QUDA_DEBUG_VERBOSE) printQudaInvertParam(inv_param);

  bool pc = (inv_param->solution_type == QUDA_MATPC_SOLUTION ||
      inv_param->solution_type == QUDA_MATPCDAG_MATPC_SOLUTION);

  ColorSpinorParam cpuParam(h_in, *inv_param, gauge.X(), pc, inv_param->input_location);
  ColorSpinorField *in_h = ColorSpinorField::Create(cpuParam);

  ColorSpinorParam cudaParam(cpuParam, *inv_param);
  cudaColorSpinorField in(*in_h, cudaParam);

  if (getVerbosity() >= QUDA_DEBUG_VERBOSE) {
    double cpu = blas::norm2(*in_h);
    double gpu = blas::norm2(in);
    printfQuda("In CPU %e CUDA %e\n", cpu, gpu);
  }

  cudaParam.create = QUDA_NULL_FIELD_CREATE;
  cudaColorSpinorField out(in, cudaParam);

  DiracParam diracParam;
  setDiracParam(diracParam, inv_param, pc);

  Dirac *dirac = Dirac::create(diracParam); // create the Dirac operator
  dirac->M(out, in); // apply the operator
  delete dirac; // clean up

  double kappa = inv_param->kappa;
  if (pc) {
    if (inv_param->mass_normalization == QUDA_MASS_NORMALIZATION) {
      blas::ax(0.25/(kappa*kappa), out);
    } else if (inv_param->mass_normalization == QUDA_ASYMMETRIC_MASS_NORMALIZATION) {
      blas::ax(0.5/kappa, out);
    }
  } else {
    if (inv_param->mass_normalization == QUDA_MASS_NORMALIZATION ||
        inv_param->mass_normalization == QUDA_ASYMMETRIC_MASS_NORMALIZATION) {
      blas::ax(0.5/kappa, out);
    }
  }

  cpuParam.v = h_out;
  cpuParam.location = inv_param->output_location;
  ColorSpinorField *out_h = ColorSpinorField::Create(cpuParam);
  *out_h = out;

  if (getVerbosity() >= QUDA_DEBUG_VERBOSE) {
    double cpu = blas::norm2(*out_h);
    double gpu = blas::norm2(out);
    printfQuda("Out CPU %e CUDA %e\n", cpu, gpu);
  }

  delete out_h;
  delete in_h;

  popVerbosity();
}


void MatDagMatQuda(void *h_out, void *h_in, QudaInvertParam *inv_param)
{
  pushVerbosity(inv_param->verbosity);

  const auto &gauge = (inv_param->dslash_type != QUDA_ASQTAD_DSLASH) ? *gaugePrecise : *gaugeFatPrecise;

  if ((!gaugePrecise && inv_param->dslash_type != QUDA_ASQTAD_DSLASH)
      || ((!gaugeFatPrecise || !gaugeLongPrecise) && inv_param->dslash_type == QUDA_ASQTAD_DSLASH))
    errorQuda("Gauge field not allocated");
  if (cloverPrecise == nullptr && ((inv_param->dslash_type == QUDA_CLOVER_WILSON_DSLASH) || (inv_param->dslash_type == QUDA_TWISTED_CLOVER_DSLASH)))
    errorQuda("Clover field not allocated");
  if (getVerbosity() >= QUDA_DEBUG_VERBOSE) printQudaInvertParam(inv_param);

  bool pc = (inv_param->solution_type == QUDA_MATPC_SOLUTION ||
      inv_param->solution_type == QUDA_MATPCDAG_MATPC_SOLUTION);

  ColorSpinorParam cpuParam(h_in, *inv_param, gauge.X(), pc, inv_param->input_location);
  ColorSpinorField *in_h = ColorSpinorField::Create(cpuParam);

  ColorSpinorParam cudaParam(cpuParam, *inv_param);
  cudaColorSpinorField in(*in_h, cudaParam);

  if (getVerbosity() >= QUDA_DEBUG_VERBOSE){
    double cpu = blas::norm2(*in_h);
    double gpu = blas::norm2(in);
    printfQuda("In CPU %e CUDA %e\n", cpu, gpu);
  }

  cudaParam.create = QUDA_NULL_FIELD_CREATE;
  cudaColorSpinorField out(in, cudaParam);

  //  double kappa = inv_param->kappa;
  //  if (inv_param->dirac_order == QUDA_CPS_WILSON_DIRAC_ORDER) kappa *= gaugePrecise->anisotropy;

  DiracParam diracParam;
  setDiracParam(diracParam, inv_param, pc);

  Dirac *dirac = Dirac::create(diracParam); // create the Dirac operator
  dirac->MdagM(out, in); // apply the operator
  delete dirac; // clean up

  double kappa = inv_param->kappa;
  if (pc) {
    if (inv_param->mass_normalization == QUDA_MASS_NORMALIZATION) {
      blas::ax(1.0/std::pow(2.0*kappa,4), out);
    } else if (inv_param->mass_normalization == QUDA_ASYMMETRIC_MASS_NORMALIZATION) {
      blas::ax(0.25/(kappa*kappa), out);
    }
  } else {
    if (inv_param->mass_normalization == QUDA_MASS_NORMALIZATION ||
        inv_param->mass_normalization == QUDA_ASYMMETRIC_MASS_NORMALIZATION) {
      blas::ax(0.25/(kappa*kappa), out);
    }
  }

  cpuParam.v = h_out;
  cpuParam.location = inv_param->output_location;
  ColorSpinorField *out_h = ColorSpinorField::Create(cpuParam);
  *out_h = out;

  if (getVerbosity() >= QUDA_DEBUG_VERBOSE){
    double cpu = blas::norm2(*out_h);
    double gpu = blas::norm2(out);
    printfQuda("Out CPU %e CUDA %e\n", cpu, gpu);
  }

  delete out_h;
  delete in_h;

  popVerbosity();
}

namespace quda
{
  bool canReuseResidentGauge(QudaInvertParam *param)
  {
    if (param->dslash_type != QUDA_ASQTAD_DSLASH) {
      return (gaugePrecise != nullptr) and param->cuda_prec == gaugePrecise->Precision();
    } else {
      return (gaugeFatPrecise != nullptr) and param->cuda_prec == gaugeFatPrecise->Precision();
    }
  }

  GaugeField* getResidentGauge() { return gaugePrecise; }

} // namespace quda

void checkClover(QudaInvertParam *param) {

  if (param->dslash_type != QUDA_CLOVER_WILSON_DSLASH && param->dslash_type != QUDA_TWISTED_CLOVER_DSLASH) {
    return;
  }

  if (param->cuda_prec != cloverPrecise->Precision()) {
    errorQuda("Solve precision %d doesn't match clover precision %d", param->cuda_prec, cloverPrecise->Precision());
  }

  if ( (!cloverSloppy || param->cuda_prec_sloppy != cloverSloppy->Precision()) ||
       (!cloverPrecondition || param->cuda_prec_precondition != cloverPrecondition->Precision()) ||
       (!cloverRefinement || param->cuda_prec_refinement_sloppy != cloverRefinement->Precision()) ||
       (!cloverEigensolver || param->cuda_prec_eigensolver != cloverEigensolver->Precision()) ) {
    freeSloppyCloverQuda();
    QudaPrecision prec[4] = {param->cuda_prec_sloppy, param->cuda_prec_precondition, 
      param->cuda_prec_refinement_sloppy, param->cuda_prec_eigensolver};
    loadSloppyCloverQuda(prec);
  }

  if (cloverPrecise == nullptr) errorQuda("Precise clover field doesn't exist");
  if (cloverSloppy == nullptr) errorQuda("Sloppy clover field doesn't exist");
  if (cloverPrecondition == nullptr) errorQuda("Precondition clover field doesn't exist");
  if (cloverRefinement == nullptr) errorQuda("Refinement clover field doesn't exist");
  if (cloverEigensolver == nullptr) errorQuda("Eigensolver clover field doesn't exist");
}

quda::cudaGaugeField *checkGauge(QudaInvertParam *param)
{
  quda::cudaGaugeField *cudaGauge = nullptr;
  if (param->dslash_type != QUDA_ASQTAD_DSLASH) {
    if (gaugePrecise == nullptr) errorQuda("Precise gauge field doesn't exist");

    if (param->cuda_prec != gaugePrecise->Precision()) {
      errorQuda("Solve precision %d doesn't match gauge precision %d", param->cuda_prec, gaugePrecise->Precision());
    }

    if (param->cuda_prec_sloppy != gaugeSloppy->Precision()
        || param->cuda_prec_precondition != gaugePrecondition->Precision()
        || param->cuda_prec_refinement_sloppy != gaugeRefinement->Precision()
        || param->cuda_prec_eigensolver != gaugeEigensolver->Precision()) {
      QudaPrecision precision[4] = {param->cuda_prec_sloppy, param->cuda_prec_precondition,
                                    param->cuda_prec_refinement_sloppy, param->cuda_prec_eigensolver};
      QudaReconstructType recon[4] = {gaugeSloppy->Reconstruct(), gaugePrecondition->Reconstruct(),
                                      gaugeRefinement->Reconstruct(), gaugeEigensolver->Reconstruct()};
      freeSloppyGaugeQuda();
      loadSloppyGaugeQuda(precision, recon);
    }

    if (gaugeSloppy == nullptr) errorQuda("Sloppy gauge field doesn't exist");
    if (gaugePrecondition == nullptr) errorQuda("Precondition gauge field doesn't exist");
    if (gaugeRefinement == nullptr) errorQuda("Refinement gauge field doesn't exist");
    if (gaugeEigensolver == nullptr) errorQuda("Refinement gauge field doesn't exist");
    if (param->overlap) {
      if (gaugeExtended == nullptr) errorQuda("Extended gauge field doesn't exist");
    }
    cudaGauge = gaugePrecise;
  } else {
    if (gaugeFatPrecise == nullptr) errorQuda("Precise gauge fat field doesn't exist");
    if (gaugeLongPrecise == nullptr) errorQuda("Precise gauge long field doesn't exist");

    if (param->cuda_prec != gaugeFatPrecise->Precision()) {
      errorQuda("Solve precision %d doesn't match gauge precision %d", param->cuda_prec, gaugeFatPrecise->Precision());
    }

    if (param->cuda_prec_sloppy != gaugeFatSloppy->Precision()
        || param->cuda_prec_precondition != gaugeFatPrecondition->Precision()
        || param->cuda_prec_refinement_sloppy != gaugeFatRefinement->Precision()
        || param->cuda_prec_eigensolver != gaugeFatEigensolver->Precision()
        || param->cuda_prec_sloppy != gaugeLongSloppy->Precision()
        || param->cuda_prec_precondition != gaugeLongPrecondition->Precision()
        || param->cuda_prec_refinement_sloppy != gaugeLongRefinement->Precision()
        || param->cuda_prec_eigensolver != gaugeLongEigensolver->Precision()) {

      QudaPrecision precision[4] = {param->cuda_prec_sloppy, param->cuda_prec_precondition,
                                    param->cuda_prec_refinement_sloppy, param->cuda_prec_eigensolver};
      // recon is always no for fat links, so just use long reconstructs here
      QudaReconstructType recon[4] = {gaugeLongSloppy->Reconstruct(), gaugeLongPrecondition->Reconstruct(),
                                      gaugeLongRefinement->Reconstruct(), gaugeLongEigensolver->Reconstruct()};
      freeSloppyGaugeQuda();
      loadSloppyGaugeQuda(precision, recon);
    }

    if (gaugeFatSloppy == nullptr) errorQuda("Sloppy gauge fat field doesn't exist");
    if (gaugeFatPrecondition == nullptr) errorQuda("Precondition gauge fat field doesn't exist");
    if (gaugeFatRefinement == nullptr) errorQuda("Refinement gauge fat field doesn't exist");
    if (gaugeFatEigensolver == nullptr) errorQuda("Eigensolver gauge fat field doesn't exist");
    if (param->overlap) {
      if (gaugeFatExtended == nullptr) errorQuda("Extended gauge fat field doesn't exist");
    }

    if (gaugeLongSloppy == nullptr) errorQuda("Sloppy gauge long field doesn't exist");
    if (gaugeLongPrecondition == nullptr) errorQuda("Precondition gauge long field doesn't exist");
    if (gaugeLongRefinement == nullptr) errorQuda("Refinement gauge long field doesn't exist");
    if (gaugeLongEigensolver == nullptr) errorQuda("Eigensolver gauge long field doesn't exist");
    if (param->overlap) {
      if (gaugeLongExtended == nullptr) errorQuda("Extended gauge long field doesn't exist");
    }
    cudaGauge = gaugeFatPrecise;
  }

  checkClover(param);

  return cudaGauge;
}

void cloverQuda(void *h_out, void *h_in, QudaInvertParam *inv_param, QudaParity parity, int inverse)
{
  pushVerbosity(inv_param->verbosity);

  if (!initialized) errorQuda("QUDA not initialized");
  if (gaugePrecise == nullptr) errorQuda("Gauge field not allocated");
  if (cloverPrecise == nullptr) errorQuda("Clover field not allocated");

  if (getVerbosity() >= QUDA_DEBUG_VERBOSE) printQudaInvertParam(inv_param);

  if ((inv_param->dslash_type != QUDA_CLOVER_WILSON_DSLASH) && (inv_param->dslash_type != QUDA_TWISTED_CLOVER_DSLASH))
    errorQuda("Cannot apply the clover term for a non Wilson-clover or Twisted-mass-clover dslash");

  ColorSpinorParam cpuParam(h_in, *inv_param, gaugePrecise->X(), true);

  ColorSpinorField *in_h = (inv_param->input_location == QUDA_CPU_FIELD_LOCATION) ?
    static_cast<ColorSpinorField*>(new cpuColorSpinorField(cpuParam)) :
    static_cast<ColorSpinorField*>(new cudaColorSpinorField(cpuParam));

  ColorSpinorParam cudaParam(cpuParam, *inv_param);
  cudaColorSpinorField in(*in_h, cudaParam);

  if (getVerbosity() >= QUDA_DEBUG_VERBOSE) {
    double cpu = blas::norm2(*in_h);
    double gpu = blas::norm2(in);
    printfQuda("In CPU %e CUDA %e\n", cpu, gpu);
  }

  cudaParam.create = QUDA_NULL_FIELD_CREATE;
  cudaColorSpinorField out(in, cudaParam);

  if (inv_param->dirac_order == QUDA_CPS_WILSON_DIRAC_ORDER) {
    if (parity == QUDA_EVEN_PARITY) {
      parity = QUDA_ODD_PARITY;
    } else {
      parity = QUDA_EVEN_PARITY;
    }
    blas::ax(gaugePrecise->Anisotropy(), in);
  }
  bool pc = true;

  DiracParam diracParam;
  setDiracParam(diracParam, inv_param, pc);
	//FIXME: Do we need this for twisted clover???
  DiracCloverPC dirac(diracParam); // create the Dirac operator
  if (!inverse) dirac.Clover(out, in, parity); // apply the clover operator
  else dirac.CloverInv(out, in, parity);

  cpuParam.v = h_out;
  cpuParam.location = inv_param->output_location;
  ColorSpinorField *out_h = ColorSpinorField::Create(cpuParam);
  *out_h = out;

  if (getVerbosity() >= QUDA_DEBUG_VERBOSE) {
    double cpu = blas::norm2(*out_h);
    double gpu = blas::norm2(out);
    printfQuda("Out CPU %e CUDA %e\n", cpu, gpu);
  }

  /*for (int i=0; i<in_h->Volume(); i++) {
    ((cpuColorSpinorField*)out_h)->PrintVector(i);
    }*/

  delete out_h;
  delete in_h;

  popVerbosity();
}

void eigensolveQuda(void **host_evecs, double _Complex *host_evals, QudaEigParam *eig_param)
{
  profileEigensolve.TPSTART(QUDA_PROFILE_TOTAL);
  profileEigensolve.TPSTART(QUDA_PROFILE_INIT);

  // Transfer the inv param structure contained in eig_param
  QudaInvertParam *inv_param = eig_param->invert_param;

  if (!initialized) errorQuda("QUDA not initialized");

  pushVerbosity(inv_param->verbosity);
  if (getVerbosity() >= QUDA_DEBUG_VERBOSE) {
    printQudaInvertParam(inv_param);
    printQudaEigParam(eig_param);
  }

  checkInvertParam(inv_param);
  checkEigParam(eig_param);
  cudaGaugeField *cudaGauge = checkGauge(inv_param);

  bool pc_solve = (inv_param->solve_type == QUDA_DIRECT_PC_SOLVE) || (inv_param->solve_type == QUDA_NORMOP_PC_SOLVE)
    || (inv_param->solve_type == QUDA_NORMERR_PC_SOLVE);

  inv_param->secs = 0;
  inv_param->gflops = 0;
  inv_param->iter = 0;

  // Define problem matrix
  //------------------------------------------------------
  Dirac *d = nullptr;
  Dirac *dSloppy = nullptr;
  Dirac *dPre = nullptr;

  // Create the dirac operator with a sloppy and a precon.
  createDirac(d, dSloppy, dPre, *inv_param, pc_solve);
  Dirac &dirac = *d;

  // Create device side ColorSpinorField vector space and to pass to the
  // compute function.
  const int *X = cudaGauge->X();
  ColorSpinorParam cpuParam(host_evecs[0], *inv_param, X, inv_param->solution_type, inv_param->input_location);

  // create wrappers around application vector set
  std::vector<ColorSpinorField *> host_evecs_;
  for (int i = 0; i < eig_param->n_conv; i++) {
    cpuParam.v = host_evecs[i];
    host_evecs_.push_back(ColorSpinorField::Create(cpuParam));
  }

  ColorSpinorParam cudaParam(cpuParam);
  cudaParam.location = QUDA_CUDA_FIELD_LOCATION;
  cudaParam.create = QUDA_ZERO_FIELD_CREATE;
  cudaParam.setPrecision(inv_param->cuda_prec_eigensolver, inv_param->cuda_prec_eigensolver, true);
  // Ensure device vectors qre in UKQCD basis for Wilson type fermions
  if (cudaParam.nSpin != 1) cudaParam.gammaBasis = QUDA_UKQCD_GAMMA_BASIS;

  std::vector<Complex> evals(eig_param->n_conv, 0.0);
  std::vector<ColorSpinorField *> kSpace;
  for (int i = 0; i < eig_param->n_conv; i++) { kSpace.push_back(ColorSpinorField::Create(cudaParam)); }

  // If you attempt to compute part of the imaginary spectrum of a symmetric matrix,
  // the solver will fail.
  if ((eig_param->spectrum == QUDA_SPECTRUM_LI_EIG || eig_param->spectrum == QUDA_SPECTRUM_SI_EIG)
      && ((eig_param->use_norm_op || (inv_param->dslash_type == QUDA_LAPLACE_DSLASH))
          || ((inv_param->dslash_type == QUDA_STAGGERED_DSLASH || inv_param->dslash_type == QUDA_ASQTAD_DSLASH)
              && inv_param->solve_type == QUDA_DIRECT_PC_SOLVE))) {
    errorQuda("Cannot compute imaginary spectra with a hermitian operator");
  }

  // Gamma5 pre-multiplication is only supported for the M type operator
  if (eig_param->compute_gamma5) {
    if (eig_param->use_norm_op || eig_param->use_dagger) {
      errorQuda("gamma5 premultiplication is only supported for M type operators: dag = %s, normop = %s",
                eig_param->use_dagger ? "true" : "false", eig_param->use_norm_op ? "true" : "false");
    }
  }

  profileEigensolve.TPSTOP(QUDA_PROFILE_INIT);

  if (!eig_param->use_norm_op && !eig_param->use_dagger && eig_param->compute_gamma5) {
    DiracG5M m(dirac);
    if (eig_param->arpack_check) {
      arpack_solve(host_evecs_, evals, m, eig_param, profileEigensolve);
    } else {
      EigenSolver *eig_solve = EigenSolver::create(eig_param, m, profileEigensolve);
      (*eig_solve)(kSpace, evals);
      delete eig_solve;
    }
  } else if (!eig_param->use_norm_op && !eig_param->use_dagger && !eig_param->compute_gamma5) {
    DiracM m(dirac);
    if (eig_param->arpack_check) {
      arpack_solve(host_evecs_, evals, m, eig_param, profileEigensolve);
    } else {
      EigenSolver *eig_solve = EigenSolver::create(eig_param, m, profileEigensolve);
      (*eig_solve)(kSpace, evals);
      delete eig_solve;
    }
  } else if (!eig_param->use_norm_op && eig_param->use_dagger) {
    DiracMdag m(dirac);
    if (eig_param->arpack_check) {
      arpack_solve(host_evecs_, evals, m, eig_param, profileEigensolve);
    } else {
      EigenSolver *eig_solve = EigenSolver::create(eig_param, m, profileEigensolve);
      (*eig_solve)(kSpace, evals);
      delete eig_solve;
    }
  } else if (eig_param->use_norm_op && !eig_param->use_dagger) {
    DiracMdagM m(dirac);
    if (eig_param->arpack_check) {
      arpack_solve(host_evecs_, evals, m, eig_param, profileEigensolve);
    } else {
      EigenSolver *eig_solve = EigenSolver::create(eig_param, m, profileEigensolve);
      (*eig_solve)(kSpace, evals);
      delete eig_solve;
    }
  } else if (eig_param->use_norm_op && eig_param->use_dagger) {
    DiracMMdag m(dirac);
    if (eig_param->arpack_check) {
      arpack_solve(host_evecs_, evals, m, eig_param, profileEigensolve);
    } else {
      EigenSolver *eig_solve = EigenSolver::create(eig_param, m, profileEigensolve);
      (*eig_solve)(kSpace, evals);
      delete eig_solve;
    }
  } else {
    errorQuda("Invalid use_norm_op and dagger combination");
  }

  // Copy eigen values back
  for (int i = 0; i < eig_param->n_conv; i++) { memcpy(host_evals + i, &evals[i], sizeof(Complex)); }

  // Transfer Eigenpairs back to host if using GPU eigensolver. The copy
  // will automatically rotate from device UKQCD gamma basis to the
  // host side gamma basis.
  if (!(eig_param->arpack_check)) {
    profileEigensolve.TPSTART(QUDA_PROFILE_D2H);
    for (int i = 0; i < eig_param->n_conv; i++) *host_evecs_[i] = *kSpace[i];
    profileEigensolve.TPSTOP(QUDA_PROFILE_D2H);
  }

  profileEigensolve.TPSTART(QUDA_PROFILE_FREE);
  for (int i = 0; i < eig_param->n_conv; i++) delete host_evecs_[i];
  delete d;
  delete dSloppy;
  delete dPre;
  for (int i = 0; i < eig_param->n_conv; i++) delete kSpace[i];
  profileEigensolve.TPSTOP(QUDA_PROFILE_FREE);

  popVerbosity();

  // cache is written out even if a long benchmarking job gets interrupted
  saveTuneCache();

  profileEigensolve.TPSTOP(QUDA_PROFILE_TOTAL);
}

multigrid_solver::multigrid_solver(QudaMultigridParam &mg_param, TimeProfile &profile)
  : profile(profile) {
  profile.TPSTART(QUDA_PROFILE_INIT);
  QudaInvertParam *param = mg_param.invert_param;
  // set whether we are going use native or generic blas
  blas_lapack::set_native(param->native_blas_lapack);

  checkMultigridParam(&mg_param);
  cudaGaugeField *cudaGauge = checkGauge(param);

  // check MG params (needs to go somewhere else)
  if (mg_param.n_level > QUDA_MAX_MG_LEVEL)
    errorQuda("Requested MG levels %d greater than allowed maximum %d", mg_param.n_level, QUDA_MAX_MG_LEVEL);
  for (int i=0; i<mg_param.n_level; i++) {
    if (mg_param.smoother_solve_type[i] != QUDA_DIRECT_SOLVE && mg_param.smoother_solve_type[i] != QUDA_DIRECT_PC_SOLVE)
      errorQuda("Unsupported smoother solve type %d on level %d", mg_param.smoother_solve_type[i], i);
  }
  if (param->solve_type != QUDA_DIRECT_SOLVE)
    errorQuda("Outer MG solver can only use QUDA_DIRECT_SOLVE at present");

  if (getVerbosity() >= QUDA_DEBUG_VERBOSE) printQudaMultigridParam(&mg_param);
  mg_param.secs = 0;
  mg_param.gflops = 0;

  bool pc_solution = (param->solution_type == QUDA_MATPC_SOLUTION) ||
    (param->solution_type == QUDA_MATPCDAG_MATPC_SOLUTION);

  bool outer_pc_solve = (param->solve_type == QUDA_DIRECT_PC_SOLVE) ||
    (param->solve_type == QUDA_NORMOP_PC_SOLVE);

  // create the dirac operators for the fine grid

  // this is the Dirac operator we use for inter-grid residual computation
  DiracParam diracParam;
  setDiracSloppyParam(diracParam, param, outer_pc_solve);
  d = Dirac::create(diracParam);
  m = new DiracM(*d);

  // this is the Dirac operator we use for smoothing
  DiracParam diracSmoothParam;
  bool fine_grid_pc_solve = (mg_param.smoother_solve_type[0] == QUDA_DIRECT_PC_SOLVE) ||
    (mg_param.smoother_solve_type[0] == QUDA_NORMOP_PC_SOLVE);
  setDiracSloppyParam(diracSmoothParam, param, fine_grid_pc_solve);
  diracSmoothParam.halo_precision = mg_param.smoother_halo_precision[0];
  dSmooth = Dirac::create(diracSmoothParam);
  mSmooth = new DiracM(*dSmooth);

  // this is the Dirac operator we use for sloppy smoothing (we use the preconditioner fields for this)
  DiracParam diracSmoothSloppyParam;
  setDiracPreParam(diracSmoothSloppyParam, param, fine_grid_pc_solve,
		   mg_param.smoother_schwarz_type[0] == QUDA_INVALID_SCHWARZ ? true : false);
  diracSmoothSloppyParam.halo_precision = mg_param.smoother_halo_precision[0];

  dSmoothSloppy = Dirac::create(diracSmoothSloppyParam);
  mSmoothSloppy = new DiracM(*dSmoothSloppy);

  ColorSpinorParam csParam(nullptr, *param, cudaGauge->X(), pc_solution, mg_param.setup_location[0]);
  csParam.create = QUDA_NULL_FIELD_CREATE;
  QudaPrecision Bprec = mg_param.precision_null[0];
  Bprec = (mg_param.setup_location[0] == QUDA_CPU_FIELD_LOCATION && Bprec < QUDA_SINGLE_PRECISION ? QUDA_SINGLE_PRECISION : Bprec);
  csParam.setPrecision(Bprec, Bprec, true);
  if (mg_param.setup_location[0] == QUDA_CPU_FIELD_LOCATION) csParam.fieldOrder = QUDA_SPACE_SPIN_COLOR_FIELD_ORDER;
  csParam.mem_type = mg_param.setup_minimize_memory == QUDA_BOOLEAN_TRUE ? QUDA_MEMORY_MAPPED : QUDA_MEMORY_DEVICE;
  B.resize(mg_param.n_vec[0]);

  if (mg_param.transfer_type[0] == QUDA_TRANSFER_COARSE_KD || mg_param.transfer_type[0] == QUDA_TRANSFER_OPTIMIZED_KD) {
    // Create the ColorSpinorField as a "container" for metadata.
    csParam.create = QUDA_REFERENCE_FIELD_CREATE;

    // These never get accessed, `nullptr` on its own leads to an error in texture binding
    csParam.v = (void *)std::numeric_limits<uint64_t>::max();
    csParam.norm = (void *)std::numeric_limits<uint64_t>::max();
  }

  for (int i = 0; i < mg_param.n_vec[0]; i++) { B[i] = ColorSpinorField::Create(csParam); }

  // fill out the MG parameters for the fine level
  mgParam = new MGParam(mg_param, B, m, mSmooth, mSmoothSloppy);

  mg = new MG(*mgParam, profile);
  mgParam->updateInvertParam(*param);

  // cache is written out even if a long benchmarking job gets interrupted
  saveTuneCache();
  profile.TPSTOP(QUDA_PROFILE_INIT);
}

void* newMultigridQuda(QudaMultigridParam *mg_param) {
  profilerStart(__func__);

  pushVerbosity(mg_param->invert_param->verbosity);

  profileInvert.TPSTART(QUDA_PROFILE_TOTAL);
  auto *mg = new multigrid_solver(*mg_param, profileInvert);
  profileInvert.TPSTOP(QUDA_PROFILE_TOTAL);

  saveTuneCache();

  popVerbosity();

  profilerStop(__func__);
  return static_cast<void*>(mg);
}

void destroyMultigridQuda(void *mg) {
  delete static_cast<multigrid_solver*>(mg);
}

void updateMultigridQuda(void *mg_, QudaMultigridParam *mg_param)
{
  profilerStart(__func__);

  pushVerbosity(mg_param->invert_param->verbosity);

  profileInvert.TPSTART(QUDA_PROFILE_TOTAL);
  profileInvert.TPSTART(QUDA_PROFILE_PREAMBLE);

  auto *mg = static_cast<multigrid_solver*>(mg_);
  checkMultigridParam(mg_param);

  QudaInvertParam *param = mg_param->invert_param;
  // check the gauge fields have been created and set the precision as needed
  checkGauge(param);

  // for reporting level 1 is the fine level but internally use level 0 for indexing
  // sprintf(mg->prefix,"MG level 1 (%s): ", param.location == QUDA_CUDA_FIELD_LOCATION ? "GPU" : "CPU" );
  // setOutputPrefix(prefix);
  setOutputPrefix("MG level 1 (GPU): "); //fix me

  // Check if we're doing a thin update only
  if (mg_param->thin_update_only) {
    // FIXME: add support for updating kappa, mu as appropriate

    // FIXME: assumes gauge parameters haven't changed.
    // These routines will set gauge = gaugeFat for DiracImprovedStaggered
    mg->d->updateFields(gaugeSloppy, gaugeFatSloppy, gaugeLongSloppy, cloverSloppy);
    mg->d->setMass(param->mass);

    mg->dSmooth->updateFields(gaugeSloppy, gaugeFatSloppy, gaugeLongSloppy, cloverSloppy);
    mg->dSmooth->setMass(param->mass);

    if (mg->dSmoothSloppy != mg->dSmooth) {
      if (param->overlap) {
        mg->dSmoothSloppy->updateFields(gaugeExtended, gaugeFatExtended, gaugeLongExtended, cloverPrecondition);
      } else {
        mg->dSmoothSloppy->updateFields(gaugePrecondition, gaugeFatPrecondition, gaugeLongPrecondition,
                                        cloverPrecondition);
      }
      mg->dSmoothSloppy->setMass(param->mass);
    }
    // The above changes are propagated internally by use of references, pointers, etc, so
    // no further updates are needed.

  } else {

    bool outer_pc_solve = (param->solve_type == QUDA_DIRECT_PC_SOLVE) || (param->solve_type == QUDA_NORMOP_PC_SOLVE);

    // free the previous dirac operators
    if (mg->m) delete mg->m;
    if (mg->mSmooth) delete mg->mSmooth;
    if (mg->mSmoothSloppy) delete mg->mSmoothSloppy;

    if (mg->d) delete mg->d;
    if (mg->dSmooth) delete mg->dSmooth;
    if (mg->dSmoothSloppy && mg->dSmoothSloppy != mg->dSmooth) delete mg->dSmoothSloppy;

    // create new fine dirac operators

    // this is the Dirac operator we use for inter-grid residual computation
    DiracParam diracParam;
    setDiracSloppyParam(diracParam, param, outer_pc_solve);
    mg->d = Dirac::create(diracParam);
    mg->m = new DiracM(*(mg->d));

    // this is the Dirac operator we use for smoothing
    DiracParam diracSmoothParam;
    bool fine_grid_pc_solve = (mg_param->smoother_solve_type[0] == QUDA_DIRECT_PC_SOLVE)
      || (mg_param->smoother_solve_type[0] == QUDA_NORMOP_PC_SOLVE);
    setDiracSloppyParam(diracSmoothParam, param, fine_grid_pc_solve);
    mg->dSmooth = Dirac::create(diracSmoothParam);
    mg->mSmooth = new DiracM(*(mg->dSmooth));

    // this is the Dirac operator we use for sloppy smoothing (we use the preconditioner fields for this)
    DiracParam diracSmoothSloppyParam;
    setDiracPreParam(diracSmoothSloppyParam, param, fine_grid_pc_solve, true);
    mg->dSmoothSloppy = Dirac::create(diracSmoothSloppyParam);
    ;
    mg->mSmoothSloppy = new DiracM(*(mg->dSmoothSloppy));

    mg->mgParam->matResidual = mg->m;
    mg->mgParam->matSmooth = mg->mSmooth;
    mg->mgParam->matSmoothSloppy = mg->mSmoothSloppy;

    mg->mgParam->updateInvertParam(*param);
    if (mg->mgParam->mg_global.invert_param != param) mg->mgParam->mg_global.invert_param = param;

    bool refresh = true;
    mg->mg->reset(refresh);
  }

  setOutputPrefix("");

  // cache is written out even if a long benchmarking job gets interrupted
  saveTuneCache();

  profileInvert.TPSTOP(QUDA_PROFILE_PREAMBLE);
  profileInvert.TPSTOP(QUDA_PROFILE_TOTAL);

  popVerbosity();

  profilerStop(__func__);
}

void dumpMultigridQuda(void *mg_, QudaMultigridParam *mg_param)
{
  profilerStart(__func__);
  pushVerbosity(mg_param->invert_param->verbosity);
  profileInvert.TPSTART(QUDA_PROFILE_TOTAL);

  auto *mg = static_cast<multigrid_solver*>(mg_);
  checkMultigridParam(mg_param);
  checkGauge(mg_param->invert_param);

  mg->mg->dumpNullVectors();

  profileInvert.TPSTOP(QUDA_PROFILE_TOTAL);
  popVerbosity();
  profilerStop(__func__);
}

deflated_solver::deflated_solver(QudaEigParam &eig_param, TimeProfile &profile)
  : d(nullptr), m(nullptr), RV(nullptr), deflParam(nullptr), defl(nullptr),  profile(profile) {

  QudaInvertParam *param = eig_param.invert_param;

  if (param->inv_type != QUDA_EIGCG_INVERTER && param->inv_type != QUDA_INC_EIGCG_INVERTER) return;

  profile.TPSTART(QUDA_PROFILE_INIT);

  cudaGaugeField *cudaGauge = checkGauge(param);
  eig_param.secs   = 0;
  eig_param.gflops = 0;

  DiracParam diracParam;
  if(eig_param.cuda_prec_ritz == param->cuda_prec)
  {
    setDiracParam(diracParam, param, (param->solve_type == QUDA_DIRECT_PC_SOLVE) || (param->solve_type == QUDA_NORMOP_PC_SOLVE));
  } else {
    setDiracSloppyParam(diracParam, param, (param->solve_type == QUDA_DIRECT_PC_SOLVE) || (param->solve_type == QUDA_NORMOP_PC_SOLVE));
  }

  const bool pc_solve = (param->solve_type == QUDA_NORMOP_PC_SOLVE);

  d = Dirac::create(diracParam);
  m = pc_solve ? static_cast<DiracMatrix*>( new DiracMdagM(*d) ) : static_cast<DiracMatrix*>( new DiracM(*d));

  ColorSpinorParam ritzParam(nullptr, *param, cudaGauge->X(), pc_solve, eig_param.location);

  ritzParam.create        = QUDA_ZERO_FIELD_CREATE;
  ritzParam.is_composite  = true;
  ritzParam.is_component  = false;
  ritzParam.composite_dim = param->n_ev * param->deflation_grid;
  ritzParam.setPrecision(param->cuda_prec_ritz);

  if (ritzParam.location==QUDA_CUDA_FIELD_LOCATION) {
    ritzParam.setPrecision(param->cuda_prec_ritz, param->cuda_prec_ritz, true); // set native field order
    if (ritzParam.nSpin != 1) ritzParam.gammaBasis = QUDA_UKQCD_GAMMA_BASIS;

    //select memory location here, by default ritz vectors will be allocated on the device
    //but if not sufficient device memory, then the user may choose mapped type of memory
    ritzParam.mem_type = eig_param.mem_type_ritz;
  } else { //host location
    ritzParam.mem_type = QUDA_MEMORY_PINNED;
  }

  int ritzVolume = 1;
  for(int d = 0; d < ritzParam.nDim; d++) ritzVolume *= ritzParam.x[d];

  if (getVerbosity() == QUDA_DEBUG_VERBOSE) {

    size_t byte_estimate = (size_t)ritzParam.composite_dim*(size_t)ritzVolume*(ritzParam.nColor*ritzParam.nSpin*ritzParam.Precision());
    printfQuda("allocating bytes: %lu (lattice volume %d, prec %d)", byte_estimate, ritzVolume, ritzParam.Precision());
    if(ritzParam.mem_type == QUDA_MEMORY_DEVICE) printfQuda("Using device memory type.\n");
    else if (ritzParam.mem_type == QUDA_MEMORY_MAPPED)
      printfQuda("Using mapped memory type.\n");
  }

  RV = ColorSpinorField::Create(ritzParam);

  deflParam = new DeflationParam(eig_param, RV, *m);

  defl = new Deflation(*deflParam, profile);

  profile.TPSTOP(QUDA_PROFILE_INIT);
}

void* newDeflationQuda(QudaEigParam *eig_param) {
  profileInvert.TPSTART(QUDA_PROFILE_TOTAL);
#ifdef MAGMA_LIB
  openMagma();
#endif
  auto *defl = new deflated_solver(*eig_param, profileInvert);

  profileInvert.TPSTOP(QUDA_PROFILE_TOTAL);

  saveProfile(__func__);
  flushProfile();
  return static_cast<void*>(defl);
}

void destroyDeflationQuda(void *df) {
#ifdef MAGMA_LIB
  closeMagma();
#endif
  delete static_cast<deflated_solver*>(df);
}

void invertQuda(void *hp_x, void *hp_b, QudaInvertParam *param)
{
  profilerStart(__func__);

  profileInvert.TPSTART(QUDA_PROFILE_TOTAL);

  if (!initialized) errorQuda("QUDA not initialized");

  pushVerbosity(param->verbosity);
  if (getVerbosity() >= QUDA_DEBUG_VERBOSE) printQudaInvertParam(param);

  checkInvertParam(param, hp_x, hp_b);

  // check the gauge fields have been created
  cudaGaugeField *cudaGauge = checkGauge(param);

  // It was probably a bad design decision to encode whether the system is even/odd preconditioned (PC) in
  // solve_type and solution_type, rather than in separate members of QudaInvertParam.  We're stuck with it
  // for now, though, so here we factorize everything for convenience.

  bool pc_solution = (param->solution_type == QUDA_MATPC_SOLUTION) ||
    (param->solution_type == QUDA_MATPCDAG_MATPC_SOLUTION);
  bool pc_solve = (param->solve_type == QUDA_DIRECT_PC_SOLVE) ||
    (param->solve_type == QUDA_NORMOP_PC_SOLVE) || (param->solve_type == QUDA_NORMERR_PC_SOLVE);
  bool mat_solution = (param->solution_type == QUDA_MAT_SOLUTION) ||
    (param->solution_type ==  QUDA_MATPC_SOLUTION);
  bool direct_solve = (param->solve_type == QUDA_DIRECT_SOLVE) ||
    (param->solve_type == QUDA_DIRECT_PC_SOLVE);
  bool norm_error_solve = (param->solve_type == QUDA_NORMERR_SOLVE) ||
    (param->solve_type == QUDA_NORMERR_PC_SOLVE);

  param->secs = 0;
  param->gflops = 0;
  param->iter = 0;

  Dirac *d = nullptr;
  Dirac *dSloppy = nullptr;
  Dirac *dPre = nullptr;
  Dirac *dEig = nullptr;

  // Create the dirac operator and operators for sloppy, precondition,
  // and an eigensolver
  createDiracWithEig(d, dSloppy, dPre, dEig, *param, pc_solve);

  Dirac &dirac = *d;
  Dirac &diracSloppy = *dSloppy;
  Dirac &diracPre = *dPre;
  Dirac &diracEig = *dEig;

  profileInvert.TPSTART(QUDA_PROFILE_H2D);

  ColorSpinorField *b = nullptr;
  ColorSpinorField *x = nullptr;
  ColorSpinorField *in = nullptr;
  ColorSpinorField *out = nullptr;

  const int *X = cudaGauge->X();

  // wrap CPU host side pointers
  ColorSpinorParam cpuParam(hp_b, *param, X, pc_solution, param->input_location);
  ColorSpinorField *h_b = ColorSpinorField::Create(cpuParam);

  cpuParam.v = hp_x;
  cpuParam.location = param->output_location;
  ColorSpinorField *h_x = ColorSpinorField::Create(cpuParam);

  // download source
  ColorSpinorParam cudaParam(cpuParam, *param);
  cudaParam.create = QUDA_COPY_FIELD_CREATE;
  b = new cudaColorSpinorField(*h_b, cudaParam);

  // now check if we need to invalidate the solutionResident vectors
  bool invalidate = false;
  if (param->use_resident_solution == 1) {
    for (auto v : solutionResident)
      if (b->Precision() != v->Precision() || b->SiteSubset() != v->SiteSubset()) { invalidate = true; break; }

    if (invalidate) {
      for (auto v : solutionResident) if (v) delete v;
      solutionResident.clear();
    }

    if (!solutionResident.size()) {
      cudaParam.create = QUDA_NULL_FIELD_CREATE;
      solutionResident.push_back(new cudaColorSpinorField(cudaParam)); // solution
    }
    x = solutionResident[0];
  } else {
    cudaParam.create = QUDA_NULL_FIELD_CREATE;
    x = new cudaColorSpinorField(cudaParam);
  }

  if (param->use_init_guess == QUDA_USE_INIT_GUESS_YES) { // download initial guess
    // initial guess only supported for single-pass solvers
    if ((param->solution_type == QUDA_MATDAG_MAT_SOLUTION || param->solution_type == QUDA_MATPCDAG_MATPC_SOLUTION) &&
        (param->solve_type == QUDA_DIRECT_SOLVE || param->solve_type == QUDA_DIRECT_PC_SOLVE)) {
      errorQuda("Initial guess not supported for two-pass solver");
    }

    *x = *h_x; // solution
  } else { // zero initial guess
    blas::zero(*x);
  }

  // if we're doing a managed memory MG solve and prefetching is
  // enabled, prefetch all the Dirac matrices. There's probably
  // a better place to put this...
  if (param->inv_type_precondition == QUDA_MG_INVERTER) {
    dirac.prefetch(QUDA_CUDA_FIELD_LOCATION);
    diracSloppy.prefetch(QUDA_CUDA_FIELD_LOCATION);
    diracPre.prefetch(QUDA_CUDA_FIELD_LOCATION);
  }

  profileInvert.TPSTOP(QUDA_PROFILE_H2D);
  profileInvert.TPSTART(QUDA_PROFILE_PREAMBLE);

  double nb = blas::norm2(*b);
  if (nb==0.0) errorQuda("Source has zero norm");

  if (getVerbosity() >= QUDA_VERBOSE) {
    double nh_b = blas::norm2(*h_b);
    printfQuda("Source: CPU = %g, CUDA copy = %g\n", nh_b, nb);
    if (param->use_init_guess == QUDA_USE_INIT_GUESS_YES) {
      double nh_x = blas::norm2(*h_x);
      double nx = blas::norm2(*x);
      printfQuda("Solution: CPU = %g, CUDA copy = %g\n", nh_x, nx);
    }
  }

  // rescale the source and solution vectors to help prevent the onset of underflow
  if (param->solver_normalization == QUDA_SOURCE_NORMALIZATION) {
    blas::ax(1.0/sqrt(nb), *b);
    blas::ax(1.0/sqrt(nb), *x);
  }

  massRescale(*static_cast<cudaColorSpinorField *>(b), *param, false);

  dirac.prepare(in, out, *x, *b, param->solution_type);

  if (getVerbosity() >= QUDA_VERBOSE) {
    double nin = blas::norm2(*in);
    double nout = blas::norm2(*out);
    printfQuda("Prepared source = %g\n", nin);
    printfQuda("Prepared solution = %g\n", nout);
  }

  if (getVerbosity() >= QUDA_VERBOSE) {
    double nin = blas::norm2(*in);
    printfQuda("Prepared source post mass rescale = %g\n", nin);
  }

  // solution_type specifies *what* system is to be solved.
  // solve_type specifies *how* the system is to be solved.
  //
  // We have the following four cases (plus preconditioned variants):
  //
  // solution_type    solve_type    Effect
  // -------------    ----------    ------
  // MAT              DIRECT        Solve Ax=b
  // MATDAG_MAT       DIRECT        Solve A^dag y = b, followed by Ax=y
  // MAT              NORMOP        Solve (A^dag A) x = (A^dag b)
  // MATDAG_MAT       NORMOP        Solve (A^dag A) x = b
  // MAT              NORMERR       Solve (A A^dag) y = b, then x = A^dag y
  //
  // We generally require that the solution_type and solve_type
  // preconditioning match.  As an exception, the unpreconditioned MAT
  // solution_type may be used with any solve_type, including
  // DIRECT_PC and NORMOP_PC.  In these cases, preparation of the
  // preconditioned source and reconstruction of the full solution are
  // taken care of by Dirac::prepare() and Dirac::reconstruct(),
  // respectively.

  if (pc_solution && !pc_solve) {
    errorQuda("Preconditioned (PC) solution_type requires a PC solve_type");
  }

  if (!mat_solution && !pc_solution && pc_solve) {
    errorQuda("Unpreconditioned MATDAG_MAT solution_type requires an unpreconditioned solve_type");
  }

  if (!mat_solution && norm_error_solve) {
    errorQuda("Normal-error solve requires Mat solution");
  }

  if (param->inv_type_precondition == QUDA_MG_INVERTER && (!direct_solve || !mat_solution)) {
    errorQuda("Multigrid preconditioning only supported for direct solves");
  }

  if (param->chrono_use_resident && ( norm_error_solve) ){
    errorQuda("Chronological forcasting only presently supported for M^dagger M solver");
  }

  profileInvert.TPSTOP(QUDA_PROFILE_PREAMBLE);

  if (mat_solution && !direct_solve && !norm_error_solve) { // prepare source: b' = A^dag b
    cudaColorSpinorField tmp(*in);
    dirac.Mdag(*in, tmp);
  } else if (!mat_solution && direct_solve) { // perform the first of two solves: A^dag y = b
    DiracMdag m(dirac), mSloppy(diracSloppy), mPre(diracPre), mEig(diracEig);
    SolverParam solverParam(*param);
    Solver *solve = Solver::create(solverParam, m, mSloppy, mPre, mEig, profileInvert);
    (*solve)(*out, *in);
    blas::copy(*in, *out);
    delete solve;
    solverParam.updateInvertParam(*param);
  }

  if (direct_solve) {
    DiracM m(dirac), mSloppy(diracSloppy), mPre(diracPre), mEig(diracEig);
    SolverParam solverParam(*param);
    // chronological forecasting
    if (param->chrono_use_resident && chronoResident[param->chrono_index].size() > 0) {
      profileInvert.TPSTART(QUDA_PROFILE_CHRONO);

      auto &basis = chronoResident[param->chrono_index];

      ColorSpinorParam cs_param(*basis[0]);
      ColorSpinorField *tmp = ColorSpinorField::Create(cs_param);
      ColorSpinorField *tmp2 = (param->chrono_precision == out->Precision()) ? out : ColorSpinorField::Create(cs_param);
      std::vector<ColorSpinorField*> Ap;
      for (unsigned int k=0; k < basis.size(); k++) {
        Ap.emplace_back((ColorSpinorField::Create(cs_param)));
      }

      if (param->chrono_precision == param->cuda_prec) {
        for (unsigned int j=0; j<basis.size(); j++) m(*Ap[j], *basis[j], *tmp, *tmp2);
      } else if (param->chrono_precision == param->cuda_prec_sloppy) {
        for (unsigned int j=0; j<basis.size(); j++) mSloppy(*Ap[j], *basis[j], *tmp, *tmp2);
      } else {
        errorQuda("Unexpected precision %d for chrono vectors (doesn't match outer %d or sloppy precision %d)",
                  param->chrono_precision, param->cuda_prec, param->cuda_prec_sloppy);
      }

      bool orthogonal = true;
      bool apply_mat = false;
      bool hermitian = false;
      MinResExt mre(m, orthogonal, apply_mat, hermitian, profileInvert);

      blas::copy(*tmp, *in);
      mre(*out, *tmp, basis, Ap);

      for (auto ap: Ap) {
        if (ap) delete (ap);
      }
      delete tmp;
      if (tmp2 != out) delete tmp2;

      profileInvert.TPSTOP(QUDA_PROFILE_CHRONO);
    }

    Solver *solve = Solver::create(solverParam, m, mSloppy, mPre, mEig, profileInvert);
    (*solve)(*out, *in);
    delete solve;
    solverParam.updateInvertParam(*param);
  } else if (!norm_error_solve) {
    DiracMdagM m(dirac), mSloppy(diracSloppy), mPre(diracPre), mEig(diracEig);
    SolverParam solverParam(*param);

    // chronological forecasting
    if (param->chrono_use_resident && chronoResident[param->chrono_index].size() > 0) {
      profileInvert.TPSTART(QUDA_PROFILE_CHRONO);

      auto &basis = chronoResident[param->chrono_index];

      ColorSpinorParam cs_param(*basis[0]);
      std::vector<ColorSpinorField*> Ap;
      ColorSpinorField *tmp = ColorSpinorField::Create(cs_param);
      ColorSpinorField *tmp2 = (param->chrono_precision == out->Precision()) ? out : ColorSpinorField::Create(cs_param);
      for (unsigned int k=0; k < basis.size(); k++) {
        Ap.emplace_back((ColorSpinorField::Create(cs_param)));
      }

      if (param->chrono_precision == param->cuda_prec) {
        for (unsigned int j=0; j<basis.size(); j++) m(*Ap[j], *basis[j], *tmp, *tmp2);
      } else if (param->chrono_precision == param->cuda_prec_sloppy) {
        for (unsigned int j=0; j<basis.size(); j++) mSloppy(*Ap[j], *basis[j], *tmp, *tmp2);
      } else {
        errorQuda("Unexpected precision %d for chrono vectors (doesn't match outer %d or sloppy precision %d)",
                  param->chrono_precision, param->cuda_prec, param->cuda_prec_sloppy);
      }

      bool orthogonal = true;
      bool apply_mat = false;
      bool hermitian = true;
      MinResExt mre(m, orthogonal, apply_mat, hermitian, profileInvert);

      blas::copy(*tmp, *in);
      mre(*out, *tmp, basis, Ap);

      for (auto ap: Ap) {
        if (ap) delete(ap);
      }
      delete tmp;
      if (tmp2 != out) delete tmp2;

      profileInvert.TPSTOP(QUDA_PROFILE_CHRONO);
    }

    // if using a Schwarz preconditioner with a normal operator then we must use the DiracMdagMLocal operator
    if (param->inv_type_precondition != QUDA_INVALID_INVERTER && param->schwarz_type != QUDA_INVALID_SCHWARZ) {
      DiracMdagMLocal mPreLocal(diracPre);
      Solver *solve = Solver::create(solverParam, m, mSloppy, mPreLocal, mEig, profileInvert);
      (*solve)(*out, *in);
      delete solve;
      solverParam.updateInvertParam(*param);
    } else {
      Solver *solve = Solver::create(solverParam, m, mSloppy, mPre, mEig, profileInvert);
      (*solve)(*out, *in);
      delete solve;
      solverParam.updateInvertParam(*param);
    }
  } else { // norm_error_solve
    DiracMMdag m(dirac), mSloppy(diracSloppy), mPre(diracPre), mEig(diracEig);
    cudaColorSpinorField tmp(*out);
    SolverParam solverParam(*param);
    Solver *solve = Solver::create(solverParam, m, mSloppy, mPre, mEig, profileInvert);
    (*solve)(tmp, *in); // y = (M M^\dag) b
    dirac.Mdag(*out, tmp);  // x = M^dag y
    delete solve;
    solverParam.updateInvertParam(*param);
  }

  if (getVerbosity() >= QUDA_VERBOSE){
    double nx = blas::norm2(*x);
    printfQuda("Solution = %g\n",nx);
  }

  profileInvert.TPSTART(QUDA_PROFILE_EPILOGUE);
  if (param->chrono_make_resident) {
    if(param->chrono_max_dim < 1){
      errorQuda("Cannot chrono_make_resident with chrono_max_dim %i",param->chrono_max_dim);
    }

    const int i = param->chrono_index;
    if (i >= QUDA_MAX_CHRONO)
      errorQuda("Requested chrono index %d is outside of max %d\n", i, QUDA_MAX_CHRONO);

    auto &basis = chronoResident[i];

    if(param->chrono_max_dim < (int)basis.size()){
      errorQuda("Requested chrono_max_dim %i is smaller than already existing chroology %i",param->chrono_max_dim,(int)basis.size());
    }

    if(not param->chrono_replace_last){
      // if we have not filled the space yet just augment
      if ((int)basis.size() < param->chrono_max_dim) {
        ColorSpinorParam cs_param(*out);
        cs_param.setPrecision(param->chrono_precision);
        basis.emplace_back(ColorSpinorField::Create(cs_param));
      }

      // shuffle every entry down one and bring the last to the front
      ColorSpinorField *tmp = basis[basis.size()-1];
      for (unsigned int j=basis.size()-1; j>0; j--) basis[j] = basis[j-1];
        basis[0] = tmp;
    }
    *(basis[0]) = *out; // set first entry to new solution
  }
  dirac.reconstruct(*x, *b, param->solution_type);

  if (param->solver_normalization == QUDA_SOURCE_NORMALIZATION) {
    // rescale the solution
    blas::ax(sqrt(nb), *x);
  }
  profileInvert.TPSTOP(QUDA_PROFILE_EPILOGUE);

  if (!param->make_resident_solution) {
    profileInvert.TPSTART(QUDA_PROFILE_D2H);
    *h_x = *x;
    profileInvert.TPSTOP(QUDA_PROFILE_D2H);
  }

  profileInvert.TPSTART(QUDA_PROFILE_EPILOGUE);

  if (param->compute_action) {
    Complex action = blas::cDotProduct(*b, *x);
    param->action[0] = action.real();
    param->action[1] = action.imag();
  }

  if (getVerbosity() >= QUDA_VERBOSE){
    double nx = blas::norm2(*x);
    double nh_x = blas::norm2(*h_x);
    printfQuda("Reconstructed: CUDA solution = %g, CPU copy = %g\n", nx, nh_x);
  }
  profileInvert.TPSTOP(QUDA_PROFILE_EPILOGUE);

  profileInvert.TPSTART(QUDA_PROFILE_FREE);

  delete h_b;
  delete h_x;
  delete b;

  if (param->use_resident_solution && !param->make_resident_solution) {
    for (auto v: solutionResident) if (v) delete v;
    solutionResident.clear();
  } else if (!param->make_resident_solution) {
    delete x;
  }

  delete d;
  delete dSloppy;
  delete dPre;
  delete dEig;

  profileInvert.TPSTOP(QUDA_PROFILE_FREE);

  popVerbosity();

  // cache is written out even if a long benchmarking job gets interrupted
  saveTuneCache();

  profileInvert.TPSTOP(QUDA_PROFILE_TOTAL);

  profilerStop(__func__);
}

void loadFatLongGaugeQuda(QudaInvertParam *inv_param, QudaGaugeParam *gauge_param, void *milc_fatlinks,
                          void *milc_longlinks)
{
  auto link_recon = gauge_param->reconstruct;
  auto link_recon_sloppy = gauge_param->reconstruct_sloppy;
  auto link_recon_precondition = gauge_param->reconstruct_precondition;

  // Specific gauge parameters for MILC
  int pad_size = 0;
#ifdef MULTI_GPU
  int x_face_size = gauge_param->X[1] * gauge_param->X[2] * gauge_param->X[3] / 2;
  int y_face_size = gauge_param->X[0] * gauge_param->X[2] * gauge_param->X[3] / 2;
  int z_face_size = gauge_param->X[0] * gauge_param->X[1] * gauge_param->X[3] / 2;
  int t_face_size = gauge_param->X[0] * gauge_param->X[1] * gauge_param->X[2] / 2;
  pad_size = MAX(x_face_size, y_face_size);
  pad_size = MAX(pad_size, z_face_size);
  pad_size = MAX(pad_size, t_face_size);
#endif

  int fat_pad = pad_size;
  int link_pad = 3 * pad_size;

  gauge_param->type = (inv_param->dslash_type == QUDA_STAGGERED_DSLASH || inv_param->dslash_type == QUDA_LAPLACE_DSLASH) ?
    QUDA_SU3_LINKS :
    QUDA_ASQTAD_FAT_LINKS;

  gauge_param->ga_pad = fat_pad;
  if (inv_param->dslash_type == QUDA_STAGGERED_DSLASH || inv_param->dslash_type == QUDA_LAPLACE_DSLASH) {
    gauge_param->reconstruct = link_recon;
    gauge_param->reconstruct_sloppy = link_recon_sloppy;
    gauge_param->reconstruct_refinement_sloppy = link_recon_sloppy;
  } else {
    gauge_param->reconstruct = QUDA_RECONSTRUCT_NO;
    gauge_param->reconstruct_sloppy = QUDA_RECONSTRUCT_NO;
    gauge_param->reconstruct_refinement_sloppy = QUDA_RECONSTRUCT_NO;
  }
  gauge_param->reconstruct_precondition = QUDA_RECONSTRUCT_NO;

  loadGaugeQuda(milc_fatlinks, gauge_param);

  if (inv_param->dslash_type == QUDA_ASQTAD_DSLASH) {
    gauge_param->type = QUDA_ASQTAD_LONG_LINKS;
    gauge_param->ga_pad = link_pad;
    gauge_param->staggered_phase_type = QUDA_STAGGERED_PHASE_NO;
    gauge_param->reconstruct = link_recon;
    gauge_param->reconstruct_sloppy = link_recon_sloppy;
    gauge_param->reconstruct_refinement_sloppy = link_recon_sloppy;
    gauge_param->reconstruct_precondition = link_recon_precondition;
    loadGaugeQuda(milc_longlinks, gauge_param);
  }
}

template <class Interface, class... Args>
void callMultiSrcQuda(void **_hp_x, void **_hp_b, QudaInvertParam *param, // color spinor field pointers, and inv_param
                      void *h_gauge, void *milc_fatlinks, void *milc_longlinks,
                      QudaGaugeParam *gauge_param,     // gauge field pointers
                      void *h_clover, void *h_clovinv, // clover field pointers
                      Interface op, Args... args)
{
  /**
    Here we first re-distribute gauge, color spinor, and clover field to sub-partitions, then call either invertQuda or dslashQuda.
    - For clover and gauge field, we re-distribute the host clover side fields, restore them after.
    - For color spinor field, we re-distribute the host side source fields, and re-collect the host side solution fields.
  */

  profilerStart(__func__);

  CommKey split_key = {param->split_grid[0], param->split_grid[1], param->split_grid[2], param->split_grid[3]};
  int num_sub_partition = quda::product(split_key);

  if (!split_key.is_valid()) {
    errorQuda("split_key = [%d,%d,%d,%d] is not valid.\n", split_key[0], split_key[1], split_key[2], split_key[3]);
  }

  if (num_sub_partition == 1) { // In this case we don't split the grid.

    for (int n = 0; n < param->num_src; n++) { op(_hp_x[n], _hp_b[n], param, args...); }

  } else {

    profileInvertMultiSrc.TPSTART(QUDA_PROFILE_TOTAL);
    profileInvertMultiSrc.TPSTART(QUDA_PROFILE_INIT);

    if (gauge_param == nullptr) { errorQuda("gauge_param == nullptr.\n"); }

    // Doing the sub-partition arithmatics
    if (param->num_src_per_sub_partition * num_sub_partition != param->num_src) {
      errorQuda("We need to have split_grid[0](=%d) * split_grid[1](=%d) * split_grid[2](=%d) * split_grid[3](=%d) * "
                "num_src_per_sub_partition(=%d) == num_src(=%d).",
                split_key[0], split_key[1], split_key[2], split_key[3], param->num_src_per_sub_partition, param->num_src);
    }

    // Determine if the color spinor field is using a 5d e/o preconditioning
    QudaPCType pc_type = QUDA_4D_PC;
    if (param->dslash_type == QUDA_DOMAIN_WALL_DSLASH) { pc_type = QUDA_5D_PC; }

    // Doesn't work for MG yet.
    if (param->inv_type_precondition == QUDA_MG_INVERTER) { errorQuda("Split Grid does NOT work with MG yet."); }

    checkInvertParam(param, _hp_x[0], _hp_b[0]);

    bool is_staggered;
    if (h_gauge) {
      is_staggered = false;
    } else if (milc_fatlinks) {
      is_staggered = true;
    } else {
      errorQuda("Both h_gauge and milc_fatlinks are null.");
      is_staggered = true; // to suppress compiler warning/error.
    }

    // Gauge fields/params
    GaugeFieldParam *gf_param = nullptr;
    GaugeField *in = nullptr;
    // Staggered gauge fields/params
    GaugeFieldParam *milc_fatlink_param = nullptr;
    GaugeFieldParam *milc_longlink_param = nullptr;
    GaugeField *milc_fatlink_field = nullptr;
    GaugeField *milc_longlink_field = nullptr;

    // set up the gauge field params.
    if (!is_staggered) { // not staggered
      gf_param = new GaugeFieldParam(*gauge_param, h_gauge);
      if (gf_param->order <= 4) { gf_param->ghostExchange = QUDA_GHOST_EXCHANGE_NO; }
      in = GaugeField::Create(*gf_param);
    } else { // staggered
      milc_fatlink_param = new GaugeFieldParam(*gauge_param, milc_fatlinks);
      if (milc_fatlink_param->order <= 4) { milc_fatlink_param->ghostExchange = QUDA_GHOST_EXCHANGE_NO; }
      milc_fatlink_field = GaugeField::Create(*milc_fatlink_param);
      milc_longlink_param = new GaugeFieldParam(*gauge_param, milc_longlinks);
      if (milc_longlink_param->order <= 4) { milc_longlink_param->ghostExchange = QUDA_GHOST_EXCHANGE_NO; }
      milc_longlink_field = GaugeField::Create(*milc_longlink_param);
    }

    // Create the temp host side helper fields, which are just wrappers of the input pointers.
    bool pc_solution
      = (param->solution_type == QUDA_MATPC_SOLUTION) || (param->solution_type == QUDA_MATPCDAG_MATPC_SOLUTION);

    const int *X = gauge_param->X;
    quda::CommKey field_dim = {X[0], X[1], X[2], X[3]};
    ColorSpinorParam cpuParam(_hp_b[0], *param, X, pc_solution, param->input_location);
    std::vector<ColorSpinorField *> _h_b(param->num_src);
    for (int i = 0; i < param->num_src; i++) {
      cpuParam.v = _hp_b[i];
      _h_b[i] = ColorSpinorField::Create(cpuParam);
    }

    cpuParam.location = param->output_location;
    std::vector<ColorSpinorField *> _h_x(param->num_src);
    for (int i = 0; i < param->num_src; i++) {
      cpuParam.v = _hp_x[i];
      _h_x[i] = ColorSpinorField::Create(cpuParam);
    }

    // Make the gauge param dimensions larger
    if (getVerbosity() >= QUDA_DEBUG_VERBOSE) {
      printfQuda("Spliting the grid into sub-partitions: (%2d,%2d,%2d,%2d) / (%2d,%2d,%2d,%2d).\n", comm_dim(0),
                 comm_dim(1), comm_dim(2), comm_dim(3), split_key[0], split_key[1], split_key[2], split_key[3]);
    }
    for (int d = 0; d < CommKey::n_dim; d++) {
      if (comm_dim(d) % split_key[d] != 0) {
        errorQuda("Split not possible: %2d %% %2d != 0.", comm_dim(d), split_key[d]);
      }
      if (!is_staggered) {
        gf_param->x[d] *= split_key[d];
        gf_param->pad *= split_key[d];
      } else {
        milc_fatlink_param->x[d] *= split_key[d];
        milc_fatlink_param->pad *= split_key[d];
        milc_longlink_param->x[d] *= split_key[d];
        milc_longlink_param->pad *= split_key[d];
      }
      gauge_param->X[d] *= split_key[d];
      gauge_param->ga_pad *= split_key[d];
    }

    // Deal with clover field. For Multi source computatons, clover field construction is done
    // exclusively on the GPU.
    if (param->clover_coeff == 0.0 && param->clover_csw == 0.0) errorQuda("called with neither clover term nor inverse and clover coefficient nor Csw not set");
    if (gaugePrecise->Anisotropy() != 1.0) errorQuda("cannot compute anisotropic clover field");

    quda::CloverField *input_clover = nullptr;
    quda::CloverField *collected_clover = nullptr;
    if (param->dslash_type == QUDA_CLOVER_WILSON_DSLASH || param->dslash_type == QUDA_TWISTED_CLOVER_DSLASH
        || param->dslash_type == QUDA_CLOVER_HASENBUSCH_TWIST_DSLASH) {
      if (h_clover || h_clovinv) {
        CloverFieldParam clover_param;
        clover_param.nDim = 4;
	// If clover_coeff is not set manually, then it is the product Csw * kappa.
	// If the user has set the clover_coeff manually, that value takes precedent.
	clover_param.csw = param->clover_csw;
	clover_param.coeff = param->clover_coeff == 0.0 ? param->kappa * param->clover_csw : param->clover_coeff;
	// We must also adjust param->clover_coeff here. If a user has set kappa and
	// Csw, we must populate param->clover_coeff for them as the computeClover
	// routines uses that value
	param->clover_coeff = (param->clover_coeff == 0.0 ? param->kappa * param->clover_csw : param->clover_coeff);
        clover_param.twisted = param->dslash_type == QUDA_TWISTED_CLOVER_DSLASH;
        clover_param.mu2 = clover_param.twisted ? 4.0 * param->kappa * param->kappa * param->mu * param->mu : 0.0;
        clover_param.siteSubset = QUDA_FULL_SITE_SUBSET;
        for (int d = 0; d < 4; d++) { clover_param.x[d] = field_dim[d]; }
        clover_param.pad = param->cl_pad;
        clover_param.create = QUDA_REFERENCE_FIELD_CREATE;
        clover_param.norm = nullptr;
        clover_param.invNorm = nullptr;
        clover_param.setPrecision(param->clover_cpu_prec);
        clover_param.direct = h_clover ? true : false;
        clover_param.inverse = h_clovinv ? true : false;
        clover_param.clover = h_clover;
        clover_param.cloverInv = h_clovinv;
        clover_param.order = param->clover_order;
        clover_param.location = param->clover_location;

        input_clover = CloverField::Create(clover_param);

        for (int d = 0; d < CommKey::n_dim; d++) { clover_param.x[d] *= split_key[d]; }
        clover_param.create = QUDA_NULL_FIELD_CREATE;
        collected_clover = CloverField::Create(clover_param);

        std::vector<quda::CloverField *> v_c(1);
        v_c[0] = input_clover;
        quda::split_field(*collected_clover, v_c, split_key); // Clover uses 4d even-odd preconditioning.
      }
    }

    quda::GaugeField *collected_gauge = nullptr;
    quda::GaugeField *collected_milc_fatlink_field = nullptr;
    quda::GaugeField *collected_milc_longlink_field = nullptr;

    if (!is_staggered) {
      gf_param->create = QUDA_NULL_FIELD_CREATE;
      collected_gauge = new quda::cpuGaugeField(*gf_param);
      std::vector<quda::GaugeField *> v_g(1);
      v_g[0] = in;
      quda::split_field(*collected_gauge, v_g, split_key);
    } else {
      milc_fatlink_param->create = QUDA_NULL_FIELD_CREATE;
      milc_longlink_param->create = QUDA_NULL_FIELD_CREATE;
      collected_milc_fatlink_field = new quda::cpuGaugeField(*milc_fatlink_param);
      collected_milc_longlink_field = new quda::cpuGaugeField(*milc_longlink_param);
      std::vector<quda::GaugeField *> v_g(1);
      v_g[0] = milc_fatlink_field;
      quda::split_field(*collected_milc_fatlink_field, v_g, split_key);
      v_g[0] = milc_longlink_field;
      quda::split_field(*collected_milc_longlink_field, v_g, split_key);
    }

    profileInvertMultiSrc.TPSTOP(QUDA_PROFILE_INIT);
    profileInvertMultiSrc.TPSTART(QUDA_PROFILE_PREAMBLE);

    comm_barrier();

    // Split input fermion field
    quda::ColorSpinorParam cpu_cs_param_split(*_h_x[0]);
    for (int d = 0; d < CommKey::n_dim; d++) { cpu_cs_param_split.x[d] *= split_key[d]; }
    std::vector<quda::ColorSpinorField *> _collect_b(param->num_src_per_sub_partition, nullptr);
    std::vector<quda::ColorSpinorField *> _collect_x(param->num_src_per_sub_partition, nullptr);
    for (int n = 0; n < param->num_src_per_sub_partition; n++) {
      _collect_b[n] = new quda::cpuColorSpinorField(cpu_cs_param_split);
      _collect_x[n] = new quda::cpuColorSpinorField(cpu_cs_param_split);
      auto first = _h_b.begin() + n * num_sub_partition;
      auto last = _h_b.begin() + (n + 1) * num_sub_partition;
      std::vector<ColorSpinorField *> _v_b(first, last);
      split_field(*_collect_b[n], _v_b, split_key, pc_type);
    }
    comm_barrier();

    push_communicator(split_key);
    updateR();
    comm_barrier();

    profileInvertMultiSrc.TPSTOP(QUDA_PROFILE_PREAMBLE);
    profileInvertMultiSrc.TPSTOP(QUDA_PROFILE_TOTAL);

    // Load gauge field after pushing the split communicator so the comm buffers, etc are setup according to
    // the split topology.
    if (getVerbosity() >= QUDA_DEBUG_VERBOSE) { printfQuda("Split grid loading gauge field...\n"); }
    if (!is_staggered) {
      loadGaugeQuda(collected_gauge->Gauge_p(), gauge_param);
    } else {
      // freeGaugeQuda();
      loadFatLongGaugeQuda(param, gauge_param, collected_milc_fatlink_field->Gauge_p(),
                           collected_milc_longlink_field->Gauge_p());
    }
    if (getVerbosity() >= QUDA_DEBUG_VERBOSE) { printfQuda("Split grid loaded gauge field...\n"); }

    if (param->dslash_type == QUDA_CLOVER_WILSON_DSLASH || param->dslash_type == QUDA_TWISTED_CLOVER_DSLASH
        || param->dslash_type == QUDA_CLOVER_HASENBUSCH_TWIST_DSLASH) {
      if (getVerbosity() >= QUDA_DEBUG_VERBOSE) { printfQuda("Split grid loading clover field...\n"); }
      if (collected_clover) {
        loadCloverQuda(collected_clover->V(false), collected_clover->V(true), param);
      } else {
        loadCloverQuda(nullptr, nullptr, param);
      }
      if (getVerbosity() >= QUDA_DEBUG_VERBOSE) { printfQuda("Split grid loaded clover field...\n"); }
    }

    for (int n = 0; n < param->num_src_per_sub_partition; n++) {
      op(_collect_x[n]->V(), _collect_b[n]->V(), param, args...);
    }

    profileInvertMultiSrc.TPSTART(QUDA_PROFILE_TOTAL);
    profileInvertMultiSrc.TPSTART(QUDA_PROFILE_EPILOGUE);
    push_communicator(default_comm_key);
    updateR();
    comm_barrier();

    for (int d = 0; d < CommKey::n_dim; d++) {
      gauge_param->X[d] /= split_key[d];
      gauge_param->ga_pad /= split_key[d];
    }

    for (int n = 0; n < param->num_src_per_sub_partition; n++) {
      auto first = _h_x.begin() + n * num_sub_partition;
      auto last = _h_x.begin() + (n + 1) * num_sub_partition;
      std::vector<ColorSpinorField *> _v_x(first, last);
      join_field(_v_x, *_collect_x[n], split_key, pc_type);
    }

    for (auto p : _collect_b) { delete p; }
    for (auto p : _collect_x) { delete p; }

    for (auto p : _h_x) { delete p; }
    for (auto p : _h_b) { delete p; }

    if (!is_staggered) {
      delete in;
      delete collected_gauge;
    } else {
      delete milc_fatlink_field;
      delete milc_longlink_field;
      delete collected_milc_fatlink_field;
      delete collected_milc_longlink_field;
    }

    if (input_clover) { delete input_clover; }
    if (collected_clover) { delete collected_clover; }

    profileInvertMultiSrc.TPSTOP(QUDA_PROFILE_EPILOGUE);
    profileInvertMultiSrc.TPSTOP(QUDA_PROFILE_TOTAL);

    // Restore the gauge field
    if (!is_staggered) {
      loadGaugeQuda(h_gauge, gauge_param);
    } else {
      freeGaugeQuda();
      loadFatLongGaugeQuda(param, gauge_param, milc_fatlinks, milc_longlinks);
    }

    if (param->dslash_type == QUDA_CLOVER_WILSON_DSLASH || param->dslash_type == QUDA_TWISTED_CLOVER_DSLASH) {
      loadCloverQuda(h_clover, h_clovinv, param);
    }
  }

  profilerStop(__func__);
}

void invertMultiSrcQuda(void **_hp_x, void **_hp_b, QudaInvertParam *param, void *h_gauge, QudaGaugeParam *gauge_param)
{
  auto op = [](void *_x, void *_b, QudaInvertParam *param) { invertQuda(_x, _b, param); };
  callMultiSrcQuda(_hp_x, _hp_b, param, h_gauge, nullptr, nullptr, gauge_param, nullptr, nullptr, op);
}

void invertMultiSrcStaggeredQuda(void **_hp_x, void **_hp_b, QudaInvertParam *param, void *milc_fatlinks,
                                 void *milc_longlinks, QudaGaugeParam *gauge_param)
{
  auto op = [](void *_x, void *_b, QudaInvertParam *param) { invertQuda(_x, _b, param); };
  callMultiSrcQuda(_hp_x, _hp_b, param, nullptr, milc_fatlinks, milc_longlinks, gauge_param, nullptr, nullptr, op);
}

void invertMultiSrcCloverQuda(void **_hp_x, void **_hp_b, QudaInvertParam *param, void *h_gauge,
                              QudaGaugeParam *gauge_param, void *h_clover, void *h_clovinv)
{
  auto op = [](void *_x, void *_b, QudaInvertParam *param) { invertQuda(_x, _b, param); };
  callMultiSrcQuda(_hp_x, _hp_b, param, h_gauge, nullptr, nullptr, gauge_param, h_clover, h_clovinv, op);
}

void dslashMultiSrcQuda(void **_hp_x, void **_hp_b, QudaInvertParam *param, QudaParity parity, void *h_gauge,
                        QudaGaugeParam *gauge_param)
{
  auto op = [](void *_x, void *_b, QudaInvertParam *param, QudaParity parity) { dslashQuda(_x, _b, param, parity); };
  callMultiSrcQuda(_hp_x, _hp_b, param, h_gauge, nullptr, nullptr, gauge_param, nullptr, nullptr, op, parity);
}

void dslashMultiSrcStaggeredQuda(void **_hp_x, void **_hp_b, QudaInvertParam *param, QudaParity parity,
                                 void *milc_fatlinks, void *milc_longlinks, QudaGaugeParam *gauge_param)
{
  auto op = [](void *_x, void *_b, QudaInvertParam *param, QudaParity parity) { dslashQuda(_x, _b, param, parity); };
  callMultiSrcQuda(_hp_x, _hp_b, param, nullptr, milc_fatlinks, milc_longlinks, gauge_param, nullptr, nullptr, op,
                   parity);
}

void dslashMultiSrcCloverQuda(void **_hp_x, void **_hp_b, QudaInvertParam *param, QudaParity parity, void *h_gauge,
                              QudaGaugeParam *gauge_param, void *h_clover, void *h_clovinv)
{
  auto op = [](void *_x, void *_b, QudaInvertParam *param, QudaParity parity) { dslashQuda(_x, _b, param, parity); };
  callMultiSrcQuda(_hp_x, _hp_b, param, h_gauge, nullptr, nullptr, gauge_param, h_clover, h_clovinv, op, parity);
}

/*!
 * Generic version of the multi-shift solver. Should work for
 * most fermions. Note that offset[0] is not folded into the mass parameter.
 *
 * For Wilson-type fermions, the solution_type must be MATDAG_MAT or MATPCDAG_MATPC,
 * and solve_type must be NORMOP or NORMOP_PC. The solution and solve
 * preconditioning have to match.
 *
 * For Staggered-type fermions, the solution_type must be MATPC, and the
 * solve type must be DIRECT_PC. This difference in convention is because
 * preconditioned staggered operator is normal, unlike with Wilson-type fermions.
 */
void invertMultiShiftQuda(void **_hp_x, void *_hp_b, QudaInvertParam *param)
{
  profilerStart(__func__);

  profileMulti.TPSTART(QUDA_PROFILE_TOTAL);
  profileMulti.TPSTART(QUDA_PROFILE_INIT);

  if (!initialized) errorQuda("QUDA not initialized");

  checkInvertParam(param, _hp_x[0], _hp_b);

  // check the gauge fields have been created
  checkGauge(param);

  if (param->num_offset > QUDA_MAX_MULTI_SHIFT)
    errorQuda("Number of shifts %d requested greater than QUDA_MAX_MULTI_SHIFT %d", param->num_offset,
              QUDA_MAX_MULTI_SHIFT);

  pushVerbosity(param->verbosity);

  bool pc_solution = (param->solution_type == QUDA_MATPC_SOLUTION) || (param->solution_type == QUDA_MATPCDAG_MATPC_SOLUTION);
  bool pc_solve = (param->solve_type == QUDA_DIRECT_PC_SOLVE) || (param->solve_type == QUDA_NORMOP_PC_SOLVE);
  bool mat_solution = (param->solution_type == QUDA_MAT_SOLUTION) || (param->solution_type ==  QUDA_MATPC_SOLUTION);
  bool direct_solve = (param->solve_type == QUDA_DIRECT_SOLVE) || (param->solve_type == QUDA_DIRECT_PC_SOLVE);

  if (param->dslash_type == QUDA_ASQTAD_DSLASH ||
      param->dslash_type == QUDA_STAGGERED_DSLASH) {

    if (param->solution_type != QUDA_MATPC_SOLUTION) {
      errorQuda("For Staggered-type fermions, multi-shift solver only suports MATPC solution type");
    }

    if (param->solve_type != QUDA_DIRECT_PC_SOLVE) {
      errorQuda("For Staggered-type fermions, multi-shift solver only supports DIRECT_PC solve types");
    }

  } else { // Wilson type

    if (mat_solution) {
      errorQuda("For Wilson-type fermions, multi-shift solver does not support MAT or MATPC solution types");
    }
    if (direct_solve) {
      errorQuda("For Wilson-type fermions, multi-shift solver does not support DIRECT or DIRECT_PC solve types");
    }
    if (pc_solution & !pc_solve) {
      errorQuda("For Wilson-type fermions, preconditioned (PC) solution_type requires a PC solve_type");
    }
    if (!pc_solution & pc_solve) {
      errorQuda("For Wilson-type fermions, in multi-shift solver, a preconditioned (PC) solve_type requires a PC solution_type");
    }
  }

  // Timing and FLOP counters
  param->secs = 0;
  param->gflops = 0;
  param->iter = 0;

  for (int i=0; i<param->num_offset-1; i++) {
    for (int j=i+1; j<param->num_offset; j++) {
      if (param->offset[i] > param->offset[j])
        errorQuda("Offsets must be ordered from smallest to largest");
    }
  }

  // Host pointers for x, take a copy of the input host pointers
  void** hp_x;
  hp_x = new void* [ param->num_offset ];

  void* hp_b = _hp_b;
  for(int i=0;i < param->num_offset;i++){
    hp_x[i] = _hp_x[i];
  }

  // Create the matrix.
  // The way this works is that createDirac will create 'd' and 'dSloppy'
  // which are global. We then grab these with references...
  //
  // Balint: Isn't there a nice construction pattern we could use here? This is
  // expedient but yucky.
  //  DiracParam diracParam;
  if (param->dslash_type == QUDA_ASQTAD_DSLASH ||
      param->dslash_type == QUDA_STAGGERED_DSLASH){
    param->mass = sqrt(param->offset[0]/4);
  }

  Dirac *d = nullptr;
  Dirac *dSloppy = nullptr;
  Dirac *dPre = nullptr;
  Dirac *dRefine = nullptr;

  // Create the dirac operator and a sloppy, precon, and refine.
  createDiracWithRefine(d, dSloppy, dPre, dRefine, *param, pc_solve);
  Dirac &dirac = *d;
  Dirac &diracSloppy = *dSloppy;


  cudaColorSpinorField *b = nullptr;   // Cuda RHS
  std::vector<ColorSpinorField*> x;  // Cuda Solutions
  x.resize(param->num_offset);
  std::vector<ColorSpinorField*> p;
  std::unique_ptr<double[]> r2_old(new double[param->num_offset]);

  // Grab the dimension array of the input gauge field.
  const int *X = ( param->dslash_type == QUDA_ASQTAD_DSLASH ) ?
    gaugeFatPrecise->X() : gaugePrecise->X();

  // This creates a ColorSpinorParam struct, from the host data
  // pointer, the definitions in param, the dimensions X, and whether
  // the solution is on a checkerboard instruction or not. These can
  // then be used as 'instructions' to create the actual
  // ColorSpinorField
  ColorSpinorParam cpuParam(hp_b, *param, X, pc_solution, param->input_location);
  ColorSpinorField *h_b = ColorSpinorField::Create(cpuParam);

  std::vector<ColorSpinorField*> h_x;
  h_x.resize(param->num_offset);

  cpuParam.location = param->output_location;
  for(int i=0; i < param->num_offset; i++) {
    cpuParam.v = hp_x[i];
    h_x[i] = ColorSpinorField::Create(cpuParam);
  }

  profileMulti.TPSTOP(QUDA_PROFILE_INIT);
  profileMulti.TPSTART(QUDA_PROFILE_H2D);
  // Now I need a colorSpinorParam for the device
  ColorSpinorParam cudaParam(cpuParam, *param);
  // This setting will download a host vector
  cudaParam.create = QUDA_COPY_FIELD_CREATE;
  cudaParam.location = QUDA_CUDA_FIELD_LOCATION;
  b = new cudaColorSpinorField(*h_b, cudaParam); // Creates b and downloads h_b to it
  profileMulti.TPSTOP(QUDA_PROFILE_H2D);

  profileMulti.TPSTART(QUDA_PROFILE_INIT);
  // Create the solution fields filled with zero
  cudaParam.create = QUDA_ZERO_FIELD_CREATE;

  // now check if we need to invalidate the solutionResident vectors
  bool invalidate = false;
  for (auto v : solutionResident) {
    if (cudaParam.Precision() != v->Precision()) {
      invalidate = true;
      break;
    }
  }

  if (invalidate) {
    for (auto v : solutionResident) delete v;
    solutionResident.clear();
  }

  // grow resident solutions to be big enough
  for (int i=solutionResident.size(); i < param->num_offset; i++) {
    if (getVerbosity() >= QUDA_DEBUG_VERBOSE) printfQuda("Adding vector %d to solutionsResident\n", i);
    solutionResident.push_back(new cudaColorSpinorField(cudaParam));
  }
  for (int i=0; i < param->num_offset; i++) x[i] = solutionResident[i];
  profileMulti.TPSTOP(QUDA_PROFILE_INIT);

  profileMulti.TPSTART(QUDA_PROFILE_PREAMBLE);

  // Check source norms
  double nb = blas::norm2(*b);
  if (nb==0.0) errorQuda("Source has zero norm");

  if(getVerbosity() >= QUDA_VERBOSE ) {
    double nh_b = blas::norm2(*h_b);
    printfQuda("Source: CPU = %g, CUDA copy = %g\n", nh_b, nb);
  }

  // rescale the source vector to help prevent the onset of underflow
  if (param->solver_normalization == QUDA_SOURCE_NORMALIZATION) {
    blas::ax(1.0/sqrt(nb), *b);
  }

  // backup shifts
  double unscaled_shifts[QUDA_MAX_MULTI_SHIFT];
  for (int i = 0; i < param->num_offset; i++) { unscaled_shifts[i] = param->offset[i]; }

  // rescale
  massRescale(*b, *param, true);
  profileMulti.TPSTOP(QUDA_PROFILE_PREAMBLE);

  DiracMatrix *m, *mSloppy;

  if (param->dslash_type == QUDA_ASQTAD_DSLASH ||
      param->dslash_type == QUDA_STAGGERED_DSLASH) {
    m = new DiracM(dirac);
    mSloppy = new DiracM(diracSloppy);
  } else {
    m = new DiracMdagM(dirac);
    mSloppy = new DiracMdagM(diracSloppy);
  }

  SolverParam solverParam(*param);
  {
    MultiShiftCG cg_m(*m, *mSloppy, solverParam, profileMulti);
    cg_m(x, *b, p, r2_old.get());
  }
  solverParam.updateInvertParam(*param);

  delete m;
  delete mSloppy;

  if (param->compute_true_res) {
    // check each shift has the desired tolerance and use sequential CG to refine
    profileMulti.TPSTART(QUDA_PROFILE_INIT);
    cudaParam.create = QUDA_ZERO_FIELD_CREATE;
    cudaColorSpinorField r(*b, cudaParam);
    profileMulti.TPSTOP(QUDA_PROFILE_INIT);
    QudaInvertParam refineparam = *param;
    refineparam.cuda_prec_sloppy = param->cuda_prec_refinement_sloppy;
    Dirac &dirac = *d;
    Dirac &diracSloppy = *dRefine;

#define REFINE_INCREASING_MASS
#ifdef REFINE_INCREASING_MASS
    for(int i=0; i < param->num_offset; i++) {
#else
    for(int i=param->num_offset-1; i >= 0; i--) {
#endif
      double rsd_hq = param->residual_type & QUDA_HEAVY_QUARK_RESIDUAL ?
	param->true_res_hq_offset[i] : 0;
      double tol_hq = param->residual_type & QUDA_HEAVY_QUARK_RESIDUAL ?
	param->tol_hq_offset[i] : 0;

      /*
	In the case where the shifted systems have zero tolerance
	specified, we refine these systems until either the limit of
	precision is reached (prec_tol) or until the tolerance reaches
	the iterated residual tolerance of the previous multi-shift
	solver (iter_res_offset[i]), which ever is greater.
      */
      const double prec_tol = std::pow(10.,(-2*(int)param->cuda_prec+4)); // implicit refinment limit of 1e-12
      const double iter_tol = (param->iter_res_offset[i] < prec_tol ? prec_tol : (param->iter_res_offset[i] *1.1));
      const double refine_tol = (param->tol_offset[i] == 0.0 ? iter_tol : param->tol_offset[i]);
      // refine if either L2 or heavy quark residual tolerances have not been met, only if desired residual is > 0
      if (param->true_res_offset[i] > refine_tol || rsd_hq > tol_hq) {
	if (getVerbosity() >= QUDA_SUMMARIZE)
	  printfQuda("Refining shift %d: L2 residual %e / %e, heavy quark %e / %e (actual / requested)\n",
		     i, param->true_res_offset[i], param->tol_offset[i], rsd_hq, tol_hq);

        // for staggered the shift is just a change in mass term (FIXME: for twisted mass also)
        if (param->dslash_type == QUDA_ASQTAD_DSLASH ||
            param->dslash_type == QUDA_STAGGERED_DSLASH) {
          dirac.setMass(sqrt(param->offset[i]/4));
          diracSloppy.setMass(sqrt(param->offset[i]/4));
        }

        DiracMatrix *m, *mSloppy;

        if (param->dslash_type == QUDA_ASQTAD_DSLASH ||
            param->dslash_type == QUDA_STAGGERED_DSLASH) {
          m = new DiracM(dirac);
          mSloppy = new DiracM(diracSloppy);
        } else {
          m = new DiracMdagM(dirac);
          mSloppy = new DiracMdagM(diracSloppy);
        }

        // need to curry in the shift if we are not doing staggered
        if (param->dslash_type != QUDA_ASQTAD_DSLASH && param->dslash_type != QUDA_STAGGERED_DSLASH) {
          m->shift = param->offset[i];
          mSloppy->shift = param->offset[i];
        }

        if (false) { // experimenting with Minimum residual extrapolation
                     // only perform MRE using current and previously refined solutions
#ifdef REFINE_INCREASING_MASS
	  const int nRefine = i+1;
#else
	  const int nRefine = param->num_offset - i + 1;
#endif

          std::vector<ColorSpinorField *> q;
          q.resize(nRefine);
          std::vector<ColorSpinorField *> z;
          z.resize(nRefine);
          cudaParam.create = QUDA_NULL_FIELD_CREATE;
          cudaColorSpinorField tmp(cudaParam);

          for (int j = 0; j < nRefine; j++) {
            q[j] = new cudaColorSpinorField(cudaParam);
            z[j] = new cudaColorSpinorField(cudaParam);
          }

          *z[0] = *x[0]; // zero solution already solved
#ifdef REFINE_INCREASING_MASS
	  for (int j=1; j<nRefine; j++) *z[j] = *x[j];
#else
	  for (int j=1; j<nRefine; j++) *z[j] = *x[param->num_offset-j];
#endif

          bool orthogonal = true;
          bool apply_mat = true;
          bool hermitian = true;
	  MinResExt mre(*m, orthogonal, apply_mat, hermitian, profileMulti);
	  blas::copy(tmp, *b);
	  mre(*x[i], tmp, z, q);

	  for(int j=0; j < nRefine; j++) {
	    delete q[j];
	    delete z[j];
	  }
        }

        SolverParam solverParam(refineparam);
        solverParam.iter = 0;
        solverParam.use_init_guess = QUDA_USE_INIT_GUESS_YES;
        solverParam.tol = (param->tol_offset[i] > 0.0 ? param->tol_offset[i] : iter_tol); // set L2 tolerance
        solverParam.tol_hq = param->tol_hq_offset[i];                                     // set heavy quark tolerance
        solverParam.delta = param->reliable_delta_refinement;

        {
          CG cg(*m, *mSloppy, *mSloppy, *mSloppy, solverParam, profileMulti);
          if (i==0)
            cg(*x[i], *b, p[i], r2_old[i]);
          else
            cg(*x[i], *b);
        }

        solverParam.true_res_offset[i] = solverParam.true_res;
        solverParam.true_res_hq_offset[i] = solverParam.true_res_hq;
        solverParam.updateInvertParam(*param,i);

        if (param->dslash_type == QUDA_ASQTAD_DSLASH ||
            param->dslash_type == QUDA_STAGGERED_DSLASH) {
          dirac.setMass(sqrt(param->offset[0]/4)); // restore just in case
          diracSloppy.setMass(sqrt(param->offset[0]/4)); // restore just in case
        }

        delete m;
        delete mSloppy;
      }
    }
  }

  // restore shifts
  for(int i=0; i < param->num_offset; i++) {
    param->offset[i] = unscaled_shifts[i];
  }

  profileMulti.TPSTART(QUDA_PROFILE_D2H);

  if (param->compute_action) {
    Complex action(0);
    for (int i=0; i<param->num_offset; i++) action += param->residue[i] * blas::cDotProduct(*b, *x[i]);
    param->action[0] = action.real();
    param->action[1] = action.imag();
  }

  for(int i=0; i < param->num_offset; i++) {
    if (param->solver_normalization == QUDA_SOURCE_NORMALIZATION) { // rescale the solution
      blas::ax(sqrt(nb), *x[i]);
    }

    if (getVerbosity() >= QUDA_VERBOSE){
      double nx = blas::norm2(*x[i]);
      printfQuda("Solution %d = %g\n", i, nx);
    }

    if (!param->make_resident_solution) *h_x[i] = *x[i];
  }
  profileMulti.TPSTOP(QUDA_PROFILE_D2H);

  profileMulti.TPSTART(QUDA_PROFILE_EPILOGUE);

  if (!param->make_resident_solution) {
    for (auto v: solutionResident) if (v) delete v;
    solutionResident.clear();
  }

  profileMulti.TPSTOP(QUDA_PROFILE_EPILOGUE);

  profileMulti.TPSTART(QUDA_PROFILE_FREE);
  for(int i=0; i < param->num_offset; i++){
    delete h_x[i];
    //if (!param->make_resident_solution) delete x[i];
  }

  delete h_b;
  delete b;

  delete [] hp_x;

  delete d;
  delete dSloppy;
  delete dPre;
  delete dRefine;
  for (auto& pp : p) delete pp;

  profileMulti.TPSTOP(QUDA_PROFILE_FREE);

  popVerbosity();

  // cache is written out even if a long benchmarking job gets interrupted
  saveTuneCache();

  profileMulti.TPSTOP(QUDA_PROFILE_TOTAL);

  profilerStop(__func__);
}

void computeKSLinkQuda(void* fatlink, void* longlink, void* ulink, void* inlink, double *path_coeff, QudaGaugeParam *param)
{
  profileFatLink.TPSTART(QUDA_PROFILE_TOTAL);
  profileFatLink.TPSTART(QUDA_PROFILE_INIT);

  checkGaugeParam(param);

  GaugeFieldParam gParam(*param, fatlink, QUDA_GENERAL_LINKS);
  cpuGaugeField cpuFatLink(gParam);   // create the host fatlink
  gParam.gauge = longlink;
  cpuGaugeField cpuLongLink(gParam);  // create the host longlink
  gParam.gauge = ulink;
  cpuGaugeField cpuUnitarizedLink(gParam);
  gParam.link_type = param->type;
  gParam.gauge = inlink;
  cpuGaugeField cpuInLink(gParam);    // create the host sitelink

  // create the device fields
  gParam.reconstruct = param->reconstruct;
  gParam.setPrecision(param->cuda_prec, true);
  gParam.create = QUDA_NULL_FIELD_CREATE;
  cudaGaugeField *cudaInLink = new cudaGaugeField(gParam);
  profileFatLink.TPSTOP(QUDA_PROFILE_INIT);

  cudaInLink->loadCPUField(cpuInLink, profileFatLink);
  cudaGaugeField *cudaInLinkEx = createExtendedGauge(*cudaInLink, R, profileFatLink);

  profileFatLink.TPSTART(QUDA_PROFILE_FREE);
  delete cudaInLink;
  profileFatLink.TPSTOP(QUDA_PROFILE_FREE);

  gParam.create = QUDA_ZERO_FIELD_CREATE;
  gParam.link_type = QUDA_GENERAL_LINKS;
  gParam.reconstruct = QUDA_RECONSTRUCT_NO;
  gParam.setPrecision(param->cuda_prec, true);
  gParam.ghostExchange = QUDA_GHOST_EXCHANGE_NO;

  if (longlink) {
    profileFatLink.TPSTART(QUDA_PROFILE_INIT);
    cudaGaugeField *cudaLongLink = new cudaGaugeField(gParam);
    profileFatLink.TPSTOP(QUDA_PROFILE_INIT);

    profileFatLink.TPSTART(QUDA_PROFILE_COMPUTE);
    longKSLink(cudaLongLink, *cudaInLinkEx, path_coeff);
    profileFatLink.TPSTOP(QUDA_PROFILE_COMPUTE);

    cudaLongLink->saveCPUField(cpuLongLink, profileFatLink);

    profileFatLink.TPSTART(QUDA_PROFILE_FREE);
    delete cudaLongLink;
    profileFatLink.TPSTOP(QUDA_PROFILE_FREE);
  }

  profileFatLink.TPSTART(QUDA_PROFILE_INIT);
  cudaGaugeField *cudaFatLink = new cudaGaugeField(gParam);
  profileFatLink.TPSTOP(QUDA_PROFILE_INIT);

  profileFatLink.TPSTART(QUDA_PROFILE_COMPUTE);
  fatKSLink(cudaFatLink, *cudaInLinkEx, path_coeff);
  profileFatLink.TPSTOP(QUDA_PROFILE_COMPUTE);

  if (fatlink) cudaFatLink->saveCPUField(cpuFatLink, profileFatLink);

  profileFatLink.TPSTART(QUDA_PROFILE_FREE);
  delete cudaInLinkEx;
  profileFatLink.TPSTOP(QUDA_PROFILE_FREE);

  if (ulink) {
    const double unitarize_eps = 1e-14;
    const double max_error = 1e-10;
    const int reunit_allow_svd = 1;
    const int reunit_svd_only  = 0;
    const double svd_rel_error = 1e-6;
    const double svd_abs_error = 1e-6;
    quda::setUnitarizeLinksConstants(unitarize_eps, max_error, reunit_allow_svd, reunit_svd_only,
				     svd_rel_error, svd_abs_error);

    cudaGaugeField *cudaUnitarizedLink = new cudaGaugeField(gParam);

    profileFatLink.TPSTART(QUDA_PROFILE_COMPUTE);
    *num_failures_h = 0;
    quda::unitarizeLinks(*cudaUnitarizedLink, *cudaFatLink, num_failures_d); // unitarize on the gpu
    if (*num_failures_h > 0) errorQuda("Error in unitarization component of the hisq fattening: %d failures", *num_failures_h);
    profileFatLink.TPSTOP(QUDA_PROFILE_COMPUTE);

    cudaUnitarizedLink->saveCPUField(cpuUnitarizedLink, profileFatLink);

    profileFatLink.TPSTART(QUDA_PROFILE_FREE);
    delete cudaUnitarizedLink;
    profileFatLink.TPSTOP(QUDA_PROFILE_FREE);
  }

  profileFatLink.TPSTART(QUDA_PROFILE_FREE);
  delete cudaFatLink;
  profileFatLink.TPSTOP(QUDA_PROFILE_FREE);

  profileFatLink.TPSTOP(QUDA_PROFILE_TOTAL);
}

int computeGaugeForceQuda(void* mom, void* siteLink,  int*** input_path_buf, int* path_length,
			  double* loop_coeff, int num_paths, int max_length, double eb3, QudaGaugeParam* qudaGaugeParam)
{
  profileGaugeForce.TPSTART(QUDA_PROFILE_TOTAL);
  profileGaugeForce.TPSTART(QUDA_PROFILE_INIT);

  checkGaugeParam(qudaGaugeParam);

  GaugeFieldParam gParam(*qudaGaugeParam, siteLink);
  gParam.site_offset = qudaGaugeParam->gauge_offset;
  gParam.site_size = qudaGaugeParam->site_size;
  cpuGaugeField *cpuSiteLink = (!qudaGaugeParam->use_resident_gauge) ? new cpuGaugeField(gParam) : nullptr;

  cudaGaugeField* cudaSiteLink = nullptr;

  if (qudaGaugeParam->use_resident_gauge) {
    if (!gaugePrecise) errorQuda("No resident gauge field to use");
    cudaSiteLink = gaugePrecise;
  } else {
    gParam.create = QUDA_NULL_FIELD_CREATE;
    gParam.reconstruct = qudaGaugeParam->reconstruct;
    gParam.setPrecision(qudaGaugeParam->cuda_prec, true);

    cudaSiteLink = new cudaGaugeField(gParam);
    profileGaugeForce.TPSTOP(QUDA_PROFILE_INIT);

    profileGaugeForce.TPSTART(QUDA_PROFILE_H2D);
    cudaSiteLink->loadCPUField(*cpuSiteLink);
    profileGaugeForce.TPSTOP(QUDA_PROFILE_H2D);

    profileGaugeForce.TPSTART(QUDA_PROFILE_INIT);
  }

  GaugeFieldParam gParamMom(*qudaGaugeParam, mom, QUDA_ASQTAD_MOM_LINKS);
  if (gParamMom.order == QUDA_TIFR_GAUGE_ORDER || gParamMom.order == QUDA_TIFR_PADDED_GAUGE_ORDER)
    gParamMom.reconstruct = QUDA_RECONSTRUCT_NO;
  else
    gParamMom.reconstruct = QUDA_RECONSTRUCT_10;

  gParamMom.site_offset = qudaGaugeParam->mom_offset;
  gParamMom.site_size = qudaGaugeParam->site_size;
  cpuGaugeField* cpuMom = (!qudaGaugeParam->use_resident_mom) ? new cpuGaugeField(gParamMom) : nullptr;

  cudaGaugeField* cudaMom = nullptr;
  if (qudaGaugeParam->use_resident_mom) {
    if (!momResident) errorQuda("No resident momentum field to use");
    cudaMom = momResident;
    if (qudaGaugeParam->overwrite_mom) cudaMom->zero();
    profileGaugeForce.TPSTOP(QUDA_PROFILE_INIT);
  } else {
    gParamMom.create = qudaGaugeParam->overwrite_mom ? QUDA_ZERO_FIELD_CREATE : QUDA_NULL_FIELD_CREATE;
    gParamMom.reconstruct = QUDA_RECONSTRUCT_10;
    gParamMom.link_type = QUDA_ASQTAD_MOM_LINKS;
    gParamMom.setPrecision(qudaGaugeParam->cuda_prec, true);
    gParamMom.create = QUDA_ZERO_FIELD_CREATE;
    cudaMom = new cudaGaugeField(gParamMom);
    profileGaugeForce.TPSTOP(QUDA_PROFILE_INIT);
    if (!qudaGaugeParam->overwrite_mom) {
      profileGaugeForce.TPSTART(QUDA_PROFILE_H2D);
      cudaMom->loadCPUField(*cpuMom);
      profileGaugeForce.TPSTOP(QUDA_PROFILE_H2D);
    }
  }

  cudaGaugeField *cudaGauge = createExtendedGauge(*cudaSiteLink, R, profileGaugeForce);
  // apply / remove phase as appropriate
  if (cudaGauge->StaggeredPhaseApplied()) cudaGauge->removeStaggeredPhase();

  // actually do the computation
  profileGaugeForce.TPSTART(QUDA_PROFILE_COMPUTE);
  if (!forceMonitor()) {
    gaugeForce(*cudaMom, *cudaGauge, eb3, input_path_buf,  path_length, loop_coeff, num_paths, max_length);
  } else {
    // if we are monitoring the force, separate the force computation from the momentum update
    GaugeFieldParam gParam(*cudaMom);
    gParam.create = QUDA_ZERO_FIELD_CREATE;
    GaugeField *force = GaugeField::Create(gParam);
    gaugeForce(*force, *cudaGauge, 1.0, input_path_buf,  path_length, loop_coeff, num_paths, max_length);
    updateMomentum(*cudaMom, eb3, *force, "gauge");
    delete force;
  }
  profileGaugeForce.TPSTOP(QUDA_PROFILE_COMPUTE);

  if (qudaGaugeParam->return_result_mom) {
    profileGaugeForce.TPSTART(QUDA_PROFILE_D2H);
    cudaMom->saveCPUField(*cpuMom);
    profileGaugeForce.TPSTOP(QUDA_PROFILE_D2H);
  }

  profileGaugeForce.TPSTART(QUDA_PROFILE_FREE);
  if (qudaGaugeParam->make_resident_gauge) {
    if (gaugePrecise && gaugePrecise != cudaSiteLink) delete gaugePrecise;
    gaugePrecise = cudaSiteLink;
  } else {
    delete cudaSiteLink;
  }

  if (qudaGaugeParam->make_resident_mom) {
    if (momResident && momResident != cudaMom) delete momResident;
    momResident = cudaMom;
  } else {
    delete cudaMom;
  }

  if (cpuSiteLink) delete cpuSiteLink;
  if (cpuMom) delete cpuMom;

  if (qudaGaugeParam->make_resident_gauge) {
    if (extendedGaugeResident) delete extendedGaugeResident;
    extendedGaugeResident = cudaGauge;
  } else {
    delete cudaGauge;
  }
  profileGaugeForce.TPSTOP(QUDA_PROFILE_FREE);

  profileGaugeForce.TPSTOP(QUDA_PROFILE_TOTAL);
  return 0;
}

void momResidentQuda(void *mom, QudaGaugeParam *param)
{
  profileGaugeForce.TPSTART(QUDA_PROFILE_TOTAL);
  profileGaugeForce.TPSTART(QUDA_PROFILE_INIT);

  checkGaugeParam(param);

  GaugeFieldParam gParamMom(*param, mom, QUDA_ASQTAD_MOM_LINKS);
  if (gParamMom.order == QUDA_TIFR_GAUGE_ORDER || gParamMom.order == QUDA_TIFR_PADDED_GAUGE_ORDER)
    gParamMom.reconstruct = QUDA_RECONSTRUCT_NO;
  else
    gParamMom.reconstruct = QUDA_RECONSTRUCT_10;
  gParamMom.site_offset = param->mom_offset;
  gParamMom.site_size = param->site_size;

  cpuGaugeField cpuMom(gParamMom);

  if (param->make_resident_mom && !param->return_result_mom) {
    if (momResident) delete momResident;

    gParamMom.create = QUDA_NULL_FIELD_CREATE;
    gParamMom.reconstruct = QUDA_RECONSTRUCT_10;
    gParamMom.link_type = QUDA_ASQTAD_MOM_LINKS;
    gParamMom.setPrecision(param->cuda_prec, true);
    gParamMom.create = QUDA_ZERO_FIELD_CREATE;
    momResident = new cudaGaugeField(gParamMom);
  } else if (param->return_result_mom && !param->make_resident_mom) {
    if (!momResident) errorQuda("No resident momentum to return");
  } else {
    errorQuda("Unexpected combination make_resident_mom = %d return_result_mom = %d", param->make_resident_mom,
              param->return_result_mom);
  }

  profileGaugeForce.TPSTOP(QUDA_PROFILE_INIT);

  if (param->make_resident_mom) {
    // we are downloading the momentum from the host
    profileGaugeForce.TPSTART(QUDA_PROFILE_H2D);
    momResident->loadCPUField(cpuMom);
    profileGaugeForce.TPSTOP(QUDA_PROFILE_H2D);
  } else if (param->return_result_mom) {
    // we are uploading the momentum to the host
    profileGaugeForce.TPSTART(QUDA_PROFILE_D2H);
    momResident->saveCPUField(cpuMom);
    profileGaugeForce.TPSTOP(QUDA_PROFILE_D2H);

    profileGaugeForce.TPSTART(QUDA_PROFILE_FREE);
    delete momResident;
    momResident = nullptr;
    profileGaugeForce.TPSTOP(QUDA_PROFILE_FREE);
  }

  profileGaugeForce.TPSTOP(QUDA_PROFILE_TOTAL);
}

void createCloverQuda(QudaInvertParam* invertParam)
{
  profileClover.TPSTART(QUDA_PROFILE_TOTAL);
  if (!cloverPrecise) errorQuda("Clover field not allocated");

  QudaReconstructType recon = (gaugePrecise->Reconstruct() == QUDA_RECONSTRUCT_8) ? QUDA_RECONSTRUCT_12 : gaugePrecise->Reconstruct();
  // for clover we optimize to only send depth 1 halos in y/z/t (FIXME - make work for x, make robust in general)
  int R[4];
  for (int d=0; d<4; d++) R[d] = (d==0 ? 2 : 1) * (redundant_comms || commDimPartitioned(d));
  cudaGaugeField *gauge = extendedGaugeResident ? extendedGaugeResident : createExtendedGauge(*gaugePrecise, R, profileClover, false, recon);

  profileClover.TPSTART(QUDA_PROFILE_INIT);
  // create the Fmunu field
  GaugeFieldParam tensorParam(gaugePrecise->X(), gauge->Precision(), QUDA_RECONSTRUCT_NO, 0, QUDA_TENSOR_GEOMETRY);
  tensorParam.siteSubset = QUDA_FULL_SITE_SUBSET;
  tensorParam.order = QUDA_FLOAT2_GAUGE_ORDER;
  tensorParam.ghostExchange = QUDA_GHOST_EXCHANGE_NO;
  cudaGaugeField Fmunu(tensorParam);
  profileClover.TPSTOP(QUDA_PROFILE_INIT);
  profileClover.TPSTART(QUDA_PROFILE_COMPUTE);
  computeFmunu(Fmunu, *gauge);
  computeClover(*cloverPrecise, Fmunu, invertParam->clover_coeff);
  profileClover.TPSTOP(QUDA_PROFILE_COMPUTE);
  profileClover.TPSTOP(QUDA_PROFILE_TOTAL);

  // FIXME always preserve the extended gauge
  extendedGaugeResident = gauge;
}

void* createGaugeFieldQuda(void* gauge, int geometry, QudaGaugeParam* param)
{
  GaugeFieldParam gParam(*param, gauge, QUDA_GENERAL_LINKS);
  gParam.geometry = static_cast<QudaFieldGeometry>(geometry);
  if (geometry != QUDA_SCALAR_GEOMETRY && geometry != QUDA_VECTOR_GEOMETRY)
    errorQuda("Only scalar and vector geometries are supported\n");

  cpuGaugeField *cpuGauge = nullptr;
  if (gauge) cpuGauge = new cpuGaugeField(gParam);

  gParam.order = QUDA_FLOAT2_GAUGE_ORDER;
  gParam.create = QUDA_ZERO_FIELD_CREATE;
  auto* cudaGauge = new cudaGaugeField(gParam);

  if (gauge) {
    cudaGauge->loadCPUField(*cpuGauge);
    delete cpuGauge;
  }

  return cudaGauge;
}


void saveGaugeFieldQuda(void* gauge, void* inGauge, QudaGaugeParam* param)
{
  auto* cudaGauge = reinterpret_cast<cudaGaugeField*>(inGauge);

  GaugeFieldParam gParam(*param, gauge, QUDA_GENERAL_LINKS);
  gParam.geometry = cudaGauge->Geometry();

  cpuGaugeField cpuGauge(gParam);
  cudaGauge->saveCPUField(cpuGauge);
}


void destroyGaugeFieldQuda(void* gauge)
{
  auto* g = reinterpret_cast<cudaGaugeField*>(gauge);
  delete g;
}


void computeStaggeredForceQuda(void* h_mom, double dt, double delta, void *, void **,
			       QudaGaugeParam *gauge_param, QudaInvertParam *inv_param)
{
  profileStaggeredForce.TPSTART(QUDA_PROFILE_TOTAL);
  profileStaggeredForce.TPSTART(QUDA_PROFILE_INIT);

  GaugeFieldParam gParam(*gauge_param, h_mom, QUDA_ASQTAD_MOM_LINKS);

  // create the host momentum field
  gParam.reconstruct = gauge_param->reconstruct;
  gParam.t_boundary = QUDA_PERIODIC_T;
  cpuGaugeField cpuMom(gParam);

  // create the device momentum field
  gParam.link_type = QUDA_ASQTAD_MOM_LINKS;
  gParam.create = QUDA_ZERO_FIELD_CREATE; // FIXME
  gParam.order = QUDA_FLOAT2_GAUGE_ORDER;
  gParam.reconstruct = QUDA_RECONSTRUCT_10;
  cudaGaugeField *cudaMom = !gauge_param->use_resident_mom ? new cudaGaugeField(gParam) : nullptr;

  // create temporary field for quark-field outer product
  gParam.reconstruct = QUDA_RECONSTRUCT_NO;
  gParam.link_type = QUDA_GENERAL_LINKS;
  gParam.create = QUDA_ZERO_FIELD_CREATE;
  cudaGaugeField cudaForce(gParam);
  GaugeField *cudaForce_[2] = {&cudaForce};

  ColorSpinorParam qParam;
  qParam.location = QUDA_CUDA_FIELD_LOCATION;
  qParam.nColor = 3;
  qParam.nSpin = 1;
  qParam.siteSubset = QUDA_FULL_SITE_SUBSET;
  qParam.siteOrder = QUDA_EVEN_ODD_SITE_ORDER;
  qParam.nDim = 5; // 5 since staggered mrhs
  qParam.pc_type = QUDA_4D_PC;
  qParam.setPrecision(gParam.Precision());
  qParam.pad = 0;
  for(int dir=0; dir<4; ++dir) qParam.x[dir] = gParam.x[dir];
  qParam.x[4] = 1;
  qParam.create = QUDA_NULL_FIELD_CREATE;
  qParam.fieldOrder = QUDA_FLOAT2_FIELD_ORDER;
  qParam.gammaBasis = QUDA_DEGRAND_ROSSI_GAMMA_BASIS;

  profileStaggeredForce.TPSTOP(QUDA_PROFILE_INIT);
  profileStaggeredForce.TPSTART(QUDA_PROFILE_H2D);

  if (gauge_param->use_resident_mom) {
    if (!momResident) errorQuda("Cannot use resident momentum field since none appears resident");
    cudaMom = momResident;
  } else {
    // download the initial momentum (FIXME make an option just to return?)
    cudaMom->loadCPUField(cpuMom);
  }

  // resident gauge field is required
  if (!gauge_param->use_resident_gauge || !gaugePrecise)
    errorQuda("Resident gauge field is required");

  if (!gaugePrecise->StaggeredPhaseApplied()) {
    errorQuda("Gauge field requires the staggered phase factors to be applied");
  }

  // check if staggered phase is the desired one
  if (gauge_param->staggered_phase_type != gaugePrecise->StaggeredPhase()) {
    errorQuda("Requested staggered phase %d, but found %d\n",
              gauge_param->staggered_phase_type, gaugePrecise->StaggeredPhase());
  }

  profileStaggeredForce.TPSTOP(QUDA_PROFILE_H2D);
  profileStaggeredForce.TPSTART(QUDA_PROFILE_INIT);

  const int nvector = inv_param->num_offset;
  std::vector<ColorSpinorField*> X(nvector);
  for ( int i=0; i<nvector; i++) X[i] = ColorSpinorField::Create(qParam);

  if (inv_param->use_resident_solution) {
    if (solutionResident.size() < (unsigned int)nvector)
      errorQuda("solutionResident.size() %lu does not match number of shifts %d",
		solutionResident.size(), nvector);
  }

  // create the staggered operator
  DiracParam diracParam;
  bool pc_solve = (inv_param->solve_type == QUDA_DIRECT_PC_SOLVE) ||
    (inv_param->solve_type == QUDA_NORMOP_PC_SOLVE);
  if (!pc_solve)
    errorQuda("Preconditioned solve type required not %d\n", inv_param->solve_type);
  setDiracParam(diracParam, inv_param, pc_solve);
  Dirac *dirac = Dirac::create(diracParam);

  profileStaggeredForce.TPSTOP(QUDA_PROFILE_INIT);
  profileStaggeredForce.TPSTART(QUDA_PROFILE_PREAMBLE);

  for (int i=0; i<nvector; i++) {
    ColorSpinorField &x = *(X[i]);

    if (inv_param->use_resident_solution) x.Even() = *(solutionResident[i]);
    else errorQuda("%s requires resident solution", __func__);

    // set the odd solution component
    dirac->Dslash(x.Odd(), x.Even(), QUDA_ODD_PARITY);
  }

  profileStaggeredForce.TPSTOP(QUDA_PROFILE_PREAMBLE);
  profileStaggeredForce.TPSTART(QUDA_PROFILE_FREE);

#if 0
  if (inv_param->use_resident_solution) {
    for (auto v : solutionResident) if (v) delete solutionResident[i];
    solutionResident.clear();
  }
#endif
  delete dirac;

  profileStaggeredForce.TPSTOP(QUDA_PROFILE_FREE);
  profileStaggeredForce.TPSTART(QUDA_PROFILE_COMPUTE);

  // compute quark-field outer product
  for (int i=0; i<nvector; i++) {
    ColorSpinorField &x = *(X[i]);
    // second component is zero since we have no three hop term
    double coeff[2] = {inv_param->residue[i], 0.0};

    // Operate on even-parity sites
    computeStaggeredOprod(cudaForce_, x, coeff, 1);
  }

  // mom += delta * [U * force]TA
  applyU(cudaForce, *gaugePrecise);
  updateMomentum(*cudaMom, dt * delta, cudaForce, "staggered");
  qudaDeviceSynchronize();

  profileStaggeredForce.TPSTOP(QUDA_PROFILE_COMPUTE);
  profileStaggeredForce.TPSTART(QUDA_PROFILE_D2H);

  if (gauge_param->return_result_mom) {
    // copy the momentum field back to the host
    cudaMom->saveCPUField(cpuMom);
  }

  if (gauge_param->make_resident_mom) {
    // make the momentum field resident
    momResident = cudaMom;
  } else {
    delete cudaMom;
  }

  profileStaggeredForce.TPSTOP(QUDA_PROFILE_D2H);
  profileStaggeredForce.TPSTART(QUDA_PROFILE_FREE);

  for (int i=0; i<nvector; i++) delete X[i];

  profileStaggeredForce.TPSTOP(QUDA_PROFILE_FREE);
  profileStaggeredForce.TPSTOP(QUDA_PROFILE_TOTAL);
}

void computeHISQForceQuda(void* const milc_momentum,
                          double dt,
                          const double level2_coeff[6],
                          const double fat7_coeff[6],
                          const void* const w_link,
                          const void* const v_link,
                          const void* const u_link,
                          void **fermion,
                          int num_terms,
                          int num_naik_terms,
                          double **coeff,
                          QudaGaugeParam* gParam)
{
  using namespace quda;
  using namespace quda::fermion_force;
  profileHISQForce.TPSTART(QUDA_PROFILE_TOTAL);
  if (gParam->gauge_order != QUDA_MILC_GAUGE_ORDER) errorQuda("Unsupported input field order %d", gParam->gauge_order);

  checkGaugeParam(gParam);

  profileHISQForce.TPSTART(QUDA_PROFILE_INIT);

  // create the device outer-product field
  GaugeFieldParam oParam(*gParam, nullptr, QUDA_GENERAL_LINKS);
  oParam.nFace = 0;
  oParam.create = QUDA_ZERO_FIELD_CREATE;
  oParam.order = QUDA_FLOAT2_GAUGE_ORDER;
  cudaGaugeField *stapleOprod = new cudaGaugeField(oParam);
  cudaGaugeField *oneLinkOprod = new cudaGaugeField(oParam);
  cudaGaugeField *naikOprod = new cudaGaugeField(oParam);

  {
    // default settings for the unitarization
    const double unitarize_eps = 1e-14;
    const double hisq_force_filter = 5e-5;
    const double max_det_error = 1e-10;
    const bool   allow_svd = true;
    const bool   svd_only = false;
    const double svd_rel_err = 1e-8;
    const double svd_abs_err = 1e-8;

    setUnitarizeForceConstants(unitarize_eps, hisq_force_filter, max_det_error, allow_svd, svd_only, svd_rel_err, svd_abs_err);
  }

  double act_path_coeff[6] = {0,1,level2_coeff[2],level2_coeff[3],level2_coeff[4],level2_coeff[5]};
  // You have to look at the MILC routine to understand the following
  // Basically, I have already absorbed the one-link coefficient

  GaugeFieldParam param(*gParam, milc_momentum, QUDA_ASQTAD_MOM_LINKS);
  //param.nFace = 0;
  param.order  = QUDA_MILC_GAUGE_ORDER;
  param.reconstruct = QUDA_RECONSTRUCT_10;
  param.ghostExchange =  QUDA_GHOST_EXCHANGE_NO;
  cpuGaugeField* cpuMom = (!gParam->use_resident_mom) ? new cpuGaugeField(param) : nullptr;

  param.link_type = QUDA_GENERAL_LINKS;
  param.reconstruct = QUDA_RECONSTRUCT_NO;
  param.gauge = (void*)w_link;
  cpuGaugeField cpuWLink(param);
  param.gauge = (void*)v_link;
  cpuGaugeField cpuVLink(param);
  param.gauge = (void*)u_link;
  cpuGaugeField cpuULink(param);

  param.create = QUDA_ZERO_FIELD_CREATE;
  param.order  = QUDA_FLOAT2_GAUGE_ORDER;
  param.link_type = QUDA_ASQTAD_MOM_LINKS;
  param.reconstruct = QUDA_RECONSTRUCT_10;
  GaugeFieldParam momParam(param);

  param.create = QUDA_ZERO_FIELD_CREATE;
  param.link_type = QUDA_GENERAL_LINKS;
  param.setPrecision(gParam->cpu_prec, true);

  int R[4] = { 2*comm_dim_partitioned(0), 2*comm_dim_partitioned(1), 2*comm_dim_partitioned(2), 2*comm_dim_partitioned(3) };
  for (int dir=0; dir<4; ++dir) {
    param.x[dir] += 2*R[dir];
    param.r[dir] = R[dir];
  }

  param.reconstruct = QUDA_RECONSTRUCT_NO;
  param.create = QUDA_ZERO_FIELD_CREATE;
  param.setPrecision(gParam->cpu_prec);
  param.ghostExchange = QUDA_GHOST_EXCHANGE_EXTENDED;

  profileHISQForce.TPSTOP(QUDA_PROFILE_INIT);

  { // do outer-product computation
    ColorSpinorParam qParam;
    qParam.nColor = 3;
    qParam.nSpin = 1;
    qParam.siteSubset = QUDA_FULL_SITE_SUBSET;
    qParam.siteOrder = QUDA_EVEN_ODD_SITE_ORDER;
    qParam.nDim = 4;
    qParam.pc_type = QUDA_4D_PC;
    qParam.setPrecision(oParam.Precision());
    qParam.pad = 0;
    for (int dir=0; dir<4; ++dir) qParam.x[dir] = oParam.x[dir];

    // create the device quark field
    qParam.create = QUDA_NULL_FIELD_CREATE;
    qParam.fieldOrder = QUDA_FLOAT2_FIELD_ORDER;
    cudaColorSpinorField cudaQuark(qParam);

    // create the host quark field
    qParam.create = QUDA_REFERENCE_FIELD_CREATE;
    qParam.fieldOrder = QUDA_SPACE_COLOR_SPIN_FIELD_ORDER;
    qParam.v = fermion[0];

    { // regular terms
      GaugeField *oprod[2] = {stapleOprod, naikOprod};

      // loop over different quark fields
      for(int i=0; i<num_terms; ++i){

        // Wrap the MILC quark field
        profileHISQForce.TPSTART(QUDA_PROFILE_INIT);
        qParam.v = fermion[i];
        cpuColorSpinorField cpuQuark(qParam); // create host quark field
        profileHISQForce.TPSTOP(QUDA_PROFILE_INIT);

        profileHISQForce.TPSTART(QUDA_PROFILE_H2D);
        cudaQuark = cpuQuark;
        profileHISQForce.TPSTOP(QUDA_PROFILE_H2D);

        profileHISQForce.TPSTART(QUDA_PROFILE_COMPUTE);
        computeStaggeredOprod(oprod, cudaQuark, coeff[i], 3);
        profileHISQForce.TPSTOP(QUDA_PROFILE_COMPUTE);
      }
    }

    { // naik terms
      oneLinkOprod->copy(*stapleOprod);
      ax(level2_coeff[0], *oneLinkOprod);
      GaugeField *oprod[2] = {oneLinkOprod, naikOprod};

      // loop over different quark fields
      for(int i=0; i<num_naik_terms; ++i){

        // Wrap the MILC quark field
        profileHISQForce.TPSTART(QUDA_PROFILE_INIT);
        qParam.v = fermion[i + num_terms - num_naik_terms];
        cpuColorSpinorField cpuQuark(qParam); // create host quark field
        profileHISQForce.TPSTOP(QUDA_PROFILE_INIT);

        profileHISQForce.TPSTART(QUDA_PROFILE_H2D);
        cudaQuark = cpuQuark;
        profileHISQForce.TPSTOP(QUDA_PROFILE_H2D);

        profileHISQForce.TPSTART(QUDA_PROFILE_COMPUTE);
        computeStaggeredOprod(oprod, cudaQuark, coeff[i + num_terms], 3);
        profileHISQForce.TPSTOP(QUDA_PROFILE_COMPUTE);
      }
    }
  }

  profileHISQForce.TPSTART(QUDA_PROFILE_INIT);
  cudaGaugeField* cudaInForce = new cudaGaugeField(param);
  copyExtendedGauge(*cudaInForce, *stapleOprod, QUDA_CUDA_FIELD_LOCATION);
  delete stapleOprod;

  cudaGaugeField* cudaOutForce = new cudaGaugeField(param);
  copyExtendedGauge(*cudaOutForce, *oneLinkOprod, QUDA_CUDA_FIELD_LOCATION);
  delete oneLinkOprod;

  cudaGaugeField* cudaGauge = new cudaGaugeField(param);
  profileHISQForce.TPSTOP(QUDA_PROFILE_INIT);

  cudaGauge->loadCPUField(cpuWLink, profileHISQForce);

  cudaInForce->exchangeExtendedGhost(R,profileHISQForce,true);
  cudaGauge->exchangeExtendedGhost(R,profileHISQForce,true);
  cudaOutForce->exchangeExtendedGhost(R,profileHISQForce,true);

  profileHISQForce.TPSTART(QUDA_PROFILE_COMPUTE);
  hisqStaplesForce(*cudaOutForce, *cudaInForce, *cudaGauge, act_path_coeff);
  profileHISQForce.TPSTOP(QUDA_PROFILE_COMPUTE);

  // Load naik outer product
  copyExtendedGauge(*cudaInForce, *naikOprod, QUDA_CUDA_FIELD_LOCATION);
  cudaInForce->exchangeExtendedGhost(R,profileHISQForce,true);
  delete naikOprod;

  // Compute Naik three-link term
  profileHISQForce.TPSTART(QUDA_PROFILE_COMPUTE);
  hisqLongLinkForce(*cudaOutForce, *cudaInForce, *cudaGauge, act_path_coeff[1]);
  profileHISQForce.TPSTOP(QUDA_PROFILE_COMPUTE);

  cudaOutForce->exchangeExtendedGhost(R,profileHISQForce,true);

  // load v-link
  cudaGauge->loadCPUField(cpuVLink, profileHISQForce);
  cudaGauge->exchangeExtendedGhost(R,profileHISQForce,true);

  profileHISQForce.TPSTART(QUDA_PROFILE_COMPUTE);
  *num_failures_h = 0;
  unitarizeForce(*cudaInForce, *cudaOutForce, *cudaGauge, num_failures_d);
  profileHISQForce.TPSTOP(QUDA_PROFILE_COMPUTE);

  if (*num_failures_h>0) errorQuda("Error in the unitarization component of the hisq fermion force: %d failures\n", *num_failures_h);

  qudaMemset((void **)(cudaOutForce->Gauge_p()), 0, cudaOutForce->Bytes());

  // read in u-link
  cudaGauge->loadCPUField(cpuULink, profileHISQForce);
  cudaGauge->exchangeExtendedGhost(R,profileHISQForce,true);

  // Compute Fat7-staple term
  profileHISQForce.TPSTART(QUDA_PROFILE_COMPUTE);
  hisqStaplesForce(*cudaOutForce, *cudaInForce, *cudaGauge, fat7_coeff);
  profileHISQForce.TPSTOP(QUDA_PROFILE_COMPUTE);

  delete cudaInForce;
  cudaGaugeField* cudaMom = new cudaGaugeField(momParam);

  profileHISQForce.TPSTART(QUDA_PROFILE_COMPUTE);
  hisqCompleteForce(*cudaOutForce, *cudaGauge);
  profileHISQForce.TPSTOP(QUDA_PROFILE_COMPUTE);

  if (gParam->use_resident_mom) {
    if (!momResident) errorQuda("No resident momentum field to use");
    updateMomentum(*momResident, dt, *cudaOutForce, "hisq");
  } else {
    updateMomentum(*cudaMom, dt, *cudaOutForce, "hisq");
  }

  if (gParam->return_result_mom) {
    // Close the paths, make anti-hermitian, and store in compressed format
    if (gParam->return_result_mom) cudaMom->saveCPUField(*cpuMom, profileHISQForce);
  }

  profileHISQForce.TPSTART(QUDA_PROFILE_FREE);

  if (cpuMom) delete cpuMom;

  if (!gParam->make_resident_mom) {
    delete momResident;
    momResident = nullptr;
  }
  if (cudaMom) delete cudaMom;
  delete cudaOutForce;
  delete cudaGauge;
  profileHISQForce.TPSTOP(QUDA_PROFILE_FREE);

  profileHISQForce.TPSTOP(QUDA_PROFILE_TOTAL);
}

void computeCloverForceQuda(void *h_mom, double dt, void **h_x, void **,
			    double *coeff, double kappa2, double ck,
			    int nvector, double multiplicity, void *,
			    QudaGaugeParam *gauge_param, QudaInvertParam *inv_param)
{
  using namespace quda;
  profileCloverForce.TPSTART(QUDA_PROFILE_TOTAL);
  profileCloverForce.TPSTART(QUDA_PROFILE_INIT);

  checkGaugeParam(gauge_param);
  if (!gaugePrecise) errorQuda("No resident gauge field");

  GaugeFieldParam fParam(*gauge_param, h_mom, QUDA_ASQTAD_MOM_LINKS);
  // create the host momentum field
  fParam.reconstruct = QUDA_RECONSTRUCT_10;
  fParam.order = gauge_param->gauge_order;
  cpuGaugeField cpuMom(fParam);

  // create the device momentum field
  fParam.create = QUDA_ZERO_FIELD_CREATE;
  fParam.order = QUDA_FLOAT2_GAUGE_ORDER;
  cudaGaugeField cudaMom(fParam);

  // create the device force field
  fParam.link_type = QUDA_GENERAL_LINKS;
  fParam.create = QUDA_ZERO_FIELD_CREATE;
  fParam.order = QUDA_FLOAT2_GAUGE_ORDER;
  fParam.reconstruct = QUDA_RECONSTRUCT_NO;
  cudaGaugeField cudaForce(fParam);

  ColorSpinorParam qParam;
  qParam.location = QUDA_CUDA_FIELD_LOCATION;
  qParam.nColor = 3;
  qParam.nSpin = 4;
  qParam.siteSubset = QUDA_FULL_SITE_SUBSET;
  qParam.siteOrder = QUDA_EVEN_ODD_SITE_ORDER;
  qParam.nDim = 4;
  qParam.setPrecision(fParam.Precision());
  qParam.pad = 0;
  for(int dir=0; dir<4; ++dir) qParam.x[dir] = fParam.x[dir];

  // create the device quark field
  qParam.create = QUDA_NULL_FIELD_CREATE;
  qParam.fieldOrder = QUDA_FLOAT2_FIELD_ORDER;
  qParam.gammaBasis = QUDA_UKQCD_GAMMA_BASIS;

  std::vector<ColorSpinorField*> quarkX, quarkP;
  for (int i=0; i<nvector; i++) {
    quarkX.push_back(ColorSpinorField::Create(qParam));
    quarkP.push_back(ColorSpinorField::Create(qParam));
  }

  qParam.siteSubset = QUDA_PARITY_SITE_SUBSET;
  qParam.x[0] /= 2;
  cudaColorSpinorField tmp(qParam);

  // create the host quark field
  qParam.create = QUDA_REFERENCE_FIELD_CREATE;
  qParam.fieldOrder = QUDA_SPACE_SPIN_COLOR_FIELD_ORDER;
  qParam.gammaBasis = QUDA_DEGRAND_ROSSI_GAMMA_BASIS; // need expose this to interface

  bool pc_solve = (inv_param->solve_type == QUDA_DIRECT_PC_SOLVE) ||
    (inv_param->solve_type == QUDA_NORMOP_PC_SOLVE);
  DiracParam diracParam;
  setDiracParam(diracParam, inv_param, pc_solve);
  diracParam.tmp1 = &tmp; // use as temporary for dirac->M
  Dirac *dirac = Dirac::create(diracParam);

  if (inv_param->use_resident_solution) {
    if (solutionResident.size() < (unsigned int)nvector)
      errorQuda("solutionResident.size() %lu does not match number of shifts %d",
		solutionResident.size(), nvector);
  }

  cudaGaugeField &gaugeEx = *extendedGaugeResident;

  // create oprod and trace fields
  fParam.geometry = QUDA_TENSOR_GEOMETRY;
  cudaGaugeField oprod(fParam);

  profileCloverForce.TPSTOP(QUDA_PROFILE_INIT);
  profileCloverForce.TPSTART(QUDA_PROFILE_COMPUTE);

  std::vector<double> force_coeff(nvector);
  // loop over different quark fields
  for(int i=0; i<nvector; i++){
    ColorSpinorField &x = *(quarkX[i]);
    ColorSpinorField &p = *(quarkP[i]);

    if (!inv_param->use_resident_solution) {
      // for downloading x_e
      qParam.siteSubset = QUDA_PARITY_SITE_SUBSET;
      qParam.x[0] /= 2;

      // Wrap the even-parity MILC quark field
      profileCloverForce.TPSTOP(QUDA_PROFILE_COMPUTE);
      profileCloverForce.TPSTART(QUDA_PROFILE_INIT);
      qParam.v = h_x[i];
      cpuColorSpinorField cpuQuarkX(qParam); // create host quark field
      profileCloverForce.TPSTOP(QUDA_PROFILE_INIT);

      profileCloverForce.TPSTART(QUDA_PROFILE_H2D);
      x.Even() = cpuQuarkX;
      profileCloverForce.TPSTOP(QUDA_PROFILE_H2D);

      profileCloverForce.TPSTART(QUDA_PROFILE_COMPUTE);
      gamma5(x.Even(), x.Even());
    } else {
      x.Even() = *(solutionResident[i]);
    }

    dirac->Dslash(x.Odd(), x.Even(), QUDA_ODD_PARITY);
    dirac->M(p.Even(), x.Even());
    dirac->Dagger(QUDA_DAG_YES);
    dirac->Dslash(p.Odd(), p.Even(), QUDA_ODD_PARITY);
    dirac->Dagger(QUDA_DAG_NO);

    gamma5(x, x);
    gamma5(p, p);

    force_coeff[i] = 2.0*dt*coeff[i]*kappa2;
  }

  computeCloverForce(cudaForce, *gaugePrecise, quarkX, quarkP, force_coeff);

  // In double precision the clover derivative is faster with no reconstruct
  cudaGaugeField *u = &gaugeEx;
  if (gaugeEx.Reconstruct() == QUDA_RECONSTRUCT_12 && gaugeEx.Precision() == QUDA_DOUBLE_PRECISION) {
    GaugeFieldParam param(gaugeEx);
    param.reconstruct = QUDA_RECONSTRUCT_NO;
    u = new cudaGaugeField(param);
    u -> copy(gaugeEx);
  }

  computeCloverSigmaTrace(oprod, *cloverPrecise, 2.0*ck*multiplicity*dt);

  /* Now the U dA/dU terms */
  std::vector< std::vector<double> > ferm_epsilon(nvector);
  for (int shift = 0; shift < nvector; shift++) {
    ferm_epsilon[shift].reserve(2);
    ferm_epsilon[shift][0] = 2.0*ck*coeff[shift]*dt;
    ferm_epsilon[shift][1] = -kappa2 * 2.0*ck*coeff[shift]*dt;
  }

  computeCloverSigmaOprod(oprod, quarkX, quarkP, ferm_epsilon);

  cudaGaugeField *oprodEx = createExtendedGauge(oprod, R, profileCloverForce);

  profileCloverForce.TPSTART(QUDA_PROFILE_COMPUTE);

  cloverDerivative(cudaForce, *u, *oprodEx, 1.0, QUDA_ODD_PARITY);
  cloverDerivative(cudaForce, *u, *oprodEx, 1.0, QUDA_EVEN_PARITY);

  if (u != &gaugeEx) delete u;

  updateMomentum(cudaMom, -1.0, cudaForce, "clover");
  profileCloverForce.TPSTOP(QUDA_PROFILE_COMPUTE);

  // copy the outer product field back to the host
  profileCloverForce.TPSTART(QUDA_PROFILE_D2H);
  cudaMom.saveCPUField(cpuMom);
  profileCloverForce.TPSTOP(QUDA_PROFILE_D2H);

  profileCloverForce.TPSTART(QUDA_PROFILE_FREE);

  for (int i=0; i<nvector; i++) {
    delete quarkX[i];
    delete quarkP[i];
  }

#if 0
  if (inv_param->use_resident_solution) {
    for (auto v : solutionResident) if (v) delete v;
    solutionResident.clear();
  }
#endif
  delete dirac;
  profileCloverForce.TPSTOP(QUDA_PROFILE_FREE);

  profileCloverForce.TPSTOP(QUDA_PROFILE_TOTAL);
}



void updateGaugeFieldQuda(void* gauge,
			  void* momentum,
			  double dt,
			  int conj_mom,
			  int exact,
			  QudaGaugeParam* param)
{
  profileGaugeUpdate.TPSTART(QUDA_PROFILE_TOTAL);

  checkGaugeParam(param);

  profileGaugeUpdate.TPSTART(QUDA_PROFILE_INIT);

  // create the host fields
  GaugeFieldParam gParam(*param, gauge, QUDA_SU3_LINKS);
  gParam.site_offset = param->gauge_offset;
  gParam.site_size = param->site_size;
  bool need_cpu = !param->use_resident_gauge || param->return_result_gauge;
  cpuGaugeField *cpuGauge = need_cpu ? new cpuGaugeField(gParam) : nullptr;

  GaugeFieldParam gParamMom(*param, momentum);
  gParamMom.reconstruct = (gParamMom.order == QUDA_TIFR_GAUGE_ORDER || gParamMom.order == QUDA_TIFR_PADDED_GAUGE_ORDER) ?
   QUDA_RECONSTRUCT_NO : QUDA_RECONSTRUCT_10;
  gParamMom.link_type = QUDA_ASQTAD_MOM_LINKS;
  gParamMom.site_offset = param->mom_offset;
  gParamMom.site_size = param->site_size;
  cpuGaugeField *cpuMom = !param->use_resident_mom ? new cpuGaugeField(gParamMom) : nullptr;

  // create the device fields
  gParam.create = QUDA_NULL_FIELD_CREATE;
  gParam.order = QUDA_FLOAT2_GAUGE_ORDER;
  gParam.link_type = QUDA_ASQTAD_MOM_LINKS;
  gParam.reconstruct = QUDA_RECONSTRUCT_10;
  gParam.ghostExchange = QUDA_GHOST_EXCHANGE_NO;
  gParam.pad = 0;
  cudaGaugeField *cudaMom = !param->use_resident_mom ? new cudaGaugeField(gParam) : nullptr;

  gParam.link_type = QUDA_SU3_LINKS;
  gParam.reconstruct = param->reconstruct;
  cudaGaugeField *cudaInGauge = !param->use_resident_gauge ? new cudaGaugeField(gParam) : nullptr;
  auto *cudaOutGauge = new cudaGaugeField(gParam);

  profileGaugeUpdate.TPSTOP(QUDA_PROFILE_INIT);

  profileGaugeUpdate.TPSTART(QUDA_PROFILE_H2D);

  if (!param->use_resident_gauge) {   // load fields onto the device
    cudaInGauge->loadCPUField(*cpuGauge);
  } else { // or use resident fields already present
    if (!gaugePrecise) errorQuda("No resident gauge field allocated");
    cudaInGauge = gaugePrecise;
    gaugePrecise = nullptr;
  }

  if (!param->use_resident_mom) {
    cudaMom->loadCPUField(*cpuMom);
  } else {
    if (!momResident) errorQuda("No resident mom field allocated");
    cudaMom = momResident;
    momResident = nullptr;
  }

  profileGaugeUpdate.TPSTOP(QUDA_PROFILE_H2D);

  // perform the update
  profileGaugeUpdate.TPSTART(QUDA_PROFILE_COMPUTE);
  updateGaugeField(*cudaOutGauge, dt, *cudaInGauge, *cudaMom,
      (bool)conj_mom, (bool)exact);
  profileGaugeUpdate.TPSTOP(QUDA_PROFILE_COMPUTE);

  if (param->return_result_gauge) {
    // copy the gauge field back to the host
    profileGaugeUpdate.TPSTART(QUDA_PROFILE_D2H);
    cudaOutGauge->saveCPUField(*cpuGauge);
    profileGaugeUpdate.TPSTOP(QUDA_PROFILE_D2H);
  }

  profileGaugeUpdate.TPSTART(QUDA_PROFILE_FREE);
  if (param->make_resident_gauge) {
    if (gaugePrecise != nullptr) delete gaugePrecise;
    gaugePrecise = cudaOutGauge;
  } else {
    delete cudaOutGauge;
  }

  if (param->make_resident_mom) {
    if (momResident != nullptr && momResident != cudaMom) delete momResident;
    momResident = cudaMom;
  } else {
    delete cudaMom;
  }

  delete cudaInGauge;
  if (cpuMom) delete cpuMom;
  if (cpuGauge) delete cpuGauge;

  profileGaugeUpdate.TPSTOP(QUDA_PROFILE_FREE);
  profileGaugeUpdate.TPSTOP(QUDA_PROFILE_TOTAL);
}

 void projectSU3Quda(void *gauge_h, double tol, QudaGaugeParam *param) {
   profileProject.TPSTART(QUDA_PROFILE_TOTAL);

   profileProject.TPSTART(QUDA_PROFILE_INIT);
   checkGaugeParam(param);

   // create the gauge field
   GaugeFieldParam gParam(*param, gauge_h, QUDA_GENERAL_LINKS);
   gParam.site_offset = param->gauge_offset;
   gParam.site_size = param->site_size;
   bool need_cpu = !param->use_resident_gauge || param->return_result_gauge;
   cpuGaugeField *cpuGauge = need_cpu ? new cpuGaugeField(gParam) : nullptr;

   // create the device fields
   gParam.create = QUDA_NULL_FIELD_CREATE;
   gParam.order = QUDA_FLOAT2_GAUGE_ORDER;
   gParam.reconstruct = param->reconstruct;
   cudaGaugeField *cudaGauge = !param->use_resident_gauge ? new cudaGaugeField(gParam) : nullptr;
   profileProject.TPSTOP(QUDA_PROFILE_INIT);

   if (param->use_resident_gauge) {
     if (!gaugePrecise) errorQuda("No resident gauge field to use");
     cudaGauge = gaugePrecise;
     gaugePrecise = nullptr;
   } else {
     profileProject.TPSTART(QUDA_PROFILE_H2D);
     cudaGauge->loadCPUField(*cpuGauge);
     profileProject.TPSTOP(QUDA_PROFILE_H2D);
   }

   profileProject.TPSTART(QUDA_PROFILE_COMPUTE);
   *num_failures_h = 0;

   // project onto SU(3)
   if (cudaGauge->StaggeredPhaseApplied()) cudaGauge->removeStaggeredPhase();
   projectSU3(*cudaGauge, tol, num_failures_d);
   if (!cudaGauge->StaggeredPhaseApplied() && param->staggered_phase_applied) cudaGauge->applyStaggeredPhase();

   profileProject.TPSTOP(QUDA_PROFILE_COMPUTE);

   if(*num_failures_h>0)
     errorQuda("Error in the SU(3) unitarization: %d failures\n", *num_failures_h);

   profileProject.TPSTART(QUDA_PROFILE_D2H);
   if (param->return_result_gauge) cudaGauge->saveCPUField(*cpuGauge);
   profileProject.TPSTOP(QUDA_PROFILE_D2H);

   if (param->make_resident_gauge) {
     if (gaugePrecise != nullptr && cudaGauge != gaugePrecise) delete gaugePrecise;
     gaugePrecise = cudaGauge;
   } else {
     delete cudaGauge;
   }

   profileProject.TPSTART(QUDA_PROFILE_FREE);
   if (cpuGauge) delete cpuGauge;
   profileProject.TPSTOP(QUDA_PROFILE_FREE);

   profileProject.TPSTOP(QUDA_PROFILE_TOTAL);
 }

 void staggeredPhaseQuda(void *gauge_h, QudaGaugeParam *param) {
   profilePhase.TPSTART(QUDA_PROFILE_TOTAL);

   profilePhase.TPSTART(QUDA_PROFILE_INIT);
   checkGaugeParam(param);

   // create the gauge field
   GaugeFieldParam gParam(*param, gauge_h, QUDA_GENERAL_LINKS);
   bool need_cpu = !param->use_resident_gauge || param->return_result_gauge;
   cpuGaugeField *cpuGauge = need_cpu ? new cpuGaugeField(gParam) : nullptr;

   // create the device fields
   gParam.create = QUDA_NULL_FIELD_CREATE;
   gParam.order = QUDA_FLOAT2_GAUGE_ORDER;
   gParam.reconstruct = param->reconstruct;
   cudaGaugeField *cudaGauge = !param->use_resident_gauge ? new cudaGaugeField(gParam) : nullptr;
   profilePhase.TPSTOP(QUDA_PROFILE_INIT);

   if (param->use_resident_gauge) {
     if (!gaugePrecise) errorQuda("No resident gauge field to use");
     cudaGauge = gaugePrecise;
   } else {
     profilePhase.TPSTART(QUDA_PROFILE_H2D);
     cudaGauge->loadCPUField(*cpuGauge);
     profilePhase.TPSTOP(QUDA_PROFILE_H2D);
   }

   profilePhase.TPSTART(QUDA_PROFILE_COMPUTE);
   *num_failures_h = 0;

   // apply / remove phase as appropriate
   if (!cudaGauge->StaggeredPhaseApplied()) cudaGauge->applyStaggeredPhase();
   else cudaGauge->removeStaggeredPhase();

   profilePhase.TPSTOP(QUDA_PROFILE_COMPUTE);

   profilePhase.TPSTART(QUDA_PROFILE_D2H);
   if (param->return_result_gauge) cudaGauge->saveCPUField(*cpuGauge);
   profilePhase.TPSTOP(QUDA_PROFILE_D2H);

   if (param->make_resident_gauge) {
     if (gaugePrecise != nullptr && cudaGauge != gaugePrecise) delete gaugePrecise;
     gaugePrecise = cudaGauge;
   } else {
     delete cudaGauge;
   }

   profilePhase.TPSTART(QUDA_PROFILE_FREE);
   if (cpuGauge) delete cpuGauge;
   profilePhase.TPSTOP(QUDA_PROFILE_FREE);

   profilePhase.TPSTOP(QUDA_PROFILE_TOTAL);
 }

// evaluate the momentum action
double momActionQuda(void* momentum, QudaGaugeParam* param)
{
  profileMomAction.TPSTART(QUDA_PROFILE_TOTAL);

  profileMomAction.TPSTART(QUDA_PROFILE_INIT);
  checkGaugeParam(param);

  // create the momentum fields
  GaugeFieldParam gParam(*param, momentum, QUDA_ASQTAD_MOM_LINKS);
  gParam.reconstruct = (gParam.order == QUDA_TIFR_GAUGE_ORDER || gParam.order == QUDA_TIFR_PADDED_GAUGE_ORDER) ?
    QUDA_RECONSTRUCT_NO : QUDA_RECONSTRUCT_10;
  gParam.site_offset = param->mom_offset;
  gParam.site_size = param->site_size;

  cpuGaugeField *cpuMom = !param->use_resident_mom ? new cpuGaugeField(gParam) : nullptr;

  // create the device fields
  gParam.create = QUDA_NULL_FIELD_CREATE;
  gParam.reconstruct = QUDA_RECONSTRUCT_10;
  gParam.setPrecision(param->cuda_prec, true);

  cudaGaugeField *cudaMom = !param->use_resident_mom ? new cudaGaugeField(gParam) : nullptr;

  profileMomAction.TPSTOP(QUDA_PROFILE_INIT);

  profileMomAction.TPSTART(QUDA_PROFILE_H2D);
  if (!param->use_resident_mom) {
    cudaMom->loadCPUField(*cpuMom);
  } else {
    if (!momResident) errorQuda("No resident mom field allocated");
    cudaMom = momResident;
  }
  profileMomAction.TPSTOP(QUDA_PROFILE_H2D);

  // perform the update
  profileMomAction.TPSTART(QUDA_PROFILE_COMPUTE);
  double action = computeMomAction(*cudaMom);
  profileMomAction.TPSTOP(QUDA_PROFILE_COMPUTE);

  profileMomAction.TPSTART(QUDA_PROFILE_FREE);
  if (param->make_resident_mom) {
    if (momResident != nullptr && momResident != cudaMom) delete momResident;
    momResident = cudaMom;
  } else {
    delete cudaMom;
    momResident = nullptr;
  }
  if (cpuMom) {
    delete cpuMom;
  }

  profileMomAction.TPSTOP(QUDA_PROFILE_FREE);
  profileMomAction.TPSTOP(QUDA_PROFILE_TOTAL);

  return action;
}

void gaussGaugeQuda(unsigned long long seed, double sigma)
{
  profileGauss.TPSTART(QUDA_PROFILE_TOTAL);

  if (!gaugePrecise) errorQuda("Cannot generate Gauss GaugeField as there is no resident gauge field");

  cudaGaugeField *data = gaugePrecise;

  GaugeFieldParam param(*data);
  param.reconstruct = QUDA_RECONSTRUCT_12;
  param.ghostExchange = QUDA_GHOST_EXCHANGE_NO;
  cudaGaugeField u(param);

  profileGauss.TPSTART(QUDA_PROFILE_COMPUTE);
  quda::gaugeGauss(*data, seed, sigma);
  profileGauss.TPSTOP(QUDA_PROFILE_COMPUTE);

  if (extendedGaugeResident) {
    extendedGaugeResident->copy(*gaugePrecise);
    extendedGaugeResident->exchangeExtendedGhost(R, profileGauss, redundant_comms);
  }

  profileGauss.TPSTOP(QUDA_PROFILE_TOTAL);
}


/*
 * Computes the total, spatial and temporal plaquette averages of the loaded gauge configuration.
 */
void plaqQuda(double plaq[3])
{
  profilePlaq.TPSTART(QUDA_PROFILE_TOTAL);

  if (!gaugePrecise) errorQuda("Cannot compute plaquette as there is no resident gauge field");

  cudaGaugeField *data = extendedGaugeResident ? extendedGaugeResident : createExtendedGauge(*gaugePrecise, R, profilePlaq);
  extendedGaugeResident = data;

  profilePlaq.TPSTART(QUDA_PROFILE_COMPUTE);
  double3 plaq3 = quda::plaquette(*data);
  plaq[0] = plaq3.x;
  plaq[1] = plaq3.y;
  plaq[2] = plaq3.z;
  profilePlaq.TPSTOP(QUDA_PROFILE_COMPUTE);

  profilePlaq.TPSTOP(QUDA_PROFILE_TOTAL);
}

/*
 * Performs a deep copy from the internal extendedGaugeResident field.
 */
void copyExtendedResidentGaugeQuda(void* resident_gauge)
{
  if (!gaugePrecise) errorQuda("Cannot perform deep copy of resident gauge field as there is no resident gauge field");
  extendedGaugeResident = extendedGaugeResident ? extendedGaugeResident : createExtendedGauge(*gaugePrecise, R, profilePlaq);
  static_cast<GaugeField*>(resident_gauge)->copy(*extendedGaugeResident);
}

void performWuppertalnStep(void *h_out, void *h_in, QudaInvertParam *inv_param, unsigned int n_steps, double alpha)
{
  profileWuppertal.TPSTART(QUDA_PROFILE_TOTAL);

  if (gaugePrecise == nullptr) errorQuda("Gauge field must be loaded");

  pushVerbosity(inv_param->verbosity);
  if (getVerbosity() >= QUDA_DEBUG_VERBOSE) printQudaInvertParam(inv_param);

  cudaGaugeField *precise = nullptr;

  if (gaugeSmeared != nullptr) {
    if (getVerbosity() >= QUDA_VERBOSE) printfQuda("Wuppertal smearing done with gaugeSmeared\n");
    GaugeFieldParam gParam(*gaugePrecise);
    gParam.create = QUDA_NULL_FIELD_CREATE;
    precise = new cudaGaugeField(gParam);
    copyExtendedGauge(*precise, *gaugeSmeared, QUDA_CUDA_FIELD_LOCATION);
    precise->exchangeGhost();
  } else {
    if (getVerbosity() >= QUDA_VERBOSE)
      printfQuda("Wuppertal smearing done with gaugePrecise\n");
    precise = gaugePrecise;
  }

  ColorSpinorParam cpuParam(h_in, *inv_param, precise->X(), false, inv_param->input_location);
  ColorSpinorField *in_h = ColorSpinorField::Create(cpuParam);

  ColorSpinorParam cudaParam(cpuParam, *inv_param);
  cudaColorSpinorField in(*in_h, cudaParam);

  if (getVerbosity() >= QUDA_DEBUG_VERBOSE) {
    double cpu = blas::norm2(*in_h);
    double gpu = blas::norm2(in);
    printfQuda("In CPU %e CUDA %e\n", cpu, gpu);
  }

  cudaParam.create = QUDA_NULL_FIELD_CREATE;
  cudaColorSpinorField out(in, cudaParam);
  int parity = 0;

  // Computes out(x) = 1/(1+6*alpha)*(in(x) + alpha*\sum_mu (U_{-\mu}(x)in(x+mu) + U^\dagger_mu(x-mu)in(x-mu)))
  double a = alpha / (1. + 6. * alpha);
  double b = 1. / (1. + 6. * alpha);

  for (unsigned int i = 0; i < n_steps; i++) {
    if (i) in = out;
    ApplyLaplace(out, in, *precise, 3, a, b, in, parity, false, nullptr, profileWuppertal);
    if (getVerbosity() >= QUDA_DEBUG_VERBOSE) {
      double norm = blas::norm2(out);
      printfQuda("Step %d, vector norm %e\n", i, norm);
    }
  }

  cpuParam.v = h_out;
  cpuParam.location = inv_param->output_location;
  ColorSpinorField *out_h = ColorSpinorField::Create(cpuParam);
  *out_h = out;

  if (getVerbosity() >= QUDA_DEBUG_VERBOSE) {
    double cpu = blas::norm2(*out_h);
    double gpu = blas::norm2(out);
    printfQuda("Out CPU %e CUDA %e\n", cpu, gpu);
  }

  if (gaugeSmeared != nullptr)
    delete precise;

  delete out_h;
  delete in_h;

  popVerbosity();

  profileWuppertal.TPSTOP(QUDA_PROFILE_TOTAL);
}

void performAPEnStep(unsigned int n_steps, double alpha, int meas_interval)
{
  profileAPE.TPSTART(QUDA_PROFILE_TOTAL);

  if (gaugePrecise == nullptr) errorQuda("Gauge field must be loaded");

  if (gaugeSmeared != nullptr) delete gaugeSmeared;
  gaugeSmeared = createExtendedGauge(*gaugePrecise, R, profileAPE);

  GaugeFieldParam gParam(*gaugeSmeared);
  auto *cudaGaugeTemp = new cudaGaugeField(gParam);

  QudaGaugeObservableParam param = newQudaGaugeObservableParam();
  param.compute_qcharge = QUDA_BOOLEAN_TRUE;

  if (getVerbosity() >= QUDA_SUMMARIZE) {
    gaugeObservablesQuda(&param);
    printfQuda("Q charge at step %03d = %+.16e\n", 0, param.qcharge);
  }

  for (unsigned int i = 0; i < n_steps; i++) {
    profileAPE.TPSTART(QUDA_PROFILE_COMPUTE);
    APEStep(*gaugeSmeared, *cudaGaugeTemp, alpha);
    profileAPE.TPSTOP(QUDA_PROFILE_COMPUTE);
    if ((i + 1) % meas_interval == 0 && getVerbosity() >= QUDA_VERBOSE) {
      gaugeObservablesQuda(&param);
      printfQuda("Q charge at step %03d = %+.16e\n", i + 1, param.qcharge);
    }
  }

  delete cudaGaugeTemp;
  profileAPE.TPSTOP(QUDA_PROFILE_TOTAL);
}

void performSTOUTnStep(unsigned int n_steps, double rho, int meas_interval)
{
  profileSTOUT.TPSTART(QUDA_PROFILE_TOTAL);

  if (gaugePrecise == nullptr) errorQuda("Gauge field must be loaded");

  if (gaugeSmeared != nullptr) delete gaugeSmeared;
  gaugeSmeared = createExtendedGauge(*gaugePrecise, R, profileSTOUT);

  GaugeFieldParam gParam(*gaugeSmeared);
  auto *cudaGaugeTemp = new cudaGaugeField(gParam);

  QudaGaugeObservableParam param = newQudaGaugeObservableParam();
  param.compute_qcharge = QUDA_BOOLEAN_TRUE;

  if (getVerbosity() >= QUDA_SUMMARIZE) {
    gaugeObservablesQuda(&param);
    printfQuda("Q charge at step %03d = %+.16e\n", 0, param.qcharge);
  }

  for (unsigned int i = 0; i < n_steps; i++) {
    profileSTOUT.TPSTART(QUDA_PROFILE_COMPUTE);
    STOUTStep(*gaugeSmeared, *cudaGaugeTemp, rho);
    profileSTOUT.TPSTOP(QUDA_PROFILE_COMPUTE);
    if ((i + 1) % meas_interval == 0 && getVerbosity() >= QUDA_VERBOSE) {
      gaugeObservablesQuda(&param);
      printfQuda("Q charge at step %03d = %+.16e\n", i + 1, param.qcharge);
    }
  }

  delete cudaGaugeTemp;
  profileSTOUT.TPSTOP(QUDA_PROFILE_TOTAL);
}

void performOvrImpSTOUTnStep(unsigned int n_steps, double rho, double epsilon, int meas_interval)
{
  profileOvrImpSTOUT.TPSTART(QUDA_PROFILE_TOTAL);

  if (gaugePrecise == nullptr) errorQuda("Gauge field must be loaded");

  if (gaugeSmeared != nullptr) delete gaugeSmeared;
  gaugeSmeared = createExtendedGauge(*gaugePrecise, R, profileOvrImpSTOUT);

  GaugeFieldParam gParam(*gaugeSmeared);
  auto *cudaGaugeTemp = new cudaGaugeField(gParam);

  QudaGaugeObservableParam param = newQudaGaugeObservableParam();
  param.compute_qcharge = QUDA_BOOLEAN_TRUE;

  if (getVerbosity() >= QUDA_SUMMARIZE) {
    gaugeObservablesQuda(&param);
    printfQuda("Q charge at step %03d = %+.16e\n", 0, param.qcharge);
  }

  for (unsigned int i = 0; i < n_steps; i++) {
    profileOvrImpSTOUT.TPSTART(QUDA_PROFILE_COMPUTE);
    OvrImpSTOUTStep(*gaugeSmeared, *cudaGaugeTemp, rho, epsilon);
    profileOvrImpSTOUT.TPSTOP(QUDA_PROFILE_COMPUTE);
    if ((i + 1) % meas_interval == 0 && getVerbosity() >= QUDA_VERBOSE) {
      gaugeObservablesQuda(&param);
      printfQuda("Q charge at step %03d = %+.16e\n", i + 1, param.qcharge);
    }
  }

  delete cudaGaugeTemp;
  profileOvrImpSTOUT.TPSTOP(QUDA_PROFILE_TOTAL);
}

void performWFlownStep(unsigned int n_steps, double step_size, int meas_interval, QudaWFlowType wflow_type)
{
  pushOutputPrefix("performWFlownStep: ");
  profileWFlow.TPSTART(QUDA_PROFILE_TOTAL);

  if (gaugePrecise == nullptr) errorQuda("Gauge field must be loaded");

  if (gaugeSmeared != nullptr) delete gaugeSmeared;
  gaugeSmeared = createExtendedGauge(*gaugePrecise, R, profileWFlow);

  GaugeFieldParam gParamEx(*gaugeSmeared);
  auto *gaugeAux = GaugeField::Create(gParamEx);

  GaugeFieldParam gParam(*gaugePrecise);
  gParam.reconstruct = QUDA_RECONSTRUCT_NO; // temporary field is not on manifold so cannot use reconstruct
  auto *gaugeTemp = GaugeField::Create(gParam);

  GaugeField *in = gaugeSmeared;
  GaugeField *out = gaugeAux;

  QudaGaugeObservableParam param = newQudaGaugeObservableParam();
  param.compute_plaquette = QUDA_BOOLEAN_TRUE;
  param.compute_qcharge = QUDA_BOOLEAN_TRUE;

  if (getVerbosity() >= QUDA_SUMMARIZE) {
    gaugeObservables(*in, param, profileWFlow);
    printfQuda("flow t, plaquette, E_tot, E_spatial, E_temporal, Q charge\n");
    printfQuda("%le %.16e %+.16e %+.16e %+.16e %+.16e\n", 0.0, param.plaquette[0], param.energy[0], param.energy[1],
               param.energy[2], param.qcharge);
  }

  for (unsigned int i = 0; i < n_steps; i++) {
    // Perform W1, W2, and Vt Wilson Flow steps as defined in
    // https://arxiv.org/abs/1006.4518v3
    profileWFlow.TPSTART(QUDA_PROFILE_COMPUTE);
    if (i > 0) std::swap(in, out); // output from prior step becomes input for next step

    WFlowStep(*out, *gaugeTemp, *in, step_size, wflow_type);
    profileWFlow.TPSTOP(QUDA_PROFILE_COMPUTE);

    if ((i + 1) % meas_interval == 0 && getVerbosity() >= QUDA_SUMMARIZE) {
      gaugeObservables(*out, param, profileWFlow);
      printfQuda("%le %.16e %+.16e %+.16e %+.16e %+.16e\n", step_size * (i + 1), param.plaquette[0], param.energy[0],
                 param.energy[1], param.energy[2], param.qcharge);
    }
  }

  delete gaugeTemp;
  delete gaugeAux;
  profileWFlow.TPSTOP(QUDA_PROFILE_TOTAL);
  popOutputPrefix();
}

int computeGaugeFixingOVRQuda(void *gauge, const unsigned int gauge_dir, const unsigned int Nsteps,
                              const unsigned int verbose_interval, const double relax_boost, const double tolerance,
                              const unsigned int reunit_interval, const unsigned int stopWtheta, QudaGaugeParam *param,
                              double *timeinfo)
{
  profileGaugeFixOVR.TPSTART(QUDA_PROFILE_TOTAL);

  checkGaugeParam(param);

  profileGaugeFixOVR.TPSTART(QUDA_PROFILE_INIT);
<<<<<<< HEAD
  GaugeFieldParam gParam(gauge, *param);
=======
  GaugeFieldParam gParam(*param, gauge);
>>>>>>> feadc0df
  auto *cpuGauge = new cpuGaugeField(gParam);

  // gParam.pad = getFatLinkPadding(param->X);
  gParam.create = QUDA_NULL_FIELD_CREATE;
  gParam.link_type = param->type;
  gParam.reconstruct = param->reconstruct;
  gParam.setPrecision(gParam.Precision(), true);
  auto *cudaInGauge = new cudaGaugeField(gParam);

  profileGaugeFixOVR.TPSTOP(QUDA_PROFILE_INIT);
  profileGaugeFixOVR.TPSTART(QUDA_PROFILE_H2D);

  cudaInGauge->loadCPUField(*cpuGauge);

  profileGaugeFixOVR.TPSTOP(QUDA_PROFILE_H2D);

  if (comm_size() == 1) {
    // perform the update
    profileGaugeFixOVR.TPSTART(QUDA_PROFILE_COMPUTE);
    gaugeFixingOVR(*cudaInGauge, gauge_dir, Nsteps, verbose_interval, relax_boost, tolerance, reunit_interval,
                   stopWtheta);
    profileGaugeFixOVR.TPSTOP(QUDA_PROFILE_COMPUTE);
  } else {
    cudaGaugeField *cudaInGaugeEx = createExtendedGauge(*cudaInGauge, R, profileGaugeFixOVR);

    // Perform the update
    profileGaugeFixOVR.TPSTART(QUDA_PROFILE_COMPUTE);
    gaugeFixingOVR(*cudaInGaugeEx, gauge_dir, Nsteps, verbose_interval, relax_boost, tolerance, reunit_interval,
                   stopWtheta);
    profileGaugeFixOVR.TPSTOP(QUDA_PROFILE_COMPUTE);

    copyExtendedGauge(*cudaInGauge, *cudaInGaugeEx, QUDA_CUDA_FIELD_LOCATION);
  }

  // Copy the gauge field back to the host
  profileGaugeFixOVR.TPSTART(QUDA_PROFILE_D2H);
  cudaInGauge->saveCPUField(*cpuGauge);
  profileGaugeFixOVR.TPSTOP(QUDA_PROFILE_D2H);

  profileGaugeFixOVR.TPSTOP(QUDA_PROFILE_TOTAL);

  if (param->make_resident_gauge) {
    if (gaugePrecise != nullptr) delete gaugePrecise;
    gaugePrecise = cudaInGauge;
  } else {
    delete cudaInGauge;
  }

  if(timeinfo){
    timeinfo[0] = profileGaugeFixOVR.Last(QUDA_PROFILE_H2D);
    timeinfo[1] = profileGaugeFixOVR.Last(QUDA_PROFILE_COMPUTE);
    timeinfo[2] = profileGaugeFixOVR.Last(QUDA_PROFILE_D2H);
  }

  return 0;
}

int computeGaugeFixingFFTQuda(void* gauge, const unsigned int gauge_dir,  const unsigned int Nsteps, \
  const unsigned int verbose_interval, const double alpha, const unsigned int autotune, const double tolerance, \
  const unsigned int  stopWtheta, QudaGaugeParam* param , double* timeinfo)
{
  profileGaugeFixFFT.TPSTART(QUDA_PROFILE_TOTAL);

  checkGaugeParam(param);

  profileGaugeFixFFT.TPSTART(QUDA_PROFILE_INIT);

  GaugeFieldParam gParam(*param, gauge);
  auto *cpuGauge = new cpuGaugeField(gParam);

  //gParam.pad = getFatLinkPadding(param->X);
  gParam.create      = QUDA_NULL_FIELD_CREATE;
  gParam.link_type   = param->type;
  gParam.reconstruct = param->reconstruct;
  gParam.setPrecision(gParam.Precision(), true);
  auto *cudaInGauge = new cudaGaugeField(gParam);

  profileGaugeFixFFT.TPSTOP(QUDA_PROFILE_INIT);

  profileGaugeFixFFT.TPSTART(QUDA_PROFILE_H2D);

  cudaInGauge->loadCPUField(*cpuGauge);

  profileGaugeFixFFT.TPSTOP(QUDA_PROFILE_H2D);

  // perform the update
  profileGaugeFixFFT.TPSTART(QUDA_PROFILE_COMPUTE);

  gaugeFixingFFT(*cudaInGauge, gauge_dir, Nsteps, verbose_interval, alpha, autotune, tolerance, stopWtheta);

  profileGaugeFixFFT.TPSTOP(QUDA_PROFILE_COMPUTE);

  // copy the gauge field back to the host
  profileGaugeFixFFT.TPSTART(QUDA_PROFILE_D2H);
  cudaInGauge->saveCPUField(*cpuGauge);
  profileGaugeFixFFT.TPSTOP(QUDA_PROFILE_D2H);

  profileGaugeFixFFT.TPSTOP(QUDA_PROFILE_TOTAL);

  if (param->make_resident_gauge) {
    if (gaugePrecise != nullptr) delete gaugePrecise;
    gaugePrecise = cudaInGauge;
  } else {
    delete cudaInGauge;
  }

  if (timeinfo) {
    timeinfo[0] = profileGaugeFixFFT.Last(QUDA_PROFILE_H2D);
    timeinfo[1] = profileGaugeFixFFT.Last(QUDA_PROFILE_COMPUTE);
    timeinfo[2] = profileGaugeFixFFT.Last(QUDA_PROFILE_D2H);
  }

  return 0;
}

void contractQuda(const void *hp_x, const void *hp_y, void *h_result, const QudaContractType cType,
                  QudaInvertParam *param, const int *X)
{
  // DMH: Easiest way to construct ColorSpinorField? Do we require the user
  //     to declare and fill and invert_param, or can it just be hacked?.

  profileContract.TPSTART(QUDA_PROFILE_TOTAL);
  profileContract.TPSTART(QUDA_PROFILE_INIT);

  // wrap CPU host side pointers
  ColorSpinorParam cpuParam((void *)hp_x, *param, X, false, param->input_location);
  ColorSpinorField *h_x = ColorSpinorField::Create(cpuParam);

  cpuParam.v = (void *)hp_y;
  ColorSpinorField *h_y = ColorSpinorField::Create(cpuParam);

  // Create device parameter
  ColorSpinorParam cudaParam(cpuParam);
  cudaParam.location = QUDA_CUDA_FIELD_LOCATION;
  cudaParam.create = QUDA_NULL_FIELD_CREATE;
  // Quda uses Degrand-Rossi gamma basis for contractions and will
  // automatically reorder data if necessary.
  cudaParam.gammaBasis = QUDA_DEGRAND_ROSSI_GAMMA_BASIS;
  cudaParam.setPrecision(cpuParam.Precision(), cpuParam.Precision(), true);

  std::vector<ColorSpinorField *> x, y;
  x.push_back(ColorSpinorField::Create(cudaParam));
  y.push_back(ColorSpinorField::Create(cudaParam));

  size_t data_bytes = x[0]->Volume() * x[0]->Nspin() * x[0]->Nspin() * 2 * x[0]->Precision();
  void *d_result = pool_device_malloc(data_bytes);
  profileContract.TPSTOP(QUDA_PROFILE_INIT);

  profileContract.TPSTART(QUDA_PROFILE_H2D);
  *x[0] = *h_x;
  *y[0] = *h_y;
  profileContract.TPSTOP(QUDA_PROFILE_H2D);

  profileContract.TPSTART(QUDA_PROFILE_COMPUTE);
  contractQuda(*x[0], *y[0], d_result, cType);
  profileContract.TPSTOP(QUDA_PROFILE_COMPUTE);

  profileContract.TPSTART(QUDA_PROFILE_D2H);
  qudaMemcpy(h_result, d_result, data_bytes, qudaMemcpyDeviceToHost);
  profileContract.TPSTOP(QUDA_PROFILE_D2H);

  profileContract.TPSTART(QUDA_PROFILE_FREE);
  pool_device_free(d_result);
  delete x[0];
  delete y[0];
  delete h_y;
  delete h_x;
  profileContract.TPSTOP(QUDA_PROFILE_FREE);

  profileContract.TPSTOP(QUDA_PROFILE_TOTAL);
}

void gaugeObservablesQuda(QudaGaugeObservableParam *param)
{
  profileGaugeObs.TPSTART(QUDA_PROFILE_TOTAL);
  checkGaugeObservableParam(param);

  cudaGaugeField *gauge = nullptr;
  if (!gaugeSmeared) {
    if (!extendedGaugeResident) extendedGaugeResident = createExtendedGauge(*gaugePrecise, R, profileGaugeObs);
    gauge = extendedGaugeResident;
  } else {
    gauge = gaugeSmeared;
  }

  gaugeObservables(*gauge, *param, profileGaugeObs);
  profileGaugeObs.TPSTOP(QUDA_PROFILE_TOTAL);
}<|MERGE_RESOLUTION|>--- conflicted
+++ resolved
@@ -5567,11 +5567,7 @@
   checkGaugeParam(param);
 
   profileGaugeFixOVR.TPSTART(QUDA_PROFILE_INIT);
-<<<<<<< HEAD
-  GaugeFieldParam gParam(gauge, *param);
-=======
   GaugeFieldParam gParam(*param, gauge);
->>>>>>> feadc0df
   auto *cpuGauge = new cpuGaugeField(gParam);
 
   // gParam.pad = getFatLinkPadding(param->X);
