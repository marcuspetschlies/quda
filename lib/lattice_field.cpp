--- conflicted
+++ resolved
@@ -99,12 +99,7 @@
 
   void LatticeField::resizeBufferDevice(size_t bytes) const {
     if ((bytes > bufferDeviceBytes || bufferDeviceInit == 0) && bytes > 0) {
-<<<<<<< HEAD
-      //if (bufferDeviceInit) host_free(bufferPinned[0]);
-      if (bufferDeviceInit) host_free(bufferDevice);
-=======
       if (bufferDeviceInit) device_free(bufferDevice);
->>>>>>> 4b315bb4
       bufferDevice = device_malloc(bytes);
       bufferDeviceBytes = bytes;
       bufferDeviceInit = true;
