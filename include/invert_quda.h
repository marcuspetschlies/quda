--- conflicted
+++ resolved
@@ -90,12 +90,9 @@
     /**< Preserve the source or not in the linear solver (deprecated?) */    
     QudaPreserveSource preserve_source;       
 
-<<<<<<< HEAD
-=======
     /**< Domain overlap to use in the preconditioning */
     int overlap_precondition;
 
->>>>>>> 794e10a3
     // Multi-shift solver parameters
 
     /**< Number of offsets in the multi-shift solver */    
@@ -320,7 +317,7 @@
       MPCG(DiracMatrix &mat, SolverParam &param, TimeProfile &profile);
       virtual ~MPCG();
 
-      void operator()(cudaColorSpinorField &out, cudaColorSpinorField &in);
+      void operator()(ColorSpinorField &out, ColorSpinorField &in);
   }; 
 
 
@@ -339,7 +336,7 @@
                SolverParam &param, TimeProfile &profile);
       virtual ~PreconCG();
 
-      void operator()(cudaColorSpinorField &out, cudaColorSpinorField &in);
+      void operator()(ColorSpinorField &out, ColorSpinorField &in);
   };
 
 
@@ -375,7 +372,7 @@
     SimpleBiCGstab(DiracMatrix &mat, SolverParam &param, TimeProfile &profile);
     virtual ~SimpleBiCGstab();
 
-    void operator()(cudaColorSpinorField &out, cudaColorSpinorField &in);
+    void operator()(ColorSpinorField &out, ColorSpinorField &in);
   };
   
   class MPBiCGstab : public Solver {
@@ -392,7 +389,7 @@
     MPBiCGstab(DiracMatrix &mat, SolverParam &param, TimeProfile &profile);
     virtual ~MPBiCGstab();
 
-    void operator()(cudaColorSpinorField &out, cudaColorSpinorField &in);
+    void operator()(ColorSpinorField &out, ColorSpinorField &in);
   };
 
 
@@ -454,7 +451,7 @@
       virtual ~SD();
 
 
-      void operator()(cudaColorSpinorField &out, cudaColorSpinorField &in);
+      void operator()(ColorSpinorField &out, ColorSpinorField &in);
   };
 
   // Extended Steepest Descent solver used for overlapping DD preconditioning
@@ -471,7 +468,7 @@
       XSD(DiracMatrix &mat, SolverParam &param, TimeProfile &profile);
       virtual ~XSD();
 
-      void operator()(cudaColorSpinorField &out, cudaColorSpinorField &in);
+      void operator()(ColorSpinorField &out, ColorSpinorField &in);
   };
 
 
