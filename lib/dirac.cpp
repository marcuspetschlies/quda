#include <dirac_quda.h>
#include <dslash_quda.h>
#include <blas_quda.h>

#include <iostream>

namespace quda {

  // FIXME: At the moment, it's unsafe for more than one Dirac operator to be active unless
  // they all have the same volume, etc. (used to initialize the various CUDA constants).

  Dirac::Dirac(const DiracParam &param) 
<<<<<<< HEAD
    : gauge(param.gauge), kappa(param.kappa), mass(param.mass), omega(0.0), matpcType(param.matpcType), 
      dagger(param.dagger), flops(0), tmp1(param.tmp1), tmp2(param.tmp2), tune(QUDA_TUNE_NO),
      profile("Dirac", false)
=======
    : gauge(param.gauge), kappa(param.kappa), mass(param.mass), matpcType(param.matpcType), 
      dagger(param.dagger), flops(0), tmp1(param.tmp1), tmp2(param.tmp2), type(param.type), 
      tune(QUDA_TUNE_NO), profile("Dirac", false)
>>>>>>> 6dc607bb
  {
    for (int i=0; i<4; i++) commDim[i] = param.commDim[i];
  }

  Dirac::Dirac(const Dirac &dirac) 
<<<<<<< HEAD
    : gauge(dirac.gauge), kappa(dirac.kappa), omega(0.0), matpcType(dirac.matpcType), 
      dagger(dirac.dagger), flops(0), tmp1(dirac.tmp1), tmp2(dirac.tmp2), tune(QUDA_TUNE_NO),
      profile("Dirac", false)
=======
    : gauge(dirac.gauge), kappa(dirac.kappa), matpcType(dirac.matpcType), 
      dagger(dirac.dagger), flops(0), tmp1(dirac.tmp1), tmp2(dirac.tmp2), type(dirac.type), 
      tune(QUDA_TUNE_NO), profile("Dirac", false)
>>>>>>> 6dc607bb
  {
    for (int i=0; i<4; i++) commDim[i] = dirac.commDim[i];
  }

  Dirac::~Dirac() {   
    if (getVerbosity() > QUDA_VERBOSE) profile.Print();
  }

  Dirac& Dirac::operator=(const Dirac &dirac)
  {
    if(&dirac != this) {
      gauge = dirac.gauge;
      kappa = dirac.kappa;
      matpcType = dirac.matpcType;
      dagger = dirac.dagger;
      flops = 0;
      tmp1 = dirac.tmp1;
      tmp2 = dirac.tmp2;
      tune = dirac.tune;

      for (int i=0; i<4; i++) commDim[i] = dirac.commDim[i];

      profile = dirac.profile;
    }
    return *this;
  }

  bool Dirac::newTmp(ColorSpinorField **tmp, const ColorSpinorField &a) const {
    if (*tmp) return false;
    ColorSpinorParam param(a);
    param.create = QUDA_ZERO_FIELD_CREATE; // need to zero elements else padded region will be junk

    if (typeid(a) == typeid(cudaColorSpinorField)) *tmp = new cudaColorSpinorField(a, param);
    else *tmp = new cpuColorSpinorField(param);

    return true;
  }

  void Dirac::deleteTmp(ColorSpinorField **a, const bool &reset) const {
    if (reset) {
      delete *a;
      *a = NULL;
    }
  }

#define flip(x) (x) = ((x) == QUDA_DAG_YES ? QUDA_DAG_NO : QUDA_DAG_YES)

  void Dirac::Mdag(ColorSpinorField &out, const ColorSpinorField &in) const
  {
    flip(dagger);
    M(out, in);
    flip(dagger);
  }

  void Dirac::MMdag(ColorSpinorField &out, const ColorSpinorField &in) const
  {
    flip(dagger);
    MdagM(out, in);
    flip(dagger);
  }

#undef flip

  void Dirac::checkParitySpinor(const ColorSpinorField &out, const ColorSpinorField &in) const
  {
    if ( (in.GammaBasis() != QUDA_UKQCD_GAMMA_BASIS || out.GammaBasis() != QUDA_UKQCD_GAMMA_BASIS) && 
	 in.Nspin() == 4) {
      errorQuda("CUDA Dirac operator requires UKQCD basis, out = %d, in = %d", 
		out.GammaBasis(), in.GammaBasis());
    }

    if (in.Precision() != out.Precision()) {
      errorQuda("Input precision %d and output spinor precision %d don't match in dslash_quda",
		in.Precision(), out.Precision());
    }

    if (in.Stride() != out.Stride()) {
      errorQuda("Input %d and output %d spinor strides don't match in dslash_quda", 
		in.Stride(), out.Stride());
    }

    if (in.SiteSubset() != QUDA_PARITY_SITE_SUBSET || out.SiteSubset() != QUDA_PARITY_SITE_SUBSET) {
      errorQuda("ColorSpinorFields are not single parity: in = %d, out = %d", 
		in.SiteSubset(), out.SiteSubset());
    }

    if (!static_cast<const cudaColorSpinorField&>(in).isNative()) errorQuda("Input field is not in native order");
    if (!static_cast<const cudaColorSpinorField&>(out).isNative()) errorQuda("Output field is not in native order");

    if (out.Ndim() != 5) {
      if ((out.Volume() != gauge->Volume() && out.SiteSubset() == QUDA_FULL_SITE_SUBSET) ||
	  (out.Volume() != gauge->VolumeCB() && out.SiteSubset() == QUDA_PARITY_SITE_SUBSET) ) {
	errorQuda("Spinor volume %d doesn't match gauge volume %d", out.Volume(), gauge->VolumeCB());
      }
    } else {
      // Domain wall fermions, compare 4d volumes not 5d
      if ((out.Volume()/out.X(4) != gauge->Volume() && out.SiteSubset() == QUDA_FULL_SITE_SUBSET) ||
	  (out.Volume()/out.X(4) != gauge->VolumeCB() && out.SiteSubset() == QUDA_PARITY_SITE_SUBSET) ) {
	errorQuda("Spinor volume %d doesn't match gauge volume %d", out.Volume(), gauge->VolumeCB());
      }
    }
  }

  void Dirac::checkFullSpinor(const ColorSpinorField &out, const ColorSpinorField &in) const
  {
    if (in.SiteSubset() != QUDA_FULL_SITE_SUBSET || out.SiteSubset() != QUDA_FULL_SITE_SUBSET) {
      errorQuda("ColorSpinorFields are not full fields: in = %d, out = %d", 
		in.SiteSubset(), out.SiteSubset());
    } 
  }

  void Dirac::checkSpinorAlias(const ColorSpinorField &a, const ColorSpinorField &b) const {
    if (a.V() == b.V()) errorQuda("Aliasing pointers");
  }

  // Dirac operator factory
  Dirac* Dirac::create(const DiracParam &param)
  {
    if (param.type == QUDA_WILSON_DIRAC) {
      if (getVerbosity() >= QUDA_VERBOSE) printfQuda("Creating a DiracWilson operator\n");
      return new DiracWilson(param);
    } else if (param.type == QUDA_WILSONPC_DIRAC) {
      if (getVerbosity() >= QUDA_VERBOSE) printfQuda("Creating a DiracWilsonPC operator\n");
      return new DiracWilsonPC(param);
    } else if (param.type == QUDA_CLOVER_DIRAC) {
      if (getVerbosity() >= QUDA_VERBOSE) printfQuda("Creating a DiracClover operator\n");
      return new DiracClover(param);
    } else if (param.type == QUDA_CLOVERPC_DIRAC) {
      if (getVerbosity() >= QUDA_VERBOSE) printfQuda("Creating a DiracCloverPC operator\n");
      return new DiracCloverPC(param);
    } else if (param.type == QUDA_DOMAIN_WALL_DIRAC) {
      if (getVerbosity() >= QUDA_VERBOSE) printfQuda("Creating a DiracDomainWall operator\n");
      return new DiracDomainWall(param);
    } else if (param.type == QUDA_DOMAIN_WALLPC_DIRAC) {
      if (getVerbosity() >= QUDA_VERBOSE) printfQuda("Creating a DiracDomainWallPC operator\n");
      return new DiracDomainWallPC(param);
    } else if (param.type == QUDA_DOMAIN_WALL_4DPC_DIRAC) {
      if (getVerbosity() >= QUDA_VERBOSE) printfQuda("Creating a DiracDomainWall4DPC operator\n");
      return new DiracDomainWall4DPC(param);
    } else if (param.type == QUDA_MOBIUS_DOMAIN_WALL_DIRAC) {
      if (getVerbosity() >= QUDA_VERBOSE) printfQuda("Creating a DiracMobius operator\n");
      return new DiracMobius(param);
    } else if (param.type == QUDA_MOBIUS_DOMAIN_WALLPC_DIRAC) {
      if (getVerbosity() >= QUDA_VERBOSE) printfQuda("Creating a DiracMobiusPC operator\n");
      return new DiracMobiusPC(param);
    } else if (param.type == QUDA_STAGGERED_DIRAC) {
      if (getVerbosity() >= QUDA_VERBOSE) printfQuda("Creating a DiracStaggered operator\n");
      return new DiracStaggered(param);
    } else if (param.type == QUDA_STAGGEREDPC_DIRAC) {
      if (getVerbosity() >= QUDA_VERBOSE) printfQuda("Creating a DiracStaggeredPC operator\n");
      return new DiracStaggeredPC(param);    
    } else if (param.type == QUDA_ASQTAD_DIRAC) {
      if (getVerbosity() >= QUDA_VERBOSE) printfQuda("Creating a DiracImprovedStaggered operator\n");
      return new DiracImprovedStaggered(param);
    } else if (param.type == QUDA_ASQTADPC_DIRAC) {
      if (getVerbosity() >= QUDA_VERBOSE) printfQuda("Creating a DiracImprovedStaggeredPC operator\n");
      return new DiracImprovedStaggeredPC(param);    
    } else if (param.type == QUDA_TWISTED_CLOVER_DIRAC) {
      if (getVerbosity() >= QUDA_VERBOSE) printfQuda("Creating a DiracTwistedClover operator (%d flavor(s))\n", param.Ls);
      if (param.Ls == 1) {
	return new DiracTwistedClover(param, 4);
      } else { 
	errorQuda("Cannot create DiracTwistedClover operator for %d flavors\n", param.Ls);
      }
    } else if (param.type == QUDA_TWISTED_CLOVERPC_DIRAC) {
      if (getVerbosity() >= QUDA_VERBOSE) printfQuda("Creating a DiracTwistedCloverPC operator (%d flavor(s))\n", param.Ls);
      if (param.Ls == 1) {
	return new DiracTwistedCloverPC(param, 4);
      } else {
	errorQuda("Cannot create DiracTwistedCloverPC operator for %d flavors\n", param.Ls);
      }
    } else if (param.type == QUDA_TWISTED_MASS_DIRAC) {
      if (getVerbosity() >= QUDA_VERBOSE) printfQuda("Creating a DiracTwistedMass operator (%d flavor(s))\n", param.Ls);
        if (param.Ls == 1) return new DiracTwistedMass(param, 4);
        else return new DiracTwistedMass(param, 5);
    } else if (param.type == QUDA_TWISTED_MASSPC_DIRAC) {
        if (getVerbosity() >= QUDA_VERBOSE) printfQuda("Creating a DiracTwistedMassPC operator (%d flavor(s))\n", param.Ls);
        if (param.Ls == 1) return new DiracTwistedMassPC(param, 4);
        else return new DiracTwistedMassPC(param, 5);
    } else if (param.type == QUDA_COARSE_DIRAC) {
      if (getVerbosity() >= QUDA_VERBOSE) printfQuda("Creating a DiracCoarse operator\n");
      return new DiracCoarse(param);
    } else if (param.type == QUDA_COARSEPC_DIRAC) {
      if (getVerbosity() >= QUDA_VERBOSE) printfQuda("Creating a DiracCoarsePC operator\n");
      return new DiracCoarsePC(param);
    }

    return 0;
  }
  
  // Count the number of stencil applications per dslash application.
  int Dirac::getStencilSteps() const
  {
    int steps = 0;
    switch (type)
    {
      case QUDA_COARSE_DIRAC: // single fused operator
	steps = 1;
	break;
      case QUDA_WILSON_DIRAC:
      case QUDA_CLOVER_DIRAC:
      case QUDA_DOMAIN_WALL_DIRAC:
      case QUDA_MOBIUS_DOMAIN_WALL_DIRAC:
      case QUDA_STAGGERED_DIRAC:
      case QUDA_ASQTAD_DIRAC:
      case QUDA_TWISTED_CLOVER_DIRAC:
      case QUDA_TWISTED_MASS_DIRAC:
        steps = 2; // For D_{eo} and D_{oe} piece.
        break;
      case QUDA_WILSONPC_DIRAC:
      case QUDA_CLOVERPC_DIRAC:
      case QUDA_DOMAIN_WALLPC_DIRAC:
      case QUDA_DOMAIN_WALL_4DPC_DIRAC:
      case QUDA_MOBIUS_DOMAIN_WALLPC_DIRAC:
      case QUDA_STAGGEREDPC_DIRAC:
      case QUDA_ASQTADPC_DIRAC:
      case QUDA_TWISTED_CLOVERPC_DIRAC:
      case QUDA_TWISTED_MASSPC_DIRAC:
      case QUDA_COARSEPC_DIRAC:
        steps = 2;
        break;
	  default:
	    errorQuda("Unsupported Dslash type %d.\n", type);
        steps = 0;
        break;
    }
    
    return steps; 
  }

} // namespace quda<|MERGE_RESOLUTION|>--- conflicted
+++ resolved
@@ -10,29 +10,17 @@
   // they all have the same volume, etc. (used to initialize the various CUDA constants).
 
   Dirac::Dirac(const DiracParam &param) 
-<<<<<<< HEAD
     : gauge(param.gauge), kappa(param.kappa), mass(param.mass), omega(0.0), matpcType(param.matpcType), 
       dagger(param.dagger), flops(0), tmp1(param.tmp1), tmp2(param.tmp2), tune(QUDA_TUNE_NO),
       profile("Dirac", false)
-=======
-    : gauge(param.gauge), kappa(param.kappa), mass(param.mass), matpcType(param.matpcType), 
-      dagger(param.dagger), flops(0), tmp1(param.tmp1), tmp2(param.tmp2), type(param.type), 
-      tune(QUDA_TUNE_NO), profile("Dirac", false)
->>>>>>> 6dc607bb
   {
     for (int i=0; i<4; i++) commDim[i] = param.commDim[i];
   }
 
   Dirac::Dirac(const Dirac &dirac) 
-<<<<<<< HEAD
     : gauge(dirac.gauge), kappa(dirac.kappa), omega(0.0), matpcType(dirac.matpcType), 
       dagger(dirac.dagger), flops(0), tmp1(dirac.tmp1), tmp2(dirac.tmp2), tune(QUDA_TUNE_NO),
       profile("Dirac", false)
-=======
-    : gauge(dirac.gauge), kappa(dirac.kappa), matpcType(dirac.matpcType), 
-      dagger(dirac.dagger), flops(0), tmp1(dirac.tmp1), tmp2(dirac.tmp2), type(dirac.type), 
-      tune(QUDA_TUNE_NO), profile("Dirac", false)
->>>>>>> 6dc607bb
   {
     for (int i=0; i<4; i++) commDim[i] = dirac.commDim[i];
   }
