--- conflicted
+++ resolved
@@ -37,17 +37,8 @@
     void preTune() { mom.backup(); }
     void postTune() { mom.restore(); }
 
-<<<<<<< HEAD
-    long long flops() const {
-      return (arg.p.count - arg.p.num_paths + 1) * 198ll * 2 * arg.mom.volumeCB * 4;
-    }
-    long long bytes() const {
-      return ((arg.p.count + 1ll) * arg.u.Bytes() + 2ll*arg.mom.Bytes()) * 2 * arg.mom.volumeCB * 4;
-    }
-=======
     long long flops() const { return (p.count - p.num_paths + 1) * 198ll * mom.Volume() * 4; }
     long long bytes() const { return (p.count + 1ll) * u.Bytes() + 2 * mom.Bytes(); }
->>>>>>> fdd9c1cf
   };
 
 #ifdef GPU_GAUGE_FORCE
