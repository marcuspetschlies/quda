#include <cstdlib>
#include <cstdio>
#include <string>
#include <iostream>

#include <color_spinor_field.h>
#include <clover_field.h>

//these are access control for staggered action
#ifdef GPU_STAGGERED_DIRAC
#if (__COMPUTE_CAPABILITY__ >= 300) // Kepler works best with texture loads only
//#define DIRECT_ACCESS_FAT_LINK
//#define DIRECT_ACCESS_LONG_LINK
//#define DIRECT_ACCESS_SPINOR
//#define DIRECT_ACCESS_ACCUM
//#define DIRECT_ACCESS_INTER
//#define DIRECT_ACCESS_PACK
#else // Fermi
//#define DIRECT_ACCESS_FAT_LINK
//#define DIRECT_ACCESS_LONG_LINK
//#define DIRECT_ACCESS_SPINOR
//#define DIRECT_ACCESS_ACCUM
//#define DIRECT_ACCESS_INTER
//#define DIRECT_ACCESS_PACK
#endif
#endif // GPU_STAGGERED_DIRAC

#include <quda_internal.h>
#include <dslash_quda.h>
#include <sys/time.h>
<<<<<<< HEAD
#include <face_quda.h>
#include <complex_quda.h>
=======
#include <blas_quda.h>

>>>>>>> 2eaa400f
#include <inline_ptx.h>

namespace quda {

  namespace improvedstaggered {
#include <dslash_constants.h>
#include <dslash_textures.h>
#include <dslash_index.cuh>

#undef GPU_NDEG_TWISTED_MASS_DIRAC
#undef GPU_CLOVER_DIRAC
#undef GPU_DOMAIN_WALL_DIRAC
#define DD_IMPROVED 1
#include <staggered_dslash_def.h> // staggered Dslash kernels
#undef DD_IMPROVED

#include <dslash_quda.cuh>
  } // end namespace improvedstaggered

  // declare the dslash events
#include <dslash_events.cuh>

  using namespace improvedstaggered;

#ifdef GPU_STAGGERED_DIRAC
  template <typename sFloat, typename fatGFloat, typename longGFloat, typename phaseFloat>
  class StaggeredDslashCuda : public DslashCuda {

  private:
    const unsigned int nSrc;
    const unsigned int max_register_block = 4;

  protected:
    bool tuneAuxDim() const { return true; } // Do tune the aux dimensions.
    unsigned int sharedBytesPerThread() const
    {
#ifdef PARALLEL_DIR
      int reg_size = (typeid(sFloat)==typeid(double2) ? sizeof(double) : sizeof(float));
      return 6 * reg_size;
#else
      return 0;
#endif
    }

  public:
    StaggeredDslashCuda(cudaColorSpinorField *out, const fatGFloat *fat0, const fatGFloat *fat1,
			const longGFloat *long0, const longGFloat *long1,
			const phaseFloat *phase0, const phaseFloat *phase1, 
			const QudaReconstructType reconstruct, const cudaColorSpinorField *in,
			const cudaColorSpinorField *x, const double a, const int dagger)
      : DslashCuda(out, in, x, reconstruct, dagger), nSrc(in->X(4))
    { 
      bindSpinorTex<sFloat>(in, out, x);
      dslashParam.gauge0 = (void*)fat0;
      dslashParam.gauge1 = (void*)fat1;
      dslashParam.longGauge0 = (void*)long0;
      dslashParam.longGauge1 = (void*)long1;
      dslashParam.longPhase0 = (void*)phase0;
      dslashParam.longPhase1 = (void*)phase1;
      dslashParam.a = a;
      dslashParam.a_f = a;
    }

    virtual ~StaggeredDslashCuda() { unbindSpinorTex<sFloat>(in, out, x); }

    void apply(const cudaStream_t &stream)
    {
#ifdef USE_TEXTURE_OBJECTS
      dslashParam.ghostTex = in->GhostTex();
      dslashParam.ghostTexNorm = in->GhostTexNorm();
#endif // USE_TEXTURE_OBJECTS

      TuneParam tp = tuneLaunch(*this, getTuning(), getVerbosity());
      dslashParam.swizzle = tp.aux.x;
      switch(tp.aux.y) {
      case 1:
	{
	  constexpr int register_block_size = 1;
	  IMPROVED_STAGGERED_DSLASH(tp.grid, tp.block, tp.shared_bytes, stream, dslashParam);
	  break;
	}
#ifdef BLOCKSOLVER
      case 2:
	{
	  constexpr int register_block_size = 2;
	  IMPROVED_STAGGERED_DSLASH(tp.grid, tp.block, tp.shared_bytes, stream, dslashParam);
	  break;
	}
      case 3:
	{
	  constexpr int register_block_size = 3;
	  IMPROVED_STAGGERED_DSLASH(tp.grid, tp.block, tp.shared_bytes, stream, dslashParam);
	  break;
	}
      case 4:
	{
	  constexpr int register_block_size = 4;
	  IMPROVED_STAGGERED_DSLASH(tp.grid, tp.block, tp.shared_bytes, stream, dslashParam);
	  break;
	}
#if 0 // disable these for now for compile time
      case 5:
	{
	  constexpr int register_block_size = 5;
	  IMPROVED_STAGGERED_DSLASH(tp.grid, tp.block, tp.shared_bytes, stream, dslashParam);
	  break;
	}
      case 6:
	{
	  constexpr int register_block_size = 6;
	  IMPROVED_STAGGERED_DSLASH(tp.grid, tp.block, tp.shared_bytes, stream, dslashParam);
	  break;
	}
#endif // 0
#endif // BLOCKSOLVER
      default:
	errorQuda("Register blocking factor %d not supported", tp.aux.y);
      }
    }

    bool advanceBlockDim(TuneParam &param) const
    {
      // note here we assume that the register block size is constant
      // (auxiliary dimension is advanced slower than block/grid dimensions)
      const unsigned int max_shared = deviceProp.sharedMemPerBlock;
      const unsigned int y_length = nSrc / param.aux.y; // y-thread dimension is nSrc / register block size
      // first try to advance block.y
      if (param.block.y < y_length && param.block.y < (unsigned int)deviceProp.maxThreadsDim[1] &&
	  sharedBytesPerThread()*param.block.x*param.block.y < max_shared &&
	  (param.block.x*(param.block.y+1u)) <= (unsigned int)deviceProp.maxThreadsPerBlock) {
	param.block.y++;
	param.grid.y = (y_length + param.block.y - 1) / param.block.y;
	return true;
      } else { // if can't advance, reset and advance block.x
	bool rtn = DslashCuda::advanceBlockDim(param);
	param.block.y = 1;
	param.grid.y = y_length;
	return rtn;
      }
    }

    bool advanceAux(TuneParam &param) const
    {
#ifdef SWIZZLE
      if (dslashParam.kernel_type != INTERIOR_KERNEL) { // only swizzle the halo kernels
	if (param.aux.x < 2*deviceProp.multiProcessorCount) {
	  param.aux.x++;
	  return true;
	}
      }
#endif // SWIZZLE
      param.aux.x = 1;

#ifdef BLOCKSOLVER // register tiling of multi-src dslash only enabled if compiling the block solver
      for (unsigned int register_block=param.aux.y+1; register_block <= max_register_block && register_block <= nSrc; register_block++) {
	if (nSrc % register_block == 0) { // register block size must be a divisor of 5-th dimention
	  param.aux.y = register_block;
	  return true;
	}
      }
#endif // BLOCKSOLVER
      param.aux.y = 1;
      return false;
    }

    void initTuneParam(TuneParam &param) const
    {
      DslashCuda::initTuneParam(param);
      param.block.y = 1;
      param.grid.y = nSrc;
      param.aux.x = 1;
      param.aux.y = 1;
    }

    void defaultTuneParam(TuneParam &param) const { initTuneParam(param); }

    int Nface() const { return 6; }

    /*
      per direction / dimension flops
      SU(3) matrix-vector flops = (8 Nc - 2) * Nc
      xpay = 2 * 2 * Nc * Ns
      
      So for the full dslash we have      
      flops = (2 * 2 * Nd * (8*Nc-2) * Nc)  +  ((2 * 2 * Nd - 1) * 2 * Nc * Ns)
      flops_xpay = flops + 2 * 2 * Nc * Ns
      
      For Asqtad this should give 1146 for Nc=3,Ns=2 and 1158 for the axpy equivalent
    */
    virtual long long flops() const {
      int mv_flops = (8 * in->Ncolor() - 2) * in->Ncolor(); // SU(3) matrix-vector flops
      int ghost_flops = (3 + 1) * (mv_flops + 2*in->Ncolor()*in->Nspin());
      int xpay_flops = 2 * 2 * in->Ncolor() * in->Nspin(); // multiply and add per real component
      int num_dir = 2 * 4; // dir * dim

      long long flops = 0;
      switch(dslashParam.kernel_type) {
      case EXTERIOR_KERNEL_X:
      case EXTERIOR_KERNEL_Y:
      case EXTERIOR_KERNEL_Z:
      case EXTERIOR_KERNEL_T:
	flops = ghost_flops * 2 * in->GhostFace()[dslashParam.kernel_type];
	break;
      case EXTERIOR_KERNEL_ALL:
	{
	  long long ghost_sites = 2 * (in->GhostFace()[0]+in->GhostFace()[1]+in->GhostFace()[2]+in->GhostFace()[3]);
	  flops = ghost_flops * ghost_sites;
	  break;
	}
      case INTERIOR_KERNEL:
      case KERNEL_POLICY:
	{
	  long long sites = in->VolumeCB();
	  flops = (2*num_dir*mv_flops +                   // SU(3) matrix-vector multiplies
		   (2*num_dir-1)*2*in->Ncolor()*in->Nspin()) * sites;   // accumulation
	  if (x) flops += xpay_flops * sites; // axpy is always on interior

	  if (dslashParam.kernel_type == KERNEL_POLICY) break;
	  // now correct for flops done by exterior kernel
	  long long ghost_sites = 0;
	  for (int d=0; d<4; d++) if (dslashParam.commDim[d]) ghost_sites += 2 * in->GhostFace()[d];
	  flops -= ghost_flops * ghost_sites;
	  
	  break;
	}
      }
      return flops;
    }

    virtual long long bytes() const {
      int gauge_bytes_fat = QUDA_RECONSTRUCT_NO * in->Precision();
      int gauge_bytes_long = reconstruct * in->Precision();
      bool isHalf = in->Precision() == sizeof(short) ? true : false;
      int spinor_bytes = 2 * in->Ncolor() * in->Nspin() * in->Precision() + (isHalf ? sizeof(float) : 0);
      int ghost_bytes = 3 * (spinor_bytes + gauge_bytes_long) + (spinor_bytes + gauge_bytes_fat) + spinor_bytes;
      int num_dir = 2 * 4; // set to 4 dimensions since we take care of 5-d fermions in derived classes where necessary

      long long bytes = 0;
      switch(dslashParam.kernel_type) {
      case EXTERIOR_KERNEL_X:
      case EXTERIOR_KERNEL_Y:
      case EXTERIOR_KERNEL_Z:
      case EXTERIOR_KERNEL_T:
	bytes = ghost_bytes * 2 * in->GhostFace()[dslashParam.kernel_type];
	break;
      case EXTERIOR_KERNEL_ALL:
	{
	  long long ghost_sites = 2 * (in->GhostFace()[0]+in->GhostFace()[1]+in->GhostFace()[2]+in->GhostFace()[3]);
	  bytes = ghost_bytes * ghost_sites;
	  break;
	}
      case INTERIOR_KERNEL:
      case KERNEL_POLICY:
	{
	  long long sites = in->VolumeCB();
	  bytes = (num_dir*(gauge_bytes_fat + gauge_bytes_long) + // gauge reads
		   num_dir*2*spinor_bytes +                       // spinor reads
		   spinor_bytes)*sites;                           // spinor write
	  if (x) bytes += spinor_bytes;

	  if (dslashParam.kernel_type == KERNEL_POLICY) break;
	  // now correct for bytes done by exterior kernel
	  long long ghost_sites = 0;
	  for (int d=0; d<4; d++) if (dslashParam.commDim[d]) ghost_sites += 2*in->GhostFace()[d];
	  bytes -= ghost_bytes * ghost_sites;
	  
	  break;
	}
      }
      return bytes;
    }

  };
#endif // GPU_STAGGERED_DIRAC

#include <dslash_policy.cuh>

  void improvedStaggeredDslashCuda(cudaColorSpinorField *out, const cudaGaugeField &fatGauge, 
				   const cudaGaugeField &longGauge, const cudaColorSpinorField *in,
				   const int parity, const int dagger, const cudaColorSpinorField *x,
				   const double &k, const int *commOverride, TimeProfile &profile)
  {
    inSpinor = (cudaColorSpinorField*)in; // EVIL
    inSpinor->createComms(3);

#ifdef GPU_STAGGERED_DIRAC

    dslashParam.Ls = out->X(4); // use Ls as the number of sources

#ifdef MULTI_GPU
    for(int i=0;i < 4; i++){
      if(comm_dim_partitioned(i) && (fatGauge.X()[i] < 6)){
	errorQuda("ERROR: partitioned dimension with local size less than 6 is not supported in staggered dslash\n");
      }    
    }
#endif

    int Npad = (in->Ncolor()*in->Nspin()*2)/in->FieldOrder(); // SPINOR_HOP in old code

    dslashParam.parity = parity;
    dslashParam.gauge_stride = fatGauge.Stride();
    dslashParam.long_gauge_stride = longGauge.Stride();
    dslashParam.fat_link_max = fatGauge.LinkMax();
    dslashParam.is_composite = out->IsComposite();//TODO: also one needs to check somewhere that both 'in' and 'out' are composite fields
    dslashParam.composite_Vh = out->IsComposite() ? out->Component(0).ComponentVolumeCB() : 0 ;

    for(int i=0;i<4;i++){
      dslashParam.ghostDim[i] = comm_dim_partitioned(i); // determines whether to use regular or ghost indexing at boundary
      dslashParam.ghostOffset[i][0] = in->GhostOffset(i,0)/in->FieldOrder();
      dslashParam.ghostOffset[i][1] = in->GhostOffset(i,1)/in->FieldOrder();
      dslashParam.ghostNormOffset[i][0] = in->GhostNormOffset(i,0);
      dslashParam.ghostNormOffset[i][1] = in->GhostNormOffset(i,1);
      dslashParam.commDim[i] = (!commOverride[i]) ? 0 : comm_dim_partitioned(i); // switch off comms if override = 0
    }

    void *fatGauge0, *fatGauge1;
    void* longGauge0, *longGauge1;
    bindFatGaugeTex(fatGauge, parity, &fatGauge0, &fatGauge1);
    bindLongGaugeTex(longGauge, parity, &longGauge0, &longGauge1);
    void *longPhase0 = (char*)longGauge0 + longGauge.PhaseOffset();
    void *longPhase1 = (char*)longGauge1 + longGauge.PhaseOffset();   

    if (in->Precision() != fatGauge.Precision() || in->Precision() != longGauge.Precision()){
      errorQuda("Mixing gauge and spinor precision not supported"
		"(precision=%d, fatlinkGauge.precision=%d, longGauge.precision=%d",
		in->Precision(), fatGauge.Precision(), longGauge.Precision());
    }

    DslashCuda *dslash = 0;
    size_t regSize = sizeof(float);

    if (in->Precision() == QUDA_DOUBLE_PRECISION) {
      dslash = new StaggeredDslashCuda<double2, double2, double2, double>
	(out, (double2*)fatGauge0, (double2*)fatGauge1,
	 (double2*)longGauge0, (double2*)longGauge1,
	 (double*)longPhase0, (double*)longPhase1, 
	 longGauge.Reconstruct(), in, x, k, dagger);
      regSize = sizeof(double);
    } else if (in->Precision() == QUDA_SINGLE_PRECISION) {
      dslash = new StaggeredDslashCuda<float2, float2, float4, float>
	(out, (float2*)fatGauge0, (float2*)fatGauge1,
	 (float4*)longGauge0, (float4*)longGauge1, 
	 (float*)longPhase0, (float*)longPhase1,
	 longGauge.Reconstruct(), in, x, k, dagger);
    } else if (in->Precision() == QUDA_HALF_PRECISION) {	
      dslash = new StaggeredDslashCuda<short2, short2, short4, short>
	(out, (short2*)fatGauge0, (short2*)fatGauge1,
	 (short4*)longGauge0, (short4*)longGauge1, 
	 (short*)longPhase0, (short*)longPhase1,
	 longGauge.Reconstruct(), in, x, k, dagger);
    }

    // the parameters passed to dslashCuda must be 4-d volume and 3-d
    // faces because Ls is added as the y-dimension in thread space
    int ghostFace[QUDA_MAX_DIM];
    for (int i=0; i<4; i++) ghostFace[i] = in->GhostFace()[i] / in->X(4);

    DslashPolicyTune dslash_policy(*dslash, const_cast<cudaColorSpinorField*>(in), regSize, parity, dagger, in->Volume()/in->X(4), ghostFace, profile);
    dslash_policy.apply(0);

    delete dslash;
    unbindFatGaugeTex(fatGauge);
    unbindLongGaugeTex(longGauge);

    checkCudaError();

#else
    errorQuda("Staggered dslash has not been built");
#endif  // GPU_STAGGERED_DIRAC
  }

}<|MERGE_RESOLUTION|>--- conflicted
+++ resolved
@@ -26,15 +26,10 @@
 #endif // GPU_STAGGERED_DIRAC
 
 #include <quda_internal.h>
+#include <complex_quda.h>
 #include <dslash_quda.h>
 #include <sys/time.h>
-<<<<<<< HEAD
-#include <face_quda.h>
-#include <complex_quda.h>
-=======
 #include <blas_quda.h>
-
->>>>>>> 2eaa400f
 #include <inline_ptx.h>
 
 namespace quda {
