#include <stdlib.h>
#include <stdio.h>
#include <math.h>
#include <string.h>
#include <algorithm>

#include <timer.h>
#include <host_utils.h>
#include <command_line_params.h>
#include "misc.h"

// In a typical application, quda.h is the only QUDA header required.
#include <quda.h>

namespace quda
{
  extern void setTransferGPU(bool);
}

void display_test_info()
{
  printfQuda("running the following test:\n");

  printfQuda("prec    sloppy_prec    link_recon  sloppy_link_recon S_dimension T_dimension Ls_dimension\n");
  printfQuda("%s   %s             %s            %s            %d/%d/%d          %d         %d\n", get_prec_str(prec),
             get_prec_str(prec_sloppy), get_recon_str(link_recon), get_recon_str(link_recon_sloppy), xdim, ydim, zdim,
             tdim, Lsdim);

  printfQuda("\n   Eigensolver parameters\n");
  printfQuda(" - solver mode %s\n", get_eig_type_str(eig_type));
  printfQuda(" - spectrum requested %s\n", get_eig_spectrum_str(eig_spectrum));
  if (eig_type == QUDA_EIG_BLK_TR_LANCZOS) printfQuda(" - eigenvector block size %d\n", eig_block_size);
  printfQuda(" - number of eigenvectors requested %d\n", eig_n_conv);
  printfQuda(" - size of eigenvector search space %d\n", eig_n_ev);
  printfQuda(" - size of Krylov space %d\n", eig_n_kr);
  printfQuda(" - solver tolerance %e\n", eig_tol);
  printfQuda(" - convergence required (%s)\n", eig_require_convergence ? "true" : "false");
  if (eig_compute_svd) {
    printfQuda(" - Operator: MdagM. Will compute SVD of M\n");
    printfQuda(" - ***********************************************************\n");
    printfQuda(" - **** Overriding any previous choices of operator type. ****\n");
    printfQuda(" - ****    SVD demands normal operator, will use MdagM    ****\n");
    printfQuda(" - ***********************************************************\n");
  } else {
    printfQuda(" - Operator: daggered (%s) , norm-op (%s)\n", eig_use_dagger ? "true" : "false",
               eig_use_normop ? "true" : "false");
  }
  if (eig_use_poly_acc) {
    printfQuda(" - Chebyshev polynomial degree %d\n", eig_poly_deg);
    printfQuda(" - Chebyshev polynomial minumum %e\n", eig_amin);
    if (eig_amax <= 0)
      printfQuda(" - Chebyshev polynomial maximum will be computed\n");
    else
      printfQuda(" - Chebyshev polynomial maximum %e\n\n", eig_amax);
  }
  printfQuda("Grid partition info:     X  Y  Z  T\n");
  printfQuda("                         %d  %d  %d  %d\n", dimPartitioned(0), dimPartitioned(1), dimPartitioned(2),
             dimPartitioned(3));
  return;
}

int main(int argc, char **argv)
{
  // Parse command line options
  auto app = make_app();
  add_eigen_option_group(app);
  try {
    app->parse(argc, argv);
  } catch (const CLI::ParseError &e) {
    return app->exit(e);
  }

  // Set values for precisions via the command line.
  setQudaPrecisions();

  // initialize QMP/MPI, QUDA comms grid and RNG (host_utils.cpp)
  initComms(argc, argv, gridsize_from_cmdline);

  // Only these fermions are supported in this file
  if (dslash_type != QUDA_WILSON_DSLASH && dslash_type != QUDA_CLOVER_WILSON_DSLASH
      && dslash_type != QUDA_TWISTED_MASS_DSLASH && dslash_type != QUDA_DOMAIN_WALL_4D_DSLASH
      && dslash_type != QUDA_MOBIUS_DWF_DSLASH && dslash_type != QUDA_TWISTED_CLOVER_DSLASH
      && dslash_type != QUDA_DOMAIN_WALL_DSLASH) {
    printfQuda("dslash_type %d not supported\n", dslash_type);
    exit(0);
  }

  QudaGaugeParam gauge_param = newQudaGaugeParam();
  setWilsonGaugeParam(gauge_param);

  // Though no inversions are performed, the inv_param
  // structure contains all the information we need to
  // construct the dirac operator. We encapsualte the
  // inv_param structure inside the eig_param structure
  // to avoid any confusion
  QudaInvertParam eig_inv_param = newQudaInvertParam();
  setInvertParam(eig_inv_param);
  // Specific changes to the invert param for the eigensolver
  // QUDA's device routines require UKQCD gamma basis. QUDA will
  // automatically rotate from this basis on the host, to UKQCD
  // on the device, and back to this basis upon completion.
  eig_inv_param.gamma_basis = QUDA_DEGRAND_ROSSI_GAMMA_BASIS;

  eig_inv_param.solve_type
    = (eig_inv_param.solution_type == QUDA_MAT_SOLUTION ? QUDA_DIRECT_SOLVE : QUDA_DIRECT_PC_SOLVE);
  QudaEigParam eig_param = newQudaEigParam();
  // Place Invert param inside Eig param
  eig_param.invert_param = &eig_inv_param;
  setEigParam(eig_param);

  // Initialize the QUDA library
  initQuda(device_ordinal);
  display_test_info();

  // Set some dimension parameters
  if (dslash_type == QUDA_DOMAIN_WALL_DSLASH || dslash_type == QUDA_DOMAIN_WALL_4D_DSLASH
      || dslash_type == QUDA_MOBIUS_DWF_DSLASH) {
    dw_setDims(gauge_param.X, eig_inv_param.Ls);
  } else {
    setDims(gauge_param.X);
  }

  // Allocate host side memory for the gauge field.
  void *gauge[4];
  for (int dir = 0; dir < 4; dir++) gauge[dir] = safe_malloc(V * gauge_site_size * host_gauge_data_type_size);
  constructHostGaugeField(gauge, gauge_param, argc, argv);
  // Load the gauge field to the device
  loadGaugeQuda((void *)gauge, &gauge_param);

  // Allocate host side memory for clover terms if needed.
  void *clover = 0, *clover_inv = 0;
  if (dslash_type == QUDA_CLOVER_WILSON_DSLASH || dslash_type == QUDA_TWISTED_CLOVER_DSLASH) {
    clover = safe_malloc(V * clover_site_size * host_clover_data_type_size);
    clover_inv = safe_malloc(V * clover_site_size * host_spinor_data_type_size);
    constructHostCloverField(clover, clover_inv, eig_inv_param);
    // Load the clover terms to the device
    loadCloverQuda(clover, clover_inv, &eig_inv_param);
  }

  // QUDA eigensolver test BEGIN
  //----------------------------------------------------------------------------
  // Host side arrays to store the eigenpairs computed by QUDA
<<<<<<< HEAD
  int n_vecs = eig_param.compress ? eig_param.comp_n_conv : eig_param.n_conv;
  void **host_evecs = (void **)malloc(n_vecs * sizeof(void *));
  for (int i = 0; i < n_vecs; i++) {
    host_evecs[i] = (void *)malloc(V * eig_inv_param.Ls * spinor_site_size * eig_inv_param.cpu_prec);
  }
  double _Complex *host_evals = (double _Complex *)malloc(n_vecs * sizeof(double _Complex));
=======
  void **host_evecs = (void **)safe_malloc(eig_n_conv * sizeof(void *));
  for (int i = 0; i < eig_n_conv; i++) {
    host_evecs[i] = (void *)safe_malloc(V * eig_inv_param.Ls * spinor_site_size * eig_inv_param.cpu_prec);
  }
  double _Complex *host_evals = (double _Complex *)safe_malloc(eig_param.n_ev * sizeof(double _Complex));
>>>>>>> aea144ea

  // This function returns the host_evecs and host_evals pointers, populated with the
  // requested data, at the requested prec. All the information needed to perfom the
  // solve is in the eig_param container. If eig_param.arpack_check == true and
  // precision is double, the routine will use ARPACK rather than the GPU.
  host_timer_t host_timer;
  host_timer.start();
  if (eig_param.arpack_check && !(eig_inv_param.cpu_prec == QUDA_DOUBLE_PRECISION)) {
    errorQuda("ARPACK check only available in double precision");
  }

  eigensolveQuda(host_evecs, host_evals, &eig_param);
  host_timer.stop();
  printfQuda("Time for %s solution = %f\n", eig_param.arpack_check ? "ARPACK" : "QUDA", host_timer.last());
  // QUDA eigensolver test COMPLETE
  //----------------------------------------------------------------------------

  // Clean up memory allocations
<<<<<<< HEAD
  for (int i = 0; i < n_vecs; i++) free(host_evecs[i]);
  free(host_evecs);
  free(host_evals);
  
=======
  for (int i = 0; i < eig_n_conv; i++) host_free(host_evecs[i]);
  host_free(host_evecs);
  host_free(host_evals);

>>>>>>> aea144ea
  freeGaugeQuda();
  for (int dir = 0; dir < 4; dir++) host_free(gauge[dir]);

  if (dslash_type == QUDA_CLOVER_WILSON_DSLASH || dslash_type == QUDA_TWISTED_CLOVER_DSLASH) {
    freeCloverQuda();
    if (clover) host_free(clover);
    if (clover_inv) host_free(clover_inv);
  }

  // finalize the QUDA library
  endQuda();
  finalizeComms();

  return 0;
}<|MERGE_RESOLUTION|>--- conflicted
+++ resolved
@@ -140,20 +140,12 @@
   // QUDA eigensolver test BEGIN
   //----------------------------------------------------------------------------
   // Host side arrays to store the eigenpairs computed by QUDA
-<<<<<<< HEAD
   int n_vecs = eig_param.compress ? eig_param.comp_n_conv : eig_param.n_conv;
-  void **host_evecs = (void **)malloc(n_vecs * sizeof(void *));
+  void **host_evecs = (void **)safe_malloc(n_vecs * sizeof(void *));
   for (int i = 0; i < n_vecs; i++) {
-    host_evecs[i] = (void *)malloc(V * eig_inv_param.Ls * spinor_site_size * eig_inv_param.cpu_prec);
-  }
-  double _Complex *host_evals = (double _Complex *)malloc(n_vecs * sizeof(double _Complex));
-=======
-  void **host_evecs = (void **)safe_malloc(eig_n_conv * sizeof(void *));
-  for (int i = 0; i < eig_n_conv; i++) {
     host_evecs[i] = (void *)safe_malloc(V * eig_inv_param.Ls * spinor_site_size * eig_inv_param.cpu_prec);
   }
-  double _Complex *host_evals = (double _Complex *)safe_malloc(eig_param.n_ev * sizeof(double _Complex));
->>>>>>> aea144ea
+  double _Complex *host_evals = (double _Complex *)safe_malloc(n_vecs * sizeof(double _Complex));
 
   // This function returns the host_evecs and host_evals pointers, populated with the
   // requested data, at the requested prec. All the information needed to perfom the
@@ -172,17 +164,10 @@
   //----------------------------------------------------------------------------
 
   // Clean up memory allocations
-<<<<<<< HEAD
-  for (int i = 0; i < n_vecs; i++) free(host_evecs[i]);
-  free(host_evecs);
-  free(host_evals);
-  
-=======
-  for (int i = 0; i < eig_n_conv; i++) host_free(host_evecs[i]);
+  for (int i = 0; i < n_vecs; i++) host_free(host_evecs[i]);
   host_free(host_evecs);
   host_free(host_evals);
 
->>>>>>> aea144ea
   freeGaugeQuda();
   for (int dir = 0; dir < 4; dir++) host_free(gauge[dir]);
 
