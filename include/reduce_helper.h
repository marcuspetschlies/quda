--- conflicted
+++ resolved
@@ -148,11 +148,7 @@
       // unit size here may differ from system_atomic_t size, e.g., if doing double-double
       const int n_element = n_reduce * sizeof(T) / sizeof(device_t);
       if (result.size() != (unsigned)n_element)
-<<<<<<< HEAD
-        errorQuda("result vector length %lu does not match n_reduce %d", result.size(), n_reduce);
-=======
         errorQuda("result vector length %lu does not match n_reduce %d", result.size(), n_element);
->>>>>>> 2ef770bc
       for (int i = 0; i < n_element; i++) result[i] = reinterpret_cast<device_t *>(result_h)[i];
 
       if (!reset) {
@@ -169,12 +165,6 @@
     template <typename host_t, typename device_t = host_t>
     void complete(std::vector<host_t> &result, const qudaStream_t stream = device::get_default_stream())
     {
-<<<<<<< HEAD
-      if (n_reduce != 1) errorQuda("Attempting to reduce into an array that is not std::vector");
-      std::vector<host_t> result_(1);
-      complete(result_, stream, reset);
-      result = result_[0];
-=======
       if (launch_error == QUDA_ERROR) return; // kernel launch failed so return
       if (launch_error == QUDA_ERROR_UNINITIALIZED) errorQuda("No reduction kernel appears to have been launched");
       auto event = reducer::get_event();
@@ -187,7 +177,6 @@
       if (result.size() != (unsigned)n_element)
         errorQuda("result vector length %lu does not match n_reduce %d", result.size(), n_element);
       for (int i = 0; i < n_element; i++) result[i] = reinterpret_cast<device_t *>(result_h)[i];
->>>>>>> 2ef770bc
     }
 #endif
   };
@@ -312,14 +301,4 @@
     }
 #endif
 
-<<<<<<< HEAD
-    template <int block_size, bool do_sum = true, typename Reducer = cub::Sum>
-    __device__ inline void reduce(const T &in, const int idx = 0)
-    {
-      reduce2d<block_size, 1, do_sum, Reducer>(in, idx);
-    }
-  };
-
-=======
->>>>>>> 2ef770bc
 } // namespace quda