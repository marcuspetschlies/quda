#ifndef _TRANSFER_H
#define _TRANSFER_H

/**
 * @file transfer.h
 *
 * @section DESCRIPTION 
 *
 * Defines the prolongation and restriction operators used to transfer
 * between grids.
 */

#include <color_spinor_field.h>
#include <dirac_quda.h>
#include <vector>

namespace quda {

  /**
     The transfer class defines the inter-grid operators that connect
     fine and coarse grids.  This implements both restriction and
     prologation methods.  The transfer operator is fully defined at
     object creation time, and defined by the null-space vectors and
     the coarsening pattern that are passed to it.

     At present only the restriction (R) and prolongation (P) methods
     have been offloaded to run on the GPU, with the block
     orthogonlization yet to be offloaded.
   */
  class Transfer {

  private:

    /** The raw null space components */
    const std::vector<ColorSpinorField*> &B;

    /** The number of null space components */
    const int Nvec;

    /** CPU copy of the block-normalized null-space components that define the prolongator */
    ColorSpinorField *V_h;

    /** GPU copy of the block-normalized null-space components that define the prolongator */
    ColorSpinorField *V_d;

    /** The Dirac operator to use for smoothed intergrid transfers, this will be optimized in future updates */
    DiracMatrix *matSmoothTransfer;

    /** smoothed transfer parameter */
    std::complex<double> alpha;

    /** A CPU temporary field with fine geometry and fine color we use for changing gamma basis */
    ColorSpinorField *fine_tmp_h;

    /** A GPU temporary field with fine geometry and fine color we use for changing gamma basis */
    ColorSpinorField *fine_tmp_d;

    /** A CPU temporary field with coarse geometry and coarse color */
    ColorSpinorField *coarse_tmp_h; 

    /** A GPU temporary field with coarse geometry and coarse color we use for CPU input / output */
    ColorSpinorField *coarse_tmp_d; 

    /** The geometrical coase grid blocking */
    int *geo_bs;

    /** The mapping onto coarse sites from fine sites.  This has
	length equal to the fine-grid volume, and is sorted into
	lexicographical fine-grid order, with each value corresponding
	to a coarse-grid offset. (CPU) */
    int *fine_to_coarse_h;

    /** The mapping onto fine sites from coarse sites. This has length
	equal to the fine-grid volume, and is sorted into lexicographical
	block order, with each value corresponding to a fine-grid offset. (CPU) */
    int *coarse_to_fine_h;

    /** The mapping onto coarse sites from fine sites.  This has
	length equal to the fine-grid volume, and is sorted into
	lexicographical fine-grid order, with each value corresponding
	to a coarse-grid offset. (GPU) */
    int *fine_to_coarse_d;

    /** The mapping onto fine sites from coarse sites. This has length
	equal to the fine-grid volume, and is sorted into lexicographical
	block order, with each value corresponding to a fine-grid offset. (GPU) */
    int *coarse_to_fine_d;

    /** The spin blocking */
    int spin_bs;

    /** The mapping onto coarse spin from fine spin 
        A.S.: For the top-level staggered this map is underfined (NULL) 
        and is trivial one-to-one for the other levels*/
    int *spin_map;

    /** Whether the transfer operator is to be applied to full fields or single parity fields */
    QudaSiteSubset site_subset;

    /** The parity of any single-parity fine-grid fields that are passed into the transfer operator */
    QudaParity parity;

    /** Whether to enable transfer operator on the GPU */
    bool enable_gpu;

    /** Whether to apply the transfer operaton the GPU (requires
	enable_gpu=true in the constructor) */
    mutable bool use_gpu;

    /**
     * Copies the null-space vector components into the V-field
     */
    void fillV(ColorSpinorField &V);

    /** 
     * Creates the map between fine and coarse grids 
     * @param geo_bs An array storing the block size in each geometric dimension
     */
    void createGeoMap(int *geo_bs);

    /**
     * Creates a block-ordered version of the color-spinor field V
     * N.B. in must be the accessor to the color-spinor field V
     * @param out A Complex array storing the block-ordered fields
     * @param in  Accessor for the color-spinor field V
     */
    //template <class Complex, class FieldOrder>
    //void blockOrderV(Complex *out, const FieldOrder &in, int *geo_bs, int spin_bs);

  /**
     * Copies elements from the block-ordered field in back to the color-spinor field V
     * N.B. out must be the accessor to the color-spinor field V
     * @param out The full lattice color spinor field, not block-ordered
     * @param in  A Complex array storing the block-ordered fields
     */
    //template <class FieldOrder, class Complex>
    //void undoblockOrderV(FieldOrder &out, Complex *in, int *geo_bs, int spin_bs);   

  /**
   * Does Gram-Schmidt orthogonalization.
   * @param v The block-ordered vectors
   * @param nBlocks
   * @param Nc
   * @param blockSize
   */
  //template <class Complex>
    //void blockGramSchmidt(Complex *v, int nBlocks, int Nc, int blockSize);

    /** 
     * Creates the map between fine and coarse spin dimensions
     * @param spin_bs The spin block size
     */
    void createSpinMap(int spin_bs);

    /**
     * Internal flops accumulator
     */
    mutable double flops_;

    /**
     * Reference to profile kept in the corresponding MG instance.
     * Use this to record restriction and prolongation overhead.
     */
    TimeProfile &profile;

  public:

    /** 
     * The constructor for Transfer
     * @param B Array of null-space vectors
     * @param Nvec Number of null-space vectors
     * @param d The Dirac operator to which these null-space vectors correspond
     * @param geo_bs The geometric block sizes to use
     * @param spin_bs The spin block sizes to use
     * @param parity For single-parity fields are these QUDA_EVEN_PARITY or QUDA_ODD_PARITY
     * @param null_precision The precision to store the null-space basis vectors in
     * @param enable_gpu Whether to enable this to run on GPU (as well as CPU)
     */
<<<<<<< HEAD
    Transfer(const std::vector<ColorSpinorField*> &B, DiracMatrix *matSmoothTransfer, std::complex<double> alpha, int Nvec, int *geo_bs, int spin_bs,
	     bool enable_gpu, TimeProfile &profile);
=======
    Transfer(const std::vector<ColorSpinorField*> &B, int Nvec, int *geo_bs, int spin_bs,
	     QudaPrecision null_precision, bool enable_gpu, TimeProfile &profile);
>>>>>>> 0a0a316e

    /** The destructor for Transfer */
    virtual ~Transfer();

    /** 
     * Apply the prolongator
     * @param out The resulting field on the fine lattice
     * @param in The input field on the coarse lattice
     */
    void P(ColorSpinorField &out, const ColorSpinorField &in) const;

    /** 
     * Apply the restrictor 
     * @param out The resulting field on the coarse lattice
     * @param in The input field on the fine lattice   
     */
    void R(ColorSpinorField &out, const ColorSpinorField &in) const;

    /**
     * Returns a const reference to the V field
     * @param location Which memory space are we requesting
     * @return The V field const reference
     */
    const ColorSpinorField& Vectors(QudaFieldLocation location=QUDA_CPU_FIELD_LOCATION) const {
      return (location == QUDA_CUDA_FIELD_LOCATION) ? *V_d : *V_h;
    }

    /**
     * Returns a const reference to the B container
     * @return The B field const reference
     */
    const std::vector<ColorSpinorField*>& RawVectors() const {return B;}

    /** 
     * Returns smoothing parameter
     *
     */

    const std::complex<double> Alpha() const {return alpha;}

    /** 
     * Set smoothing parameter 
     */ 

    void SetAlpha(std::complex<double> _alpha) { alpha = _alpha;}

    /**
     * Returns the number of near nullvectors
     * @return Nvec
     */
    int nvec() const {return Nvec;}

    /**
     * Returns the amount of spin blocking
     * @return spin_bs
     */
    int Spin_bs() const {return spin_bs;}

    /**
     * Returns the geometrical coarse grid blocking
     * @return geo_bs
     */
    const int *Geo_bs() const {return geo_bs;}
    
    /**
     * Sets where the prolongator / restrictor should take place
     * @param location Location where the transfer operator should be computed
     */
    void setTransferGPU(bool use_gpu) const { this->use_gpu = use_gpu; }

    /**
     * @brief Sets whether the transfer operator is to act on full
     * fields or single parity fields, and if single-parity which
     * parity.  If site_subset is QUDA_FULL_SITE_SUBSET, the transfer
     * operator can still be applied to single-parity fields, however,
     * if site_subset is QUDA_PARITY_SITE_SUBSET, then the transfer
     * operator cannot be applied to full fields, and setSiteSubset
     * will need to be called first to reset to QUDA_FULL_SITE_SUBSET.
     * This method exists to reduce GPU memory overhead - if only
     * transfering single-parity fine fields then we only store a
     * single-parity copy of the null space components on the device.
     * @param[in] site_subset The site_subset of the fine-grid fields
     * @param[in] parity The parity of the single-parity fields (if
     * applicable)
     */
    void setSiteSubset(QudaSiteSubset site_subset, QudaParity parity);

    /**
     * Return flops
     * @return flops expended by this operator
     */
    double flops() const;
  };

  /**
     Helper method that takes a vector of ColorSpinorFields and packes them into a single matrix field.
     @param[out] V The resulting packed matrix field
     @param[in] B Vector of ColorSpinorFields to be packed
     @param[in] Nvec Vector length
   */
  void FillV(ColorSpinorField &V, const std::vector<ColorSpinorField*> &B, int Nvec);

  /**
     @brief Block orthogonnalize the matrix field, where the blocks are
     defined by lookup tables that map the fine grid points to the
     coarse grid points, and similarly for the spin degrees of
     freedom.
     @param[in,out] V Matrix field to be orthgonalized
     @param[in] Nvec Vector length
     @param[in] geo_bs Geometric block size
     @param[in] fine_to_coarse Fine-to-coarse lookup table (linear indices)
     @param[in] coarse_to_fine Coarse-to-fine lookup table (linear indices)
     @param[in] spin_bs Spin block size
   */
  void BlockOrthogonalize(ColorSpinorField &V, int Nvec, const int *fine_to_coarse,
			  const int *coarse_to_fine, const int *geo_bs, int spin_bs);

  /**
     @brief Apply the prolongation operator
     @param[out] out Resulting fine grid field
     @param[in] in Input field on coarse grid
     @param[in] v Matrix field containing the null-space components
     @param[in] Nvec Number of null-space components
     @param[in] fine_to_coarse Fine-to-coarse lookup table (linear indices)
     @param[in] spin_map Spin blocking lookup table
     @param[in] parity of the output fine field (if single parity output field)
   */
  void Prolongate(ColorSpinorField &out, const ColorSpinorField &in, const ColorSpinorField &v, 
		  int Nvec, const int *fine_to_coarse, const int *spin_map,
		  int parity=QUDA_INVALID_PARITY);

  /**
     @brief Apply the restriction operator
     @param[out] out Resulting coarsened field
     @param[in] in Input field on fine grid
     @param[in] v Matrix field containing the null-space components
     @param[in] Nvec Number of null-space components
     @param[in] fine_to_coarse Fine-to-coarse lookup table (linear indices)
     @param[in] spin_map Spin blocking lookup table
     @param[in] parity of the input fine field (if single parity input field)
   */
  void Restrict(ColorSpinorField &out, const ColorSpinorField &in, const ColorSpinorField &v, 
		int Nvec, const int *fine_to_coarse, const int *coarse_to_fine, const int *spin_map,
		int parity=QUDA_INVALID_PARITY);
  

} // namespace quda
#endif // _TRANSFER_H<|MERGE_RESOLUTION|>--- conflicted
+++ resolved
@@ -43,12 +43,6 @@
     /** GPU copy of the block-normalized null-space components that define the prolongator */
     ColorSpinorField *V_d;
 
-    /** The Dirac operator to use for smoothed intergrid transfers, this will be optimized in future updates */
-    DiracMatrix *matSmoothTransfer;
-
-    /** smoothed transfer parameter */
-    std::complex<double> alpha;
-
     /** A CPU temporary field with fine geometry and fine color we use for changing gamma basis */
     ColorSpinorField *fine_tmp_h;
 
@@ -89,9 +83,7 @@
     /** The spin blocking */
     int spin_bs;
 
-    /** The mapping onto coarse spin from fine spin 
-        A.S.: For the top-level staggered this map is underfined (NULL) 
-        and is trivial one-to-one for the other levels*/
+    /** The mapping onto coarse spin from fine spin */
     int *spin_map;
 
     /** Whether the transfer operator is to be applied to full fields or single parity fields */
@@ -176,13 +168,8 @@
      * @param null_precision The precision to store the null-space basis vectors in
      * @param enable_gpu Whether to enable this to run on GPU (as well as CPU)
      */
-<<<<<<< HEAD
-    Transfer(const std::vector<ColorSpinorField*> &B, DiracMatrix *matSmoothTransfer, std::complex<double> alpha, int Nvec, int *geo_bs, int spin_bs,
-	     bool enable_gpu, TimeProfile &profile);
-=======
     Transfer(const std::vector<ColorSpinorField*> &B, int Nvec, int *geo_bs, int spin_bs,
 	     QudaPrecision null_precision, bool enable_gpu, TimeProfile &profile);
->>>>>>> 0a0a316e
 
     /** The destructor for Transfer */
     virtual ~Transfer();
@@ -209,25 +196,6 @@
     const ColorSpinorField& Vectors(QudaFieldLocation location=QUDA_CPU_FIELD_LOCATION) const {
       return (location == QUDA_CUDA_FIELD_LOCATION) ? *V_d : *V_h;
     }
-
-    /**
-     * Returns a const reference to the B container
-     * @return The B field const reference
-     */
-    const std::vector<ColorSpinorField*>& RawVectors() const {return B;}
-
-    /** 
-     * Returns smoothing parameter
-     *
-     */
-
-    const std::complex<double> Alpha() const {return alpha;}
-
-    /** 
-     * Set smoothing parameter 
-     */ 
-
-    void SetAlpha(std::complex<double> _alpha) { alpha = _alpha;}
 
     /**
      * Returns the number of near nullvectors
