#include <cmath>
#include <cstdio>
#include <cstdlib>
#include <cstring>
#include <iostream>
#include <sys/time.h>
#include <complex.h>

#include <quda.h>
#include <quda_fortran.h>
#include <quda_internal.h>
#include <comm_quda.h>
#include <tune_quda.h>
#include <blas_quda.h>
#include <gauge_field.h>
#include <dirac_quda.h>
#include <dslash_quda.h>
#include <invert_quda.h>
#include <eigensolve_quda.h>
#include <color_spinor_field.h>
#include <clover_field.h>
#include <llfat_quda.h>
#include <unitarization_links.h>
#include <algorithm>
#include <staggered_oprod.h>
#include <ks_improved_force.h>
#include <ks_force_quda.h>
#include <random_quda.h>
#include <mpi_comm_handle.h>

#include <multigrid.h>

#include <deflation.h>

#ifdef NUMA_NVML
#include <numa_affinity.h>
#endif

#ifdef QUDA_NVML
#include <nvml.h>
#endif

#include <cuda.h>

#include <ks_force_quda.h>

#ifdef GPU_GAUGE_FORCE
#include <gauge_force_quda.h>
#endif
#include <gauge_update_quda.h>

#define MAX(a,b) ((a)>(b)? (a):(b))
#define TDIFF(a,b) (b.tv_sec - a.tv_sec + 0.000001*(b.tv_usec - a.tv_usec))

#define spinorSiteSize 24 // real numbers per spinor

#define MAX_GPU_NUM_PER_NODE 16

// define newQudaGaugeParam() and newQudaInvertParam()
#define INIT_PARAM
#include "check_params.h"
#undef INIT_PARAM

// define (static) checkGaugeParam() and checkInvertParam()
#define CHECK_PARAM
#include "check_params.h"
#undef CHECK_PARAM

// define printQudaGaugeParam() and printQudaInvertParam()
#define PRINT_PARAM
#include "check_params.h"
#undef PRINT_PARAM

#include <gauge_tools.h>
#include <contract_quda.h>

#include <momentum.h>


#include <cuda_profiler_api.h>

using namespace quda;

static int R[4] = {0, 0, 0, 0};
// setting this to false prevents redundant halo exchange but isn't yet compatible with HISQ / ASQTAD kernels
static bool redundant_comms = false;

#include <blas_cublas.h>

//for MAGMA lib:
#include <blas_magma.h>

static bool InitMagma = false;

void openMagma() {

  if (!InitMagma) {
    OpenMagma();
    InitMagma = true;
  } else {
    printfQuda("\nMAGMA library was already initialized..\n");
  }

}

void closeMagma(){

  if (InitMagma) {
    CloseMagma();
    InitMagma = false;
  } else {
    printfQuda("\nMAGMA library was not initialized..\n");
  }

}

cudaGaugeField *gaugePrecise = nullptr;
cudaGaugeField *gaugeSloppy = nullptr;
cudaGaugeField *gaugePrecondition = nullptr;
cudaGaugeField *gaugeRefinement = nullptr;
cudaGaugeField *gaugeExtended = nullptr;

cudaGaugeField *gaugeFatPrecise = nullptr;
cudaGaugeField *gaugeFatSloppy = nullptr;
cudaGaugeField *gaugeFatPrecondition = nullptr;
cudaGaugeField *gaugeFatRefinement = nullptr;
cudaGaugeField *gaugeFatExtended = nullptr;

cudaGaugeField *gaugeLongExtended = nullptr;
cudaGaugeField *gaugeLongPrecise = nullptr;
cudaGaugeField *gaugeLongSloppy = nullptr;
cudaGaugeField *gaugeLongPrecondition = nullptr;
cudaGaugeField *gaugeLongRefinement = nullptr;

cudaGaugeField *gaugeSmeared = nullptr;

cudaCloverField *cloverPrecise = nullptr;
cudaCloverField *cloverSloppy = nullptr;
cudaCloverField *cloverPrecondition = nullptr;
cudaCloverField *cloverRefinement = nullptr;

cudaGaugeField *momResident = nullptr;
cudaGaugeField *extendedGaugeResident = nullptr;

std::vector<cudaColorSpinorField*> solutionResident;

// vector of spinors used for forecasting solutions in HMC
#define QUDA_MAX_CHRONO 12
// each entry is one p
std::vector< std::vector<ColorSpinorField*> > chronoResident(QUDA_MAX_CHRONO);

// Mapped memory buffer used to hold unitarization failures
static int *num_failures_h = nullptr;
static int *num_failures_d = nullptr;

cudaDeviceProp deviceProp;
cudaStream_t *streams;

static bool initialized = false;

//!< Profiler for initQuda
static TimeProfile profileInit("initQuda");

//!< Profile for loadGaugeQuda / saveGaugeQuda
static TimeProfile profileGauge("loadGaugeQuda");

//!< Profile for loadCloverQuda
static TimeProfile profileClover("loadCloverQuda");

//!< Profiler for dslashQuda
static TimeProfile profileDslash("dslashQuda");

//!< Profiler for invertQuda
static TimeProfile profileInvert("invertQuda");

//!< Profiler for invertMultiShiftQuda
static TimeProfile profileMulti("invertMultiShiftQuda");

//!< Profiler for eigensolveQuda
static TimeProfile profileEigensolve("eigensolveQuda");

//!< Profiler for computeFatLinkQuda
static TimeProfile profileFatLink("computeKSLinkQuda");

//!< Profiler for computeGaugeForceQuda
static TimeProfile profileGaugeForce("computeGaugeForceQuda");

//!<Profiler for updateGaugeFieldQuda
static TimeProfile profileGaugeUpdate("updateGaugeFieldQuda");

//!<Profiler for createExtendedGaugeField
static TimeProfile profileExtendedGauge("createExtendedGaugeField");

//!<Profiler for computeCloverForceQuda
static TimeProfile profileCloverForce("computeCloverForceQuda");

//!<Profiler for computeStaggeredForceQuda
static TimeProfile profileStaggeredForce("computeStaggeredForceQuda");

//!<Profiler for computeHISQForceQuda
static TimeProfile profileHISQForce("computeHISQForceQuda");

//!<Profiler for plaqQuda
static TimeProfile profilePlaq("plaqQuda");

//!< Profiler for wuppertalQuda
static TimeProfile profileWuppertal("wuppertalQuda");

//!<Profiler for gaussQuda
static TimeProfile profileGauss("gaussQuda");

//!<Profiler for plaqQuda
static TimeProfile profileQCharge("qChargeQuda");

//!< Profiler for APEQuda
static TimeProfile profileAPE("APEQuda");

//!< Profiler for STOUTQuda
static TimeProfile profileSTOUT("STOUTQuda");

//!< Profiler for OvrImpSTOUTQuda
static TimeProfile profileOvrImpSTOUT("OvrImpSTOUTQuda");

//!< Profiler for projectSU3Quda
static TimeProfile profileProject("projectSU3Quda");

//!< Profiler for staggeredPhaseQuda
static TimeProfile profilePhase("staggeredPhaseQuda");

//!< Profiler for contractions
static TimeProfile profileContract("contractQuda");

//!< Profiler for covariant derivative
static TimeProfile profileCovDev("covDevQuda");

//!< Profiler for momentum action
static TimeProfile profileMomAction("momActionQuda");

//!< Profiler for endQuda
static TimeProfile profileEnd("endQuda");

//!< Profiler for GaugeFixing
static TimeProfile GaugeFixFFTQuda("GaugeFixFFTQuda");
static TimeProfile GaugeFixOVRQuda("GaugeFixOVRQuda");

//!< Profiler for toal time spend between init and end
static TimeProfile profileInit2End("initQuda-endQuda",false);

static bool enable_profiler = false;
static bool do_not_profile_quda = false;

static void profilerStart(const char *f) {



  static std::vector<int> target_list;
  static bool enable = false;
  static bool init = false;
  if (!init) {
    char *profile_target_env = getenv("QUDA_ENABLE_TARGET_PROFILE"); // selectively enable profiling for a given solve

    if ( profile_target_env ) {
      std::stringstream target_stream(profile_target_env);

      int target;
      while(target_stream >> target) {
       target_list.push_back(target);
       if (target_stream.peek() == ',') target_stream.ignore();
     }

     if (target_list.size() > 0) {
       std::sort(target_list.begin(), target_list.end());
       target_list.erase( unique( target_list.begin(), target_list.end() ), target_list.end() );
       warningQuda("Targeted profiling enabled for %lu functions\n", target_list.size());
       enable = true;
     }
   }


    char* donotprofile_env = getenv("QUDA_DO_NOT_PROFILE"); // disable profiling of QUDA parts
    if (donotprofile_env && (!(strcmp(donotprofile_env, "0") == 0)))  {
      do_not_profile_quda=true;
      printfQuda("Disabling profiling in QUDA\n");
    }
    init = true;
  }

  static int target_count = 0;
  static unsigned int i = 0;
  if (do_not_profile_quda){
    cudaProfilerStop();
    printfQuda("Stopping profiling in QUDA\n");
  } else {
    if (enable) {
      if (i < target_list.size() && target_count++ == target_list[i]) {
        enable_profiler = true;
        printfQuda("Starting profiling for %s\n", f);
        cudaProfilerStart();
      i++; // advance to next target
    }
  }
}
}

static void profilerStop(const char *f) {
  if(do_not_profile_quda){
    cudaProfilerStart();
  } else {

    if (enable_profiler) {
      printfQuda("Stopping profiling for %s\n", f);
      cudaProfilerStop();
      enable_profiler = false;
    }
  }
}


namespace quda {
  void printLaunchTimer();
}

void setVerbosityQuda(QudaVerbosity verbosity, const char prefix[], FILE *outfile)
{
  setVerbosity(verbosity);
  setOutputPrefix(prefix);
  setOutputFile(outfile);
}


typedef struct {
  int ndim;
  int dims[QUDA_MAX_DIM];
} LexMapData;

/**
 * For MPI, the default node mapping is lexicographical with t varying fastest.
 */
static int lex_rank_from_coords(const int *coords, void *fdata)
{
  auto *md = static_cast<LexMapData *>(fdata);

  int rank = coords[0];
  for (int i = 1; i < md->ndim; i++) {
    rank = md->dims[i] * rank + coords[i];
  }
  return rank;
}

#ifdef QMP_COMMS
/**
 * For QMP, we use the existing logical topology if already declared.
 */
static int qmp_rank_from_coords(const int *coords, void *fdata)
{
  return QMP_get_node_number_from(coords);
}
#endif

// Provision for user control over MPI comm handle
// Assumes an MPI implementation of QMP

#if defined(QMP_COMMS) || defined(MPI_COMMS)
MPI_Comm MPI_COMM_HANDLE;
static int user_set_comm_handle = 0;
#endif

void setMPICommHandleQuda(void *mycomm)
{
#if defined(QMP_COMMS) || defined(MPI_COMMS)
  MPI_COMM_HANDLE = *((MPI_Comm *)mycomm);
  user_set_comm_handle = 1;
#endif
}

#ifdef QMP_COMMS
static void initQMPComms(void)
{
  // Default comm handle is taken from QMP
  // WARNING: Assumes an MPI implementation of QMP
  if (!user_set_comm_handle) {
    void *mycomm;
    QMP_get_mpi_comm(QMP_comm_get_default(), &mycomm);
    setMPICommHandleQuda(mycomm);
  }
}
#elif defined(MPI_COMMS)
static void initMPIComms(void)
{
  // Default comm handle is MPI_COMM_WORLD
  if (!user_set_comm_handle) {
    static MPI_Comm mycomm;
    MPI_Comm_dup(MPI_COMM_WORLD, &mycomm);
    setMPICommHandleQuda((void *)&mycomm);
  }
}
#endif

static bool comms_initialized = false;

void initCommsGridQuda(int nDim, const int *dims, QudaCommsMap func, void *fdata)
{
  if (comms_initialized) return;

#if QMP_COMMS
  initQMPComms();
#elif defined(MPI_COMMS)
  initMPIComms();
#endif

  if (nDim != 4) {
    errorQuda("Number of communication grid dimensions must be 4");
  }

  LexMapData map_data;
  if (!func) {

#if QMP_COMMS
    if (QMP_logical_topology_is_declared()) {
      if (QMP_get_logical_number_of_dimensions() != 4) {
        errorQuda("QMP logical topology must have 4 dimensions");
      }
      for (int i=0; i<nDim; i++) {
        int qdim = QMP_get_logical_dimensions()[i];
        if(qdim != dims[i]) {
          errorQuda("QMP logical dims[%d]=%d does not match dims[%d]=%d argument", i, qdim, i, dims[i]);
        }
      }
      fdata = nullptr;
      func = qmp_rank_from_coords;
    } else {
      warningQuda("QMP logical topology is undeclared; using default lexicographical ordering");
#endif

      map_data.ndim = nDim;
      for (int i=0; i<nDim; i++) {
        map_data.dims[i] = dims[i];
      }
      fdata = (void *) &map_data;
      func = lex_rank_from_coords;

#if QMP_COMMS
    }
#endif

  }
  comm_init(nDim, dims, func, fdata);
  comms_initialized = true;
}


static void init_default_comms()
{
#if defined(QMP_COMMS)
  if (QMP_logical_topology_is_declared()) {
    int ndim = QMP_get_logical_number_of_dimensions();
    const int *dims = QMP_get_logical_dimensions();
    initCommsGridQuda(ndim, dims, nullptr, nullptr);
  } else {
    errorQuda("initQuda() called without prior call to initCommsGridQuda(),"
        " and QMP logical topology has not been declared");
  }
#elif defined(MPI_COMMS)
  errorQuda("When using MPI for communications, initCommsGridQuda() must be called before initQuda()");
#else // single-GPU
  const int dims[4] = {1, 1, 1, 1};
  initCommsGridQuda(4, dims, nullptr, nullptr);
#endif
}


#define STR_(x) #x
#define STR(x) STR_(x)
  static const std::string quda_version = STR(QUDA_VERSION_MAJOR) "." STR(QUDA_VERSION_MINOR) "." STR(QUDA_VERSION_SUBMINOR);
#undef STR
#undef STR_

extern char* gitversion;

/*
 * Set the device that QUDA uses.
 */
void initQudaDevice(int dev) {

  //static bool initialized = false;
  if (initialized) return;
  initialized = true;

  profileInit2End.TPSTART(QUDA_PROFILE_TOTAL);
  profileInit.TPSTART(QUDA_PROFILE_TOTAL);
  profileInit.TPSTART(QUDA_PROFILE_INIT);

  if (getVerbosity() >= QUDA_SUMMARIZE) {
#ifdef GITVERSION
    printfQuda("QUDA %s (git %s)\n",quda_version.c_str(),gitversion);
#else
    printfQuda("QUDA %s\n",quda_version.c_str());
#endif
  }

  int driver_version;
  cudaDriverGetVersion(&driver_version);
  printfQuda("CUDA Driver version = %d\n", driver_version);

  int runtime_version;
  cudaRuntimeGetVersion(&runtime_version);
  printfQuda("CUDA Runtime version = %d\n", runtime_version);

#ifdef QUDA_NVML
  nvmlReturn_t result = nvmlInit();
  if (NVML_SUCCESS != result) errorQuda("NVML Init failed with error %d", result);
  const int length = 80;
  char graphics_version[length];
  result = nvmlSystemGetDriverVersion(graphics_version, length);
  if (NVML_SUCCESS != result) errorQuda("nvmlSystemGetDriverVersion failed with error %d", result);
  printfQuda("Graphic driver version = %s\n", graphics_version);
  result = nvmlShutdown();
  if (NVML_SUCCESS != result) errorQuda("NVML Shutdown failed with error %d", result);
#endif

#if defined(MULTI_GPU) && (CUDA_VERSION == 4000)
  //check if CUDA_NIC_INTEROP is set to 1 in the enviroment
  // not needed for CUDA >= 4.1
  char* cni_str = getenv("CUDA_NIC_INTEROP");
  if(cni_str == nullptr){
    errorQuda("Environment variable CUDA_NIC_INTEROP is not set");
  }
  int cni_int = atoi(cni_str);
  if (cni_int != 1){
    errorQuda("Environment variable CUDA_NIC_INTEROP is not set to 1");
  }
#endif

  int deviceCount;
  cudaGetDeviceCount(&deviceCount);
  if (deviceCount == 0) {
    errorQuda("No CUDA devices found");
  }

  for(int i=0; i<deviceCount; i++) {
    cudaGetDeviceProperties(&deviceProp, i);
    checkCudaErrorNoSync(); // "NoSync" for correctness in HOST_DEBUG mode
    if (getVerbosity() >= QUDA_SUMMARIZE) {
      printfQuda("Found device %d: %s\n", i, deviceProp.name);
    }
  }

#ifdef MULTI_GPU
  if (dev < 0) {
    if (!comms_initialized) {
      errorQuda("initDeviceQuda() called with a negative device ordinal, but comms have not been initialized");
    }
    dev = comm_gpuid();
  }
#else
  if (dev < 0 || dev >= 16) errorQuda("Invalid device number %d", dev);
#endif

  cudaGetDeviceProperties(&deviceProp, dev);
  checkCudaErrorNoSync(); // "NoSync" for correctness in HOST_DEBUG mode
  if (deviceProp.major < 1) {
    errorQuda("Device %d does not support CUDA", dev);
  }


// Check GPU and QUDA build compatibiliy
// 4 cases:
// a) QUDA and GPU match: great
// b) QUDA built for higher compute capability: error
// c) QUDA built for lower major compute capability: warn if QUDA_ALLOW_JIT, else error
// d) QUDA built for same major compute capability but lower minor: warn

  const int my_major = __COMPUTE_CAPABILITY__ / 100;
  const int my_minor = (__COMPUTE_CAPABILITY__  - my_major * 100) / 10;
// b) UDA was compiled for a higher compute capability
  if (deviceProp.major * 100 + deviceProp.minor * 10 < __COMPUTE_CAPABILITY__)
    errorQuda("** Running on a device with compute capability %i.%i but QUDA was compiled for %i.%i. ** \n --- Please set the correct QUDA_GPU_ARCH when running cmake.\n", deviceProp.major, deviceProp.minor, my_major, my_minor);


// c) QUDA was compiled for a lower compute capability
  if (deviceProp.major < my_major) {
    char *allow_jit_env = getenv("QUDA_ALLOW_JIT");
    if (allow_jit_env && strcmp(allow_jit_env, "1") == 0) {
      if (getVerbosity() > QUDA_SILENT) warningQuda("** Running on a device with compute capability %i.%i but QUDA was compiled for %i.%i. **\n -- Jitting the PTX since QUDA_ALLOW_JIT=1 was set. Note that this will take some time.\n", deviceProp.major, deviceProp.minor, my_major, my_minor);
    } else {
      errorQuda("** Running on a device with compute capability %i.%i but QUDA was compiled for %i.%i. **\n --- Please set the correct QUDA_GPU_ARCH when running cmake.\n If you want the PTX to be jitted for your current GPU arch please set the enviroment variable QUDA_ALLOW_JIT=1.", deviceProp.major, deviceProp.minor, my_major, my_minor);
    }
  }
// d) QUDA built for same major compute capability but lower minor
  if (deviceProp.major == my_major and deviceProp.minor > my_minor) {
    warningQuda("** Running on a device with compute capability %i.%i but QUDA was compiled for %i.%i. **\n -- This might result in a lower performance. Please consider adjusting QUDA_GPU_ARCH when running cmake.\n", deviceProp.major, deviceProp.minor, my_major, my_minor);
  }

  if (getVerbosity() >= QUDA_SUMMARIZE) {
    printfQuda("Using device %d: %s\n", dev, deviceProp.name);
  }
#ifndef USE_QDPJIT
  cudaSetDevice(dev);
  checkCudaErrorNoSync(); // "NoSync" for correctness in HOST_DEBUG mode
#endif


#if ((CUDA_VERSION >= 6000) && defined NUMA_NVML)
  char *enable_numa_env = getenv("QUDA_ENABLE_NUMA");
  if (enable_numa_env && strcmp(enable_numa_env, "0") == 0) {
    if (getVerbosity() > QUDA_SILENT) printfQuda("Disabling numa_affinity\n");
  }
  else{
    setNumaAffinityNVML(dev);
  }
#endif



  cudaDeviceSetCacheConfig(cudaFuncCachePreferL1);
  //cudaDeviceSetSharedMemConfig(cudaSharedMemBankSizeEightByte);
  // cudaGetDeviceProperties(&deviceProp, dev);

  { // determine if we will do CPU or GPU data reordering (default is GPU)
    char *reorder_str = getenv("QUDA_REORDER_LOCATION");

    if (!reorder_str || (strcmp(reorder_str,"CPU") && strcmp(reorder_str,"cpu")) ) {
      warningQuda("Data reordering done on GPU (set with QUDA_REORDER_LOCATION=GPU/CPU)");
      reorder_location_set(QUDA_CUDA_FIELD_LOCATION);
    } else {
      warningQuda("Data reordering done on CPU (set with QUDA_REORDER_LOCATION=GPU/CPU)");
      reorder_location_set(QUDA_CPU_FIELD_LOCATION);
    }
  }

  profileInit.TPSTOP(QUDA_PROFILE_INIT);
  profileInit.TPSTOP(QUDA_PROFILE_TOTAL);
}

/*
 * Any persistent memory allocations that QUDA uses are done here.
 */
void initQudaMemory()
{
  profileInit.TPSTART(QUDA_PROFILE_TOTAL);
  profileInit.TPSTART(QUDA_PROFILE_INIT);

  if (!comms_initialized) init_default_comms();

  streams = new cudaStream_t[Nstream];

  int greatestPriority;
  int leastPriority;
  cudaDeviceGetStreamPriorityRange(&leastPriority, &greatestPriority);
  for (int i=0; i<Nstream-1; i++) {
    cudaStreamCreateWithPriority(&streams[i], cudaStreamDefault, greatestPriority);
  }
  cudaStreamCreateWithPriority(&streams[Nstream-1], cudaStreamDefault, leastPriority);

  checkCudaError();
  createDslashEvents();
  blas::init();
  cublas::init();

  // initalize the memory pool allocators
  pool::init();

  num_failures_h = static_cast<int*>(mapped_malloc(sizeof(int)));
  cudaHostGetDevicePointer(&num_failures_d, num_failures_h, 0);

  loadTuneCache();

  for (int d=0; d<4; d++) R[d] = 2 * (redundant_comms || commDimPartitioned(d));

  profileInit.TPSTOP(QUDA_PROFILE_INIT);
  profileInit.TPSTOP(QUDA_PROFILE_TOTAL);
}

void updateR()
{
  for (int d=0; d<4; d++) R[d] = 2 * (redundant_comms || commDimPartitioned(d));
}

void initQuda(int dev)
{
  // initialize communications topology, if not already done explicitly via initCommsGridQuda()
  if (!comms_initialized) init_default_comms();

  // set the device that QUDA uses
  initQudaDevice(dev);

  // set the persistant memory allocations that QUDA uses (Blas, streams, etc.)
  initQudaMemory();
}

// helper for creating extended gauge fields
static cudaGaugeField* createExtendedGauge(cudaGaugeField &in, const int *R, TimeProfile &profile,
					   bool redundant_comms=false, QudaReconstructType recon=QUDA_RECONSTRUCT_INVALID)
{
  profile.TPSTART(QUDA_PROFILE_INIT);
  GaugeFieldParam gParamEx(in);
  gParamEx.ghostExchange = QUDA_GHOST_EXCHANGE_EXTENDED;
  gParamEx.pad = 0;
  gParamEx.nFace = 1;
<<<<<<< HEAD
  for (int d = 0; d < 4; d++) {
    gParamEx.x[d] += 2 * R[d];
    gParamEx.r[d] = R[d];
  }
=======
  gParamEx.tadpole = in.Tadpole();
  gParamEx.anisotropy = in.Anisotropy();
  for (int d=0; d<4; d++) gParamEx.r[d] = R[d];

>>>>>>> c71386da
  auto *out = new cudaGaugeField(gParamEx);

  // copy input field into the extended device gauge field
  copyExtendedGauge(*out, in, QUDA_CUDA_FIELD_LOCATION);

  profile.TPSTOP(QUDA_PROFILE_INIT);

  // now fill up the halos
  out->exchangeExtendedGhost(R,profile,redundant_comms);

  return out;
}

// This is a flag used to signal when we have downloaded new gauge
// field.  Set by loadGaugeQuda and consumed by loadCloverQuda as one
// possible flag to indicate we need to recompute the clover field
static bool invalidate_clover = true;

void loadGaugeQuda(void *h_gauge, QudaGaugeParam *param)
{
  profileGauge.TPSTART(QUDA_PROFILE_TOTAL);

  if (!initialized) errorQuda("QUDA not initialized");
  if (getVerbosity() == QUDA_DEBUG_VERBOSE) printQudaGaugeParam(param);

  checkGaugeParam(param);

  profileGauge.TPSTART(QUDA_PROFILE_INIT);
  // Set the specific input parameters and create the cpu gauge field
  GaugeFieldParam gauge_param(h_gauge, *param);

  // if we are using half precision then we need to compute the fat
  // link maximum while still on the cpu
  // FIXME get a kernel for this
  if (param->type == QUDA_ASQTAD_FAT_LINKS)
    gauge_param.compute_fat_link_max = true;

  if (gauge_param.order <= 4) gauge_param.ghostExchange = QUDA_GHOST_EXCHANGE_NO;
  GaugeField *in = (param->location == QUDA_CPU_FIELD_LOCATION) ?
    static_cast<GaugeField*>(new cpuGaugeField(gauge_param)) :
    static_cast<GaugeField*>(new cudaGaugeField(gauge_param));

  if (in->Order() == QUDA_BQCD_GAUGE_ORDER) {
    static size_t checksum = SIZE_MAX;
    size_t in_checksum = in->checksum(true);
    if (in_checksum == checksum) {
      if (getVerbosity() >= QUDA_VERBOSE) printfQuda("Gauge field unchanged - using cached gauge field %lu\n", checksum);
      profileGauge.TPSTOP(QUDA_PROFILE_INIT);
      profileGauge.TPSTOP(QUDA_PROFILE_TOTAL);
      delete in;
      invalidate_clover = false;
      return;
    }
    checksum = in_checksum;
    invalidate_clover = true;
  }

  // free any current gauge field before new allocations to reduce memory overhead
  switch (param->type) {
    case QUDA_WILSON_LINKS:
      if (gaugeRefinement != gaugeSloppy && gaugeRefinement) delete gaugeRefinement;
      if (gaugeSloppy != gaugePrecondition && gaugePrecise != gaugePrecondition && gaugePrecondition)
        delete gaugePrecondition;
      if (gaugePrecise != gaugeSloppy && gaugeSloppy) delete gaugeSloppy;
      if (gaugePrecise && !param->use_resident_gauge) delete gaugePrecise;
      break;
    case QUDA_ASQTAD_FAT_LINKS:
      if (gaugeFatRefinement != gaugeFatSloppy && gaugeFatRefinement) delete gaugeFatRefinement;
      if (gaugeFatSloppy != gaugeFatPrecondition && gaugeFatPrecise != gaugeFatPrecondition && gaugeFatPrecondition)
        delete gaugeFatPrecondition;
      if (gaugeFatPrecise != gaugeFatSloppy && gaugeFatSloppy) delete gaugeFatSloppy;
      if (gaugeFatPrecise && !param->use_resident_gauge) delete gaugeFatPrecise;
      break;
    case QUDA_ASQTAD_LONG_LINKS:
      if (gaugeLongRefinement != gaugeLongSloppy && gaugeLongRefinement) delete gaugeLongRefinement;
      if (gaugeLongSloppy != gaugeLongPrecondition && gaugeLongPrecise != gaugeLongPrecondition && gaugeLongPrecondition)
        delete gaugeLongPrecondition;
      if (gaugeLongPrecise != gaugeLongSloppy && gaugeLongSloppy) delete gaugeLongSloppy;
      if (gaugeLongPrecise) delete gaugeLongPrecise;
      break;
    case QUDA_SMEARED_LINKS:
      if (gaugeSmeared) delete gaugeSmeared;
      break;
    default:
      errorQuda("Invalid gauge type %d", param->type);
  }

  // if not preserving then copy the gauge field passed in
  cudaGaugeField *precise = nullptr;

  // switch the parameters for creating the mirror precise cuda gauge field
  gauge_param.create = QUDA_NULL_FIELD_CREATE;
  gauge_param.reconstruct = param->reconstruct;
  gauge_param.setPrecision(param->cuda_prec, true);
  gauge_param.ghostExchange = QUDA_GHOST_EXCHANGE_PAD;
  gauge_param.pad = param->ga_pad;

  precise = new cudaGaugeField(gauge_param);

  if (param->use_resident_gauge) {
    if(gaugePrecise == nullptr) errorQuda("No resident gauge field");
    // copy rather than point at to ensure that the padded region is filled in
    precise->copy(*gaugePrecise);
    precise->exchangeGhost();
    delete gaugePrecise;
    gaugePrecise = nullptr;
    profileGauge.TPSTOP(QUDA_PROFILE_INIT);
  } else {
    profileGauge.TPSTOP(QUDA_PROFILE_INIT);
    profileGauge.TPSTART(QUDA_PROFILE_H2D);
    precise->copy(*in);
    profileGauge.TPSTOP(QUDA_PROFILE_H2D);
  }

  // for gaugeSmeared we are interested only in the precise version
  if (param->type == QUDA_SMEARED_LINKS) {
    gaugeSmeared = createExtendedGauge(*precise, R, profileGauge);

    profileGauge.TPSTART(QUDA_PROFILE_FREE);
    delete precise;
    delete in;
    profileGauge.TPSTOP(QUDA_PROFILE_FREE);

    profileGauge.TPSTOP(QUDA_PROFILE_TOTAL);
    return;
  }

  // creating sloppy fields isn't really compute, but it is work done on the gpu
  profileGauge.TPSTART(QUDA_PROFILE_COMPUTE);

  // switch the parameters for creating the mirror sloppy cuda gauge field
  gauge_param.reconstruct = param->reconstruct_sloppy;
  gauge_param.setPrecision(param->cuda_prec_sloppy, true);
  cudaGaugeField *sloppy = nullptr;
  if (param->cuda_prec == param->cuda_prec_sloppy && param->reconstruct == param->reconstruct_sloppy) {
    sloppy = precise;
  } else {
    sloppy = new cudaGaugeField(gauge_param);
    sloppy->copy(*precise);
  }

  // switch the parameters for creating the mirror preconditioner cuda gauge field
  gauge_param.reconstruct = param->reconstruct_precondition;
  gauge_param.setPrecision(param->cuda_prec_precondition, true);
  cudaGaugeField *precondition = nullptr;
  if (param->cuda_prec == param->cuda_prec_precondition && param->reconstruct == param->reconstruct_precondition) {
    precondition = precise;
  } else if (param->cuda_prec_sloppy == param->cuda_prec_precondition
             && param->reconstruct_sloppy == param->reconstruct_precondition) {
    precondition = sloppy;
  } else {
    precondition = new cudaGaugeField(gauge_param);
    precondition->copy(*precise);
  }

  // switch the parameters for creating the refinement cuda gauge field
  gauge_param.reconstruct = param->reconstruct_refinement_sloppy;
  gauge_param.setPrecision(param->cuda_prec_refinement_sloppy, true);
  cudaGaugeField *refinement = nullptr;
  if (param->cuda_prec_sloppy == param->cuda_prec_refinement_sloppy
      && param->reconstruct_sloppy == param->reconstruct_refinement_sloppy) {
    refinement = sloppy;
  } else {
    refinement = new cudaGaugeField(gauge_param);
    refinement->copy(*sloppy);
  }

  profileGauge.TPSTOP(QUDA_PROFILE_COMPUTE);

  // create an extended preconditioning field
  cudaGaugeField* extended = nullptr;
  if (param->overlap){
    int R[4]; // domain-overlap widths in different directions
    for (int i=0; i<4; ++i) R[i] = param->overlap*commDimPartitioned(i);
    extended = createExtendedGauge(*precondition, R, profileGauge);
  }

  switch (param->type) {
    case QUDA_WILSON_LINKS:
      gaugePrecise = precise;
      gaugeSloppy = sloppy;
      gaugePrecondition = precondition;
      gaugeRefinement = refinement;

      if(param->overlap) gaugeExtended = extended;
      break;
    case QUDA_ASQTAD_FAT_LINKS:
      gaugeFatPrecise = precise;
      gaugeFatSloppy = sloppy;
      gaugeFatPrecondition = precondition;
      gaugeFatRefinement = refinement;

      if(param->overlap){
        if(gaugeFatExtended) errorQuda("Extended gauge fat field already allocated");
	gaugeFatExtended = extended;
      }
      break;
    case QUDA_ASQTAD_LONG_LINKS:
      gaugeLongPrecise = precise;
      gaugeLongSloppy = sloppy;
      gaugeLongPrecondition = precondition;
      gaugeLongRefinement = refinement;

      if(param->overlap){
        if(gaugeLongExtended) errorQuda("Extended gauge long field already allocated");
   	gaugeLongExtended = extended;
      }
      break;
    default:
      errorQuda("Invalid gauge type %d", param->type);
  }

  profileGauge.TPSTART(QUDA_PROFILE_FREE);
  delete in;
  profileGauge.TPSTOP(QUDA_PROFILE_FREE);

  if (extendedGaugeResident) {
    // updated the resident gauge field if needed
    const int *R_ = extendedGaugeResident->R();
    const int R[] = { R_[0], R_[1], R_[2], R_[3] };
    QudaReconstructType recon = extendedGaugeResident->Reconstruct();
    delete extendedGaugeResident;

    extendedGaugeResident = createExtendedGauge(*gaugePrecise, R, profileGauge, false, recon);
  }

  profileGauge.TPSTOP(QUDA_PROFILE_TOTAL);
}

void saveGaugeQuda(void *h_gauge, QudaGaugeParam *param)
{
  profileGauge.TPSTART(QUDA_PROFILE_TOTAL);

  if (param->location != QUDA_CPU_FIELD_LOCATION)
    errorQuda("Non-cpu output location not yet supported");

  if (!initialized) errorQuda("QUDA not initialized");
  checkGaugeParam(param);

  // Set the specific cpu parameters and create the cpu gauge field
  GaugeFieldParam gauge_param(h_gauge, *param);
  cpuGaugeField cpuGauge(gauge_param);
  cudaGaugeField *cudaGauge = nullptr;
  switch (param->type) {
    case QUDA_WILSON_LINKS:
      cudaGauge = gaugePrecise;
      break;
    case QUDA_ASQTAD_FAT_LINKS:
      cudaGauge = gaugeFatPrecise;
      break;
    case QUDA_ASQTAD_LONG_LINKS:
      cudaGauge = gaugeLongPrecise;
      break;
    case QUDA_SMEARED_LINKS:
      gauge_param.create = QUDA_NULL_FIELD_CREATE;
      gauge_param.reconstruct = param->reconstruct;
      gauge_param.setPrecision(param->cuda_prec, true);
      gauge_param.ghostExchange = QUDA_GHOST_EXCHANGE_PAD;
      gauge_param.pad = param->ga_pad;
      cudaGauge = new cudaGaugeField(gauge_param);
      copyExtendedGauge(*cudaGauge, *gaugeSmeared, QUDA_CUDA_FIELD_LOCATION);
      break;
    default:
      errorQuda("Invalid gauge type");
  }

  profileGauge.TPSTART(QUDA_PROFILE_D2H);
  cudaGauge->saveCPUField(cpuGauge);
  profileGauge.TPSTOP(QUDA_PROFILE_D2H);

  if (param->type == QUDA_SMEARED_LINKS) { delete cudaGauge; }

  profileGauge.TPSTOP(QUDA_PROFILE_TOTAL);
}

void loadSloppyCloverQuda(const QudaPrecision prec[]);
void freeSloppyCloverQuda();

void loadCloverQuda(void *h_clover, void *h_clovinv, QudaInvertParam *inv_param)
{
  profileClover.TPSTART(QUDA_PROFILE_TOTAL);
  profileClover.TPSTART(QUDA_PROFILE_INIT);

  checkCloverParam(inv_param);
  bool device_calc = false; // calculate clover and inverse on the device?

  pushVerbosity(inv_param->verbosity);
  if (getVerbosity() >= QUDA_DEBUG_VERBOSE) printQudaInvertParam(inv_param);

  if (!initialized) errorQuda("QUDA not initialized");

  if ( (!h_clover && !h_clovinv) || inv_param->compute_clover ) {
    device_calc = true;
    if (inv_param->clover_coeff == 0.0) errorQuda("called with neither clover term nor inverse and clover coefficient not set");
    if (gaugePrecise->Anisotropy() != 1.0) errorQuda("cannot compute anisotropic clover field");
  }

  if (inv_param->clover_cpu_prec == QUDA_HALF_PRECISION)  errorQuda("Half precision not supported on CPU");
  if (gaugePrecise == nullptr) errorQuda("Gauge field must be loaded before clover");
  if ((inv_param->dslash_type != QUDA_CLOVER_WILSON_DSLASH) && (inv_param->dslash_type != QUDA_TWISTED_CLOVER_DSLASH)
      && (inv_param->dslash_type != QUDA_CLOVER_HASENBUSCH_TWIST_DSLASH)) {
    errorQuda("Wrong dslash_type %d in loadCloverQuda()", inv_param->dslash_type);
  }

  // determines whether operator is preconditioned when calling invertQuda()
  bool pc_solve = (inv_param->solve_type == QUDA_DIRECT_PC_SOLVE ||
      inv_param->solve_type == QUDA_NORMOP_PC_SOLVE ||
      inv_param->solve_type == QUDA_NORMERR_PC_SOLVE );

  // determines whether operator is preconditioned when calling MatQuda() or MatDagMatQuda()
  bool pc_solution = (inv_param->solution_type == QUDA_MATPC_SOLUTION ||
      inv_param->solution_type == QUDA_MATPCDAG_MATPC_SOLUTION);

  bool asymmetric = (inv_param->matpc_type == QUDA_MATPC_EVEN_EVEN_ASYMMETRIC ||
      inv_param->matpc_type == QUDA_MATPC_ODD_ODD_ASYMMETRIC);

  // uninverted clover term is required when applying unpreconditioned operator,
  // but note that dslashQuda() is always preconditioned
  if (!h_clover && !pc_solve && !pc_solution) {
    //warningQuda("Uninverted clover term not loaded");
  }

  // uninverted clover term is also required for "asymmetric" preconditioning
  if (!h_clover && pc_solve && pc_solution && asymmetric && !device_calc) {
    warningQuda("Uninverted clover term not loaded");
  }

  bool twisted = inv_param->dslash_type == QUDA_TWISTED_CLOVER_DSLASH ? true : false;

  CloverFieldParam clover_param;
  clover_param.nDim = 4;
  clover_param.csw = inv_param->clover_coeff;
  clover_param.twisted = twisted;
  clover_param.mu2 = twisted ? 4.*inv_param->kappa*inv_param->kappa*inv_param->mu*inv_param->mu : 0.0;
  clover_param.siteSubset = QUDA_FULL_SITE_SUBSET;
  for (int i=0; i<4; i++) clover_param.x[i] = gaugePrecise->X()[i];
  clover_param.pad = inv_param->cl_pad;
  clover_param.create = QUDA_NULL_FIELD_CREATE;
  clover_param.norm = nullptr;
  clover_param.invNorm = nullptr;
  clover_param.setPrecision(inv_param->clover_cuda_prec);
  clover_param.direct = h_clover || device_calc ? true : false;
  clover_param.inverse = (h_clovinv || pc_solve) && !dynamic_clover_inverse() ? true : false;
  CloverField *in = nullptr;
  profileClover.TPSTOP(QUDA_PROFILE_INIT);

  // FIXME do we need to make this more robust to changing other meta data (compare cloverPrecise against clover_param)
  bool clover_update = false;
  double csw_old = cloverPrecise ? cloverPrecise->Csw() : 0.0;
  if (!cloverPrecise || invalidate_clover || inv_param->clover_coeff != csw_old) clover_update = true;

  // compute or download clover field only if gauge field has been updated or clover field doesn't exist
  if (clover_update) {
    if (getVerbosity() >= QUDA_VERBOSE) printfQuda("Creating new clover field\n");
    freeSloppyCloverQuda();
    if (cloverPrecise) delete cloverPrecise;

    profileClover.TPSTART(QUDA_PROFILE_INIT);
    cloverPrecise = new cudaCloverField(clover_param);

    if (!device_calc || inv_param->return_clover || inv_param->return_clover_inverse) {
      // create a param for the cpu clover field
      CloverFieldParam inParam(clover_param);
      inParam.setPrecision(inv_param->clover_cpu_prec);
      inParam.order = inv_param->clover_order;
      inParam.direct = h_clover ? true : false;
      inParam.inverse = h_clovinv ? true : false;
      inParam.clover = h_clover;
      inParam.cloverInv = h_clovinv;
      inParam.create = QUDA_REFERENCE_FIELD_CREATE;
      in = (inv_param->clover_location == QUDA_CPU_FIELD_LOCATION) ?
	static_cast<CloverField*>(new cpuCloverField(inParam)) :
	static_cast<CloverField*>(new cudaCloverField(inParam));
    }
    profileClover.TPSTOP(QUDA_PROFILE_INIT);

    if (!device_calc) {
      profileClover.TPSTART(QUDA_PROFILE_H2D);
      bool inverse = (h_clovinv && !inv_param->compute_clover_inverse && !dynamic_clover_inverse());
      cloverPrecise->copy(*in, inverse);
      profileClover.TPSTOP(QUDA_PROFILE_H2D);
    } else {
      profileClover.TPSTOP(QUDA_PROFILE_TOTAL);
      createCloverQuda(inv_param);
      profileClover.TPSTART(QUDA_PROFILE_TOTAL);
    }

    // inverted clover term is required when applying preconditioned operator
    if ((!h_clovinv || inv_param->compute_clover_inverse) && pc_solve) {
      profileClover.TPSTART(QUDA_PROFILE_COMPUTE);
      if (!dynamic_clover_inverse()) {
	cloverInvert(*cloverPrecise, inv_param->compute_clover_trlog);
	if (inv_param->compute_clover_trlog) {
	  inv_param->trlogA[0] = cloverPrecise->TrLog()[0];
	  inv_param->trlogA[1] = cloverPrecise->TrLog()[1];
	}
      }
      profileClover.TPSTOP(QUDA_PROFILE_COMPUTE);
    }
  } else {
    if (getVerbosity() >= QUDA_VERBOSE) printfQuda("Gauge field unchanged - using cached clover field\n");
  }

  clover_param.direct = true;
  clover_param.inverse = dynamic_clover_inverse() ? false : true;

  cloverPrecise->setRho(inv_param->clover_rho);

  QudaPrecision prec[] = {inv_param->clover_cuda_prec_sloppy, inv_param->clover_cuda_prec_precondition,
                          inv_param->clover_cuda_prec_refinement_sloppy};
  loadSloppyCloverQuda(prec);

  // if requested, copy back the clover / inverse field
  if (inv_param->return_clover || inv_param->return_clover_inverse) {
    if (!h_clover && !h_clovinv) errorQuda("Requested clover field return but no clover host pointers set");

    // copy the inverted clover term into host application order on the device
    clover_param.setPrecision(inv_param->clover_cpu_prec);
    clover_param.direct = (h_clover && inv_param->return_clover);
    clover_param.inverse = (h_clovinv && inv_param->return_clover_inverse);

    // this isn't really "epilogue" but this label suffices
    profileClover.TPSTART(QUDA_PROFILE_EPILOGUE);
    cudaCloverField *hack = nullptr;
    if (!dynamic_clover_inverse()) {
      clover_param.order = inv_param->clover_order;
      hack = new cudaCloverField(clover_param);
      hack->copy(*cloverPrecise); // FIXME this can lead to an redundant copies if we're not copying back direct + inverse
    } else {
      auto *hackOfTheHack = new cudaCloverField(clover_param);	// Hack of the hack
      hackOfTheHack->copy(*cloverPrecise, false);
      cloverInvert(*hackOfTheHack, inv_param->compute_clover_trlog);
      if (inv_param->compute_clover_trlog) {
	inv_param->trlogA[0] = cloverPrecise->TrLog()[0];
	inv_param->trlogA[1] = cloverPrecise->TrLog()[1];
      }
      clover_param.order = inv_param->clover_order;
      hack = new cudaCloverField(clover_param);
      hack->copy(*hackOfTheHack); // FIXME this can lead to an redundant copies if we're not copying back direct + inverse
      delete hackOfTheHack;
    }
    profileClover.TPSTOP(QUDA_PROFILE_EPILOGUE);

    // copy the field into the host application's clover field
    profileClover.TPSTART(QUDA_PROFILE_D2H);
    if (inv_param->return_clover) {
      qudaMemcpy((char*)(in->V(false)), (char*)(hack->V(false)), in->Bytes(), cudaMemcpyDeviceToHost);
    }
    if (inv_param->return_clover_inverse) {
      qudaMemcpy((char*)(in->V(true)), (char*)(hack->V(true)), in->Bytes(), cudaMemcpyDeviceToHost);
    }

    profileClover.TPSTOP(QUDA_PROFILE_D2H);

    delete hack;
    checkCudaError();
  }

  profileClover.TPSTART(QUDA_PROFILE_FREE);
  if (in) delete in; // delete object referencing input field
  profileClover.TPSTOP(QUDA_PROFILE_FREE);

  popVerbosity();

  profileClover.TPSTOP(QUDA_PROFILE_TOTAL);
}

void freeSloppyCloverQuda();

void loadSloppyCloverQuda(const QudaPrecision *prec)
{
  freeSloppyCloverQuda();

  if (cloverPrecise) {
    // create the mirror sloppy clover field
    CloverFieldParam clover_param(*cloverPrecise);

    clover_param.setPrecision(prec[0]);

    if (cloverPrecise->V(false) != cloverPrecise->V(true)) {
      clover_param.direct = true;
      clover_param.inverse = true;
    } else {
      clover_param.direct = false;
      clover_param.inverse = true;
    }

    if (clover_param.Precision() != cloverPrecise->Precision()) {
      cloverSloppy = new cudaCloverField(clover_param);
      cloverSloppy->copy(*cloverPrecise, clover_param.inverse);
    } else {
      cloverSloppy = cloverPrecise;
    }

    // switch the parameters for creating the mirror preconditioner clover field
    clover_param.setPrecision(prec[1]);

    // create the mirror preconditioner clover field
    if (clover_param.Precision() == cloverPrecise->Precision()) {
      cloverPrecondition = cloverPrecise;
    } else if (clover_param.Precision() == cloverSloppy->Precision()) {
      cloverPrecondition = cloverSloppy;
    } else {
      cloverPrecondition = new cudaCloverField(clover_param);
      cloverPrecondition->copy(*cloverPrecise, clover_param.inverse);
    }

    // switch the parameters for creating the mirror preconditioner clover field
    clover_param.setPrecision(prec[2]);

    // create the mirror preconditioner clover field
    if (clover_param.Precision() != cloverSloppy->Precision()) {
      cloverRefinement = new cudaCloverField(clover_param);
      cloverRefinement->copy(*cloverSloppy, clover_param.inverse);
    } else {
      cloverRefinement = cloverSloppy;
    }
  }

}

// just free the sloppy fields used in mixed-precision solvers
void freeSloppyGaugeQuda()
{
  if (!initialized) errorQuda("QUDA not initialized");

  if (gaugeSloppy != gaugeRefinement && gaugeRefinement) delete gaugeRefinement;
  if (gaugeSloppy != gaugePrecondition && gaugePrecise != gaugePrecondition && gaugePrecondition)
    delete gaugePrecondition;
  if (gaugePrecise != gaugeSloppy && gaugeSloppy) delete gaugeSloppy;

  gaugeRefinement = nullptr;
  gaugePrecondition = nullptr;
  gaugeSloppy = nullptr;

  if (gaugeLongSloppy != gaugeLongRefinement && gaugeLongRefinement) delete gaugeLongRefinement;
  if (gaugeLongSloppy != gaugeLongPrecondition && gaugeLongPrecise != gaugeLongPrecondition && gaugeLongPrecondition)
    delete gaugeLongPrecondition;
  if (gaugeLongPrecise != gaugeLongSloppy && gaugeLongSloppy) delete gaugeLongSloppy;

  gaugeLongRefinement = nullptr;
  gaugeLongPrecondition = nullptr;
  gaugeLongSloppy = nullptr;

  if (gaugeFatSloppy != gaugeFatRefinement && gaugeFatRefinement) delete gaugeFatRefinement;
  if (gaugeFatSloppy != gaugeFatPrecondition && gaugeFatPrecise != gaugeFatPrecondition && gaugeFatPrecondition)
    delete gaugeFatPrecondition;
  if (gaugeFatPrecise != gaugeFatSloppy && gaugeFatSloppy) delete gaugeFatSloppy;

  gaugeFatRefinement = nullptr;
  gaugeFatPrecondition = nullptr;
  gaugeFatSloppy = nullptr;
}

void freeGaugeQuda(void)
{
  if (!initialized) errorQuda("QUDA not initialized");

  freeSloppyGaugeQuda();

  if (gaugePrecise) delete gaugePrecise;
  if (gaugeExtended) delete gaugeExtended;

  gaugePrecise = nullptr;
  gaugeExtended = nullptr;

  if (gaugeLongPrecise) delete gaugeLongPrecise;
  if (gaugeLongExtended) delete gaugeLongExtended;

  gaugeLongPrecise = nullptr;
  gaugeLongExtended = nullptr;

  if (gaugeFatPrecise) delete gaugeFatPrecise;

  gaugeFatPrecise = nullptr;
  gaugeFatExtended = nullptr;

  if (gaugeSmeared) delete gaugeSmeared;

  gaugeSmeared = nullptr;
  // Need to merge extendedGaugeResident and gaugeFatPrecise/gaugePrecise
  if (extendedGaugeResident) {
    delete extendedGaugeResident;
    extendedGaugeResident = nullptr;
  }
}

void loadSloppyGaugeQuda(const QudaPrecision *prec, const QudaReconstructType *recon)
{
  // first do SU3 links (if they exist)
  if (gaugePrecise) {
    GaugeFieldParam gauge_param(*gaugePrecise);
    // switch the parameters for creating the mirror sloppy cuda gauge field

    gauge_param.reconstruct = recon[0];
    gauge_param.setPrecision(prec[0], true);

    if (gaugeSloppy) errorQuda("gaugeSloppy already exists");

    if (gauge_param.Precision() == gaugePrecise->Precision() && gauge_param.reconstruct == gaugePrecise->Reconstruct()) {
      gaugeSloppy = gaugePrecise;
    } else {
      gaugeSloppy = new cudaGaugeField(gauge_param);
      gaugeSloppy->copy(*gaugePrecise);
    }

    // switch the parameters for creating the mirror preconditioner cuda gauge field
    gauge_param.reconstruct = recon[1];
    gauge_param.setPrecision(prec[1], true);

    if (gaugePrecondition) errorQuda("gaugePrecondition already exists");

    if (gauge_param.Precision() == gaugePrecise->Precision() && gauge_param.reconstruct == gaugePrecise->Reconstruct()) {
      gaugePrecondition = gaugePrecise;
    } else if (gauge_param.Precision() == gaugeSloppy->Precision()
               && gauge_param.reconstruct == gaugeSloppy->Reconstruct()) {
      gaugePrecondition = gaugeSloppy;
    } else {
      gaugePrecondition = new cudaGaugeField(gauge_param);
      gaugePrecondition->copy(*gaugePrecise);
    }

    // switch the parameters for creating the mirror refinement cuda gauge field
    gauge_param.reconstruct = recon[2];
    gauge_param.setPrecision(prec[2], true);

    if (gaugeRefinement) errorQuda("gaugeRefinement already exists");

    if (gauge_param.Precision() == gaugeSloppy->Precision() && gauge_param.reconstruct == gaugeSloppy->Reconstruct()) {
      gaugeRefinement = gaugeSloppy;
    } else {
      gaugeRefinement = new cudaGaugeField(gauge_param);
      gaugeRefinement->copy(*gaugeSloppy);
    }
  }

  // fat links (if they exist)
  if (gaugeFatPrecise) {
    GaugeFieldParam gauge_param(*gaugeFatPrecise);

    gauge_param.setPrecision(prec[0], true);

    if (gaugeFatSloppy) errorQuda("gaugeFatSloppy already exists");

    if (gauge_param.Precision() == gaugeFatPrecise->Precision()
        && gauge_param.reconstruct == gaugeFatPrecise->Reconstruct()) {
      gaugeFatSloppy = gaugeFatPrecise;
    } else {
      gaugeFatSloppy = new cudaGaugeField(gauge_param);
      gaugeFatSloppy->copy(*gaugeFatPrecise);
    }

    // switch the parameters for creating the mirror preconditioner cuda gauge field
    gauge_param.setPrecision(prec[1], true);

    if (gaugeFatPrecondition) errorQuda("gaugeFatPrecondition already exists\n");

    if (gauge_param.Precision() == gaugeFatPrecise->Precision()
        && gauge_param.reconstruct == gaugeFatPrecise->Reconstruct()) {
      gaugeFatPrecondition = gaugeFatPrecise;
    } else if (gauge_param.Precision() == gaugeFatSloppy->Precision()
               && gauge_param.reconstruct == gaugeFatSloppy->Reconstruct()) {
      gaugeFatPrecondition = gaugeFatSloppy;
    } else {
      gaugePrecondition = new cudaGaugeField(gauge_param);
      gaugePrecondition->copy(*gaugeFatPrecise);
    }

    // switch the parameters for creating the mirror refinement cuda gauge field
    gauge_param.setPrecision(prec[2], true);

    if (gaugeFatRefinement) errorQuda("gaugeFatRefinement already exists\n");

    if (gauge_param.Precision() == gaugeFatSloppy->Precision()
        && gauge_param.reconstruct == gaugeFatSloppy->Reconstruct()) {
      gaugeFatRefinement = gaugeFatSloppy;
    } else {
      gaugeFatRefinement = new cudaGaugeField(gauge_param);
      gaugeFatRefinement->copy(*gaugeFatSloppy);
    }
  }

  // long links (if they exist)
  if (gaugeLongPrecise) {
    GaugeFieldParam gauge_param(*gaugeLongPrecise);

    gauge_param.reconstruct = recon[0];
    gauge_param.setPrecision(prec[0], true);

    if (gaugeLongSloppy) errorQuda("gaugeLongSloppy already exists");

    if (gauge_param.Precision() == gaugeLongPrecise->Precision()
        && gauge_param.reconstruct == gaugeLongPrecise->Reconstruct()) {
      gaugeLongSloppy = gaugeLongPrecise;
    } else {
      gaugeLongSloppy = new cudaGaugeField(gauge_param);
      gaugeLongSloppy->copy(*gaugeLongPrecise);
    }

    // switch the parameters for creating the mirror preconditioner cuda gauge field
    gauge_param.reconstruct = recon[1];
    gauge_param.setPrecision(prec[1], true);

    if (gaugeLongPrecondition) errorQuda("gaugeLongPrecondition already exists\n");

    if (gauge_param.Precision() == gaugeLongPrecise->Precision()
        && gauge_param.reconstruct == gaugeLongPrecise->Reconstruct()) {
      gaugeLongPrecondition = gaugeLongPrecise;
    } else if (gauge_param.Precision() == gaugeLongSloppy->Precision()
               && gauge_param.reconstruct == gaugeLongSloppy->Reconstruct()) {
      gaugeLongPrecondition = gaugeLongSloppy;
    } else {
      gaugePrecondition = new cudaGaugeField(gauge_param);
      gaugePrecondition->copy(*gaugeLongPrecise);
    }

    // switch the parameters for creating the mirror refinement cuda gauge field
    gauge_param.reconstruct = recon[2];
    gauge_param.setPrecision(prec[2], true);

    if (gaugeLongRefinement) errorQuda("gaugeLongRefinement already exists\n");

    if (gauge_param.Precision() == gaugeLongSloppy->Precision()
        && gauge_param.reconstruct == gaugeLongSloppy->Reconstruct()) {
      gaugeLongRefinement = gaugeLongSloppy;
    } else {
      gaugeLongRefinement = new cudaGaugeField(gauge_param);
      gaugeLongRefinement->copy(*gaugeLongSloppy);
    }
  }
}

void freeSloppyCloverQuda()
{
  if (!initialized) errorQuda("QUDA not initialized");
  if (cloverRefinement != cloverSloppy && cloverRefinement) delete cloverRefinement;
  if (cloverPrecondition != cloverSloppy && cloverPrecondition != cloverPrecise && cloverPrecondition)
    delete cloverPrecondition;
  if (cloverSloppy != cloverPrecise && cloverSloppy) delete cloverSloppy;

  cloverRefinement = nullptr;
  cloverPrecondition = nullptr;
  cloverSloppy = nullptr;
}

void freeCloverQuda(void)
{
  if (!initialized) errorQuda("QUDA not initialized");
  freeSloppyCloverQuda();
  if (cloverPrecise) delete cloverPrecise;
  cloverPrecise = nullptr;
}

void flushChronoQuda(int i)
{
  if (i >= QUDA_MAX_CHRONO)
    errorQuda("Requested chrono index %d is outside of max %d\n", i, QUDA_MAX_CHRONO);

  auto &basis = chronoResident[i];

  for (auto v : basis) {
    if (v)  delete v;
  }
  basis.clear();
}

void endQuda(void)
{
  profileEnd.TPSTART(QUDA_PROFILE_TOTAL);

  if (!initialized) return;

  freeGaugeQuda();
  freeCloverQuda();

  for (int i=0; i<QUDA_MAX_CHRONO; i++) flushChronoQuda(i);

  for (auto v : solutionResident) if (v) delete v;
  solutionResident.clear();

  if(momResident) delete momResident;

  LatticeField::freeGhostBuffer();
  cpuColorSpinorField::freeGhostBuffer();

  cublas::destroy();
  blas::end();

  pool::flush_pinned();
  pool::flush_device();

  host_free(num_failures_h);
  num_failures_h = nullptr;
  num_failures_d = nullptr;

  if (streams) {
    for (int i=0; i<Nstream; i++) cudaStreamDestroy(streams[i]);
    delete []streams;
    streams = nullptr;
  }
  destroyDslashEvents();

  saveTuneCache();
  saveProfile();

  // flush any outstanding force monitoring (if enabled)
  flushForceMonitor();

  initialized = false;

  comm_finalize();
  comms_initialized = false;

  profileEnd.TPSTOP(QUDA_PROFILE_TOTAL);
  profileInit2End.TPSTOP(QUDA_PROFILE_TOTAL);

  // print out the profile information of the lifetime of the library
  if (getVerbosity() >= QUDA_SUMMARIZE) {
    profileInit.Print();
    profileGauge.Print();
    profileClover.Print();
    profileDslash.Print();
    profileInvert.Print();
    profileMulti.Print();
    profileEigensolve.Print();
    profileFatLink.Print();
    profileGaugeForce.Print();
    profileGaugeUpdate.Print();
    profileExtendedGauge.Print();
    profileCloverForce.Print();
    profileStaggeredForce.Print();
    profileHISQForce.Print();
    profileContract.Print();
    profileCovDev.Print();
    profilePlaq.Print();
    profileQCharge.Print();
    profileAPE.Print();
    profileSTOUT.Print();
    profileProject.Print();
    profilePhase.Print();
    profileMomAction.Print();
    profileEnd.Print();

    profileInit2End.Print();
    TimeProfile::PrintGlobal();

    printLaunchTimer();
    printAPIProfile();

    printfQuda("\n");
    printPeakMemUsage();
    printfQuda("\n");
  }

  assertAllMemFree();

  char *device_reset_env = getenv("QUDA_DEVICE_RESET");
  if (device_reset_env && strcmp(device_reset_env,"1") == 0) {
    // end this CUDA context
    cudaDeviceReset();
  }

}


namespace quda {

  void setDiracParam(DiracParam &diracParam, QudaInvertParam *inv_param, const bool pc)
  {
    double kappa = inv_param->kappa;
    if (inv_param->dirac_order == QUDA_CPS_WILSON_DIRAC_ORDER) {
      kappa *= gaugePrecise->Anisotropy();
    }

    switch (inv_param->dslash_type) {
    case QUDA_WILSON_DSLASH:
      diracParam.type = pc ? QUDA_WILSONPC_DIRAC : QUDA_WILSON_DIRAC;
      break;
    case QUDA_CLOVER_WILSON_DSLASH:
      diracParam.type = pc ? QUDA_CLOVERPC_DIRAC : QUDA_CLOVER_DIRAC;
      break;
    case QUDA_CLOVER_HASENBUSCH_TWIST_DSLASH:
      diracParam.type = pc ? QUDA_CLOVER_HASENBUSCH_TWISTPC_DIRAC : QUDA_CLOVER_HASENBUSCH_TWIST_DIRAC;
      break;
    case QUDA_DOMAIN_WALL_DSLASH:
      diracParam.type = pc ? QUDA_DOMAIN_WALLPC_DIRAC : QUDA_DOMAIN_WALL_DIRAC;
      diracParam.Ls = inv_param->Ls;
      break;
    case QUDA_DOMAIN_WALL_4D_DSLASH:
      diracParam.type = pc ? QUDA_DOMAIN_WALL_4DPC_DIRAC : QUDA_DOMAIN_WALL_4D_DIRAC;
      diracParam.Ls = inv_param->Ls;
      break;
    case QUDA_MOBIUS_DWF_DSLASH:
      if (inv_param->Ls > QUDA_MAX_DWF_LS)
	errorQuda("Length of Ls dimension %d greater than QUDA_MAX_DWF_LS %d", inv_param->Ls, QUDA_MAX_DWF_LS);
      diracParam.type = pc ? QUDA_MOBIUS_DOMAIN_WALLPC_DIRAC : QUDA_MOBIUS_DOMAIN_WALL_DIRAC;
      diracParam.Ls = inv_param->Ls;
      if (sizeof(Complex) != sizeof(double _Complex)) {
        errorQuda("Irreconcilable difference between interface and internal complex number conventions");
      }
      memcpy(diracParam.b_5, inv_param->b_5, sizeof(Complex) * inv_param->Ls);
      memcpy(diracParam.c_5, inv_param->c_5, sizeof(Complex) * inv_param->Ls);
      if (getVerbosity() >= QUDA_DEBUG_VERBOSE) {
        printfQuda("Printing b_5 and c_5 values\n");
        for (int i = 0; i < diracParam.Ls; i++) {
          printfQuda("fromQUDA diracParam: b5[%d] = %f + i%f, c5[%d] = %f + i%f\n", i, diracParam.b_5[i].real(),
              diracParam.b_5[i].imag(), i, diracParam.c_5[i].real(), diracParam.c_5[i].imag());
          // printfQuda("fromQUDA inv_param: b5[%d] = %f %f c5[%d] = %f %f\n", i, inv_param->b_5[i], i,
          // inv_param->c_5[i] ); printfQuda("fromQUDA creal: b5[%d] = %f %f c5[%d] = %f %f \n", i,
          // creal(inv_param->b_5[i]), cimag(inv_param->b_5[i]), i, creal(inv_param->c_5[i]), cimag(inv_param->c_5[i]) );
        }
      }
      break;
    case QUDA_STAGGERED_DSLASH:
      diracParam.type = pc ? QUDA_STAGGEREDPC_DIRAC : QUDA_STAGGERED_DIRAC;
      break;
    case QUDA_ASQTAD_DSLASH:
      diracParam.type = pc ? QUDA_ASQTADPC_DIRAC : QUDA_ASQTAD_DIRAC;
      break;
    case QUDA_TWISTED_MASS_DSLASH:
      diracParam.type = pc ? QUDA_TWISTED_MASSPC_DIRAC : QUDA_TWISTED_MASS_DIRAC;
      if (inv_param->twist_flavor == QUDA_TWIST_SINGLET) {
	diracParam.Ls = 1;
	diracParam.epsilon = 0.0;
      } else {
	diracParam.Ls = 2;
	diracParam.epsilon = inv_param->twist_flavor == QUDA_TWIST_NONDEG_DOUBLET ? inv_param->epsilon : 0.0;
      }
      break;
    case QUDA_TWISTED_CLOVER_DSLASH:
      diracParam.type = pc ? QUDA_TWISTED_CLOVERPC_DIRAC : QUDA_TWISTED_CLOVER_DIRAC;
      if (inv_param->twist_flavor == QUDA_TWIST_SINGLET)  {
	diracParam.Ls = 1;
	diracParam.epsilon = 0.0;
      } else {
	diracParam.Ls = 2;
	diracParam.epsilon = inv_param->twist_flavor == QUDA_TWIST_NONDEG_DOUBLET ? inv_param->epsilon : 0.0;
      }
      break;
    case QUDA_LAPLACE_DSLASH:
      diracParam.type = pc ? QUDA_GAUGE_LAPLACEPC_DIRAC : QUDA_GAUGE_LAPLACE_DIRAC;
      diracParam.laplace3D = inv_param->laplace3D;
      break;
    case QUDA_COVDEV_DSLASH:
      diracParam.type = QUDA_GAUGE_COVDEV_DIRAC;
      break;
    default:
      errorQuda("Unsupported dslash_type %d", inv_param->dslash_type);
    }

    diracParam.matpcType = inv_param->matpc_type;
    diracParam.dagger = inv_param->dagger;
    diracParam.gauge = inv_param->dslash_type == QUDA_ASQTAD_DSLASH ? gaugeFatPrecise : gaugePrecise;
    diracParam.fatGauge = gaugeFatPrecise;
    diracParam.longGauge = gaugeLongPrecise;
    diracParam.clover = cloverPrecise;
    diracParam.kappa = kappa;
    diracParam.mass = inv_param->mass;
    diracParam.m5 = inv_param->m5;
    diracParam.mu = inv_param->mu;

    for (int i=0; i<4; i++) diracParam.commDim[i] = 1;   // comms are always on

    if (diracParam.gauge->Precision() != inv_param->cuda_prec)
      errorQuda("Gauge precision %d does not match requested precision %d\n", diracParam.gauge->Precision(),
                inv_param->cuda_prec);
  }


  void setDiracSloppyParam(DiracParam &diracParam, QudaInvertParam *inv_param, const bool pc)
  {
    setDiracParam(diracParam, inv_param, pc);

    diracParam.gauge = inv_param->dslash_type == QUDA_ASQTAD_DSLASH ? gaugeFatSloppy : gaugeSloppy;
    diracParam.fatGauge = gaugeFatSloppy;
    diracParam.longGauge = gaugeLongSloppy;
    diracParam.clover = cloverSloppy;

    for (int i=0; i<4; i++) {
      diracParam.commDim[i] = 1;   // comms are always on
    }

    if (diracParam.gauge->Precision() != inv_param->cuda_prec_sloppy)
      errorQuda("Gauge precision %d does not match requested precision %d\n", diracParam.gauge->Precision(),
                inv_param->cuda_prec_sloppy);
  }

  void setDiracRefineParam(DiracParam &diracParam, QudaInvertParam *inv_param, const bool pc)
  {
    setDiracParam(diracParam, inv_param, pc);

    diracParam.gauge = inv_param->dslash_type == QUDA_ASQTAD_DSLASH ? gaugeFatRefinement : gaugeRefinement;
    diracParam.fatGauge = gaugeFatRefinement;
    diracParam.longGauge = gaugeLongRefinement;
    diracParam.clover = cloverRefinement;

    for (int i=0; i<4; i++) {
      diracParam.commDim[i] = 1;   // comms are always on
    }

    if (diracParam.gauge->Precision() != inv_param->cuda_prec_refinement_sloppy)
      errorQuda("Gauge precision %d does not match requested precision %d\n", diracParam.gauge->Precision(),
                inv_param->cuda_prec_refinement_sloppy);
  }

  // The preconditioner currently mimicks the sloppy operator with no comms
  void setDiracPreParam(DiracParam &diracParam, QudaInvertParam *inv_param, const bool pc, bool comms)
  {
    setDiracParam(diracParam, inv_param, pc);

    if (inv_param->overlap) {
      diracParam.gauge = inv_param->dslash_type == QUDA_ASQTAD_DSLASH ? gaugeFatExtended : gaugeExtended;
      diracParam.fatGauge = gaugeFatExtended;
      diracParam.longGauge = gaugeLongExtended;
    } else {
      diracParam.gauge = inv_param->dslash_type == QUDA_ASQTAD_DSLASH ? gaugeFatPrecondition : gaugePrecondition;
      diracParam.fatGauge = gaugeFatPrecondition;
      diracParam.longGauge = gaugeLongPrecondition;
    }
    diracParam.clover = cloverPrecondition;

    for (int i=0; i<4; i++) {
      diracParam.commDim[i] = comms ? 1 : 0;
    }

    // In the preconditioned staggered CG allow a different dslash type in the preconditioning
    if(inv_param->inv_type == QUDA_PCG_INVERTER && inv_param->dslash_type == QUDA_ASQTAD_DSLASH
       && inv_param->dslash_type_precondition == QUDA_STAGGERED_DSLASH) {
       diracParam.type = pc ? QUDA_STAGGEREDPC_DIRAC : QUDA_STAGGERED_DIRAC;
       diracParam.gauge = gaugeFatPrecondition;
    }

    if (diracParam.gauge->Precision() != inv_param->cuda_prec_precondition)
      errorQuda("Gauge precision %d does not match requested precision %d\n", diracParam.gauge->Precision(),
                inv_param->cuda_prec_precondition);
  }


  void createDirac(Dirac *&d, Dirac *&dSloppy, Dirac *&dPre, QudaInvertParam &param, const bool pc_solve)
  {
    DiracParam diracParam;
    DiracParam diracSloppyParam;
    DiracParam diracPreParam;

    setDiracParam(diracParam, &param, pc_solve);
    setDiracSloppyParam(diracSloppyParam, &param, pc_solve);
    // eigCG and deflation need 2 sloppy precisions and do not use Schwarz
    bool comms_flag = (param.inv_type == QUDA_INC_EIGCG_INVERTER || param.eig_param) ? true : false;
    setDiracPreParam(diracPreParam, &param, pc_solve, comms_flag);

    d = Dirac::create(diracParam); // create the Dirac operator
    dSloppy = Dirac::create(diracSloppyParam);
    dPre = Dirac::create(diracPreParam);
  }

  void createDirac(Dirac *&d, Dirac *&dSloppy, Dirac *&dPre, Dirac *&dRef, QudaInvertParam &param, const bool pc_solve)
  {
    DiracParam diracParam;
    DiracParam diracSloppyParam;
    DiracParam diracPreParam;
    DiracParam diracRefParam;

    setDiracParam(diracParam, &param, pc_solve);
    setDiracSloppyParam(diracSloppyParam, &param, pc_solve);
    setDiracRefineParam(diracRefParam, &param, pc_solve);
    // eigCG and deflation need 2 sloppy precisions and do not use Schwarz
    bool comms_flag = (param.inv_type == QUDA_INC_EIGCG_INVERTER || param.eig_param) ? true : false;
    setDiracPreParam(diracPreParam, &param, pc_solve, comms_flag);

    d = Dirac::create(diracParam); // create the Dirac operator
    dSloppy = Dirac::create(diracSloppyParam);
    dPre = Dirac::create(diracPreParam);
    dRef = Dirac::create(diracRefParam);
  }

  static double unscaled_shifts[QUDA_MAX_MULTI_SHIFT];

  void massRescale(cudaColorSpinorField &b, QudaInvertParam &param) {

    double kappa5 = (0.5/(5.0 + param.m5));
    double kappa = (param.dslash_type == QUDA_DOMAIN_WALL_DSLASH ||
		    param.dslash_type == QUDA_DOMAIN_WALL_4D_DSLASH ||
		    param.dslash_type == QUDA_MOBIUS_DWF_DSLASH) ? kappa5 : param.kappa;

    if (getVerbosity() >= QUDA_DEBUG_VERBOSE) {
      printfQuda("Mass rescale: Kappa is: %g\n", kappa);
      printfQuda("Mass rescale: mass normalization: %d\n", param.mass_normalization);
      double nin = blas::norm2(b);
      printfQuda("Mass rescale: norm of source in = %g\n", nin);
    }

    // staggered dslash uses mass normalization internally
    if (param.dslash_type == QUDA_ASQTAD_DSLASH || param.dslash_type == QUDA_STAGGERED_DSLASH) {
      switch (param.solution_type) {
        case QUDA_MAT_SOLUTION:
        case QUDA_MATPC_SOLUTION:
          if (param.mass_normalization == QUDA_KAPPA_NORMALIZATION) blas::ax(2.0*param.mass, b);
          break;
        case QUDA_MATDAG_MAT_SOLUTION:
        case QUDA_MATPCDAG_MATPC_SOLUTION:
          if (param.mass_normalization == QUDA_KAPPA_NORMALIZATION) blas::ax(4.0*param.mass*param.mass, b);
          break;
        default:
          errorQuda("Not implemented");
      }
      return;
    }

    for(int i=0; i<param.num_offset; i++) {
      unscaled_shifts[i] = param.offset[i];
    }

    // multiply the source to compensate for normalization of the Dirac operator, if necessary
    switch (param.solution_type) {
      case QUDA_MAT_SOLUTION:
        if (param.mass_normalization == QUDA_MASS_NORMALIZATION ||
            param.mass_normalization == QUDA_ASYMMETRIC_MASS_NORMALIZATION) {
	  blas::ax(2.0*kappa, b);
	  for(int i=0; i<param.num_offset; i++)  param.offset[i] *= 2.0*kappa;
        }
        break;
      case QUDA_MATDAG_MAT_SOLUTION:
        if (param.mass_normalization == QUDA_MASS_NORMALIZATION ||
            param.mass_normalization == QUDA_ASYMMETRIC_MASS_NORMALIZATION) {
	  blas::ax(4.0*kappa*kappa, b);
	  for(int i=0; i<param.num_offset; i++)  param.offset[i] *= 4.0*kappa*kappa;
        }
        break;
      case QUDA_MATPC_SOLUTION:
        if (param.mass_normalization == QUDA_MASS_NORMALIZATION) {
	  blas::ax(4.0*kappa*kappa, b);
	  for(int i=0; i<param.num_offset; i++)  param.offset[i] *= 4.0*kappa*kappa;
        } else if (param.mass_normalization == QUDA_ASYMMETRIC_MASS_NORMALIZATION) {
	  blas::ax(2.0*kappa, b);
	  for(int i=0; i<param.num_offset; i++)  param.offset[i] *= 2.0*kappa;
        }
        break;
      case QUDA_MATPCDAG_MATPC_SOLUTION:
        if (param.mass_normalization == QUDA_MASS_NORMALIZATION) {
	  blas::ax(16.0*std::pow(kappa,4), b);
	  for(int i=0; i<param.num_offset; i++)  param.offset[i] *= 16.0*std::pow(kappa,4);
        } else if (param.mass_normalization == QUDA_ASYMMETRIC_MASS_NORMALIZATION) {
	  blas::ax(4.0*kappa*kappa, b);
	  for(int i=0; i<param.num_offset; i++)  param.offset[i] *= 4.0*kappa*kappa;
        }
        break;
      default:
        errorQuda("Solution type %d not supported", param.solution_type);
    }

    if (getVerbosity() >= QUDA_DEBUG_VERBOSE) printfQuda("Mass rescale done\n");
    if (getVerbosity() >= QUDA_DEBUG_VERBOSE) {
      printfQuda("Mass rescale: Kappa is: %g\n", kappa);
      printfQuda("Mass rescale: mass normalization: %d\n", param.mass_normalization);
      double nin = blas::norm2(b);
      printfQuda("Mass rescale: norm of source out = %g\n", nin);
    }

  }
}

void dslashQuda(void *h_out, void *h_in, QudaInvertParam *inv_param, QudaParity parity)
{
  profileDslash.TPSTART(QUDA_PROFILE_TOTAL);
  profileDslash.TPSTART(QUDA_PROFILE_INIT);

  const auto &gauge = (inv_param->dslash_type != QUDA_ASQTAD_DSLASH) ? *gaugePrecise : *gaugeFatPrecise;

  if ((!gaugePrecise && inv_param->dslash_type != QUDA_ASQTAD_DSLASH)
      || ((!gaugeFatPrecise || !gaugeLongPrecise) && inv_param->dslash_type == QUDA_ASQTAD_DSLASH))
    errorQuda("Gauge field not allocated");
  if (cloverPrecise == nullptr && ((inv_param->dslash_type == QUDA_CLOVER_WILSON_DSLASH) || (inv_param->dslash_type == QUDA_TWISTED_CLOVER_DSLASH)))
    errorQuda("Clover field not allocated");

  pushVerbosity(inv_param->verbosity);
  if (getVerbosity() >= QUDA_DEBUG_VERBOSE) printQudaInvertParam(inv_param);

  ColorSpinorParam cpuParam(h_in, *inv_param, gauge.X(), true, inv_param->input_location);
  ColorSpinorField *in_h = ColorSpinorField::Create(cpuParam);
  ColorSpinorParam cudaParam(cpuParam, *inv_param);

  cpuParam.v = h_out;
  cpuParam.location = inv_param->output_location;
  ColorSpinorField *out_h = ColorSpinorField::Create(cpuParam);

  cudaParam.create = QUDA_NULL_FIELD_CREATE;
  cudaColorSpinorField in(*in_h, cudaParam);
  cudaColorSpinorField out(in, cudaParam);

  bool pc = true;
  DiracParam diracParam;
  setDiracParam(diracParam, inv_param, pc);

  profileDslash.TPSTOP(QUDA_PROFILE_INIT);

  profileDslash.TPSTART(QUDA_PROFILE_H2D);
  in = *in_h;
  profileDslash.TPSTOP(QUDA_PROFILE_H2D);

  profileDslash.TPSTART(QUDA_PROFILE_COMPUTE);

  if (getVerbosity() >= QUDA_DEBUG_VERBOSE) {
    double cpu = blas::norm2(*in_h);
    double gpu = blas::norm2(in);
    printfQuda("In CPU %e CUDA %e\n", cpu, gpu);
  }

  if (inv_param->mass_normalization == QUDA_KAPPA_NORMALIZATION &&
      (inv_param->dslash_type == QUDA_STAGGERED_DSLASH ||
       inv_param->dslash_type == QUDA_ASQTAD_DSLASH) )
    blas::ax(1.0/(2.0*inv_param->mass), in);

  if (inv_param->dirac_order == QUDA_CPS_WILSON_DIRAC_ORDER) {
    if (parity == QUDA_EVEN_PARITY) {
      parity = QUDA_ODD_PARITY;
    } else {
      parity = QUDA_EVEN_PARITY;
    }
    blas::ax(gauge.Anisotropy(), in);
  }

  Dirac *dirac = Dirac::create(diracParam); // create the Dirac operator
  if (inv_param->dslash_type == QUDA_TWISTED_CLOVER_DSLASH && inv_param->dagger) {
    cudaParam.create = QUDA_NULL_FIELD_CREATE;
    cudaColorSpinorField tmp1(in, cudaParam);
    ((DiracTwistedCloverPC*) dirac)->TwistCloverInv(tmp1, in, (parity+1)%2); // apply the clover-twist
    dirac->Dslash(out, tmp1, parity); // apply the operator
  } else {
    dirac->Dslash(out, in, parity); // apply the operator
  }
  profileDslash.TPSTOP(QUDA_PROFILE_COMPUTE);

  profileDslash.TPSTART(QUDA_PROFILE_D2H);
  *out_h = out;
  profileDslash.TPSTOP(QUDA_PROFILE_D2H);

  if (getVerbosity() >= QUDA_DEBUG_VERBOSE) {
    double cpu = blas::norm2(*out_h);
    double gpu = blas::norm2(out);
    printfQuda("Out CPU %e CUDA %e\n", cpu, gpu);
  }

  profileDslash.TPSTART(QUDA_PROFILE_FREE);
  delete dirac; // clean up

  delete out_h;
  delete in_h;
  profileDslash.TPSTOP(QUDA_PROFILE_FREE);

  popVerbosity();
  profileDslash.TPSTOP(QUDA_PROFILE_TOTAL);
}


void MatQuda(void *h_out, void *h_in, QudaInvertParam *inv_param)
{
  pushVerbosity(inv_param->verbosity);

  const auto &gauge = (inv_param->dslash_type != QUDA_ASQTAD_DSLASH) ? *gaugePrecise : *gaugeFatPrecise;

  if ((!gaugePrecise && inv_param->dslash_type != QUDA_ASQTAD_DSLASH)
      || ((!gaugeFatPrecise || !gaugeLongPrecise) && inv_param->dslash_type == QUDA_ASQTAD_DSLASH))
    errorQuda("Gauge field not allocated");
  if (cloverPrecise == nullptr && ((inv_param->dslash_type == QUDA_CLOVER_WILSON_DSLASH) || (inv_param->dslash_type == QUDA_TWISTED_CLOVER_DSLASH)))
    errorQuda("Clover field not allocated");
  if (getVerbosity() >= QUDA_DEBUG_VERBOSE) printQudaInvertParam(inv_param);

  bool pc = (inv_param->solution_type == QUDA_MATPC_SOLUTION ||
      inv_param->solution_type == QUDA_MATPCDAG_MATPC_SOLUTION);

  ColorSpinorParam cpuParam(h_in, *inv_param, gauge.X(), pc, inv_param->input_location);
  ColorSpinorField *in_h = ColorSpinorField::Create(cpuParam);

  ColorSpinorParam cudaParam(cpuParam, *inv_param);
  cudaColorSpinorField in(*in_h, cudaParam);

  if (getVerbosity() >= QUDA_DEBUG_VERBOSE) {
    double cpu = blas::norm2(*in_h);
    double gpu = blas::norm2(in);
    printfQuda("In CPU %e CUDA %e\n", cpu, gpu);
  }

  cudaParam.create = QUDA_NULL_FIELD_CREATE;
  cudaColorSpinorField out(in, cudaParam);

  DiracParam diracParam;
  setDiracParam(diracParam, inv_param, pc);

  Dirac *dirac = Dirac::create(diracParam); // create the Dirac operator
  dirac->M(out, in); // apply the operator
  delete dirac; // clean up

  double kappa = inv_param->kappa;
  if (pc) {
    if (inv_param->mass_normalization == QUDA_MASS_NORMALIZATION) {
      blas::ax(0.25/(kappa*kappa), out);
    } else if (inv_param->mass_normalization == QUDA_ASYMMETRIC_MASS_NORMALIZATION) {
      blas::ax(0.5/kappa, out);
    }
  } else {
    if (inv_param->mass_normalization == QUDA_MASS_NORMALIZATION ||
        inv_param->mass_normalization == QUDA_ASYMMETRIC_MASS_NORMALIZATION) {
      blas::ax(0.5/kappa, out);
    }
  }

  cpuParam.v = h_out;
  cpuParam.location = inv_param->output_location;
  ColorSpinorField *out_h = ColorSpinorField::Create(cpuParam);
  *out_h = out;

  if (getVerbosity() >= QUDA_DEBUG_VERBOSE) {
    double cpu = blas::norm2(*out_h);
    double gpu = blas::norm2(out);
    printfQuda("Out CPU %e CUDA %e\n", cpu, gpu);
  }

  delete out_h;
  delete in_h;

  popVerbosity();
}


void MatDagMatQuda(void *h_out, void *h_in, QudaInvertParam *inv_param)
{
  pushVerbosity(inv_param->verbosity);

  const auto &gauge = (inv_param->dslash_type != QUDA_ASQTAD_DSLASH) ? *gaugePrecise : *gaugeFatPrecise;

  if ((!gaugePrecise && inv_param->dslash_type != QUDA_ASQTAD_DSLASH)
      || ((!gaugeFatPrecise || !gaugeLongPrecise) && inv_param->dslash_type == QUDA_ASQTAD_DSLASH))
    errorQuda("Gauge field not allocated");
  if (cloverPrecise == nullptr && ((inv_param->dslash_type == QUDA_CLOVER_WILSON_DSLASH) || (inv_param->dslash_type == QUDA_TWISTED_CLOVER_DSLASH)))
    errorQuda("Clover field not allocated");
  if (getVerbosity() >= QUDA_DEBUG_VERBOSE) printQudaInvertParam(inv_param);

  bool pc = (inv_param->solution_type == QUDA_MATPC_SOLUTION ||
      inv_param->solution_type == QUDA_MATPCDAG_MATPC_SOLUTION);

  ColorSpinorParam cpuParam(h_in, *inv_param, gauge.X(), pc, inv_param->input_location);
  ColorSpinorField *in_h = ColorSpinorField::Create(cpuParam);

  ColorSpinorParam cudaParam(cpuParam, *inv_param);
  cudaColorSpinorField in(*in_h, cudaParam);

  if (getVerbosity() >= QUDA_DEBUG_VERBOSE){
    double cpu = blas::norm2(*in_h);
    double gpu = blas::norm2(in);
    printfQuda("In CPU %e CUDA %e\n", cpu, gpu);
  }

  cudaParam.create = QUDA_NULL_FIELD_CREATE;
  cudaColorSpinorField out(in, cudaParam);

  //  double kappa = inv_param->kappa;
  //  if (inv_param->dirac_order == QUDA_CPS_WILSON_DIRAC_ORDER) kappa *= gaugePrecise->anisotropy;

  DiracParam diracParam;
  setDiracParam(diracParam, inv_param, pc);

  Dirac *dirac = Dirac::create(diracParam); // create the Dirac operator
  dirac->MdagM(out, in); // apply the operator
  delete dirac; // clean up

  double kappa = inv_param->kappa;
  if (pc) {
    if (inv_param->mass_normalization == QUDA_MASS_NORMALIZATION) {
      blas::ax(1.0/std::pow(2.0*kappa,4), out);
    } else if (inv_param->mass_normalization == QUDA_ASYMMETRIC_MASS_NORMALIZATION) {
      blas::ax(0.25/(kappa*kappa), out);
    }
  } else {
    if (inv_param->mass_normalization == QUDA_MASS_NORMALIZATION ||
        inv_param->mass_normalization == QUDA_ASYMMETRIC_MASS_NORMALIZATION) {
      blas::ax(0.25/(kappa*kappa), out);
    }
  }

  cpuParam.v = h_out;
  cpuParam.location = inv_param->output_location;
  ColorSpinorField *out_h = ColorSpinorField::Create(cpuParam);
  *out_h = out;

  if (getVerbosity() >= QUDA_DEBUG_VERBOSE){
    double cpu = blas::norm2(*out_h);
    double gpu = blas::norm2(out);
    printfQuda("Out CPU %e CUDA %e\n", cpu, gpu);
  }

  delete out_h;
  delete in_h;

  popVerbosity();
}

namespace quda
{
  bool canReuseResidentGauge(QudaInvertParam *param)
  {
    if (param->dslash_type != QUDA_ASQTAD_DSLASH) {
      return (gaugePrecise != nullptr) and param->cuda_prec == gaugePrecise->Precision();
    } else {
      return (gaugeFatPrecise != nullptr) and param->cuda_prec == gaugeFatPrecise->Precision();
    }
  }
} // namespace quda

void checkClover(QudaInvertParam *param) {

  if (param->dslash_type != QUDA_CLOVER_WILSON_DSLASH && param->dslash_type != QUDA_TWISTED_CLOVER_DSLASH) {
    return;
  }

  if (param->cuda_prec != cloverPrecise->Precision()) {
    errorQuda("Solve precision %d doesn't match clover precision %d", param->cuda_prec, cloverPrecise->Precision());
  }

  if ( (!cloverSloppy || param->cuda_prec_sloppy != cloverSloppy->Precision()) ||
       (!cloverPrecondition || param->cuda_prec_precondition != cloverPrecondition->Precision()) ||
       (!cloverRefinement || param->cuda_prec_refinement_sloppy != cloverRefinement->Precision()) ) {
    freeSloppyCloverQuda();
    QudaPrecision prec[] = {param->cuda_prec_sloppy, param->cuda_prec_precondition, param->cuda_prec_refinement_sloppy};
    loadSloppyCloverQuda(prec);
  }

  if (cloverPrecise == nullptr) errorQuda("Precise clover field doesn't exist");
  if (cloverSloppy == nullptr) errorQuda("Sloppy clover field doesn't exist");
  if (cloverPrecondition == nullptr) errorQuda("Precondition clover field doesn't exist");
  if (cloverRefinement == nullptr) errorQuda("Refinement clover field doesn't exist");
}

quda::cudaGaugeField *checkGauge(QudaInvertParam *param)
{
  quda::cudaGaugeField *cudaGauge = nullptr;
  if (param->dslash_type != QUDA_ASQTAD_DSLASH) {
    if (gaugePrecise == nullptr) errorQuda("Precise gauge field doesn't exist");

    if (param->cuda_prec != gaugePrecise->Precision()) {
      errorQuda("Solve precision %d doesn't match gauge precision %d", param->cuda_prec, gaugePrecise->Precision());
    }

    if (param->cuda_prec_sloppy != gaugeSloppy->Precision()
        || param->cuda_prec_precondition != gaugePrecondition->Precision()
        || param->cuda_prec_refinement_sloppy != gaugeRefinement->Precision()) {
      QudaPrecision precision[3]
          = {param->cuda_prec_sloppy, param->cuda_prec_precondition, param->cuda_prec_refinement_sloppy};
      QudaReconstructType recon[3]
          = {gaugeSloppy->Reconstruct(), gaugePrecondition->Reconstruct(), gaugeRefinement->Reconstruct()};
      freeSloppyGaugeQuda();
      loadSloppyGaugeQuda(precision, recon);
    }

    if (gaugeSloppy == nullptr) errorQuda("Sloppy gauge field doesn't exist");
    if (gaugePrecondition == nullptr) errorQuda("Precondition gauge field doesn't exist");
    if (gaugeRefinement == nullptr) errorQuda("Refinement gauge field doesn't exist");
    if (param->overlap) {
      if (gaugeExtended == nullptr) errorQuda("Extended gauge field doesn't exist");
    }
    cudaGauge = gaugePrecise;
  } else {
    if (gaugeFatPrecise == nullptr) errorQuda("Precise gauge fat field doesn't exist");
    if (gaugeLongPrecise == nullptr) errorQuda("Precise gauge long field doesn't exist");

    if (param->cuda_prec != gaugeFatPrecise->Precision()) {
      errorQuda("Solve precision %d doesn't match gauge precision %d", param->cuda_prec, gaugeFatPrecise->Precision());
    }

    if (param->cuda_prec_sloppy != gaugeFatSloppy->Precision()
        || param->cuda_prec_precondition != gaugeFatPrecondition->Precision()
        || param->cuda_prec_refinement_sloppy != gaugeFatRefinement->Precision()
        || param->cuda_prec_sloppy != gaugeLongSloppy->Precision()
        || param->cuda_prec_precondition != gaugeLongPrecondition->Precision()
        || param->cuda_prec_refinement_sloppy != gaugeLongRefinement->Precision()) {

      QudaPrecision precision[3]
        = {param->cuda_prec_sloppy, param->cuda_prec_precondition, param->cuda_prec_refinement_sloppy};
      // recon is always no for fat links, so just use long reconstructs here
      QudaReconstructType recon[3]
        = {gaugeLongSloppy->Reconstruct(), gaugeLongPrecondition->Reconstruct(), gaugeLongRefinement->Reconstruct()};
      freeSloppyGaugeQuda();
      loadSloppyGaugeQuda(precision, recon);
    }

    if (gaugeFatSloppy == nullptr) errorQuda("Sloppy gauge fat field doesn't exist");
    if (gaugeFatPrecondition == nullptr) errorQuda("Precondition gauge fat field doesn't exist");
    if (gaugeFatRefinement == nullptr) errorQuda("Refinement gauge fat field doesn't exist");
    if (param->overlap) {
      if (gaugeFatExtended == nullptr) errorQuda("Extended gauge fat field doesn't exist");
    }

    if (gaugeLongSloppy == nullptr) errorQuda("Sloppy gauge long field doesn't exist");
    if (gaugeLongPrecondition == nullptr) errorQuda("Precondition gauge long field doesn't exist");
    if (gaugeLongRefinement == nullptr) errorQuda("Refinement gauge long field doesn't exist");
    if (param->overlap) {
      if (gaugeLongExtended == nullptr) errorQuda("Extended gauge long field doesn't exist");
    }
    cudaGauge = gaugeFatPrecise;
  }

  checkClover(param);

  return cudaGauge;
}

void cloverQuda(void *h_out, void *h_in, QudaInvertParam *inv_param, QudaParity parity, int inverse)
{
  pushVerbosity(inv_param->verbosity);

  if (!initialized) errorQuda("QUDA not initialized");
  if (gaugePrecise == nullptr) errorQuda("Gauge field not allocated");
  if (cloverPrecise == nullptr) errorQuda("Clover field not allocated");

  if (getVerbosity() >= QUDA_DEBUG_VERBOSE) printQudaInvertParam(inv_param);

  if ((inv_param->dslash_type != QUDA_CLOVER_WILSON_DSLASH) && (inv_param->dslash_type != QUDA_TWISTED_CLOVER_DSLASH))
    errorQuda("Cannot apply the clover term for a non Wilson-clover or Twisted-mass-clover dslash");

  ColorSpinorParam cpuParam(h_in, *inv_param, gaugePrecise->X(), true);

  ColorSpinorField *in_h = (inv_param->input_location == QUDA_CPU_FIELD_LOCATION) ?
    static_cast<ColorSpinorField*>(new cpuColorSpinorField(cpuParam)) :
    static_cast<ColorSpinorField*>(new cudaColorSpinorField(cpuParam));

  ColorSpinorParam cudaParam(cpuParam, *inv_param);
  cudaColorSpinorField in(*in_h, cudaParam);

  if (getVerbosity() >= QUDA_DEBUG_VERBOSE) {
    double cpu = blas::norm2(*in_h);
    double gpu = blas::norm2(in);
    printfQuda("In CPU %e CUDA %e\n", cpu, gpu);
  }

  cudaParam.create = QUDA_NULL_FIELD_CREATE;
  cudaColorSpinorField out(in, cudaParam);

  if (inv_param->dirac_order == QUDA_CPS_WILSON_DIRAC_ORDER) {
    if (parity == QUDA_EVEN_PARITY) {
      parity = QUDA_ODD_PARITY;
    } else {
      parity = QUDA_EVEN_PARITY;
    }
    blas::ax(gaugePrecise->Anisotropy(), in);
  }
  bool pc = true;

  DiracParam diracParam;
  setDiracParam(diracParam, inv_param, pc);
	//FIXME: Do we need this for twisted clover???
  DiracCloverPC dirac(diracParam); // create the Dirac operator
  if (!inverse) dirac.Clover(out, in, parity); // apply the clover operator
  else dirac.CloverInv(out, in, parity);

  cpuParam.v = h_out;
  cpuParam.location = inv_param->output_location;
  ColorSpinorField *out_h = ColorSpinorField::Create(cpuParam);
  *out_h = out;

  if (getVerbosity() >= QUDA_DEBUG_VERBOSE) {
    double cpu = blas::norm2(*out_h);
    double gpu = blas::norm2(out);
    printfQuda("Out CPU %e CUDA %e\n", cpu, gpu);
  }

  /*for (int i=0; i<in_h->Volume(); i++) {
    ((cpuColorSpinorField*)out_h)->PrintVector(i);
    }*/

  delete out_h;
  delete in_h;

  popVerbosity();
}

void eigensolveQuda(void **host_evecs, double _Complex *host_evals, QudaEigParam *eig_param)
{
  profileEigensolve.TPSTART(QUDA_PROFILE_TOTAL);
  profileEigensolve.TPSTART(QUDA_PROFILE_INIT);

  // Transfer the inv param structure contained in eig_param
  QudaInvertParam *inv_param = eig_param->invert_param;

  if (inv_param->dslash_type == QUDA_DOMAIN_WALL_DSLASH || inv_param->dslash_type == QUDA_DOMAIN_WALL_4D_DSLASH
      || inv_param->dslash_type == QUDA_MOBIUS_DWF_DSLASH)
    setKernelPackT(true);

  if (!initialized) errorQuda("QUDA not initialized");

  pushVerbosity(inv_param->verbosity);
  if (getVerbosity() >= QUDA_DEBUG_VERBOSE) {
    printQudaInvertParam(inv_param);
    printQudaEigParam(eig_param);
  }

  checkInvertParam(inv_param);
  checkEigParam(eig_param);
  cudaGaugeField *cudaGauge = checkGauge(inv_param);

  bool pc_solve = (inv_param->solve_type == QUDA_DIRECT_PC_SOLVE) || (inv_param->solve_type == QUDA_NORMOP_PC_SOLVE)
    || (inv_param->solve_type == QUDA_NORMERR_PC_SOLVE);

  inv_param->secs = 0;
  inv_param->gflops = 0;
  inv_param->iter = 0;

  // Define problem matrix
  //------------------------------------------------------
  Dirac *d = nullptr;
  Dirac *dSloppy = nullptr;
  Dirac *dPre = nullptr;

  // create the dirac operator
  createDirac(d, dSloppy, dPre, *inv_param, pc_solve);
  Dirac &dirac = *d;

  // Create device side ColorSpinorField vector space and to pass to the
  // compute function.
  const int *X = cudaGauge->X();
  ColorSpinorParam cpuParam(host_evecs[0], *inv_param, X, inv_param->solution_type, inv_param->input_location);

  // create wrappers around application vector set
  std::vector<ColorSpinorField *> host_evecs_;
  for (int i = 0; i < eig_param->nConv; i++) {
    cpuParam.v = host_evecs[i];
    host_evecs_.push_back(ColorSpinorField::Create(cpuParam));
  }

  ColorSpinorParam cudaParam(cpuParam);
  cudaParam.location = QUDA_CUDA_FIELD_LOCATION;
  cudaParam.create = QUDA_ZERO_FIELD_CREATE;
  cudaParam.setPrecision(eig_param->cuda_prec_ritz, eig_param->cuda_prec_ritz, true);

  std::vector<Complex> evals(eig_param->nConv, 0.0);
  std::vector<ColorSpinorField *> kSpace;
  for (int i = 0; i < eig_param->nConv; i++) { kSpace.push_back(ColorSpinorField::Create(cudaParam)); }

  // If you use polynomial acceleration on a non-symmetric matrix,
  // the solver will fail.
  if (eig_param->use_poly_acc && !eig_param->use_norm_op && !(inv_param->dslash_type == QUDA_LAPLACE_DSLASH)) {
    // Breaking up the boolean check a little bit. If it's a staggered dslash type and a PC type, we can use poly accel.
    if (!((inv_param->dslash_type == QUDA_STAGGERED_DSLASH || inv_param->dslash_type == QUDA_ASQTAD_DSLASH) && inv_param->solve_type == QUDA_DIRECT_PC_SOLVE)) {
      errorQuda("Polynomial acceleration with non-symmetric matrices not supported");
    }
  }

  profileEigensolve.TPSTOP(QUDA_PROFILE_INIT);

  if (!eig_param->use_norm_op && !eig_param->use_dagger) {
    DiracM m(dirac);
    if (eig_param->arpack_check) {
      arpack_solve(host_evecs_, evals, m, eig_param, profileEigensolve);
    } else {
      EigenSolver *eig_solve = EigenSolver::create(eig_param, m, profileEigensolve);
      (*eig_solve)(kSpace, evals);
      delete eig_solve;
    }
  } else if (!eig_param->use_norm_op && eig_param->use_dagger) {
    DiracMdag m(dirac);
    if (eig_param->arpack_check) {
      arpack_solve(host_evecs_, evals, m, eig_param, profileEigensolve);
    } else {
      EigenSolver *eig_solve = EigenSolver::create(eig_param, m, profileEigensolve);
      (*eig_solve)(kSpace, evals);
      delete eig_solve;
    }
  } else if (eig_param->use_norm_op && !eig_param->use_dagger) {
    DiracMdagM m(dirac);
    if (eig_param->arpack_check) {
      arpack_solve(host_evecs_, evals, m, eig_param, profileEigensolve);
    } else {
      EigenSolver *eig_solve = EigenSolver::create(eig_param, m, profileEigensolve);
      (*eig_solve)(kSpace, evals);
      delete eig_solve;
    }
  } else if (eig_param->use_norm_op && eig_param->use_dagger) {
    DiracMMdag m(dirac);
    if (eig_param->arpack_check) {
      arpack_solve(host_evecs_, evals, m, eig_param, profileEigensolve);
    } else {
      EigenSolver *eig_solve = EigenSolver::create(eig_param, m, profileEigensolve);
      (*eig_solve)(kSpace, evals);
      delete eig_solve;
    }
  } else {
    errorQuda("Invalid use_norm_op and dagger combination");
  }

  // Copy eigen values back
  for (int i = 0; i < eig_param->nConv; i++) { host_evals[i] = real(evals[i]) + imag(evals[i]) * _Complex_I; }

  // Transfer Eigenpairs back to host if using GPU eigensolver
  if (!(eig_param->arpack_check)) {
    profileEigensolve.TPSTART(QUDA_PROFILE_D2H);
    for (int i = 0; i < eig_param->nConv; i++) *host_evecs_[i] = *kSpace[i];
    profileEigensolve.TPSTOP(QUDA_PROFILE_D2H);
  }

  profileEigensolve.TPSTART(QUDA_PROFILE_FREE);
  for (int i = 0; i < eig_param->nConv; i++) delete host_evecs_[i];
  delete d;
  delete dSloppy;
  delete dPre;
  for (int i = 0; i < eig_param->nConv; i++) delete kSpace[i];
  profileEigensolve.TPSTOP(QUDA_PROFILE_FREE);

  popVerbosity();

  // cache is written out even if a long benchmarking job gets interrupted
  saveTuneCache();

  profileEigensolve.TPSTOP(QUDA_PROFILE_TOTAL);
}

multigrid_solver::multigrid_solver(QudaMultigridParam &mg_param, TimeProfile &profile)
  : profile(profile) {
  profile.TPSTART(QUDA_PROFILE_INIT);
  QudaInvertParam *param = mg_param.invert_param;

  checkMultigridParam(&mg_param);
  cudaGaugeField *cudaGauge = checkGauge(param);

  // check MG params (needs to go somewhere else)
  if (mg_param.n_level > QUDA_MAX_MG_LEVEL)
    errorQuda("Requested MG levels %d greater than allowed maximum %d", mg_param.n_level, QUDA_MAX_MG_LEVEL);
  for (int i=0; i<mg_param.n_level; i++) {
    if (mg_param.smoother_solve_type[i] != QUDA_DIRECT_SOLVE && mg_param.smoother_solve_type[i] != QUDA_DIRECT_PC_SOLVE)
      errorQuda("Unsupported smoother solve type %d on level %d", mg_param.smoother_solve_type[i], i);
  }
  if (param->solve_type != QUDA_DIRECT_SOLVE)
    errorQuda("Outer MG solver can only use QUDA_DIRECT_SOLVE at present");

  if (getVerbosity() >= QUDA_DEBUG_VERBOSE) printQudaMultigridParam(&mg_param);
  mg_param.secs = 0;
  mg_param.gflops = 0;

  bool pc_solution = (param->solution_type == QUDA_MATPC_SOLUTION) ||
    (param->solution_type == QUDA_MATPCDAG_MATPC_SOLUTION);

  bool outer_pc_solve = (param->solve_type == QUDA_DIRECT_PC_SOLVE) ||
    (param->solve_type == QUDA_NORMOP_PC_SOLVE);

  // create the dirac operators for the fine grid

  // this is the Dirac operator we use for inter-grid residual computation
  DiracParam diracParam;
  setDiracSloppyParam(diracParam, param, outer_pc_solve);
  d = Dirac::create(diracParam);
  m = new DiracM(*d);

  // this is the Dirac operator we use for smoothing
  DiracParam diracSmoothParam;
  bool fine_grid_pc_solve = (mg_param.smoother_solve_type[0] == QUDA_DIRECT_PC_SOLVE) ||
    (mg_param.smoother_solve_type[0] == QUDA_NORMOP_PC_SOLVE);
  setDiracSloppyParam(diracSmoothParam, param, fine_grid_pc_solve);
  diracSmoothParam.halo_precision = mg_param.smoother_halo_precision[0];
  dSmooth = Dirac::create(diracSmoothParam);
  mSmooth = new DiracM(*dSmooth);

  // this is the Dirac operator we use for sloppy smoothing (we use the preconditioner fields for this)
  DiracParam diracSmoothSloppyParam;
  setDiracPreParam(diracSmoothSloppyParam, param, fine_grid_pc_solve,
		   mg_param.smoother_schwarz_type[0] == QUDA_INVALID_SCHWARZ ? true : false);
  diracSmoothSloppyParam.halo_precision = mg_param.smoother_halo_precision[0];

  dSmoothSloppy = Dirac::create(diracSmoothSloppyParam);
  mSmoothSloppy = new DiracM(*dSmoothSloppy);

  if (getVerbosity() >= QUDA_VERBOSE) printfQuda("Creating vector of nullptr space fields of length %d\n", mg_param.n_vec[0]);

  ColorSpinorParam csParam(nullptr, *param, cudaGauge->X(), pc_solution, mg_param.setup_location[0]);
  csParam.create = QUDA_NULL_FIELD_CREATE;
  QudaPrecision Bprec = mg_param.precision_null[0];
  Bprec = (mg_param.setup_location[0] == QUDA_CPU_FIELD_LOCATION && Bprec < QUDA_SINGLE_PRECISION ? QUDA_SINGLE_PRECISION : Bprec);
  csParam.setPrecision(Bprec);
  csParam.fieldOrder = mg_param.setup_location[0] == QUDA_CUDA_FIELD_LOCATION ? QUDA_FLOAT2_FIELD_ORDER : QUDA_SPACE_SPIN_COLOR_FIELD_ORDER;
  csParam.mem_type = mg_param.setup_minimize_memory == QUDA_BOOLEAN_TRUE ? QUDA_MEMORY_MAPPED : QUDA_MEMORY_DEVICE;
  B.resize(mg_param.n_vec[0]);

  if (mg_param.is_staggered == QUDA_BOOLEAN_YES) {
    // Create the ColorSpinorField as a "container" for metadata.
    csParam.create = QUDA_REFERENCE_FIELD_CREATE;

    // These never get accessed, `nullptr` on its own leads to an error in texture binding
    csParam.v = (void *)std::numeric_limits<uint64_t>::max();
    csParam.norm = (void *)std::numeric_limits<uint64_t>::max();
  }

  for (int i = 0; i < mg_param.n_vec[0]; i++) { B[i] = ColorSpinorField::Create(csParam); }

  // fill out the MG parameters for the fine level
  mgParam = new MGParam(mg_param, B, m, mSmooth, mSmoothSloppy);

  mg = new MG(*mgParam, profile);
  mgParam->updateInvertParam(*param);

  // cache is written out even if a long benchmarking job gets interrupted
  saveTuneCache();
  profile.TPSTOP(QUDA_PROFILE_INIT);
}

void* newMultigridQuda(QudaMultigridParam *mg_param) {
  profilerStart(__func__);

  pushVerbosity(mg_param->invert_param->verbosity);

  profileInvert.TPSTART(QUDA_PROFILE_TOTAL);
  auto *mg = new multigrid_solver(*mg_param, profileInvert);
  profileInvert.TPSTOP(QUDA_PROFILE_TOTAL);

  saveTuneCache();

  popVerbosity();

  profilerStop(__func__);
  return static_cast<void*>(mg);
}

void destroyMultigridQuda(void *mg) {
  delete static_cast<multigrid_solver*>(mg);
}

void updateMultigridQuda(void *mg_, QudaMultigridParam *mg_param)
{
  profilerStart(__func__);

  pushVerbosity(mg_param->invert_param->verbosity);

  profileInvert.TPSTART(QUDA_PROFILE_TOTAL);
  profileInvert.TPSTART(QUDA_PROFILE_PREAMBLE);

  auto *mg = static_cast<multigrid_solver*>(mg_);
  checkMultigridParam(mg_param);

  QudaInvertParam *param = mg_param->invert_param;
  // check the gauge fields have been created and set the precision as needed
  checkGauge(param);

  // for reporting level 1 is the fine level but internally use level 0 for indexing
  // sprintf(mg->prefix,"MG level 1 (%s): ", param.location == QUDA_CUDA_FIELD_LOCATION ? "GPU" : "CPU" );
  // setOutputPrefix(prefix);
  setOutputPrefix("MG level 1 (GPU): "); //fix me

  bool outer_pc_solve = (param->solve_type == QUDA_DIRECT_PC_SOLVE) ||
    (param->solve_type == QUDA_NORMOP_PC_SOLVE);

  // free the previous dirac operators
  if (mg->m) delete mg->m;
  if (mg->mSmooth) delete mg->mSmooth;
  if (mg->mSmoothSloppy) delete mg->mSmoothSloppy;

  if (mg->d) delete mg->d;
  if (mg->dSmooth) delete mg->dSmooth;
  if (mg->dSmoothSloppy && mg->dSmoothSloppy != mg->dSmooth) delete mg->dSmoothSloppy;

  // create new fine dirac operators

  // this is the Dirac operator we use for inter-grid residual computation
  DiracParam diracParam;
  setDiracSloppyParam(diracParam, param, outer_pc_solve);
  mg->d = Dirac::create(diracParam);
  mg->m = new DiracM(*(mg->d));

  // this is the Dirac operator we use for smoothing
  DiracParam diracSmoothParam;
  bool fine_grid_pc_solve = (mg_param->smoother_solve_type[0] == QUDA_DIRECT_PC_SOLVE) ||
    (mg_param->smoother_solve_type[0] == QUDA_NORMOP_PC_SOLVE);
  setDiracSloppyParam(diracSmoothParam, param, fine_grid_pc_solve);
  mg->dSmooth = Dirac::create(diracSmoothParam);
  mg->mSmooth = new DiracM(*(mg->dSmooth));

  // this is the Dirac operator we use for sloppy smoothing (we use the preconditioner fields for this)
  DiracParam diracSmoothSloppyParam;
  setDiracPreParam(diracSmoothSloppyParam, param, fine_grid_pc_solve, true);
  mg->dSmoothSloppy = Dirac::create(diracSmoothSloppyParam);;
  mg->mSmoothSloppy = new DiracM(*(mg->dSmoothSloppy));

  mg->mgParam->matResidual = mg->m;
  mg->mgParam->matSmooth = mg->mSmooth;
  mg->mgParam->matSmoothSloppy = mg->mSmoothSloppy;

  mg->mgParam->updateInvertParam(*param);
  if(mg->mgParam->mg_global.invert_param != param)
    mg->mgParam->mg_global.invert_param = param;

  bool refresh = true;
  mg->mg->reset(refresh);

  setOutputPrefix("");

  // cache is written out even if a long benchmarking job gets interrupted
  saveTuneCache();

  profileInvert.TPSTOP(QUDA_PROFILE_PREAMBLE);
  profileInvert.TPSTOP(QUDA_PROFILE_TOTAL);

  popVerbosity();

  profilerStop(__func__);
}

void dumpMultigridQuda(void *mg_, QudaMultigridParam *mg_param)
{
  profilerStart(__func__);
  pushVerbosity(mg_param->invert_param->verbosity);
  profileInvert.TPSTART(QUDA_PROFILE_TOTAL);

  auto *mg = static_cast<multigrid_solver*>(mg_);
  checkMultigridParam(mg_param);
  checkGauge(mg_param->invert_param);

  mg->mg->dumpNullVectors();

  profileInvert.TPSTOP(QUDA_PROFILE_TOTAL);
  popVerbosity();
  profilerStop(__func__);
}

deflated_solver::deflated_solver(QudaEigParam &eig_param, TimeProfile &profile)
  : d(nullptr), m(nullptr), RV(nullptr), deflParam(nullptr), defl(nullptr),  profile(profile) {

  QudaInvertParam *param = eig_param.invert_param;

  if (param->inv_type != QUDA_EIGCG_INVERTER && param->inv_type != QUDA_INC_EIGCG_INVERTER) return;

  profile.TPSTART(QUDA_PROFILE_INIT);

  cudaGaugeField *cudaGauge = checkGauge(param);
  eig_param.secs   = 0;
  eig_param.gflops = 0;

  DiracParam diracParam;
  if(eig_param.cuda_prec_ritz == param->cuda_prec)
  {
    setDiracParam(diracParam, param, (param->solve_type == QUDA_DIRECT_PC_SOLVE) || (param->solve_type == QUDA_NORMOP_PC_SOLVE));
  } else {
    setDiracSloppyParam(diracParam, param, (param->solve_type == QUDA_DIRECT_PC_SOLVE) || (param->solve_type == QUDA_NORMOP_PC_SOLVE));
  }

  const bool pc_solve = (param->solve_type == QUDA_NORMOP_PC_SOLVE);

  d = Dirac::create(diracParam);
  m = pc_solve ? static_cast<DiracMatrix*>( new DiracMdagM(*d) ) : static_cast<DiracMatrix*>( new DiracM(*d));

  ColorSpinorParam ritzParam(nullptr, *param, cudaGauge->X(), pc_solve, eig_param.location);

  ritzParam.create        = QUDA_ZERO_FIELD_CREATE;
  ritzParam.is_composite  = true;
  ritzParam.is_component  = false;
  ritzParam.composite_dim = param->nev*param->deflation_grid;
  ritzParam.setPrecision(param->cuda_prec_ritz);

  if (ritzParam.location==QUDA_CUDA_FIELD_LOCATION) {
    ritzParam.setPrecision(param->cuda_prec_ritz, param->cuda_prec_ritz, true); // set native field order
    if (ritzParam.nSpin != 1) ritzParam.gammaBasis = QUDA_UKQCD_GAMMA_BASIS;

    //select memory location here, by default ritz vectors will be allocated on the device
    //but if not sufficient device memory, then the user may choose mapped type of memory
    ritzParam.mem_type = eig_param.mem_type_ritz;
  } else { //host location
    ritzParam.mem_type = QUDA_MEMORY_PINNED;
  }

  int ritzVolume = 1;
  for(int d = 0; d < ritzParam.nDim; d++) ritzVolume *= ritzParam.x[d];

  if (getVerbosity() == QUDA_DEBUG_VERBOSE) {

    size_t byte_estimate = (size_t)ritzParam.composite_dim*(size_t)ritzVolume*(ritzParam.nColor*ritzParam.nSpin*ritzParam.Precision());
    printfQuda("allocating bytes: %lu (lattice volume %d, prec %d)", byte_estimate, ritzVolume, ritzParam.Precision());
    if(ritzParam.mem_type == QUDA_MEMORY_DEVICE) printfQuda("Using device memory type.\n");
    else if (ritzParam.mem_type == QUDA_MEMORY_MAPPED)
      printfQuda("Using mapped memory type.\n");
  }

  RV = ColorSpinorField::Create(ritzParam);

  deflParam = new DeflationParam(eig_param, RV, *m);

  defl = new Deflation(*deflParam, profile);

  profile.TPSTOP(QUDA_PROFILE_INIT);
}

void* newDeflationQuda(QudaEigParam *eig_param) {
  profileInvert.TPSTART(QUDA_PROFILE_TOTAL);
#ifdef MAGMA_LIB
  openMagma();
#endif
  auto *defl = new deflated_solver(*eig_param, profileInvert);

  profileInvert.TPSTOP(QUDA_PROFILE_TOTAL);

  saveProfile(__func__);
  flushProfile();
  return static_cast<void*>(defl);
}

void destroyDeflationQuda(void *df) {
#ifdef MAGMA_LIB
  closeMagma();
#endif
  delete static_cast<deflated_solver*>(df);
}

void invertQuda(void *hp_x, void *hp_b, QudaInvertParam *param)
{
  profilerStart(__func__);

  profileInvert.TPSTART(QUDA_PROFILE_TOTAL);

  if (!initialized) errorQuda("QUDA not initialized");

  pushVerbosity(param->verbosity);
  if (getVerbosity() >= QUDA_DEBUG_VERBOSE) printQudaInvertParam(param);

  checkInvertParam(param, hp_x, hp_b);

  // check the gauge fields have been created
  cudaGaugeField *cudaGauge = checkGauge(param);

  // It was probably a bad design decision to encode whether the system is even/odd preconditioned (PC) in
  // solve_type and solution_type, rather than in separate members of QudaInvertParam.  We're stuck with it
  // for now, though, so here we factorize everything for convenience.

  bool pc_solution = (param->solution_type == QUDA_MATPC_SOLUTION) ||
    (param->solution_type == QUDA_MATPCDAG_MATPC_SOLUTION);
  bool pc_solve = (param->solve_type == QUDA_DIRECT_PC_SOLVE) ||
    (param->solve_type == QUDA_NORMOP_PC_SOLVE) || (param->solve_type == QUDA_NORMERR_PC_SOLVE);
  bool mat_solution = (param->solution_type == QUDA_MAT_SOLUTION) ||
    (param->solution_type ==  QUDA_MATPC_SOLUTION);
  bool direct_solve = (param->solve_type == QUDA_DIRECT_SOLVE) ||
    (param->solve_type == QUDA_DIRECT_PC_SOLVE);
  bool norm_error_solve = (param->solve_type == QUDA_NORMERR_SOLVE) ||
    (param->solve_type == QUDA_NORMERR_PC_SOLVE);

  param->secs = 0;
  param->gflops = 0;
  param->iter = 0;

  Dirac *d = nullptr;
  Dirac *dSloppy = nullptr;
  Dirac *dPre = nullptr;

  // create the dirac operator
  createDirac(d, dSloppy, dPre, *param, pc_solve);

  Dirac &dirac = *d;
  Dirac &diracSloppy = *dSloppy;
  Dirac &diracPre = *dPre;

  profileInvert.TPSTART(QUDA_PROFILE_H2D);

  ColorSpinorField *b = nullptr;
  ColorSpinorField *x = nullptr;
  ColorSpinorField *in = nullptr;
  ColorSpinorField *out = nullptr;

  const int *X = cudaGauge->X();

  // wrap CPU host side pointers
  ColorSpinorParam cpuParam(hp_b, *param, X, pc_solution, param->input_location);
  ColorSpinorField *h_b = ColorSpinorField::Create(cpuParam);

  cpuParam.v = hp_x;
  cpuParam.location = param->output_location;
  ColorSpinorField *h_x = ColorSpinorField::Create(cpuParam);

  // download source
  ColorSpinorParam cudaParam(cpuParam, *param);
  cudaParam.create = QUDA_COPY_FIELD_CREATE;
  b = new cudaColorSpinorField(*h_b, cudaParam);

  // now check if we need to invalidate the solutionResident vectors
  bool invalidate = false;
  if (param->use_resident_solution == 1) {
    for (auto v : solutionResident)
      if (b->Precision() != v->Precision() || b->SiteSubset() != v->SiteSubset()) { invalidate = true; break; }

    if (invalidate) {
      for (auto v : solutionResident) if (v) delete v;
      solutionResident.clear();
    }

    if (!solutionResident.size()) {
      cudaParam.create = QUDA_NULL_FIELD_CREATE;
      solutionResident.push_back(new cudaColorSpinorField(cudaParam)); // solution
    }
    x = solutionResident[0];
  } else {
    cudaParam.create = QUDA_NULL_FIELD_CREATE;
    x = new cudaColorSpinorField(cudaParam);
  }

  if (param->use_init_guess == QUDA_USE_INIT_GUESS_YES) { // download initial guess
    // initial guess only supported for single-pass solvers
    if ((param->solution_type == QUDA_MATDAG_MAT_SOLUTION || param->solution_type == QUDA_MATPCDAG_MATPC_SOLUTION) &&
        (param->solve_type == QUDA_DIRECT_SOLVE || param->solve_type == QUDA_DIRECT_PC_SOLVE)) {
      errorQuda("Initial guess not supported for two-pass solver");
    }

    *x = *h_x; // solution
  } else { // zero initial guess
    blas::zero(*x);
  }

  profileInvert.TPSTOP(QUDA_PROFILE_H2D);
  profileInvert.TPSTART(QUDA_PROFILE_PREAMBLE);

  double nb = blas::norm2(*b);
  if (nb==0.0) errorQuda("Source has zero norm");

  if (getVerbosity() >= QUDA_VERBOSE) {
    double nh_b = blas::norm2(*h_b);
    printfQuda("Source: CPU = %g, CUDA copy = %g\n", nh_b, nb);
    if (param->use_init_guess == QUDA_USE_INIT_GUESS_YES) {
      double nh_x = blas::norm2(*h_x);
      double nx = blas::norm2(*x);
      printfQuda("Solution: CPU = %g, CUDA copy = %g\n", nh_x, nx);
    }
  }

  // rescale the source and solution vectors to help prevent the onset of underflow
  if (param->solver_normalization == QUDA_SOURCE_NORMALIZATION) {
    blas::ax(1.0/sqrt(nb), *b);
    blas::ax(1.0/sqrt(nb), *x);
  }

  massRescale(*static_cast<cudaColorSpinorField*>(b), *param);

  dirac.prepare(in, out, *x, *b, param->solution_type);

  if (getVerbosity() >= QUDA_VERBOSE) {
    double nin = blas::norm2(*in);
    double nout = blas::norm2(*out);
    printfQuda("Prepared source = %g\n", nin);
    printfQuda("Prepared solution = %g\n", nout);
  }

  if (getVerbosity() >= QUDA_VERBOSE) {
    double nin = blas::norm2(*in);
    printfQuda("Prepared source post mass rescale = %g\n", nin);
  }

  // solution_type specifies *what* system is to be solved.
  // solve_type specifies *how* the system is to be solved.
  //
  // We have the following four cases (plus preconditioned variants):
  //
  // solution_type    solve_type    Effect
  // -------------    ----------    ------
  // MAT              DIRECT        Solve Ax=b
  // MATDAG_MAT       DIRECT        Solve A^dag y = b, followed by Ax=y
  // MAT              NORMOP        Solve (A^dag A) x = (A^dag b)
  // MATDAG_MAT       NORMOP        Solve (A^dag A) x = b
  // MAT              NORMERR       Solve (A A^dag) y = b, then x = A^dag y
  //
  // We generally require that the solution_type and solve_type
  // preconditioning match.  As an exception, the unpreconditioned MAT
  // solution_type may be used with any solve_type, including
  // DIRECT_PC and NORMOP_PC.  In these cases, preparation of the
  // preconditioned source and reconstruction of the full solution are
  // taken care of by Dirac::prepare() and Dirac::reconstruct(),
  // respectively.

  if (pc_solution && !pc_solve) {
    errorQuda("Preconditioned (PC) solution_type requires a PC solve_type");
  }

  if (!mat_solution && !pc_solution && pc_solve) {
    errorQuda("Unpreconditioned MATDAG_MAT solution_type requires an unpreconditioned solve_type");
  }

  if (!mat_solution && norm_error_solve) {
    errorQuda("Normal-error solve requires Mat solution");
  }

  if (param->inv_type_precondition == QUDA_MG_INVERTER && (!direct_solve || !mat_solution)) {
    errorQuda("Multigrid preconditioning only supported for direct solves");
  }

  if (param->chrono_use_resident && ( norm_error_solve) ){
    errorQuda("Chronological forcasting only presently supported for M^dagger M solver");
  }

  profileInvert.TPSTOP(QUDA_PROFILE_PREAMBLE);

  if (mat_solution && !direct_solve && !norm_error_solve) { // prepare source: b' = A^dag b
    cudaColorSpinorField tmp(*in);
    dirac.Mdag(*in, tmp);
  } else if (!mat_solution && direct_solve) { // perform the first of two solves: A^dag y = b
    DiracMdag m(dirac), mSloppy(diracSloppy), mPre(diracPre);
    SolverParam solverParam(*param);
    Solver *solve = Solver::create(solverParam, m, mSloppy, mPre, profileInvert);
    (*solve)(*out, *in);
    blas::copy(*in, *out);
    delete solve;
    solverParam.updateInvertParam(*param);
  }

  if (direct_solve) {
    DiracM m(dirac), mSloppy(diracSloppy), mPre(diracPre);
    SolverParam solverParam(*param);
    // chronological forecasting
    if (param->chrono_use_resident && chronoResident[param->chrono_index].size() > 0) {
      profileInvert.TPSTART(QUDA_PROFILE_CHRONO);

      auto &basis = chronoResident[param->chrono_index];

      ColorSpinorParam cs_param(*basis[0]);
      ColorSpinorField *tmp = ColorSpinorField::Create(cs_param);
      ColorSpinorField *tmp2 = (param->chrono_precision == out->Precision()) ? out : ColorSpinorField::Create(cs_param);
      std::vector<ColorSpinorField*> Ap;
      for (unsigned int k=0; k < basis.size(); k++) {
        Ap.emplace_back((ColorSpinorField::Create(cs_param)));
      }

      if (param->chrono_precision == param->cuda_prec) {
        for (unsigned int j=0; j<basis.size(); j++) m(*Ap[j], *basis[j], *tmp, *tmp2);
      } else if (param->chrono_precision == param->cuda_prec_sloppy) {
        for (unsigned int j=0; j<basis.size(); j++) mSloppy(*Ap[j], *basis[j], *tmp, *tmp2);
      } else {
        errorQuda("Unexpected precision %d for chrono vectors (doesn't match outer %d or sloppy precision %d)",
                  param->chrono_precision, param->cuda_prec, param->cuda_prec_sloppy);
      }

      bool orthogonal = true;
      bool apply_mat = false;
      bool hermitian = false;
      MinResExt mre(m, orthogonal, apply_mat, hermitian, profileInvert);

      blas::copy(*tmp, *in);
      mre(*out, *tmp, basis, Ap);

      for (auto ap: Ap) {
        if (ap) delete (ap);
      }
      delete tmp;
      if (tmp2 != out) delete tmp2;

      profileInvert.TPSTOP(QUDA_PROFILE_CHRONO);
    }

    Solver *solve = Solver::create(solverParam, m, mSloppy, mPre, profileInvert);
    (*solve)(*out, *in);
    delete solve;
    solverParam.updateInvertParam(*param);
  } else if (!norm_error_solve) {
    DiracMdagM m(dirac), mSloppy(diracSloppy), mPre(diracPre);
    SolverParam solverParam(*param);

    // chronological forecasting
    if (param->chrono_use_resident && chronoResident[param->chrono_index].size() > 0) {
      profileInvert.TPSTART(QUDA_PROFILE_CHRONO);

      auto &basis = chronoResident[param->chrono_index];

      ColorSpinorParam cs_param(*basis[0]);
      std::vector<ColorSpinorField*> Ap;
      ColorSpinorField *tmp = ColorSpinorField::Create(cs_param);
      ColorSpinorField *tmp2 = (param->chrono_precision == out->Precision()) ? out : ColorSpinorField::Create(cs_param);
      for (unsigned int k=0; k < basis.size(); k++) {
        Ap.emplace_back((ColorSpinorField::Create(cs_param)));
      }

      if (param->chrono_precision == param->cuda_prec) {
        for (unsigned int j=0; j<basis.size(); j++) m(*Ap[j], *basis[j], *tmp, *tmp2);
      } else if (param->chrono_precision == param->cuda_prec_sloppy) {
        for (unsigned int j=0; j<basis.size(); j++) mSloppy(*Ap[j], *basis[j], *tmp, *tmp2);
      } else {
        errorQuda("Unexpected precision %d for chrono vectors (doesn't match outer %d or sloppy precision %d)",
                  param->chrono_precision, param->cuda_prec, param->cuda_prec_sloppy);
      }

      bool orthogonal = true;
      bool apply_mat = false;
      bool hermitian = true;
      MinResExt mre(m, orthogonal, apply_mat, hermitian, profileInvert);

      blas::copy(*tmp, *in);
      mre(*out, *tmp, basis, Ap);

      for (auto ap: Ap) {
        if (ap) delete(ap);
      }
      delete tmp;
      if (tmp2 != out) delete tmp2;

      profileInvert.TPSTOP(QUDA_PROFILE_CHRONO);
    }

    Solver *solve = Solver::create(solverParam, m, mSloppy, mPre, profileInvert);
    (*solve)(*out, *in);
    delete solve;
    solverParam.updateInvertParam(*param);
  } else { // norm_error_solve
    DiracMMdag m(dirac), mSloppy(diracSloppy), mPre(diracPre);
    cudaColorSpinorField tmp(*out);
    SolverParam solverParam(*param);
    Solver *solve = Solver::create(solverParam, m, mSloppy, mPre, profileInvert);
    (*solve)(tmp, *in); // y = (M M^\dag) b
    dirac.Mdag(*out, tmp);  // x = M^dag y
    delete solve;
    solverParam.updateInvertParam(*param);
  }

  if (getVerbosity() >= QUDA_VERBOSE){
    double nx = blas::norm2(*x);
    printfQuda("Solution = %g\n",nx);
  }

  profileInvert.TPSTART(QUDA_PROFILE_EPILOGUE);
  if (param->chrono_make_resident) {
    if(param->chrono_max_dim < 1){
      errorQuda("Cannot chrono_make_resident with chrono_max_dim %i",param->chrono_max_dim);
    }

    const int i = param->chrono_index;
    if (i >= QUDA_MAX_CHRONO)
      errorQuda("Requested chrono index %d is outside of max %d\n", i, QUDA_MAX_CHRONO);

    auto &basis = chronoResident[i];

    if(param->chrono_max_dim < (int)basis.size()){
      errorQuda("Requested chrono_max_dim %i is smaller than already existing chroology %i",param->chrono_max_dim,(int)basis.size());
    }

    if(not param->chrono_replace_last){
      // if we have not filled the space yet just augment
      if ((int)basis.size() < param->chrono_max_dim) {
        ColorSpinorParam cs_param(*out);
        cs_param.setPrecision(param->chrono_precision);
        basis.emplace_back(ColorSpinorField::Create(cs_param));
      }

      // shuffle every entry down one and bring the last to the front
      ColorSpinorField *tmp = basis[basis.size()-1];
      for (unsigned int j=basis.size()-1; j>0; j--) basis[j] = basis[j-1];
        basis[0] = tmp;
    }
    *(basis[0]) = *out; // set first entry to new solution
  }
  dirac.reconstruct(*x, *b, param->solution_type);

  if (param->solver_normalization == QUDA_SOURCE_NORMALIZATION) {
    // rescale the solution
    blas::ax(sqrt(nb), *x);
  }
  profileInvert.TPSTOP(QUDA_PROFILE_EPILOGUE);

  if (!param->make_resident_solution) {
    profileInvert.TPSTART(QUDA_PROFILE_D2H);
    *h_x = *x;
    profileInvert.TPSTOP(QUDA_PROFILE_D2H);
  }

  profileInvert.TPSTART(QUDA_PROFILE_EPILOGUE);

  if (param->compute_action) {
    Complex action = blas::cDotProduct(*b, *x);
    param->action[0] = action.real();
    param->action[1] = action.imag();
  }

  if (getVerbosity() >= QUDA_VERBOSE){
    double nx = blas::norm2(*x);
    double nh_x = blas::norm2(*h_x);
    printfQuda("Reconstructed: CUDA solution = %g, CPU copy = %g\n", nx, nh_x);
  }
  profileInvert.TPSTOP(QUDA_PROFILE_EPILOGUE);

  profileInvert.TPSTART(QUDA_PROFILE_FREE);

  delete h_b;
  delete h_x;
  delete b;

  if (param->use_resident_solution && !param->make_resident_solution) {
    for (auto v: solutionResident) if (v) delete v;
    solutionResident.clear();
  } else if (!param->make_resident_solution) {
    delete x;
  }

  delete d;
  delete dSloppy;
  delete dPre;

  profileInvert.TPSTOP(QUDA_PROFILE_FREE);

  popVerbosity();

  // cache is written out even if a long benchmarking job gets interrupted
  saveTuneCache();

  profileInvert.TPSTOP(QUDA_PROFILE_TOTAL);

  profilerStop(__func__);
}


/*!
 * Generic version of the multi-shift solver. Should work for
 * most fermions. Note that offset[0] is not folded into the mass parameter.
 *
 * At present, the solution_type must be MATDAG_MAT or MATPCDAG_MATPC,
 * and solve_type must be NORMOP or NORMOP_PC.  The solution and solve
 * preconditioning have to match.
 */
void invertMultiSrcQuda(void **_hp_x, void **_hp_b, QudaInvertParam *param)
{
  // currently that code is just a copy of invertQuda and cannot work
  profileInvert.TPSTART(QUDA_PROFILE_TOTAL);

  if (!initialized) errorQuda("QUDA not initialized");

  pushVerbosity(param->verbosity);
  if (getVerbosity() >= QUDA_DEBUG_VERBOSE) printQudaInvertParam(param);

  checkInvertParam(param, _hp_x[0], _hp_b[0]);

  // check the gauge fields have been created
  cudaGaugeField *cudaGauge = checkGauge(param);

  // It was probably a bad design decision to encode whether the system is even/odd preconditioned (PC) in
  // solve_type and solution_type, rather than in separate members of QudaInvertParam.  We're stuck with it
  // for now, though, so here we factorize everything for convenience.

  bool pc_solution = (param->solution_type == QUDA_MATPC_SOLUTION) ||
    (param->solution_type == QUDA_MATPCDAG_MATPC_SOLUTION);
  bool pc_solve = (param->solve_type == QUDA_DIRECT_PC_SOLVE) ||
    (param->solve_type == QUDA_NORMOP_PC_SOLVE) || (param->solve_type == QUDA_NORMERR_PC_SOLVE);
  bool mat_solution = (param->solution_type == QUDA_MAT_SOLUTION) ||
    (param->solution_type ==  QUDA_MATPC_SOLUTION);
  bool direct_solve = (param->solve_type == QUDA_DIRECT_SOLVE) ||
    (param->solve_type == QUDA_DIRECT_PC_SOLVE);
  bool norm_error_solve = (param->solve_type == QUDA_NORMERR_SOLVE) ||
    (param->solve_type == QUDA_NORMERR_PC_SOLVE);

  param->secs = 0;
  param->gflops = 0;
  param->iter = 0;

  Dirac *d = nullptr;
  Dirac *dSloppy = nullptr;
  Dirac *dPre = nullptr;

  // create the dirac operator
  createDirac(d, dSloppy, dPre, *param, pc_solve);

  Dirac &dirac = *d;
  Dirac &diracSloppy = *dSloppy;
  Dirac &diracPre = *dPre;

  profileInvert.TPSTART(QUDA_PROFILE_H2D);

  // std::vector<ColorSpinorField*> b;  // Cuda Solutions
  // b.resize(param->num_src);
  // std::vector<ColorSpinorField*> x;  // Cuda Solutions
  // x.resize(param->num_src);
  ColorSpinorField* in;  // = nullptr;
  //in.resize(param->num_src);
  ColorSpinorField* out;  // = nullptr;
  //out.resize(param->num_src);

  // for(int i=0;i < param->num_src;i++){
  //   in[i] = nullptr;
  //   out[i] = nullptr;
  // }

  const int *X = cudaGauge->X();


  // Host pointers for x, take a copy of the input host pointers
  void** hp_x;
  hp_x = new void* [ param->num_src ];

  void** hp_b;
  hp_b = new void* [param->num_src];

  for(int i=0;i < param->num_src;i++){
    hp_x[i] = _hp_x[i];
    hp_b[i] = _hp_b[i];
  }

  // wrap CPU host side pointers
  ColorSpinorParam cpuParam(hp_b[0], *param, X, pc_solution, param->input_location);
  std::vector<ColorSpinorField*> h_b;
  h_b.resize(param->num_src);
  for(int i=0; i < param->num_src; i++) {
    cpuParam.v = hp_b[i]; //MW seems wird in the loop
    h_b[i] = ColorSpinorField::Create(cpuParam);
  }

 // cpuParam.v = hp_x;
  cpuParam.location = param->output_location;
  std::vector<ColorSpinorField*> h_x;
  h_x.resize(param->num_src);
//
  for(int i=0; i < param->num_src; i++) {
    cpuParam.v = hp_x[i]; //MW seems wird in the loop
    h_x[i] = ColorSpinorField::Create(cpuParam);
  }


  // MW currently checked until here

  // download source
  printfQuda("Setup b\n");
  ColorSpinorParam cudaParam(cpuParam, *param);
  cudaParam.create = QUDA_NULL_FIELD_CREATE;
  cudaParam.is_composite = true;
  cudaParam.composite_dim = param->num_src;

  printfQuda("Create b \n");
  ColorSpinorField *b = ColorSpinorField::Create(cudaParam);




  for(int i=0; i < param->num_src; i++) {
    b->Component(i) = *h_b[i];
  }
  printfQuda("Done b \n");

    ColorSpinorField *x;
  if (param->use_init_guess == QUDA_USE_INIT_GUESS_YES) { // download initial guess
    // initial guess only supported for single-pass solvers
    if ((param->solution_type == QUDA_MATDAG_MAT_SOLUTION || param->solution_type == QUDA_MATPCDAG_MATPC_SOLUTION) &&
        (param->solve_type == QUDA_DIRECT_SOLVE || param->solve_type == QUDA_DIRECT_PC_SOLVE)) {
      errorQuda("Initial guess not supported for two-pass solver");
    }
    cudaParam.is_composite = true;
    cudaParam.is_component = false;
    cudaParam.composite_dim = param->num_src;

    x = ColorSpinorField::Create(cudaParam);
    for(int i=0; i < param->num_src; i++) {
      x->Component(i) = *h_x[i];
    }

  } else { // zero initial guess
    // Create the solution fields filled with zero
    cudaParam.create = QUDA_ZERO_FIELD_CREATE;
      printfQuda("Create x \n");
    x = ColorSpinorField::Create(cudaParam);
      printfQuda("Done x \n");
 // solution
  }

  profileInvert.TPSTOP(QUDA_PROFILE_H2D);

  auto * nb = new double[param->num_src];
  for(int i=0; i < param->num_src; i++) {
    nb[i] = blas::norm2(b->Component(i));
    printfQuda("Source %i: CPU = %g, CUDA copy = %g\n", i, nb[i], nb[i]);
    if (nb[i]==0.0) errorQuda("Source has zero norm");

    if (getVerbosity() >= QUDA_VERBOSE) {
      double nh_b = blas::norm2(*h_b[i]);
      double nh_x = blas::norm2(*h_x[i]);
      double nx = blas::norm2(x->Component(i));
      printfQuda("Source %i: CPU = %g, CUDA copy = %g\n", i, nh_b, nb[i]);
      printfQuda("Solution %i: CPU = %g, CUDA copy = %g\n", i, nh_x, nx);
    }
  }

  // MW checked until here do far

  // rescale the source and solution vectors to help prevent the onset of underflow
  if (param->solver_normalization == QUDA_SOURCE_NORMALIZATION) {
    for(int i=0; i < param->num_src; i++) {
      blas::ax(1.0/sqrt(nb[i]), b->Component(i));
      blas::ax(1.0/sqrt(nb[i]), x->Component(i));
    }
  }

  for(int i=0; i < param->num_src; i++) {
    massRescale(dynamic_cast<cudaColorSpinorField&>( b->Component(i) ), *param);
  }

  // MW: need to check what dirac.prepare does
  // for now let's just try looping of num_rhs already here???
  // for(int i=0; i < param->num_src; i++) {
    dirac.prepare(in, out, *x, *b, param->solution_type);
for(int i=0; i < param->num_src; i++) {
    if (getVerbosity() >= QUDA_VERBOSE) {
      double nin = blas::norm2((in->Component(i)));
      double nout = blas::norm2((out->Component(i)));
      printfQuda("Prepared source %i = %g\n", i, nin);
      printfQuda("Prepared solution %i = %g\n", i, nout);
    }

    if (getVerbosity() >= QUDA_VERBOSE) {
      double nin = blas::norm2(in->Component(i));
      printfQuda("Prepared source %i post mass rescale = %g\n", i, nin);
    }
  }

    // solution_type specifies *what* system is to be solved.
    // solve_type specifies *how* the system is to be solved.
    //
    // We have the following four cases (plus preconditioned variants):
    //
    // solution_type    solve_type    Effect
    // -------------    ----------    ------
    // MAT              DIRECT        Solve Ax=b
    // MATDAG_MAT       DIRECT        Solve A^dag y = b, followed by Ax=y
    // MAT              NORMOP        Solve (A^dag A) x = (A^dag b)
    // MATDAG_MAT       NORMOP        Solve (A^dag A) x = b
    // MAT              NORMERR       Solve (A A^dag) y = b, then x = A^dag y
    //
    // We generally require that the solution_type and solve_type
    // preconditioning match.  As an exception, the unpreconditioned MAT
    // solution_type may be used with any solve_type, including
    // DIRECT_PC and NORMOP_PC.  In these cases, preparation of the
    // preconditioned source and reconstruction of the full solution are
    // taken care of by Dirac::prepare() and Dirac::reconstruct(),
    // respectively.

    if (pc_solution && !pc_solve) {
      errorQuda("Preconditioned (PC) solution_type requires a PC solve_type");
    }

    if (!mat_solution && !pc_solution && pc_solve) {
      errorQuda("Unpreconditioned MATDAG_MAT solution_type requires an unpreconditioned solve_type");
    }

    if (!mat_solution && norm_error_solve) {
      errorQuda("Normal-error solve requires Mat solution");
    }

    if (param->inv_type_precondition == QUDA_MG_INVERTER && (pc_solve || pc_solution || !direct_solve || !mat_solution))
      errorQuda("Multigrid preconditioning only supported for direct non-red-black solve");

    if (mat_solution && !direct_solve && !norm_error_solve) { // prepare source: b' = A^dag b
      for(int i=0; i < param->num_src; i++) {
        cudaColorSpinorField tmp((in->Component(i)));
        dirac.Mdag(in->Component(i), tmp);
      }
    } else if (!mat_solution && direct_solve) { // perform the first of two solves: A^dag y = b
      DiracMdag m(dirac), mSloppy(diracSloppy), mPre(diracPre);
      SolverParam solverParam(*param);
      Solver *solve = Solver::create(solverParam, m, mSloppy, mPre, profileInvert);
      solve->blocksolve(*out,*in);
      for(int i=0; i < param->num_src; i++) {
        blas::copy(in->Component(i), out->Component(i));
      }
      delete solve;
      solverParam.updateInvertParam(*param);
    }

    if (direct_solve) {
      DiracM m(dirac), mSloppy(diracSloppy), mPre(diracPre);
      SolverParam solverParam(*param);
      Solver *solve = Solver::create(solverParam, m, mSloppy, mPre, profileInvert);
      solve->blocksolve(*out,*in);
      delete solve;
      solverParam.updateInvertParam(*param);
    } else if (!norm_error_solve) {
      DiracMdagM m(dirac), mSloppy(diracSloppy), mPre(diracPre);
      SolverParam solverParam(*param);
      Solver *solve = Solver::create(solverParam, m, mSloppy, mPre, profileInvert);
      solve->blocksolve(*out,*in);
      delete solve;
      solverParam.updateInvertParam(*param);
    } else { // norm_error_solve
      DiracMMdag m(dirac), mSloppy(diracSloppy), mPre(diracPre);
      errorQuda("norm_error_solve not supported in multi source solve");
      // cudaColorSpinorField tmp(*out);
      // SolverParam solverParam(*param);
      // Solver *solve = Solver::create(solverParam, m, mSloppy, mPre, profileInvert);
      //(*solve)(tmp, *in); // y = (M M^\dag) b
      // dirac.Mdag(*out, tmp);  // x = M^dag y
      // delete solve;
      // solverParam.updateInvertParam(*param,i,i);
    }

    if (getVerbosity() >= QUDA_VERBOSE){
      for(int i=0; i < param->num_src; i++) {
        double nx = blas::norm2(x->Component(i));
        printfQuda("Solution %i = %g\n",i, nx);
      }
    }


  profileInvert.TPSTART(QUDA_PROFILE_EPILOGUE);
  for(int i=0; i< param->num_src; i++){
    dirac.reconstruct(x->Component(i), b->Component(i), param->solution_type);
  }
  profileInvert.TPSTOP(QUDA_PROFILE_EPILOGUE);

  if (param->solver_normalization == QUDA_SOURCE_NORMALIZATION) {
    for(int i=0; i< param->num_src; i++){
      // rescale the solution
      blas::ax(sqrt(nb[i]), x->Component(i));
    }
  }

  // MW -- not sure how to handle that here
  if (!param->make_resident_solution) {
    profileInvert.TPSTART(QUDA_PROFILE_D2H);
    for(int i=0; i< param->num_src; i++){
      *h_x[i] = x->Component(i);
    }
    profileInvert.TPSTOP(QUDA_PROFILE_D2H);
  }

  if (getVerbosity() >= QUDA_VERBOSE){
    for(int i=0; i< param->num_src; i++){
      double nx = blas::norm2(x->Component(i));
      double nh_x = blas::norm2(*h_x[i]);
      printfQuda("Reconstructed: CUDA solution = %g, CPU copy = %g\n", nx, nh_x);
    }
  }

  //FIX need to make sure all deletes are correct again
  for(int i=0; i < param->num_src; i++){
    delete h_x[i];
    // delete x[i];
    delete h_b[i];
    // delete b[i];
  }
   delete [] hp_b;
   delete [] hp_x;
//   delete [] b;
//  if (!param->make_resident_solution) delete x; // FIXME make this cleaner

  delete d;
  delete dSloppy;
  delete dPre;
  delete x;
  delete b;

  popVerbosity();

  // FIXME: added temporarily so that the cache is written out even if a long benchmarking job gets interrupted
  saveTuneCache();

  profileInvert.TPSTOP(QUDA_PROFILE_TOTAL);
}

/*!
 * Generic version of the multi-shift solver. Should work for
 * most fermions. Note that offset[0] is not folded into the mass parameter.
 *
 * For Wilson-type fermions, the solution_type must be MATDAG_MAT or MATPCDAG_MATPC,
 * and solve_type must be NORMOP or NORMOP_PC. The solution and solve
 * preconditioning have to match.
 *
 * For Staggered-type fermions, the solution_type must be MATPC, and the
 * solve type must be DIRECT_PC. This difference in convention is because
 * preconditioned staggered operator is normal, unlike with Wilson-type fermions.
 */
void invertMultiShiftQuda(void **_hp_x, void *_hp_b, QudaInvertParam *param)
{
  profilerStart(__func__);

  profileMulti.TPSTART(QUDA_PROFILE_TOTAL);
  profileMulti.TPSTART(QUDA_PROFILE_INIT);

  if (!initialized) errorQuda("QUDA not initialized");

  checkInvertParam(param, _hp_x[0], _hp_b);

  // check the gauge fields have been created
  checkGauge(param);

  if (param->num_offset > QUDA_MAX_MULTI_SHIFT)
    errorQuda("Number of shifts %d requested greater than QUDA_MAX_MULTI_SHIFT %d",
        param->num_offset, QUDA_MAX_MULTI_SHIFT);

  pushVerbosity(param->verbosity);

  bool pc_solution = (param->solution_type == QUDA_MATPC_SOLUTION) || (param->solution_type == QUDA_MATPCDAG_MATPC_SOLUTION);
  bool pc_solve = (param->solve_type == QUDA_DIRECT_PC_SOLVE) || (param->solve_type == QUDA_NORMOP_PC_SOLVE);
  bool mat_solution = (param->solution_type == QUDA_MAT_SOLUTION) || (param->solution_type ==  QUDA_MATPC_SOLUTION);
  bool direct_solve = (param->solve_type == QUDA_DIRECT_SOLVE) || (param->solve_type == QUDA_DIRECT_PC_SOLVE);


  if (param->dslash_type == QUDA_ASQTAD_DSLASH ||
      param->dslash_type == QUDA_STAGGERED_DSLASH) {

    if (param->solution_type != QUDA_MATPC_SOLUTION) {
      errorQuda("For Staggered-type fermions, multi-shift solver only suports MATPC solution type");
    }

    if (param->solve_type != QUDA_DIRECT_PC_SOLVE) {
      errorQuda("For Staggered-type fermions, multi-shift solver only supports DIRECT_PC solve types");
    }

  } else { // Wilson type

    if (mat_solution) {
      errorQuda("For Wilson-type fermions, multi-shift solver does not support MAT or MATPC solution types");
    }
    if (direct_solve) {
      errorQuda("For Wilson-type fermions, multi-shift solver does not support DIRECT or DIRECT_PC solve types");
    }
    if (pc_solution & !pc_solve) {
      errorQuda("For Wilson-type fermions, preconditioned (PC) solution_type requires a PC solve_type");
    }
    if (!pc_solution & pc_solve) {
      errorQuda("For Wilson-type fermions, in multi-shift solver, a preconditioned (PC) solve_type requires a PC solution_type");
    }
  }

  // Timing and FLOP counters
  param->secs = 0;
  param->gflops = 0;
  param->iter = 0;

  for (int i=0; i<param->num_offset-1; i++) {
    for (int j=i+1; j<param->num_offset; j++) {
      if (param->offset[i] > param->offset[j])
        errorQuda("Offsets must be ordered from smallest to largest");
    }
  }

  // Host pointers for x, take a copy of the input host pointers
  void** hp_x;
  hp_x = new void* [ param->num_offset ];

  void* hp_b = _hp_b;
  for(int i=0;i < param->num_offset;i++){
    hp_x[i] = _hp_x[i];
  }

  // Create the matrix.
  // The way this works is that createDirac will create 'd' and 'dSloppy'
  // which are global. We then grab these with references...
  //
  // Balint: Isn't there a nice construction pattern we could use here? This is
  // expedient but yucky.
  //  DiracParam diracParam;
  if (param->dslash_type == QUDA_ASQTAD_DSLASH ||
      param->dslash_type == QUDA_STAGGERED_DSLASH){
    param->mass = sqrt(param->offset[0]/4);
  }

  Dirac *d = nullptr;
  Dirac *dSloppy = nullptr;
  Dirac *dPre = nullptr;
  Dirac *dRefine = nullptr;

  // create the dirac operator
  createDirac(d, dSloppy, dPre, dRefine, *param, pc_solve);
  Dirac &dirac = *d;
  Dirac &diracSloppy = *dSloppy;


  cudaColorSpinorField *b = nullptr;   // Cuda RHS
  std::vector<ColorSpinorField*> x;  // Cuda Solutions
  x.resize(param->num_offset);
  std::vector<ColorSpinorField*> p;
  std::unique_ptr<double[]> r2_old(new double[param->num_offset]);

  // Grab the dimension array of the input gauge field.
  const int *X = ( param->dslash_type == QUDA_ASQTAD_DSLASH ) ?
    gaugeFatPrecise->X() : gaugePrecise->X();

  // This creates a ColorSpinorParam struct, from the host data
  // pointer, the definitions in param, the dimensions X, and whether
  // the solution is on a checkerboard instruction or not. These can
  // then be used as 'instructions' to create the actual
  // ColorSpinorField
  ColorSpinorParam cpuParam(hp_b, *param, X, pc_solution, param->input_location);
  ColorSpinorField *h_b = ColorSpinorField::Create(cpuParam);

  std::vector<ColorSpinorField*> h_x;
  h_x.resize(param->num_offset);

  cpuParam.location = param->output_location;
  for(int i=0; i < param->num_offset; i++) {
    cpuParam.v = hp_x[i];
    h_x[i] = ColorSpinorField::Create(cpuParam);
  }

  profileMulti.TPSTOP(QUDA_PROFILE_INIT);
  profileMulti.TPSTART(QUDA_PROFILE_H2D);
  // Now I need a colorSpinorParam for the device
  ColorSpinorParam cudaParam(cpuParam, *param);
  // This setting will download a host vector
  cudaParam.create = QUDA_COPY_FIELD_CREATE;
  b = new cudaColorSpinorField(*h_b, cudaParam); // Creates b and downloads h_b to it
  profileMulti.TPSTOP(QUDA_PROFILE_H2D);

  profileMulti.TPSTART(QUDA_PROFILE_INIT);
  // Create the solution fields filled with zero
  cudaParam.create = QUDA_ZERO_FIELD_CREATE;

  // now check if we need to invalidate the solutionResident vectors
  bool invalidate = false;
  for (auto v : solutionResident)
    if (cudaParam.Precision() != v->Precision()) { invalidate = true; break; }

  if (invalidate) {
    for (auto v : solutionResident) delete v;
    solutionResident.clear();
  }

  // grow resident solutions to be big enough
  for (int i=solutionResident.size(); i < param->num_offset; i++) {
    solutionResident.push_back(new cudaColorSpinorField(cudaParam));
  }
  for (int i=0; i < param->num_offset; i++) x[i] = solutionResident[i];

  profileMulti.TPSTOP(QUDA_PROFILE_INIT);


  profileMulti.TPSTART(QUDA_PROFILE_PREAMBLE);

  // Check source norms
  double nb = blas::norm2(*b);
  if (nb==0.0) errorQuda("Source has zero norm");

  if(getVerbosity() >= QUDA_VERBOSE ) {
    double nh_b = blas::norm2(*h_b);
    printfQuda("Source: CPU = %g, CUDA copy = %g\n", nh_b, nb);
  }

  // rescale the source vector to help prevent the onset of underflow
  if (param->solver_normalization == QUDA_SOURCE_NORMALIZATION) {
    blas::ax(1.0/sqrt(nb), *b);
  }

  massRescale(*b, *param);
  profileMulti.TPSTOP(QUDA_PROFILE_PREAMBLE);

  DiracMatrix *m, *mSloppy;

  if (param->dslash_type == QUDA_ASQTAD_DSLASH ||
      param->dslash_type == QUDA_STAGGERED_DSLASH) {
    m = new DiracM(dirac);
    mSloppy = new DiracM(diracSloppy);
  } else {
    m = new DiracMdagM(dirac);
    mSloppy = new DiracMdagM(diracSloppy);
  }

  SolverParam solverParam(*param);
  {
    MultiShiftCG cg_m(*m, *mSloppy, solverParam, profileMulti);
    cg_m(x, *b, p, r2_old.get());
  }
  solverParam.updateInvertParam(*param);

  delete m;
  delete mSloppy;

  if (param->compute_true_res) {
    // check each shift has the desired tolerance and use sequential CG to refine
    profileMulti.TPSTART(QUDA_PROFILE_INIT);
    cudaParam.create = QUDA_ZERO_FIELD_CREATE;
    cudaColorSpinorField r(*b, cudaParam);
    profileMulti.TPSTOP(QUDA_PROFILE_INIT);
    QudaInvertParam refineparam = *param;
    refineparam.cuda_prec_sloppy = param->cuda_prec_refinement_sloppy;
    Dirac &dirac = *d;
    Dirac &diracSloppy = *dRefine;

#define REFINE_INCREASING_MASS
#ifdef REFINE_INCREASING_MASS
    for(int i=0; i < param->num_offset; i++) {
#else
    for(int i=param->num_offset-1; i >= 0; i--) {
#endif
      double rsd_hq = param->residual_type & QUDA_HEAVY_QUARK_RESIDUAL ?
	param->true_res_hq_offset[i] : 0;
      double tol_hq = param->residual_type & QUDA_HEAVY_QUARK_RESIDUAL ?
	param->tol_hq_offset[i] : 0;

      /*
	In the case where the shifted systems have zero tolerance
	specified, we refine these systems until either the limit of
	precision is reached (prec_tol) or until the tolerance reaches
	the iterated residual tolerance of the previous multi-shift
	solver (iter_res_offset[i]), which ever is greater.
      */
      const double prec_tol = std::pow(10.,(-2*(int)param->cuda_prec+4)); // implicit refinment limit of 1e-12
      const double iter_tol = (param->iter_res_offset[i] < prec_tol ? prec_tol : (param->iter_res_offset[i] *1.1));
      const double refine_tol = (param->tol_offset[i] == 0.0 ? iter_tol : param->tol_offset[i]);
      // refine if either L2 or heavy quark residual tolerances have not been met, only if desired residual is > 0
      if (param->true_res_offset[i] > refine_tol || rsd_hq > tol_hq) {
	if (getVerbosity() >= QUDA_SUMMARIZE)
	  printfQuda("Refining shift %d: L2 residual %e / %e, heavy quark %e / %e (actual / requested)\n",
		     i, param->true_res_offset[i], param->tol_offset[i], rsd_hq, tol_hq);

        // for staggered the shift is just a change in mass term (FIXME: for twisted mass also)
        if (param->dslash_type == QUDA_ASQTAD_DSLASH ||
            param->dslash_type == QUDA_STAGGERED_DSLASH) {
          dirac.setMass(sqrt(param->offset[i]/4));
          diracSloppy.setMass(sqrt(param->offset[i]/4));
        }

        DiracMatrix *m, *mSloppy;

        if (param->dslash_type == QUDA_ASQTAD_DSLASH ||
            param->dslash_type == QUDA_STAGGERED_DSLASH) {
          m = new DiracM(dirac);
          mSloppy = new DiracM(diracSloppy);
        } else {
          m = new DiracMdagM(dirac);
          mSloppy = new DiracMdagM(diracSloppy);
        }

	// need to curry in the shift if we are not doing staggered
	if (param->dslash_type != QUDA_ASQTAD_DSLASH &&
	    param->dslash_type != QUDA_STAGGERED_DSLASH) {
	  m->shift = param->offset[i];
	  mSloppy->shift = param->offset[i];
	}

	if (false) { // experimenting with Minimum residual extrapolation
	  // only perform MRE using current and previously refined solutions
#ifdef REFINE_INCREASING_MASS
	  const int nRefine = i+1;
#else
	  const int nRefine = param->num_offset - i + 1;
#endif

	  std::vector<ColorSpinorField*> q;
	  q.resize(nRefine);
	  std::vector<ColorSpinorField*> z;
	  z.resize(nRefine);
	  cudaParam.create = QUDA_NULL_FIELD_CREATE;
	  cudaColorSpinorField tmp(cudaParam);

	  for(int j=0; j < nRefine; j++) {
	    q[j] = new cudaColorSpinorField(cudaParam);
	    z[j] = new cudaColorSpinorField(cudaParam);
	  }

	  *z[0] = *x[0]; // zero solution already solved
#ifdef REFINE_INCREASING_MASS
	  for (int j=1; j<nRefine; j++) *z[j] = *x[j];
#else
	  for (int j=1; j<nRefine; j++) *z[j] = *x[param->num_offset-j];
#endif

	  bool orthogonal = true;
	  bool apply_mat = true;
          bool hermitian = true;
	  MinResExt mre(*m, orthogonal, apply_mat, hermitian, profileMulti);
	  blas::copy(tmp, *b);
	  mre(*x[i], tmp, z, q);

	  for(int j=0; j < nRefine; j++) {
	    delete q[j];
	    delete z[j];
	  }
	}

	SolverParam solverParam(refineparam);
	solverParam.iter = 0;
	solverParam.use_init_guess = QUDA_USE_INIT_GUESS_YES;
	solverParam.tol = (param->tol_offset[i] > 0.0 ?  param->tol_offset[i] : iter_tol); // set L2 tolerance
	solverParam.tol_hq = param->tol_hq_offset[i]; // set heavy quark tolerance
        solverParam.delta = param->reliable_delta_refinement;

        {
          CG cg(*m, *mSloppy, *mSloppy, solverParam, profileMulti);
          if (i==0)
            cg(*x[i], *b, p[i], r2_old[i]);
          else
            cg(*x[i], *b);
        }

        solverParam.true_res_offset[i] = solverParam.true_res;
        solverParam.true_res_hq_offset[i] = solverParam.true_res_hq;
        solverParam.updateInvertParam(*param,i);

        if (param->dslash_type == QUDA_ASQTAD_DSLASH ||
            param->dslash_type == QUDA_STAGGERED_DSLASH) {
          dirac.setMass(sqrt(param->offset[0]/4)); // restore just in case
          diracSloppy.setMass(sqrt(param->offset[0]/4)); // restore just in case
        }

        delete m;
        delete mSloppy;

      }
    }
  }

  // restore shifts -- avoid side effects
  for(int i=0; i < param->num_offset; i++) {
    param->offset[i] = unscaled_shifts[i];
  }

  profileMulti.TPSTART(QUDA_PROFILE_D2H);

  if (param->compute_action) {
    Complex action(0);
    for (int i=0; i<param->num_offset; i++) action += param->residue[i] * blas::cDotProduct(*b, *x[i]);
    param->action[0] = action.real();
    param->action[1] = action.imag();
  }

  for(int i=0; i < param->num_offset; i++) {
    if (param->solver_normalization == QUDA_SOURCE_NORMALIZATION) { // rescale the solution
      blas::ax(sqrt(nb), *x[i]);
    }

    if (getVerbosity() >= QUDA_VERBOSE){
      double nx = blas::norm2(*x[i]);
      printfQuda("Solution %d = %g\n", i, nx);
    }

    if (!param->make_resident_solution) *h_x[i] = *x[i];
  }
  profileMulti.TPSTOP(QUDA_PROFILE_D2H);

  profileMulti.TPSTART(QUDA_PROFILE_EPILOGUE);

  if (!param->make_resident_solution) {
    for (auto v: solutionResident) if (v) delete v;
    solutionResident.clear();
  }

  profileMulti.TPSTOP(QUDA_PROFILE_EPILOGUE);

  profileMulti.TPSTART(QUDA_PROFILE_FREE);
  for(int i=0; i < param->num_offset; i++){
    delete h_x[i];
    //if (!param->make_resident_solution) delete x[i];
  }

  delete h_b;
  delete b;

  delete [] hp_x;

  delete d;
  delete dSloppy;
  delete dPre;
  delete dRefine;
  for (auto& pp : p) delete pp;

  profileMulti.TPSTOP(QUDA_PROFILE_FREE);

  popVerbosity();

  // cache is written out even if a long benchmarking job gets interrupted
  saveTuneCache();

  profileMulti.TPSTOP(QUDA_PROFILE_TOTAL);

  profilerStop(__func__);
}

void computeKSLinkQuda(void* fatlink, void* longlink, void* ulink, void* inlink, double *path_coeff, QudaGaugeParam *param) {

#ifdef GPU_FATLINK
  profileFatLink.TPSTART(QUDA_PROFILE_TOTAL);
  profileFatLink.TPSTART(QUDA_PROFILE_INIT);

  checkGaugeParam(param);

  if (ulink) {
    const double unitarize_eps = 1e-14;
    const double max_error = 1e-10;
    const int reunit_allow_svd = 1;
    const int reunit_svd_only  = 0;
    const double svd_rel_error = 1e-6;
    const double svd_abs_error = 1e-6;
    quda::setUnitarizeLinksConstants(unitarize_eps, max_error, reunit_allow_svd, reunit_svd_only,
				     svd_rel_error, svd_abs_error);
  }

  GaugeFieldParam gParam(fatlink, *param, QUDA_GENERAL_LINKS);
  cpuGaugeField cpuFatLink(gParam);   // create the host fatlink
  gParam.gauge = longlink;
  cpuGaugeField cpuLongLink(gParam);  // create the host longlink
  gParam.gauge = ulink;
  cpuGaugeField cpuUnitarizedLink(gParam);
  gParam.link_type = param->type;
  gParam.gauge     = inlink;
  cpuGaugeField cpuInLink(gParam);    // create the host sitelink

  // create the device fields
  gParam.reconstruct = param->reconstruct;
  gParam.setPrecision(param->cuda_prec, true);
  gParam.create      = QUDA_NULL_FIELD_CREATE;
  cudaGaugeField *cudaInLink = new cudaGaugeField(gParam);

  profileFatLink.TPSTOP(QUDA_PROFILE_INIT);

  profileFatLink.TPSTART(QUDA_PROFILE_H2D);
  cudaInLink->loadCPUField(cpuInLink);
  profileFatLink.TPSTOP(QUDA_PROFILE_H2D);

  cudaGaugeField *cudaInLinkEx = createExtendedGauge(*cudaInLink, R, profileFatLink);

  profileFatLink.TPSTART(QUDA_PROFILE_FREE);
  delete cudaInLink;
  profileFatLink.TPSTOP(QUDA_PROFILE_FREE);

  gParam.create = QUDA_ZERO_FIELD_CREATE;
  gParam.link_type = QUDA_GENERAL_LINKS;
  gParam.reconstruct = QUDA_RECONSTRUCT_NO;
  gParam.setPrecision(param->cuda_prec, true);
  gParam.ghostExchange = QUDA_GHOST_EXCHANGE_NO;
  cudaGaugeField *cudaFatLink = new cudaGaugeField(gParam);
  cudaGaugeField *cudaUnitarizedLink = ulink ? new cudaGaugeField(gParam) : nullptr;
  cudaGaugeField *cudaLongLink = longlink ? new cudaGaugeField(gParam) : nullptr;

  profileFatLink.TPSTART(QUDA_PROFILE_COMPUTE);
  fatLongKSLink(cudaFatLink, cudaLongLink, *cudaInLinkEx, path_coeff);
  profileFatLink.TPSTOP(QUDA_PROFILE_COMPUTE);

  if (ulink) {
    profileFatLink.TPSTART(QUDA_PROFILE_COMPUTE);
    *num_failures_h = 0;
    quda::unitarizeLinks(*cudaUnitarizedLink, *cudaFatLink, num_failures_d); // unitarize on the gpu
    if (*num_failures_h>0) errorQuda("Error in unitarization component of the hisq fattening: %d failures\n", *num_failures_h);
    profileFatLink.TPSTOP(QUDA_PROFILE_COMPUTE);
  }

  profileFatLink.TPSTART(QUDA_PROFILE_D2H);
  if (ulink) cudaUnitarizedLink->saveCPUField(cpuUnitarizedLink);
  if (fatlink) cudaFatLink->saveCPUField(cpuFatLink);
  if (longlink) cudaLongLink->saveCPUField(cpuLongLink);
  profileFatLink.TPSTOP(QUDA_PROFILE_D2H);

  profileFatLink.TPSTART(QUDA_PROFILE_FREE);
  delete cudaFatLink;
  if (longlink) delete cudaLongLink;
  if (ulink) delete cudaUnitarizedLink;
  delete cudaInLinkEx;
  profileFatLink.TPSTOP(QUDA_PROFILE_FREE);

  profileFatLink.TPSTOP(QUDA_PROFILE_TOTAL);
#else
  errorQuda("Fat-link has not been built");
#endif // GPU_FATLINK
}

int getGaugePadding(GaugeFieldParam& param){
  int pad = 0;
#ifdef MULTI_GPU
  int volume = param.x[0]*param.x[1]*param.x[2]*param.x[3];
  int face_size[4];
  for(int dir=0; dir<4; ++dir) face_size[dir] = (volume/param.x[dir])/2;
  pad = *std::max_element(face_size, face_size+4);
#endif

  return pad;
}

int computeGaugeForceQuda(void* mom, void* siteLink,  int*** input_path_buf, int* path_length,
			  double* loop_coeff, int num_paths, int max_length, double eb3, QudaGaugeParam* qudaGaugeParam)
{
#ifdef GPU_GAUGE_FORCE
  profileGaugeForce.TPSTART(QUDA_PROFILE_TOTAL);
  profileGaugeForce.TPSTART(QUDA_PROFILE_INIT);

  checkGaugeParam(qudaGaugeParam);

  GaugeFieldParam gParam(siteLink, *qudaGaugeParam);
  gParam.site_offset = qudaGaugeParam->gauge_offset;
  gParam.site_size = qudaGaugeParam->site_size;
  cpuGaugeField *cpuSiteLink = (!qudaGaugeParam->use_resident_gauge) ? new cpuGaugeField(gParam) : nullptr;

  cudaGaugeField* cudaSiteLink = nullptr;

  if (qudaGaugeParam->use_resident_gauge) {
    if (!gaugePrecise) errorQuda("No resident gauge field to use");
    cudaSiteLink = gaugePrecise;
  } else {
    gParam.create = QUDA_NULL_FIELD_CREATE;
    gParam.reconstruct = qudaGaugeParam->reconstruct;
    gParam.order = (qudaGaugeParam->reconstruct == QUDA_RECONSTRUCT_NO ||
        qudaGaugeParam->cuda_prec == QUDA_DOUBLE_PRECISION) ?
      QUDA_FLOAT2_GAUGE_ORDER : QUDA_FLOAT4_GAUGE_ORDER;

    cudaSiteLink = new cudaGaugeField(gParam);
    profileGaugeForce.TPSTOP(QUDA_PROFILE_INIT);

    profileGaugeForce.TPSTART(QUDA_PROFILE_H2D);
    cudaSiteLink->loadCPUField(*cpuSiteLink);
    profileGaugeForce.TPSTOP(QUDA_PROFILE_H2D);

    profileGaugeForce.TPSTART(QUDA_PROFILE_INIT);
  }

  GaugeFieldParam gParamMom(mom, *qudaGaugeParam, QUDA_ASQTAD_MOM_LINKS);
  // FIXME - test program always uses MILC for mom but can use QDP for gauge
  if (gParamMom.order == QUDA_QDP_GAUGE_ORDER) gParamMom.order = QUDA_MILC_GAUGE_ORDER;
  if (gParamMom.order == QUDA_TIFR_GAUGE_ORDER || gParamMom.order == QUDA_TIFR_PADDED_GAUGE_ORDER) gParamMom.reconstruct = QUDA_RECONSTRUCT_NO;
  else gParamMom.reconstruct = QUDA_RECONSTRUCT_10;

  gParamMom.site_offset = qudaGaugeParam->mom_offset;
  gParamMom.site_size = qudaGaugeParam->site_size;
  cpuGaugeField* cpuMom = (!qudaGaugeParam->use_resident_mom) ? new cpuGaugeField(gParamMom) : nullptr;

  cudaGaugeField* cudaMom = nullptr;
  if (qudaGaugeParam->use_resident_mom) {
    if (!momResident) errorQuda("No resident momentum field to use");
    cudaMom = momResident;
    if (qudaGaugeParam->overwrite_mom) cudaMom->zero();
    profileGaugeForce.TPSTOP(QUDA_PROFILE_INIT);
  } else {
    gParamMom.create = qudaGaugeParam->overwrite_mom ? QUDA_ZERO_FIELD_CREATE : QUDA_NULL_FIELD_CREATE;
    gParamMom.reconstruct = QUDA_RECONSTRUCT_10;
    gParamMom.link_type = QUDA_ASQTAD_MOM_LINKS;
    gParamMom.setPrecision(qudaGaugeParam->cuda_prec, true);
    gParamMom.create = QUDA_ZERO_FIELD_CREATE;
    cudaMom = new cudaGaugeField(gParamMom);
    profileGaugeForce.TPSTOP(QUDA_PROFILE_INIT);
    if (!qudaGaugeParam->overwrite_mom) {
      profileGaugeForce.TPSTART(QUDA_PROFILE_H2D);
      cudaMom->loadCPUField(*cpuMom);
      profileGaugeForce.TPSTOP(QUDA_PROFILE_H2D);
    }
  }

  cudaGaugeField *cudaGauge = createExtendedGauge(*cudaSiteLink, R, profileGaugeForce);

  // actually do the computation
  profileGaugeForce.TPSTART(QUDA_PROFILE_COMPUTE);
  if (!forceMonitor()) {
    gaugeForce(*cudaMom, *cudaGauge, eb3, input_path_buf,  path_length, loop_coeff, num_paths, max_length);
  } else {
    // if we are monitoring the force, separate the force computation from the momentum update
    GaugeFieldParam gParam(*cudaMom);
    gParam.create = QUDA_ZERO_FIELD_CREATE;
    GaugeField *force = GaugeField::Create(gParam);
    gaugeForce(*force, *cudaGauge, 1.0, input_path_buf,  path_length, loop_coeff, num_paths, max_length);
    updateMomentum(*cudaMom, eb3, *force, "gauge");
    delete force;
  }
  profileGaugeForce.TPSTOP(QUDA_PROFILE_COMPUTE);

  if (qudaGaugeParam->return_result_mom) {
    profileGaugeForce.TPSTART(QUDA_PROFILE_D2H);
    cudaMom->saveCPUField(*cpuMom);
    profileGaugeForce.TPSTOP(QUDA_PROFILE_D2H);
  }

  profileGaugeForce.TPSTART(QUDA_PROFILE_FREE);
  if (qudaGaugeParam->make_resident_gauge) {
    if (gaugePrecise && gaugePrecise != cudaSiteLink) delete gaugePrecise;
    gaugePrecise = cudaSiteLink;
  } else {
    delete cudaSiteLink;
  }

  if (qudaGaugeParam->make_resident_mom) {
    if (momResident && momResident != cudaMom) delete momResident;
    momResident = cudaMom;
  } else {
    delete cudaMom;
  }

  if (cpuSiteLink) delete cpuSiteLink;
  if (cpuMom) delete cpuMom;

  if (qudaGaugeParam->make_resident_gauge) {
    if (extendedGaugeResident) delete extendedGaugeResident;
    extendedGaugeResident = cudaGauge;
  } else {
    delete cudaGauge;
  }
  profileGaugeForce.TPSTOP(QUDA_PROFILE_FREE);

  profileGaugeForce.TPSTOP(QUDA_PROFILE_TOTAL);

  checkCudaError();
#else
  errorQuda("Gauge force has not been built");
#endif // GPU_GAUGE_FORCE
  return 0;
}

void createCloverQuda(QudaInvertParam* invertParam)
{
  profileClover.TPSTART(QUDA_PROFILE_TOTAL);
  if (!cloverPrecise) errorQuda("Clover field not allocated");

  QudaReconstructType recon = (gaugePrecise->Reconstruct() == QUDA_RECONSTRUCT_8) ? QUDA_RECONSTRUCT_12 : gaugePrecise->Reconstruct();
  // for clover we optimize to only send depth 1 halos in y/z/t (FIXME - make work for x, make robust in general)
  int R[4];
  for (int d=0; d<4; d++) R[d] = (d==0 ? 2 : 1) * (redundant_comms || commDimPartitioned(d));
  cudaGaugeField *gauge = extendedGaugeResident ? extendedGaugeResident : createExtendedGauge(*gaugePrecise, R, profileClover, false, recon);

  profileClover.TPSTART(QUDA_PROFILE_INIT);
  // create the Fmunu field
  GaugeFieldParam tensorParam(gaugePrecise->X(), gauge->Precision(), QUDA_RECONSTRUCT_NO, 0, QUDA_TENSOR_GEOMETRY);
  tensorParam.siteSubset = QUDA_FULL_SITE_SUBSET;
  tensorParam.order = QUDA_FLOAT2_GAUGE_ORDER;
  tensorParam.ghostExchange = QUDA_GHOST_EXCHANGE_NO;
  cudaGaugeField Fmunu(tensorParam);
  profileClover.TPSTOP(QUDA_PROFILE_INIT);

  profileClover.TPSTART(QUDA_PROFILE_COMPUTE);
  computeFmunu(Fmunu, *gauge);
  computeClover(*cloverPrecise, Fmunu, invertParam->clover_coeff, QUDA_CUDA_FIELD_LOCATION);
  profileClover.TPSTOP(QUDA_PROFILE_COMPUTE);

  profileClover.TPSTOP(QUDA_PROFILE_TOTAL);

  // FIXME always preserve the extended gauge
  extendedGaugeResident = gauge;
}

void* createGaugeFieldQuda(void* gauge, int geometry, QudaGaugeParam* param)
{
  GaugeFieldParam gParam(gauge, *param, QUDA_GENERAL_LINKS);
  gParam.geometry = static_cast<QudaFieldGeometry>(geometry);
  if (geometry != QUDA_SCALAR_GEOMETRY && geometry != QUDA_VECTOR_GEOMETRY)
    errorQuda("Only scalar and vector geometries are supported\n");

  cpuGaugeField *cpuGauge = nullptr;
  if (gauge) cpuGauge = new cpuGaugeField(gParam);

  gParam.order = QUDA_FLOAT2_GAUGE_ORDER;
  gParam.create = QUDA_ZERO_FIELD_CREATE;
  auto* cudaGauge = new cudaGaugeField(gParam);

  if (gauge) {
    cudaGauge->loadCPUField(*cpuGauge);
    delete cpuGauge;
  }

  return cudaGauge;
}


void saveGaugeFieldQuda(void* gauge, void* inGauge, QudaGaugeParam* param){

  auto* cudaGauge = reinterpret_cast<cudaGaugeField*>(inGauge);

  GaugeFieldParam gParam(gauge, *param, QUDA_GENERAL_LINKS);
  gParam.geometry = cudaGauge->Geometry();

  cpuGaugeField cpuGauge(gParam);
  cudaGauge->saveCPUField(cpuGauge);

}


void destroyGaugeFieldQuda(void* gauge){
  auto* g = reinterpret_cast<cudaGaugeField*>(gauge);
  delete g;
}


void computeStaggeredForceQuda(void* h_mom, double dt, double delta, void *h_force, void **x,
			       QudaGaugeParam *gauge_param, QudaInvertParam *inv_param)
{
  profileStaggeredForce.TPSTART(QUDA_PROFILE_TOTAL);
  profileStaggeredForce.TPSTART(QUDA_PROFILE_INIT);

  GaugeFieldParam gParam(h_mom, *gauge_param, QUDA_ASQTAD_MOM_LINKS);

  // create the host momentum field
  gParam.reconstruct = gauge_param->reconstruct;
  gParam.t_boundary = QUDA_PERIODIC_T;
  cpuGaugeField cpuMom(gParam);

  // create the host momentum field
  gParam.link_type = QUDA_GENERAL_LINKS;
  gParam.gauge = h_force;
  cpuGaugeField cpuForce(gParam);

  // create the device momentum field
  gParam.link_type = QUDA_ASQTAD_MOM_LINKS;
  gParam.create = QUDA_ZERO_FIELD_CREATE; // FIXME
  gParam.order = QUDA_FLOAT2_GAUGE_ORDER;
  gParam.reconstruct = QUDA_RECONSTRUCT_10;
  cudaGaugeField *cudaMom = !gauge_param->use_resident_mom ? new cudaGaugeField(gParam) : nullptr;

  // create temporary field for quark-field outer product
  gParam.reconstruct = QUDA_RECONSTRUCT_NO;
  gParam.link_type = QUDA_GENERAL_LINKS;
  gParam.create = QUDA_ZERO_FIELD_CREATE;
  cudaGaugeField cudaForce(gParam);
  GaugeField *cudaForce_[2] = {&cudaForce};

  ColorSpinorParam qParam;
  qParam.location = QUDA_CUDA_FIELD_LOCATION;
  qParam.nColor = 3;
  qParam.nSpin = 1;
  qParam.siteSubset = QUDA_FULL_SITE_SUBSET;
  qParam.siteOrder = QUDA_EVEN_ODD_SITE_ORDER;
  qParam.nDim = 5; // 5 since staggered mrhs
  qParam.setPrecision(gParam.Precision());
  qParam.pad = 0;
  for(int dir=0; dir<4; ++dir) qParam.x[dir] = gParam.x[dir];
  qParam.x[4] = 1;
  qParam.create = QUDA_NULL_FIELD_CREATE;
  qParam.fieldOrder = QUDA_FLOAT2_FIELD_ORDER;
  qParam.gammaBasis = QUDA_DEGRAND_ROSSI_GAMMA_BASIS;

  profileStaggeredForce.TPSTOP(QUDA_PROFILE_INIT);
  profileStaggeredForce.TPSTART(QUDA_PROFILE_H2D);

  if (gauge_param->use_resident_mom) {
    if (!momResident) errorQuda("Cannot use resident momentum field since none appears resident");
    cudaMom = momResident;
  } else {
    // download the initial momentum (FIXME make an option just to return?)
    cudaMom->loadCPUField(cpuMom);
  }

  // resident gauge field is required
  if (!gauge_param->use_resident_gauge || !gaugePrecise)
    errorQuda("Resident gauge field is required");

  if (!gaugePrecise->StaggeredPhaseApplied()) {
    errorQuda("Gauge field requires the staggered phase factors to be applied");
  }

  // check if staggered phase is the desired one
  if (gauge_param->staggered_phase_type != gaugePrecise->StaggeredPhase()) {
    errorQuda("Requested staggered phase %d, but found %d\n",
              gauge_param->staggered_phase_type, gaugePrecise->StaggeredPhase());
  }

  profileStaggeredForce.TPSTOP(QUDA_PROFILE_H2D);
  profileStaggeredForce.TPSTART(QUDA_PROFILE_INIT);

  const int nvector = inv_param->num_offset;
  std::vector<ColorSpinorField*> X(nvector);
  for ( int i=0; i<nvector; i++) X[i] = ColorSpinorField::Create(qParam);

  if (inv_param->use_resident_solution) {
    if (solutionResident.size() < (unsigned int)nvector)
      errorQuda("solutionResident.size() %lu does not match number of shifts %d",
		solutionResident.size(), nvector);
  }

  // create the staggered operator
  DiracParam diracParam;
  bool pc_solve = (inv_param->solve_type == QUDA_DIRECT_PC_SOLVE) ||
    (inv_param->solve_type == QUDA_NORMOP_PC_SOLVE);
  if (!pc_solve)
    errorQuda("Preconditioned solve type required not %d\n", inv_param->solve_type);
  setDiracParam(diracParam, inv_param, pc_solve);
  Dirac *dirac = Dirac::create(diracParam);

  profileStaggeredForce.TPSTOP(QUDA_PROFILE_INIT);
  profileStaggeredForce.TPSTART(QUDA_PROFILE_PREAMBLE);

  for (int i=0; i<nvector; i++) {
    ColorSpinorField &x = *(X[i]);

    if (inv_param->use_resident_solution) x.Even() = *(solutionResident[i]);
    else errorQuda("%s requires resident solution", __func__);

    // set the odd solution component
    dirac->Dslash(x.Odd(), x.Even(), QUDA_ODD_PARITY);
  }

  profileStaggeredForce.TPSTOP(QUDA_PROFILE_PREAMBLE);
  profileStaggeredForce.TPSTART(QUDA_PROFILE_FREE);

#if 0
  if (inv_param->use_resident_solution) {
    for (auto v : solutionResident) if (v) delete solutionResident[i];
    solutionResident.clear();
  }
#endif
  delete dirac;

  profileStaggeredForce.TPSTOP(QUDA_PROFILE_FREE);
  profileStaggeredForce.TPSTART(QUDA_PROFILE_COMPUTE);

  // compute quark-field outer product
  for (int i=0; i<nvector; i++) {
    ColorSpinorField &x = *(X[i]);
    // second component is zero since we have no three hop term
    double coeff[2] = {inv_param->residue[i], 0.0};

    // Operate on even-parity sites
    computeStaggeredOprod(cudaForce_, x, coeff, 1);
  }

  // mom += delta * [U * force]TA
  applyU(cudaForce, *gaugePrecise);
  updateMomentum(*cudaMom, dt * delta, cudaForce, "staggered");
  qudaDeviceSynchronize();

  profileStaggeredForce.TPSTOP(QUDA_PROFILE_COMPUTE);
  profileStaggeredForce.TPSTART(QUDA_PROFILE_D2H);

  if (gauge_param->return_result_mom) {
    // copy the momentum field back to the host
    cudaMom->saveCPUField(cpuMom);
  }

  if (gauge_param->make_resident_mom) {
    // make the momentum field resident
    momResident = cudaMom;
  } else {
    delete cudaMom;
  }

  profileStaggeredForce.TPSTOP(QUDA_PROFILE_D2H);
  profileStaggeredForce.TPSTART(QUDA_PROFILE_FREE);

  for (int i=0; i<nvector; i++) delete X[i];

  profileStaggeredForce.TPSTOP(QUDA_PROFILE_FREE);
  profileStaggeredForce.TPSTOP(QUDA_PROFILE_TOTAL);

  checkCudaError();
}

void computeHISQForceQuda(void* const milc_momentum,
                          double dt,
                          const double level2_coeff[6],
                          const double fat7_coeff[6],
                          const void* const w_link,
                          const void* const v_link,
                          const void* const u_link,
                          void **fermion,
                          int num_terms,
                          int num_naik_terms,
                          double **coeff,
                          QudaGaugeParam* gParam)
{
#ifdef  GPU_STAGGERED_OPROD
  using namespace quda;
  using namespace quda::fermion_force;
  profileHISQForce.TPSTART(QUDA_PROFILE_TOTAL);
  if (gParam->gauge_order != QUDA_MILC_GAUGE_ORDER) errorQuda("Unsupported input field order %d", gParam->gauge_order);

  checkGaugeParam(gParam);

  profileHISQForce.TPSTART(QUDA_PROFILE_INIT);

  // create the device outer-product field
  GaugeFieldParam oParam(0, *gParam, QUDA_GENERAL_LINKS);
  oParam.nFace = 0;
  oParam.create = QUDA_ZERO_FIELD_CREATE;
  oParam.order = QUDA_FLOAT2_GAUGE_ORDER;
  cudaGaugeField *stapleOprod = new cudaGaugeField(oParam);
  cudaGaugeField *oneLinkOprod = new cudaGaugeField(oParam);
  cudaGaugeField *naikOprod = new cudaGaugeField(oParam);

  {
    // default settings for the unitarization
    const double unitarize_eps = 1e-14;
    const double hisq_force_filter = 5e-5;
    const double max_det_error = 1e-10;
    const bool   allow_svd = true;
    const bool   svd_only = false;
    const double svd_rel_err = 1e-8;
    const double svd_abs_err = 1e-8;

    setUnitarizeForceConstants(unitarize_eps, hisq_force_filter, max_det_error, allow_svd, svd_only, svd_rel_err, svd_abs_err);
  }

  double act_path_coeff[6] = {0,1,level2_coeff[2],level2_coeff[3],level2_coeff[4],level2_coeff[5]};
  // You have to look at the MILC routine to understand the following
  // Basically, I have already absorbed the one-link coefficient

  GaugeFieldParam param(milc_momentum, *gParam, QUDA_ASQTAD_MOM_LINKS);
  //param.nFace = 0;
  param.order  = QUDA_MILC_GAUGE_ORDER;
  param.reconstruct = QUDA_RECONSTRUCT_10;
  param.ghostExchange =  QUDA_GHOST_EXCHANGE_NO;
  cpuGaugeField* cpuMom = (!gParam->use_resident_mom) ? new cpuGaugeField(param) : nullptr;

  param.link_type = QUDA_GENERAL_LINKS;
  param.reconstruct = QUDA_RECONSTRUCT_NO;
  param.gauge = (void*)w_link;
  cpuGaugeField cpuWLink(param);
  param.gauge = (void*)v_link;
  cpuGaugeField cpuVLink(param);
  param.gauge = (void*)u_link;
  cpuGaugeField cpuULink(param);

  param.create = QUDA_ZERO_FIELD_CREATE;
  param.order  = QUDA_FLOAT2_GAUGE_ORDER;
  param.link_type = QUDA_ASQTAD_MOM_LINKS;
  param.reconstruct = QUDA_RECONSTRUCT_10;
  GaugeFieldParam momParam(param);

  param.create = QUDA_ZERO_FIELD_CREATE;
  param.link_type = QUDA_GENERAL_LINKS;
  param.setPrecision(gParam->cpu_prec, true);

  int R[4] = { 2*comm_dim_partitioned(0), 2*comm_dim_partitioned(1), 2*comm_dim_partitioned(2), 2*comm_dim_partitioned(3) };
  for (int dir=0; dir<4; ++dir) {
    param.x[dir] += 2*R[dir];
    param.r[dir] = R[dir];
  }

  param.reconstruct = QUDA_RECONSTRUCT_NO;
  param.create = QUDA_ZERO_FIELD_CREATE;
  param.setPrecision(gParam->cpu_prec);
  param.ghostExchange = QUDA_GHOST_EXCHANGE_EXTENDED;

  profileHISQForce.TPSTOP(QUDA_PROFILE_INIT);

  { // do outer-product computation
    ColorSpinorParam qParam;
    qParam.nColor = 3;
    qParam.nSpin = 1;
    qParam.siteSubset = QUDA_FULL_SITE_SUBSET;
    qParam.siteOrder = QUDA_EVEN_ODD_SITE_ORDER;
    qParam.nDim = 4;
    qParam.setPrecision(oParam.Precision());
    qParam.pad = 0;
    for (int dir=0; dir<4; ++dir) qParam.x[dir] = oParam.x[dir];

    // create the device quark field
    qParam.create = QUDA_NULL_FIELD_CREATE;
    qParam.fieldOrder = QUDA_FLOAT2_FIELD_ORDER;
    cudaColorSpinorField cudaQuark(qParam);

    // create the host quark field
    qParam.create = QUDA_REFERENCE_FIELD_CREATE;
    qParam.fieldOrder = QUDA_SPACE_COLOR_SPIN_FIELD_ORDER;
    qParam.v = fermion[0];

    { // regular terms
      GaugeField *oprod[2] = {stapleOprod, naikOprod};

      // loop over different quark fields
      for(int i=0; i<num_terms; ++i){

        // Wrap the MILC quark field
        profileHISQForce.TPSTART(QUDA_PROFILE_INIT);
        qParam.v = fermion[i];
        cpuColorSpinorField cpuQuark(qParam); // create host quark field
        profileHISQForce.TPSTOP(QUDA_PROFILE_INIT);

        profileHISQForce.TPSTART(QUDA_PROFILE_H2D);
        cudaQuark = cpuQuark;
        profileHISQForce.TPSTOP(QUDA_PROFILE_H2D);

        profileHISQForce.TPSTART(QUDA_PROFILE_COMPUTE);
        computeStaggeredOprod(oprod, cudaQuark, coeff[i], 3);
        profileHISQForce.TPSTOP(QUDA_PROFILE_COMPUTE);
      }
    }

    { // naik terms
      oneLinkOprod->copy(*stapleOprod);
      ax(level2_coeff[0], *oneLinkOprod);
      GaugeField *oprod[2] = {oneLinkOprod, naikOprod};

      // loop over different quark fields
      for(int i=0; i<num_naik_terms; ++i){

        // Wrap the MILC quark field
        profileHISQForce.TPSTART(QUDA_PROFILE_INIT);
        qParam.v = fermion[i + num_terms - num_naik_terms];
        cpuColorSpinorField cpuQuark(qParam); // create host quark field
        profileHISQForce.TPSTOP(QUDA_PROFILE_INIT);

        profileHISQForce.TPSTART(QUDA_PROFILE_H2D);
        cudaQuark = cpuQuark;
        profileHISQForce.TPSTOP(QUDA_PROFILE_H2D);

        profileHISQForce.TPSTART(QUDA_PROFILE_COMPUTE);
        computeStaggeredOprod(oprod, cudaQuark, coeff[i + num_terms], 3);
        profileHISQForce.TPSTOP(QUDA_PROFILE_COMPUTE);
      }
    }
  }

  profileHISQForce.TPSTART(QUDA_PROFILE_INIT);
  cudaGaugeField* cudaInForce = new cudaGaugeField(param);
  copyExtendedGauge(*cudaInForce, *stapleOprod, QUDA_CUDA_FIELD_LOCATION);
  delete stapleOprod;

  cudaGaugeField* cudaOutForce = new cudaGaugeField(param);
  copyExtendedGauge(*cudaOutForce, *oneLinkOprod, QUDA_CUDA_FIELD_LOCATION);
  delete oneLinkOprod;

  cudaGaugeField* cudaGauge = new cudaGaugeField(param);
  profileHISQForce.TPSTOP(QUDA_PROFILE_INIT);

  cudaGauge->loadCPUField(cpuWLink, profileHISQForce);

  cudaInForce->exchangeExtendedGhost(R,profileHISQForce,true);
  cudaGauge->exchangeExtendedGhost(R,profileHISQForce,true);
  cudaOutForce->exchangeExtendedGhost(R,profileHISQForce,true);

  profileHISQForce.TPSTART(QUDA_PROFILE_COMPUTE);
  hisqStaplesForce(*cudaOutForce, *cudaInForce, *cudaGauge, act_path_coeff);
  profileHISQForce.TPSTOP(QUDA_PROFILE_COMPUTE);

  // Load naik outer product
  copyExtendedGauge(*cudaInForce, *naikOprod, QUDA_CUDA_FIELD_LOCATION);
  cudaInForce->exchangeExtendedGhost(R,profileHISQForce,true);
  delete naikOprod;

  // Compute Naik three-link term
  profileHISQForce.TPSTART(QUDA_PROFILE_COMPUTE);
  hisqLongLinkForce(*cudaOutForce, *cudaInForce, *cudaGauge, act_path_coeff[1]);
  profileHISQForce.TPSTOP(QUDA_PROFILE_COMPUTE);

  cudaOutForce->exchangeExtendedGhost(R,profileHISQForce,true);

  // load v-link
  cudaGauge->loadCPUField(cpuVLink, profileHISQForce);
  cudaGauge->exchangeExtendedGhost(R,profileHISQForce,true);

  profileHISQForce.TPSTART(QUDA_PROFILE_COMPUTE);
  *num_failures_h = 0;
  unitarizeForce(*cudaInForce, *cudaOutForce, *cudaGauge, num_failures_d);
  profileHISQForce.TPSTOP(QUDA_PROFILE_COMPUTE);

  if (*num_failures_h>0) errorQuda("Error in the unitarization component of the hisq fermion force: %d failures\n", *num_failures_h);

  cudaMemset((void**)(cudaOutForce->Gauge_p()), 0, cudaOutForce->Bytes());

  // read in u-link
  cudaGauge->loadCPUField(cpuULink, profileHISQForce);
  cudaGauge->exchangeExtendedGhost(R,profileHISQForce,true);

  // Compute Fat7-staple term
  profileHISQForce.TPSTART(QUDA_PROFILE_COMPUTE);
  hisqStaplesForce(*cudaOutForce, *cudaInForce, *cudaGauge, fat7_coeff);
  profileHISQForce.TPSTOP(QUDA_PROFILE_COMPUTE);

  delete cudaInForce;
  cudaGaugeField* cudaMom = new cudaGaugeField(momParam);

  profileHISQForce.TPSTART(QUDA_PROFILE_COMPUTE);
  hisqCompleteForce(*cudaOutForce, *cudaGauge);
  profileHISQForce.TPSTOP(QUDA_PROFILE_COMPUTE);

  if (gParam->use_resident_mom) {
    if (!momResident) errorQuda("No resident momentum field to use");
    updateMomentum(*momResident, dt, *cudaOutForce, "hisq");
  } else {
    updateMomentum(*cudaMom, dt, *cudaOutForce, "hisq");
  }

  if (gParam->return_result_mom) {
    // Close the paths, make anti-hermitian, and store in compressed format
    if (gParam->return_result_mom) cudaMom->saveCPUField(*cpuMom, profileHISQForce);
  }

  profileHISQForce.TPSTART(QUDA_PROFILE_FREE);

  if (cpuMom) delete cpuMom;

  if (!gParam->make_resident_mom) {
    delete momResident;
    momResident = nullptr;
  }
  if (cudaMom) delete cudaMom;
  delete cudaOutForce;
  delete cudaGauge;
  profileHISQForce.TPSTOP(QUDA_PROFILE_FREE);

  profileHISQForce.TPSTOP(QUDA_PROFILE_TOTAL);

#else
  errorQuda("HISQ force has not been built");
#endif
}

void computeCloverForceQuda(void *h_mom, double dt, void **h_x, void **h_p,
			    double *coeff, double kappa2, double ck,
			    int nvector, double multiplicity, void *gauge,
			    QudaGaugeParam *gauge_param, QudaInvertParam *inv_param) {

  using namespace quda;
  profileCloverForce.TPSTART(QUDA_PROFILE_TOTAL);
  profileCloverForce.TPSTART(QUDA_PROFILE_INIT);

  checkGaugeParam(gauge_param);
  if (!gaugePrecise) errorQuda("No resident gauge field");

  GaugeFieldParam fParam(h_mom, *gauge_param, QUDA_ASQTAD_MOM_LINKS);
  // create the host momentum field
  fParam.reconstruct = QUDA_RECONSTRUCT_10;
  fParam.order = gauge_param->gauge_order;
  cpuGaugeField cpuMom(fParam);

  // create the device momentum field
  fParam.create = QUDA_ZERO_FIELD_CREATE;
  fParam.order = QUDA_FLOAT2_GAUGE_ORDER;
  cudaGaugeField cudaMom(fParam);

  // create the device force field
  fParam.link_type = QUDA_GENERAL_LINKS;
  fParam.create = QUDA_ZERO_FIELD_CREATE;
  fParam.order = QUDA_FLOAT2_GAUGE_ORDER;
  fParam.reconstruct = QUDA_RECONSTRUCT_NO;
  cudaGaugeField cudaForce(fParam);

  ColorSpinorParam qParam;
  qParam.location = QUDA_CUDA_FIELD_LOCATION;
  qParam.nColor = 3;
  qParam.nSpin = 4;
  qParam.siteSubset = QUDA_FULL_SITE_SUBSET;
  qParam.siteOrder = QUDA_EVEN_ODD_SITE_ORDER;
  qParam.nDim = 4;
  qParam.setPrecision(fParam.Precision());
  qParam.pad = 0;
  for(int dir=0; dir<4; ++dir) qParam.x[dir] = fParam.x[dir];

  // create the device quark field
  qParam.create = QUDA_NULL_FIELD_CREATE;
  qParam.fieldOrder = QUDA_FLOAT2_FIELD_ORDER;
  qParam.gammaBasis = QUDA_UKQCD_GAMMA_BASIS;

  std::vector<ColorSpinorField*> quarkX, quarkP;
  for (int i=0; i<nvector; i++) {
    quarkX.push_back(ColorSpinorField::Create(qParam));
    quarkP.push_back(ColorSpinorField::Create(qParam));
  }

  qParam.siteSubset = QUDA_PARITY_SITE_SUBSET;
  qParam.x[0] /= 2;
  cudaColorSpinorField tmp(qParam);

  // create the host quark field
  qParam.create = QUDA_REFERENCE_FIELD_CREATE;
  qParam.fieldOrder = QUDA_SPACE_SPIN_COLOR_FIELD_ORDER;
  qParam.gammaBasis = QUDA_DEGRAND_ROSSI_GAMMA_BASIS; // need expose this to interface

  bool pc_solve = (inv_param->solve_type == QUDA_DIRECT_PC_SOLVE) ||
    (inv_param->solve_type == QUDA_NORMOP_PC_SOLVE);
  DiracParam diracParam;
  setDiracParam(diracParam, inv_param, pc_solve);
  diracParam.tmp1 = &tmp; // use as temporary for dirac->M
  Dirac *dirac = Dirac::create(diracParam);

  if (inv_param->use_resident_solution) {
    if (solutionResident.size() < (unsigned int)nvector)
      errorQuda("solutionResident.size() %lu does not match number of shifts %d",
		solutionResident.size(), nvector);
  }

  cudaGaugeField &gaugeEx = *extendedGaugeResident;

  // create oprod and trace fields
  fParam.geometry = QUDA_TENSOR_GEOMETRY;
  cudaGaugeField oprod(fParam);

  profileCloverForce.TPSTOP(QUDA_PROFILE_INIT);
  profileCloverForce.TPSTART(QUDA_PROFILE_COMPUTE);

  std::vector<double> force_coeff(nvector);
  // loop over different quark fields
  for(int i=0; i<nvector; i++){
    ColorSpinorField &x = *(quarkX[i]);
    ColorSpinorField &p = *(quarkP[i]);

    if (!inv_param->use_resident_solution) {
      // for downloading x_e
      qParam.siteSubset = QUDA_PARITY_SITE_SUBSET;
      qParam.x[0] /= 2;

      // Wrap the even-parity MILC quark field
      profileCloverForce.TPSTOP(QUDA_PROFILE_COMPUTE);
      profileCloverForce.TPSTART(QUDA_PROFILE_INIT);
      qParam.v = h_x[i];
      cpuColorSpinorField cpuQuarkX(qParam); // create host quark field
      profileCloverForce.TPSTOP(QUDA_PROFILE_INIT);

      profileCloverForce.TPSTART(QUDA_PROFILE_H2D);
      x.Even() = cpuQuarkX;
      profileCloverForce.TPSTOP(QUDA_PROFILE_H2D);

      profileCloverForce.TPSTART(QUDA_PROFILE_COMPUTE);
      gamma5(x.Even(), x.Even());
    } else {
      x.Even() = *(solutionResident[i]);
    }

    dirac->Dslash(x.Odd(), x.Even(), QUDA_ODD_PARITY);
    dirac->M(p.Even(), x.Even());
    dirac->Dagger(QUDA_DAG_YES);
    dirac->Dslash(p.Odd(), p.Even(), QUDA_ODD_PARITY);
    dirac->Dagger(QUDA_DAG_NO);

    gamma5(x, x);
    gamma5(p, p);

    force_coeff[i] = 2.0*dt*coeff[i]*kappa2;
  }

  computeCloverForce(cudaForce, *gaugePrecise, quarkX, quarkP, force_coeff);

  // In double precision the clover derivative is faster with no reconstruct
  cudaGaugeField *u = &gaugeEx;
  if (gaugeEx.Reconstruct() == QUDA_RECONSTRUCT_12 && gaugeEx.Precision() == QUDA_DOUBLE_PRECISION) {
    GaugeFieldParam param(gaugeEx);
    param.reconstruct = QUDA_RECONSTRUCT_NO;
    u = new cudaGaugeField(param);
    u -> copy(gaugeEx);
  }

  computeCloverSigmaTrace(oprod, *cloverPrecise, 2.0*ck*multiplicity*dt);

  /* Now the U dA/dU terms */
  std::vector< std::vector<double> > ferm_epsilon(nvector);
  for (int shift = 0; shift < nvector; shift++) {
    ferm_epsilon[shift].reserve(2);
    ferm_epsilon[shift][0] = 2.0*ck*coeff[shift]*dt;
    ferm_epsilon[shift][1] = -kappa2 * 2.0*ck*coeff[shift]*dt;
  }

  computeCloverSigmaOprod(oprod, quarkX, quarkP, ferm_epsilon);

  cudaGaugeField *oprodEx = createExtendedGauge(oprod, R, profileCloverForce);

  profileCloverForce.TPSTART(QUDA_PROFILE_COMPUTE);

  cloverDerivative(cudaForce, *u, *oprodEx, 1.0, QUDA_ODD_PARITY);
  cloverDerivative(cudaForce, *u, *oprodEx, 1.0, QUDA_EVEN_PARITY);

  if (u != &gaugeEx) delete u;

  updateMomentum(cudaMom, -1.0, cudaForce, "clover");
  profileCloverForce.TPSTOP(QUDA_PROFILE_COMPUTE);

  // copy the outer product field back to the host
  profileCloverForce.TPSTART(QUDA_PROFILE_D2H);
  cudaMom.saveCPUField(cpuMom);
  profileCloverForce.TPSTOP(QUDA_PROFILE_D2H);

  profileCloverForce.TPSTART(QUDA_PROFILE_FREE);

  for (int i=0; i<nvector; i++) {
    delete quarkX[i];
    delete quarkP[i];
  }

#if 0
  if (inv_param->use_resident_solution) {
    for (auto v : solutionResident) if (v) delete v;
    solutionResident.clear();
  }
#endif
  delete dirac;
  profileCloverForce.TPSTOP(QUDA_PROFILE_FREE);

  checkCudaError();
  profileCloverForce.TPSTOP(QUDA_PROFILE_TOTAL);
}



void updateGaugeFieldQuda(void* gauge,
			  void* momentum,
			  double dt,
			  int conj_mom,
			  int exact,
			  QudaGaugeParam* param)
{
  profileGaugeUpdate.TPSTART(QUDA_PROFILE_TOTAL);

  checkGaugeParam(param);

  profileGaugeUpdate.TPSTART(QUDA_PROFILE_INIT);

  // create the host fields
  GaugeFieldParam gParam(gauge, *param, QUDA_SU3_LINKS);
  gParam.site_offset = param->gauge_offset;
  gParam.site_size = param->site_size;
  bool need_cpu = !param->use_resident_gauge || param->return_result_gauge;
  cpuGaugeField *cpuGauge = need_cpu ? new cpuGaugeField(gParam) : nullptr;

  GaugeFieldParam gParamMom(momentum, *param);
  gParamMom.reconstruct = (gParamMom.order == QUDA_TIFR_GAUGE_ORDER || gParamMom.order == QUDA_TIFR_PADDED_GAUGE_ORDER) ?
   QUDA_RECONSTRUCT_NO : QUDA_RECONSTRUCT_10;
  gParamMom.link_type = QUDA_ASQTAD_MOM_LINKS;
  gParamMom.site_offset = param->mom_offset;
  gParamMom.site_size = param->site_size;
  cpuGaugeField *cpuMom = !param->use_resident_mom ? new cpuGaugeField(gParamMom) : nullptr;

  // create the device fields
  gParam.create = QUDA_NULL_FIELD_CREATE;
  gParam.order = QUDA_FLOAT2_GAUGE_ORDER;
  gParam.link_type = QUDA_ASQTAD_MOM_LINKS;
  gParam.reconstruct = QUDA_RECONSTRUCT_10;
  gParam.ghostExchange = QUDA_GHOST_EXCHANGE_NO;
  gParam.pad = 0;
  cudaGaugeField *cudaMom = !param->use_resident_mom ? new cudaGaugeField(gParam) : nullptr;

  gParam.link_type = QUDA_SU3_LINKS;
  gParam.reconstruct = param->reconstruct;
  cudaGaugeField *cudaInGauge = !param->use_resident_gauge ? new cudaGaugeField(gParam) : nullptr;
  auto *cudaOutGauge = new cudaGaugeField(gParam);

  profileGaugeUpdate.TPSTOP(QUDA_PROFILE_INIT);

  profileGaugeUpdate.TPSTART(QUDA_PROFILE_H2D);

  if (!param->use_resident_gauge) {   // load fields onto the device
    cudaInGauge->loadCPUField(*cpuGauge);
  } else { // or use resident fields already present
    if (!gaugePrecise) errorQuda("No resident gauge field allocated");
    cudaInGauge = gaugePrecise;
    gaugePrecise = nullptr;
  }

  if (!param->use_resident_mom) {
    cudaMom->loadCPUField(*cpuMom);
  } else {
    if (!momResident) errorQuda("No resident mom field allocated");
    cudaMom = momResident;
    momResident = nullptr;
  }

  profileGaugeUpdate.TPSTOP(QUDA_PROFILE_H2D);

  // perform the update
  profileGaugeUpdate.TPSTART(QUDA_PROFILE_COMPUTE);
  updateGaugeField(*cudaOutGauge, dt, *cudaInGauge, *cudaMom,
      (bool)conj_mom, (bool)exact);
  profileGaugeUpdate.TPSTOP(QUDA_PROFILE_COMPUTE);

  if (param->return_result_gauge) {
    // copy the gauge field back to the host
    profileGaugeUpdate.TPSTART(QUDA_PROFILE_D2H);
    cudaOutGauge->saveCPUField(*cpuGauge);
    profileGaugeUpdate.TPSTOP(QUDA_PROFILE_D2H);
  }

  profileGaugeUpdate.TPSTART(QUDA_PROFILE_FREE);
  if (param->make_resident_gauge) {
    if (gaugePrecise != nullptr) delete gaugePrecise;
    gaugePrecise = cudaOutGauge;
  } else {
    delete cudaOutGauge;
  }

  if (param->make_resident_mom) {
    if (momResident != nullptr && momResident != cudaMom) delete momResident;
    momResident = cudaMom;
  } else {
    delete cudaMom;
  }

  delete cudaInGauge;
  if (cpuMom) delete cpuMom;
  if (cpuGauge) delete cpuGauge;
  profileGaugeUpdate.TPSTOP(QUDA_PROFILE_FREE);

  checkCudaError();

  profileGaugeUpdate.TPSTOP(QUDA_PROFILE_TOTAL);
}

 void projectSU3Quda(void *gauge_h, double tol, QudaGaugeParam *param) {
   profileProject.TPSTART(QUDA_PROFILE_TOTAL);

   profileProject.TPSTART(QUDA_PROFILE_INIT);
   checkGaugeParam(param);

   // create the gauge field
   GaugeFieldParam gParam(gauge_h, *param, QUDA_GENERAL_LINKS);
   gParam.site_offset = param->gauge_offset;
   gParam.site_size = param->site_size;
   bool need_cpu = !param->use_resident_gauge || param->return_result_gauge;
   cpuGaugeField *cpuGauge = need_cpu ? new cpuGaugeField(gParam) : nullptr;

   // create the device fields
   gParam.create = QUDA_NULL_FIELD_CREATE;
   gParam.order = QUDA_FLOAT2_GAUGE_ORDER;
   gParam.reconstruct = param->reconstruct;
   cudaGaugeField *cudaGauge = !param->use_resident_gauge ? new cudaGaugeField(gParam) : nullptr;
   profileProject.TPSTOP(QUDA_PROFILE_INIT);

   if (param->use_resident_gauge) {
     if (!gaugePrecise) errorQuda("No resident gauge field to use");
     cudaGauge = gaugePrecise;
   } else {
     profileProject.TPSTART(QUDA_PROFILE_H2D);
     cudaGauge->loadCPUField(*cpuGauge);
     profileProject.TPSTOP(QUDA_PROFILE_H2D);
   }

   profileProject.TPSTART(QUDA_PROFILE_COMPUTE);
   *num_failures_h = 0;

   // project onto SU(3)
   projectSU3(*cudaGauge, tol, num_failures_d);

   profileProject.TPSTOP(QUDA_PROFILE_COMPUTE);

   if(*num_failures_h>0)
     errorQuda("Error in the SU(3) unitarization: %d failures\n", *num_failures_h);

   profileProject.TPSTART(QUDA_PROFILE_D2H);
   if (param->return_result_gauge) cudaGauge->saveCPUField(*cpuGauge);
   profileProject.TPSTOP(QUDA_PROFILE_D2H);

   if (param->make_resident_gauge) {
     if (gaugePrecise != nullptr && cudaGauge != gaugePrecise) delete gaugePrecise;
     gaugePrecise = cudaGauge;
   } else {
     delete cudaGauge;
   }

   profileProject.TPSTART(QUDA_PROFILE_FREE);
   if (cpuGauge) delete cpuGauge;
   profileProject.TPSTOP(QUDA_PROFILE_FREE);

   profileProject.TPSTOP(QUDA_PROFILE_TOTAL);
 }

 void staggeredPhaseQuda(void *gauge_h, QudaGaugeParam *param) {
   profilePhase.TPSTART(QUDA_PROFILE_TOTAL);

   profilePhase.TPSTART(QUDA_PROFILE_INIT);
   checkGaugeParam(param);

   // create the gauge field
   GaugeFieldParam gParam(gauge_h, *param, QUDA_GENERAL_LINKS);
   bool need_cpu = !param->use_resident_gauge || param->return_result_gauge;
   cpuGaugeField *cpuGauge = need_cpu ? new cpuGaugeField(gParam) : nullptr;

   // create the device fields
   gParam.create = QUDA_NULL_FIELD_CREATE;
   gParam.order = QUDA_FLOAT2_GAUGE_ORDER;
   gParam.reconstruct = param->reconstruct;
   cudaGaugeField *cudaGauge = !param->use_resident_gauge ? new cudaGaugeField(gParam) : nullptr;
   profilePhase.TPSTOP(QUDA_PROFILE_INIT);

   if (param->use_resident_gauge) {
     if (!gaugePrecise) errorQuda("No resident gauge field to use");
     cudaGauge = gaugePrecise;
   } else {
     profilePhase.TPSTART(QUDA_PROFILE_H2D);
     cudaGauge->loadCPUField(*cpuGauge);
     profilePhase.TPSTOP(QUDA_PROFILE_H2D);
   }

   profilePhase.TPSTART(QUDA_PROFILE_COMPUTE);
   *num_failures_h = 0;

   // apply / remove phase as appropriate
   if (!cudaGauge->StaggeredPhaseApplied()) cudaGauge->applyStaggeredPhase();
   else cudaGauge->removeStaggeredPhase();

   profilePhase.TPSTOP(QUDA_PROFILE_COMPUTE);

   profilePhase.TPSTART(QUDA_PROFILE_D2H);
   if (param->return_result_gauge) cudaGauge->saveCPUField(*cpuGauge);
   profilePhase.TPSTOP(QUDA_PROFILE_D2H);

   if (param->make_resident_gauge) {
     if (gaugePrecise != nullptr && cudaGauge != gaugePrecise) delete gaugePrecise;
     gaugePrecise = cudaGauge;
   } else {
     delete cudaGauge;
   }

   profilePhase.TPSTART(QUDA_PROFILE_FREE);
   if (cpuGauge) delete cpuGauge;
   profilePhase.TPSTOP(QUDA_PROFILE_FREE);

   profilePhase.TPSTOP(QUDA_PROFILE_TOTAL);
 }

// evaluate the momentum action
double momActionQuda(void* momentum, QudaGaugeParam* param)
{
  profileMomAction.TPSTART(QUDA_PROFILE_TOTAL);

  profileMomAction.TPSTART(QUDA_PROFILE_INIT);
  checkGaugeParam(param);

  // create the momentum fields
  GaugeFieldParam gParam(momentum, *param, QUDA_ASQTAD_MOM_LINKS);
  gParam.reconstruct = (gParam.order == QUDA_TIFR_GAUGE_ORDER || gParam.order == QUDA_TIFR_PADDED_GAUGE_ORDER) ?
    QUDA_RECONSTRUCT_NO : QUDA_RECONSTRUCT_10;

  cpuGaugeField *cpuMom = !param->use_resident_mom ? new cpuGaugeField(gParam) : nullptr;

  // create the device fields
  gParam.create = QUDA_NULL_FIELD_CREATE;
  gParam.order = QUDA_FLOAT2_GAUGE_ORDER;
  gParam.reconstruct = QUDA_RECONSTRUCT_10;

  cudaGaugeField *cudaMom = !param->use_resident_mom ? new cudaGaugeField(gParam) : nullptr;

  profileMomAction.TPSTOP(QUDA_PROFILE_INIT);

  profileMomAction.TPSTART(QUDA_PROFILE_H2D);
  if (!param->use_resident_mom) {
    cudaMom->loadCPUField(*cpuMom);
  } else {
    if (!momResident) errorQuda("No resident mom field allocated");
    cudaMom = momResident;
  }
  profileMomAction.TPSTOP(QUDA_PROFILE_H2D);

  // perform the update
  profileMomAction.TPSTART(QUDA_PROFILE_COMPUTE);
  double action = computeMomAction(*cudaMom);
  profileMomAction.TPSTOP(QUDA_PROFILE_COMPUTE);

  profileMomAction.TPSTART(QUDA_PROFILE_FREE);
  if (param->make_resident_mom) {
    if (momResident != nullptr && momResident != cudaMom) delete momResident;
    momResident = cudaMom;
  } else {
    delete cudaMom;
    momResident = nullptr;
  }
  if (cpuMom) {
    delete cpuMom;
  }

  profileMomAction.TPSTOP(QUDA_PROFILE_FREE);

  checkCudaError();

  profileMomAction.TPSTOP(QUDA_PROFILE_TOTAL);
  return action;
}

/*
  The following functions are for the Fortran interface.
*/

void init_quda_(int *dev) { initQuda(*dev); }
void init_quda_device_(int *dev) { initQudaDevice(*dev); }
void init_quda_memory_() { initQudaMemory(); }
void end_quda_() { endQuda(); }
void load_gauge_quda_(void *h_gauge, QudaGaugeParam *param) { loadGaugeQuda(h_gauge, param); }
void free_gauge_quda_() { freeGaugeQuda(); }
void free_sloppy_gauge_quda_() { freeSloppyGaugeQuda(); }
void load_clover_quda_(void *h_clover, void *h_clovinv, QudaInvertParam *inv_param)
{ loadCloverQuda(h_clover, h_clovinv, inv_param); }
void free_clover_quda_(void) { freeCloverQuda(); }
void dslash_quda_(void *h_out, void *h_in, QudaInvertParam *inv_param,
    QudaParity *parity) { dslashQuda(h_out, h_in, inv_param, *parity); }
void clover_quda_(void *h_out, void *h_in, QudaInvertParam *inv_param,
    QudaParity *parity, int *inverse) { cloverQuda(h_out, h_in, inv_param, *parity, *inverse); }
void mat_quda_(void *h_out, void *h_in, QudaInvertParam *inv_param)
{ MatQuda(h_out, h_in, inv_param); }
void mat_dag_mat_quda_(void *h_out, void *h_in, QudaInvertParam *inv_param)
{ MatDagMatQuda(h_out, h_in, inv_param); }
void invert_quda_(void *hp_x, void *hp_b, QudaInvertParam *param) {
  fflush(stdout);
  // ensure that fifth dimension is set to 1
  if (param->dslash_type == QUDA_ASQTAD_DSLASH || param->dslash_type == QUDA_STAGGERED_DSLASH) param->Ls = 1;
  invertQuda(hp_x, hp_b, param);
  fflush(stdout);
}

void invert_multishift_quda_(void *h_x, void *hp_b, QudaInvertParam *param) {
  // ensure that fifth dimension is set to 1
  if (param->dslash_type == QUDA_ASQTAD_DSLASH || param->dslash_type == QUDA_STAGGERED_DSLASH) param->Ls = 1;

  if (!gaugePrecise) errorQuda("Resident gauge field not allocated");

  // get data into array of pointers
  int nSpin = (param->dslash_type == QUDA_STAGGERED_DSLASH || param->dslash_type == QUDA_ASQTAD_DSLASH) ? 1 : 4;

  // compute offset assuming TIFR padded ordering (FIXME)
  if (param->dirac_order != QUDA_TIFR_PADDED_DIRAC_ORDER)
    errorQuda("Fortran multi-shift solver presently only supports QUDA_TIFR_PADDED_DIRAC_ORDER");

  const int *X = gaugePrecise->X();
  size_t cb_offset = (X[0]/2) * X[1] * (X[2] + 4) * X[3] * gaugePrecise->Ncolor() * nSpin * 2 * param->cpu_prec;
  void *hp_x[QUDA_MAX_MULTI_SHIFT];
  for (int i=0; i<param->num_offset; i++) hp_x[i] = static_cast<char*>(h_x) + i*cb_offset;

  invertMultiShiftQuda(hp_x, hp_b, param);
}

void flush_chrono_quda_(int *index) { flushChronoQuda(*index); }

void register_pinned_quda_(void *ptr, size_t *bytes) {
  cudaHostRegister(ptr, *bytes, cudaHostRegisterDefault);
  checkCudaError();
}

void unregister_pinned_quda_(void *ptr) {
  cudaHostUnregister(ptr);
  checkCudaError();
}

void new_quda_gauge_param_(QudaGaugeParam *param) {
  *param = newQudaGaugeParam();
}
void new_quda_invert_param_(QudaInvertParam *param) {
  *param = newQudaInvertParam();
}

void update_gauge_field_quda_(void *gauge, void *momentum, double *dt,
    bool *conj_mom, bool *exact,
    QudaGaugeParam *param) {
  updateGaugeFieldQuda(gauge, momentum, *dt, (int)*conj_mom, (int)*exact, param);
}

static inline int opp(int dir) { return 7-dir; }

static void createGaugeForcePaths(int **paths, int dir, int num_loop_types){

  int index=0;
  // Plaquette paths
  if (num_loop_types >= 1)
    for(int i=0; i<4; ++i){
      if(i==dir) continue;
      paths[index][0] = i;        paths[index][1] = opp(dir);   paths[index++][2] = opp(i);
      paths[index][0] = opp(i);   paths[index][1] = opp(dir);   paths[index++][2] = i;
    }

  // Rectangle Paths
  if (num_loop_types >= 2)
    for(int i=0; i<4; ++i){
      if(i==dir) continue;
      paths[index][0] = paths[index][1] = i;       paths[index][2] = opp(dir); paths[index][3] = paths[index][4] = opp(i);
      index++;
      paths[index][0] = paths[index][1] = opp(i);  paths[index][2] = opp(dir); paths[index][3] = paths[index][4] = i;
      index++;
      paths[index][0] = dir; paths[index][1] = i; paths[index][2] = paths[index][3] = opp(dir); paths[index][4] = opp(i);
      index++;
      paths[index][0] = dir; paths[index][1] = opp(i); paths[index][2] = paths[index][3] = opp(dir); paths[index][4] = i;
      index++;
      paths[index][0] = i;  paths[index][1] = paths[index][2] = opp(dir); paths[index][3] = opp(i); paths[index][4] = dir;
      index++;
      paths[index][0] = opp(i);  paths[index][1] = paths[index][2] = opp(dir); paths[index][3] = i; paths[index][4] = dir;
      index++;
    }

  if (num_loop_types >= 3) {
    // Staple paths
    for(int i=0; i<4; ++i){
      for(int j=0; j<4; ++j){
	if(i==dir || j==dir || i==j) continue;
	paths[index][0] = i; paths[index][1] = j; paths[index][2] = opp(dir); paths[index][3] = opp(i), paths[index][4] = opp(j);
	index++;
	paths[index][0] = i; paths[index][1] = opp(j); paths[index][2] = opp(dir); paths[index][3] = opp(i), paths[index][4] = j;
	index++;
	paths[index][0] = opp(i); paths[index][1] = j; paths[index][2] = opp(dir); paths[index][3] = i, paths[index][4] = opp(j);
	index++;
	paths[index][0] = opp(i); paths[index][1] = opp(j); paths[index][2] = opp(dir); paths[index][3] = i, paths[index][4] = j;
	index++;
     }
    }
  }

}

void compute_gauge_force_quda_(void *mom, void *gauge, int *num_loop_types, double *coeff, double *dt,
			       QudaGaugeParam *param) {

  int numPaths = 0;
  switch (*num_loop_types) {
  case 1:
    numPaths = 6;
    break;
  case 2:
    numPaths = 24;
    break;
  case 3:
    numPaths = 48;
    break;
  default:
    errorQuda("Invalid num_loop_types = %d\n", *num_loop_types);
  }

  auto *loop_coeff = static_cast<double*>(safe_malloc(numPaths*sizeof(double)));
  int *path_length = static_cast<int*>(safe_malloc(numPaths*sizeof(int)));

  if (*num_loop_types >= 1) for(int i= 0; i< 6; ++i) {
      loop_coeff[i] = coeff[0];
      path_length[i] = 3;
    }
  if (*num_loop_types >= 2) for(int i= 6; i<24; ++i) {
      loop_coeff[i] = coeff[1];
      path_length[i] = 5;
    }
  if (*num_loop_types >= 3) for(int i=24; i<48; ++i) {
      loop_coeff[i] = coeff[2];
      path_length[i] = 5;
    }

  int** input_path_buf[4];
  for(int dir=0; dir<4; ++dir){
    input_path_buf[dir] = static_cast<int**>(safe_malloc(numPaths*sizeof(int*)));
    for(int i=0; i<numPaths; ++i){
      input_path_buf[dir][i] = static_cast<int*>(safe_malloc(path_length[i]*sizeof(int)));
    }
    createGaugeForcePaths(input_path_buf[dir], dir, *num_loop_types);
  }

  int max_length = 6;

  computeGaugeForceQuda(mom, gauge, input_path_buf, path_length, loop_coeff, numPaths, max_length, *dt, param);

  for(auto & dir : input_path_buf){
    for(int i=0; i<numPaths; ++i) host_free(dir[i]);
    host_free(dir);
  }

  host_free(path_length);
  host_free(loop_coeff);
}

void compute_staggered_force_quda_(void* h_mom, double *dt, double *delta, void *gauge, void *x, QudaGaugeParam *gauge_param, QudaInvertParam *inv_param) {
  computeStaggeredForceQuda(h_mom, *dt, *delta, gauge, (void**)x, gauge_param, inv_param);
}

// apply the staggered phases
void apply_staggered_phase_quda_() {
  if (getVerbosity() >= QUDA_VERBOSE) printfQuda("applying staggered phase\n");
  if (gaugePrecise) {
    gaugePrecise->applyStaggeredPhase();
  } else {
    errorQuda("No persistent gauge field");
  }
}

// remove the staggered phases
void remove_staggered_phase_quda_() {
  if (getVerbosity() >= QUDA_VERBOSE) printfQuda("removing staggered phase\n");
  if (gaugePrecise) {
    gaugePrecise->removeStaggeredPhase();
  } else {
    errorQuda("No persistent gauge field");
  }
  qudaDeviceSynchronize();
}

// evaluate the kinetic term
void kinetic_quda_(double *kin, void* momentum, QudaGaugeParam* param) {
  *kin = momActionQuda(momentum, param);
}


/**
 * BQCD wants a node mapping with x varying fastest.
 */
#ifdef MULTI_GPU
static int bqcd_rank_from_coords(const int *coords, void *fdata)
{
  int *dims = static_cast<int *>(fdata);

  int rank = coords[3];
  for (int i = 2; i >= 0; i--) {
    rank = dims[i] * rank + coords[i];
  }
  return rank;
}
#endif

void comm_set_gridsize_(int *grid)
{
#ifdef MULTI_GPU
  initCommsGridQuda(4, grid, bqcd_rank_from_coords, static_cast<void *>(grid));
#endif
}

/**
 * Exposed due to poor derived MPI datatype performance with GPUDirect RDMA
 */
void set_kernel_pack_t_(int* pack)
{
  bool pack_ = *pack ? true : false;
  setKernelPackT(pack_);
}

void gaussGaugeQuda(unsigned long long seed, double sigma)
{
  profileGauss.TPSTART(QUDA_PROFILE_TOTAL);

  if (!gaugePrecise) errorQuda("Cannot generate Gauss GaugeField as there is no resident gauge field");

  cudaGaugeField *data = gaugePrecise;

  GaugeFieldParam param(*data);
  param.reconstruct = QUDA_RECONSTRUCT_12;
  param.ghostExchange = QUDA_GHOST_EXCHANGE_NO;
  cudaGaugeField u(param);

  profileGauss.TPSTART(QUDA_PROFILE_COMPUTE);
  quda::gaugeGauss(*data, seed, sigma);
  profileGauss.TPSTOP(QUDA_PROFILE_COMPUTE);

  if (extendedGaugeResident) {
    *extendedGaugeResident = *gaugePrecise;
    extendedGaugeResident->exchangeExtendedGhost(R, profileGauss, redundant_comms);
  }

  profileGauss.TPSTOP(QUDA_PROFILE_TOTAL);
}


/*
 * Computes the total, spatial and temporal plaquette averages of the loaded gauge configuration.
 */
void plaq_quda_(double plaq[3]) {
  plaqQuda(plaq);
}

void plaqQuda(double plaq[3])
{
  profilePlaq.TPSTART(QUDA_PROFILE_TOTAL);

  if (!gaugePrecise) errorQuda("Cannot compute plaquette as there is no resident gauge field");

  cudaGaugeField *data = extendedGaugeResident ? extendedGaugeResident : createExtendedGauge(*gaugePrecise, R, profilePlaq);
  extendedGaugeResident = data;

  profilePlaq.TPSTART(QUDA_PROFILE_COMPUTE);
  double3 plaq3 = quda::plaquette(*data);
  plaq[0] = plaq3.x;
  plaq[1] = plaq3.y;
  plaq[2] = plaq3.z;
  profilePlaq.TPSTOP(QUDA_PROFILE_COMPUTE);

  profilePlaq.TPSTOP(QUDA_PROFILE_TOTAL);
}

/*
 * Performs a deep copy from the internal extendedGaugeResident field.
 */
void copyExtendedResidentGaugeQuda(void* resident_gauge, QudaFieldLocation loc)
{
  //profilePlaq.TPSTART(QUDA_PROFILE_TOTAL);

  if (!gaugePrecise) errorQuda("Cannot perform deep copy of resident gauge field as there is no resident gauge field");

  cudaGaugeField *data = extendedGaugeResident ? extendedGaugeResident : createExtendedGauge(*gaugePrecise, R, profilePlaq);
  extendedGaugeResident = data;

  auto* io_gauge = (cudaGaugeField*)resident_gauge;

  copyExtendedGauge(*io_gauge, *extendedGaugeResident, loc);

  //profilePlaq.TPSTOP(QUDA_PROFILE_TOTAL);
}

void performWuppertalnStep(void *h_out, void *h_in, QudaInvertParam *inv_param, unsigned int nSteps, double alpha)
{
  profileWuppertal.TPSTART(QUDA_PROFILE_TOTAL);

  if (gaugePrecise == nullptr) errorQuda("Gauge field must be loaded");

  pushVerbosity(inv_param->verbosity);
  if (getVerbosity() >= QUDA_DEBUG_VERBOSE) printQudaInvertParam(inv_param);

  cudaGaugeField *precise = nullptr;

  if (gaugeSmeared != nullptr) {
    if (getVerbosity() >= QUDA_VERBOSE) printfQuda("Wuppertal smearing done with gaugeSmeared\n");
    GaugeFieldParam gParam(*gaugePrecise);
    gParam.create = QUDA_NULL_FIELD_CREATE;
    precise = new cudaGaugeField(gParam);
    copyExtendedGauge(*precise, *gaugeSmeared, QUDA_CUDA_FIELD_LOCATION);
    precise->exchangeGhost();
  } else {
    if (getVerbosity() >= QUDA_VERBOSE)
      printfQuda("Wuppertal smearing done with gaugePrecise\n");
    precise = gaugePrecise;
  }

  ColorSpinorParam cpuParam(h_in, *inv_param, precise->X(), false, inv_param->input_location);
  ColorSpinorField *in_h = ColorSpinorField::Create(cpuParam);

  ColorSpinorParam cudaParam(cpuParam, *inv_param);
  cudaColorSpinorField in(*in_h, cudaParam);

  if (getVerbosity() >= QUDA_DEBUG_VERBOSE) {
    double cpu = blas::norm2(*in_h);
    double gpu = blas::norm2(in);
    printfQuda("In CPU %e CUDA %e\n", cpu, gpu);
  }

  cudaParam.create = QUDA_NULL_FIELD_CREATE;
  cudaColorSpinorField out(in, cudaParam);
  int parity = 0;

  // Computes out(x) = 1/(1+6*alpha)*(in(x) + alpha*\sum_mu (U_{-\mu}(x)in(x+mu) + U^\dagger_mu(x-mu)in(x-mu)))
  double a = alpha/(1.+6.*alpha);
  double b = 1./(1.+6.*alpha);

  for (unsigned int i=0; i<nSteps; i++) {
    if (i) in = out;
    ApplyLaplace(out, in, *precise, 3, a, b, in, parity, false, nullptr, profileWuppertal);
    if (getVerbosity() >= QUDA_DEBUG_VERBOSE) {
      double norm = blas::norm2(out);
      printfQuda("Step %d, vector norm %e\n", i, norm);
    }
  }

  cpuParam.v = h_out;
  cpuParam.location = inv_param->output_location;
  ColorSpinorField *out_h = ColorSpinorField::Create(cpuParam);
  *out_h = out;

  if (getVerbosity() >= QUDA_DEBUG_VERBOSE) {
    double cpu = blas::norm2(*out_h);
    double gpu = blas::norm2(out);
    printfQuda("Out CPU %e CUDA %e\n", cpu, gpu);
  }

  if (gaugeSmeared != nullptr)
    delete precise;

  delete out_h;
  delete in_h;

  popVerbosity();

  profileWuppertal.TPSTOP(QUDA_PROFILE_TOTAL);
}

void performAPEnStep(unsigned int nSteps, double alpha)
{
  profileAPE.TPSTART(QUDA_PROFILE_TOTAL);

  if (gaugePrecise == nullptr) errorQuda("Gauge field must be loaded");

  if (gaugeSmeared != nullptr) delete gaugeSmeared;
  gaugeSmeared = createExtendedGauge(*gaugePrecise, R, profileAPE);

  GaugeFieldParam gParam(*gaugeSmeared);
  auto *cudaGaugeTemp = new cudaGaugeField(gParam);

  double3 plaq = plaquette(*gaugeSmeared);
  if (getVerbosity() >= QUDA_SUMMARIZE) {
    printfQuda("Plaquette after 0 APE steps: %le %le %le\n", plaq.x, plaq.y, plaq.z);
  }

  for (unsigned int i=0; i<nSteps; i++) {
    cudaGaugeTemp->copy(*gaugeSmeared);
    cudaGaugeTemp->exchangeExtendedGhost(R,profileAPE,redundant_comms);
    APEStep(*gaugeSmeared, *cudaGaugeTemp, alpha);
  }

  delete cudaGaugeTemp;

  gaugeSmeared->exchangeExtendedGhost(R,profileAPE,redundant_comms);

  plaq = plaquette(*gaugeSmeared);
  if (getVerbosity() >= QUDA_SUMMARIZE) {
    printfQuda("Plaquette after %d APE steps: %le %le %le\n", nSteps, plaq.x, plaq.y, plaq.z);
  }

  profileAPE.TPSTOP(QUDA_PROFILE_TOTAL);
}

void performSTOUTnStep(unsigned int nSteps, double rho)
{
  profileSTOUT.TPSTART(QUDA_PROFILE_TOTAL);

  if (gaugePrecise == nullptr) errorQuda("Gauge field must be loaded");

  if (gaugeSmeared != nullptr) delete gaugeSmeared;
  gaugeSmeared = createExtendedGauge(*gaugePrecise, R, profileSTOUT);

  GaugeFieldParam gParam(*gaugeSmeared);
  auto *cudaGaugeTemp = new cudaGaugeField(gParam);

  double3 plaq = plaquette(*gaugeSmeared);
  if (getVerbosity() >= QUDA_SUMMARIZE) {
    printfQuda("Plaquette after 0 STOUT steps: %le %le %le\n", plaq.x, plaq.y, plaq.z);
  }

  for (unsigned int i=0; i<nSteps; i++) {
    cudaGaugeTemp->copy(*gaugeSmeared);
    cudaGaugeTemp->exchangeExtendedGhost(R,profileSTOUT,redundant_comms);
    STOUTStep(*gaugeSmeared, *cudaGaugeTemp, rho);
  }

  delete cudaGaugeTemp;

  gaugeSmeared->exchangeExtendedGhost(R,redundant_comms);

  plaq = plaquette(*gaugeSmeared);
  if (getVerbosity() >= QUDA_SUMMARIZE) {
    printfQuda("Plaquette after %d STOUT steps: %le %le %le\n", nSteps, plaq.x, plaq.y, plaq.z);
  }

  profileSTOUT.TPSTOP(QUDA_PROFILE_TOTAL);
}

void performOvrImpSTOUTnStep(unsigned int nSteps, double rho, double epsilon)
{
  profileOvrImpSTOUT.TPSTART(QUDA_PROFILE_TOTAL);

  if (gaugePrecise == nullptr) errorQuda("Gauge field must be loaded");

  if (gaugeSmeared != nullptr) delete gaugeSmeared;
  gaugeSmeared = createExtendedGauge(*gaugePrecise, R, profileSTOUT);

  GaugeFieldParam gParam(*gaugeSmeared);
  auto *cudaGaugeTemp = new cudaGaugeField(gParam);

  double3 plaq = plaquette(*gaugeSmeared);
  if (getVerbosity() >= QUDA_SUMMARIZE) {
    printfQuda("Plaquette after 0 OvrImpSTOUT steps: %le %le %le\n", plaq.x, plaq.y, plaq.z);
  }

  for (unsigned int i=0; i<nSteps; i++) {
    cudaGaugeTemp->copy(*gaugeSmeared);
    cudaGaugeTemp->exchangeExtendedGhost(R,profileOvrImpSTOUT,redundant_comms);
    OvrImpSTOUTStep(*gaugeSmeared, *cudaGaugeTemp, rho, epsilon);
  }

  delete cudaGaugeTemp;

  gaugeSmeared->exchangeExtendedGhost(R,profileOvrImpSTOUT,redundant_comms);

  plaq = plaquette(*gaugeSmeared);
  if (getVerbosity() >= QUDA_SUMMARIZE) {
    printfQuda("Plaquette after %d OvrImpSTOUT steps: %le %le %le\n", nSteps, plaq.x, plaq.y, plaq.z);
  }

  profileOvrImpSTOUT.TPSTOP(QUDA_PROFILE_TOTAL);
}


int computeGaugeFixingOVRQuda(void* gauge, const unsigned int gauge_dir,  const unsigned int Nsteps, \
  const unsigned int verbose_interval, const double relax_boost, const double tolerance, const unsigned int reunit_interval, \
  const unsigned int  stopWtheta, QudaGaugeParam* param , double* timeinfo)
{

  GaugeFixOVRQuda.TPSTART(QUDA_PROFILE_TOTAL);

  checkGaugeParam(param);

  GaugeFixOVRQuda.TPSTART(QUDA_PROFILE_INIT);
  GaugeFieldParam gParam(gauge, *param);
  auto *cpuGauge = new cpuGaugeField(gParam);

  //gParam.pad = getFatLinkPadding(param->X);
  gParam.create      = QUDA_NULL_FIELD_CREATE;
  gParam.link_type   = param->type;
  gParam.reconstruct = param->reconstruct;
  gParam.order       = (gParam.Precision() == QUDA_DOUBLE_PRECISION || gParam.reconstruct == QUDA_RECONSTRUCT_NO ) ?
    QUDA_FLOAT2_GAUGE_ORDER : QUDA_FLOAT4_GAUGE_ORDER;
  auto *cudaInGauge = new cudaGaugeField(gParam);

  GaugeFixOVRQuda.TPSTOP(QUDA_PROFILE_INIT);

  GaugeFixOVRQuda.TPSTART(QUDA_PROFILE_H2D);


  ///if (!param->use_resident_gauge) {   // load fields onto the device
  cudaInGauge->loadCPUField(*cpuGauge);
 /* } else { // or use resident fields already present
    if (!gaugePrecise) errorQuda("No resident gauge field allocated");
    cudaInGauge = gaugePrecise;
    gaugePrecise = nullptr;
  } */

  GaugeFixOVRQuda.TPSTOP(QUDA_PROFILE_H2D);

  checkCudaError();

  if (comm_size() == 1) {
    // perform the update
    GaugeFixOVRQuda.TPSTART(QUDA_PROFILE_COMPUTE);
    gaugefixingOVR(*cudaInGauge, gauge_dir, Nsteps, verbose_interval, relax_boost, tolerance, \
      reunit_interval, stopWtheta);
    GaugeFixOVRQuda.TPSTOP(QUDA_PROFILE_COMPUTE);
  } else {
    cudaGaugeField *cudaInGaugeEx = createExtendedGauge(*cudaInGauge, R, GaugeFixOVRQuda);

    // perform the update
    GaugeFixOVRQuda.TPSTART(QUDA_PROFILE_COMPUTE);
    gaugefixingOVR(*cudaInGaugeEx, gauge_dir, Nsteps, verbose_interval, relax_boost, tolerance, \
      reunit_interval, stopWtheta);
    GaugeFixOVRQuda.TPSTOP(QUDA_PROFILE_COMPUTE);

    //HOW TO COPY BACK TO CPU: cudaInGaugeEx->cpuGauge
    copyExtendedGauge(*cudaInGauge, *cudaInGaugeEx, QUDA_CUDA_FIELD_LOCATION);
  }

  checkCudaError();
  // copy the gauge field back to the host
  GaugeFixOVRQuda.TPSTART(QUDA_PROFILE_D2H);
  cudaInGauge->saveCPUField(*cpuGauge);
  GaugeFixOVRQuda.TPSTOP(QUDA_PROFILE_D2H);

  GaugeFixOVRQuda.TPSTOP(QUDA_PROFILE_TOTAL);

  if (param->make_resident_gauge) {
    if (gaugePrecise != nullptr) delete gaugePrecise;
    gaugePrecise = cudaInGauge;
  } else {
    delete cudaInGauge;
  }

  if(timeinfo){
    timeinfo[0] = GaugeFixOVRQuda.Last(QUDA_PROFILE_H2D);
    timeinfo[1] = GaugeFixOVRQuda.Last(QUDA_PROFILE_COMPUTE);
    timeinfo[2] = GaugeFixOVRQuda.Last(QUDA_PROFILE_D2H);
  }

  checkCudaError();
  return 0;
}

int computeGaugeFixingFFTQuda(void* gauge, const unsigned int gauge_dir,  const unsigned int Nsteps, \
  const unsigned int verbose_interval, const double alpha, const unsigned int autotune, const double tolerance, \
  const unsigned int  stopWtheta, QudaGaugeParam* param , double* timeinfo)
{

  GaugeFixFFTQuda.TPSTART(QUDA_PROFILE_TOTAL);

  checkGaugeParam(param);

  GaugeFixFFTQuda.TPSTART(QUDA_PROFILE_INIT);

  GaugeFieldParam gParam(gauge, *param);
  auto *cpuGauge = new cpuGaugeField(gParam);

  //gParam.pad = getFatLinkPadding(param->X);
  gParam.create      = QUDA_NULL_FIELD_CREATE;
  gParam.link_type   = param->type;
  gParam.reconstruct = param->reconstruct;
  gParam.order       = (gParam.Precision() == QUDA_DOUBLE_PRECISION || gParam.reconstruct == QUDA_RECONSTRUCT_NO ) ?
    QUDA_FLOAT2_GAUGE_ORDER : QUDA_FLOAT4_GAUGE_ORDER;

  auto *cudaInGauge = new cudaGaugeField(gParam);


  GaugeFixFFTQuda.TPSTOP(QUDA_PROFILE_INIT);

  GaugeFixFFTQuda.TPSTART(QUDA_PROFILE_H2D);

  //if (!param->use_resident_gauge) {   // load fields onto the device
  cudaInGauge->loadCPUField(*cpuGauge);
  /*} else { // or use resident fields already present
    if (!gaugePrecise) errorQuda("No resident gauge field allocated");
    cudaInGauge = gaugePrecise;
    gaugePrecise = nullptr;
  } */


  GaugeFixFFTQuda.TPSTOP(QUDA_PROFILE_H2D);

  // perform the update
  GaugeFixFFTQuda.TPSTART(QUDA_PROFILE_COMPUTE);
  checkCudaError();

  gaugefixingFFT(*cudaInGauge, gauge_dir, Nsteps, verbose_interval, alpha, autotune, tolerance, stopWtheta);

  GaugeFixFFTQuda.TPSTOP(QUDA_PROFILE_COMPUTE);

  checkCudaError();
  // copy the gauge field back to the host
  GaugeFixFFTQuda.TPSTART(QUDA_PROFILE_D2H);
  checkCudaError();
  cudaInGauge->saveCPUField(*cpuGauge);
  GaugeFixFFTQuda.TPSTOP(QUDA_PROFILE_D2H);
  checkCudaError();

  GaugeFixFFTQuda.TPSTOP(QUDA_PROFILE_TOTAL);

  if (param->make_resident_gauge) {
    if (gaugePrecise != nullptr) delete gaugePrecise;
    gaugePrecise = cudaInGauge;
  } else {
    delete cudaInGauge;
  }

  if(timeinfo){
    timeinfo[0] = GaugeFixFFTQuda.Last(QUDA_PROFILE_H2D);
    timeinfo[1] = GaugeFixFFTQuda.Last(QUDA_PROFILE_COMPUTE);
    timeinfo[2] = GaugeFixFFTQuda.Last(QUDA_PROFILE_D2H);
  }

  checkCudaError();
  return 0;
}

void contractQuda(const void *hp_x, const void *hp_y, void *h_result, const QudaContractType cType,
                  QudaInvertParam *param, const int *X)
{
  // DMH: Easiest way to construct ColorSpinorField? Do we require the user
  //     to declare and fill and invert_param, or can it just be hacked?.

  profileContract.TPSTART(QUDA_PROFILE_TOTAL);
  profileContract.TPSTART(QUDA_PROFILE_INIT);
  // wrap CPU host side pointers
  ColorSpinorParam cpuParam((void *)hp_x, *param, X, false, param->input_location);
  ColorSpinorField *h_x = ColorSpinorField::Create(cpuParam);

  cpuParam.v = (void *)hp_y;
  ColorSpinorField *h_y = ColorSpinorField::Create(cpuParam);

  // Create device parameter
  ColorSpinorParam cudaParam(cpuParam);
  cudaParam.location = QUDA_CUDA_FIELD_LOCATION;
  cudaParam.create = QUDA_NULL_FIELD_CREATE;
  // Quda uses Degrand-Rossi gamma basis for contractions and will
  // automatically reorder data if necessary.
  cudaParam.gammaBasis = QUDA_DEGRAND_ROSSI_GAMMA_BASIS;
  cudaParam.setPrecision(cpuParam.Precision(), cpuParam.Precision(), true);

  std::vector<ColorSpinorField *> x, y;
  x.push_back(ColorSpinorField::Create(cudaParam));
  y.push_back(ColorSpinorField::Create(cudaParam));

  size_t data_bytes = x[0]->Volume() * x[0]->Nspin() * x[0]->Nspin() * 2 * x[0]->Precision();
  void *d_result = pool_device_malloc(data_bytes);
  profileContract.TPSTOP(QUDA_PROFILE_INIT);

  profileContract.TPSTART(QUDA_PROFILE_H2D);
  *x[0] = *h_x;
  *y[0] = *h_y;
  profileContract.TPSTOP(QUDA_PROFILE_H2D);

  profileContract.TPSTART(QUDA_PROFILE_COMPUTE);
  contractQuda(*x[0], *y[0], d_result, cType);
  profileContract.TPSTOP(QUDA_PROFILE_COMPUTE);

  profileContract.TPSTART(QUDA_PROFILE_D2H);
  qudaMemcpy(h_result, d_result, data_bytes, cudaMemcpyDeviceToHost);
  profileContract.TPSTOP(QUDA_PROFILE_D2H);

  profileContract.TPSTART(QUDA_PROFILE_FREE);
  pool_device_free(d_result);
  delete x[0];
  delete y[0];
  delete h_y;
  delete h_x;
  profileContract.TPSTOP(QUDA_PROFILE_FREE);

  profileContract.TPSTOP(QUDA_PROFILE_TOTAL);
}

double qChargeQuda()
{
  profileQCharge.TPSTART(QUDA_PROFILE_TOTAL);

  cudaGaugeField *gauge = nullptr;
  if (!gaugeSmeared) {
    if (!extendedGaugeResident) extendedGaugeResident = createExtendedGauge(*gaugePrecise, R, profileQCharge);
    gauge = extendedGaugeResident;
  } else {
    gauge = gaugeSmeared;
  }
  // Do we keep the smeared extended field on memory, or the unsmeared one?

  profileQCharge.TPSTART(QUDA_PROFILE_INIT);
  // create the Fmunu field

  GaugeFieldParam tensorParam(gaugePrecise->X(), gauge->Precision(), QUDA_RECONSTRUCT_NO, 0, QUDA_TENSOR_GEOMETRY);
  tensorParam.siteSubset = QUDA_FULL_SITE_SUBSET;
  tensorParam.order = QUDA_FLOAT2_GAUGE_ORDER;
  tensorParam.ghostExchange = QUDA_GHOST_EXCHANGE_NO;
  cudaGaugeField Fmunu(tensorParam);

  profileQCharge.TPSTOP(QUDA_PROFILE_INIT);
  profileQCharge.TPSTART(QUDA_PROFILE_COMPUTE);

  computeFmunu(Fmunu, *gauge);
  double charge = quda::computeQCharge(Fmunu);

  profileQCharge.TPSTOP(QUDA_PROFILE_COMPUTE);
  profileQCharge.TPSTOP(QUDA_PROFILE_TOTAL);

  return charge;
}

double qChargeDensityQuda(void *h_qDensity)
{
  profileQCharge.TPSTART(QUDA_PROFILE_TOTAL);

  cudaGaugeField *gauge = nullptr;
  if (!gaugeSmeared) {
    if (!extendedGaugeResident) extendedGaugeResident = createExtendedGauge(*gaugePrecise, R, profileQCharge);
    gauge = extendedGaugeResident;
  } else {
    gauge = gaugeSmeared;
  }
  // Do we keep the smeared extended field on memory, or the unsmeared one?
  profileQCharge.TPSTART(QUDA_PROFILE_INIT);
  // create the Fmunu field
  GaugeFieldParam tensorParam(gaugePrecise->X(), gauge->Precision(), QUDA_RECONSTRUCT_NO, 0, QUDA_TENSOR_GEOMETRY);
  tensorParam.siteSubset = QUDA_FULL_SITE_SUBSET;
  tensorParam.order = QUDA_FLOAT2_GAUGE_ORDER;
  tensorParam.ghostExchange = QUDA_GHOST_EXCHANGE_NO;
  cudaGaugeField Fmunu(tensorParam);

  size_t size = Fmunu.Volume() * Fmunu.Precision();
  void *d_qDensity = device_malloc(size);
  profileQCharge.TPSTOP(QUDA_PROFILE_INIT);

  profileQCharge.TPSTART(QUDA_PROFILE_COMPUTE);
  computeFmunu(Fmunu, *gauge);
  double charge = quda::computeQChargeDensity(Fmunu, d_qDensity);
  profileQCharge.TPSTOP(QUDA_PROFILE_COMPUTE);

  profileQCharge.TPSTART(QUDA_PROFILE_D2H);
  qudaMemcpy(h_qDensity, d_qDensity, size, cudaMemcpyDeviceToHost);
  profileQCharge.TPSTOP(QUDA_PROFILE_D2H);

  profileQCharge.TPSTART(QUDA_PROFILE_FREE);
  device_free(d_qDensity);
  profileQCharge.TPSTOP(QUDA_PROFILE_FREE);

  profileQCharge.TPSTOP(QUDA_PROFILE_TOTAL);

  return charge;
}<|MERGE_RESOLUTION|>--- conflicted
+++ resolved
@@ -697,17 +697,13 @@
   gParamEx.ghostExchange = QUDA_GHOST_EXCHANGE_EXTENDED;
   gParamEx.pad = 0;
   gParamEx.nFace = 1;
-<<<<<<< HEAD
+  gParamEx.tadpole = in.Tadpole();
+  gParamEx.anisotropy = in.Anisotropy();
   for (int d = 0; d < 4; d++) {
     gParamEx.x[d] += 2 * R[d];
     gParamEx.r[d] = R[d];
   }
-=======
-  gParamEx.tadpole = in.Tadpole();
-  gParamEx.anisotropy = in.Anisotropy();
-  for (int d=0; d<4; d++) gParamEx.r[d] = R[d];
-
->>>>>>> c71386da
+
   auto *out = new cudaGaugeField(gParamEx);
 
   // copy input field into the extended device gauge field
