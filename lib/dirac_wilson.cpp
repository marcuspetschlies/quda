--- conflicted
+++ resolved
@@ -82,14 +82,11 @@
   }
 
   void DiracWilson::createCoarseOp(GaugeField &Y, GaugeField &X, const Transfer &T,
-<<<<<<< HEAD
-				   double kappa, double, double mu, double mu_factor) const {
-=======
-				   double kappa, double mass, double mu, double mu_factor) const {
+				   double kappa, double, double mu, double mu_factor) const
+  {
     if (T.getTransferType() != QUDA_TRANSFER_AGGREGATE)
       errorQuda("Wilson-type operators only support aggregation coarsening");
 
->>>>>>> 3bd08c14
     double a = 2.0 * kappa * mu * T.Vectors().TwistFlavor();
     cudaCloverField *c = NULL;
     CoarseOp(Y, X, T, *gauge, c, kappa, mass, a, mu_factor, QUDA_WILSON_DIRAC, QUDA_MATPC_INVALID);
