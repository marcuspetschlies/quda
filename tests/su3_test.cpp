#include <stdlib.h>
#include <stdio.h>
#include <time.h>
#include <math.h>
#include <string.h>

#include <util_quda.h>
#include <test_util.h>
#include <dslash_util.h>
#include "misc.h"

#include <qio_field.h>

#if defined(QMP_COMMS)
#include <qmp.h>
#elif defined(MPI_COMMS)
#include <mpi.h>
#endif

// In a typical application, quda.h is the only QUDA header required.
#include <quda.h>

extern bool tune;
extern int device;
extern int xdim;
extern int ydim;
extern int zdim;
extern int tdim;
extern int gridsize_from_cmdline[];
extern QudaReconstructType link_recon;
extern QudaReconstructType link_recon_sloppy;
extern QudaPrecision prec;
extern QudaPrecision prec_sloppy;
extern double anisotropy;

extern bool verify_results;

extern char latfile[];
extern bool unit_gauge;

extern QudaVerbosity verbosity;

#define MAX(a,b) ((a)>(b)?(a):(b))

QudaPrecision cpu_prec = QUDA_DOUBLE_PRECISION;
QudaPrecision &cuda_prec = prec;
QudaPrecision &cuda_prec_sloppy = prec_sloppy;

void setGaugeParam(QudaGaugeParam &gauge_param) {

  gauge_param.X[0] = xdim;
  gauge_param.X[1] = ydim;
  gauge_param.X[2] = zdim;
  gauge_param.X[3] = tdim;

  gauge_param.anisotropy = anisotropy;
  gauge_param.type = QUDA_WILSON_LINKS;
  gauge_param.gauge_order = QUDA_QDP_GAUGE_ORDER;
  gauge_param.t_boundary = QUDA_PERIODIC_T;
  
  gauge_param.cpu_prec = cpu_prec;

  gauge_param.cuda_prec = cuda_prec;
  gauge_param.reconstruct = link_recon;

  gauge_param.cuda_prec_sloppy = cuda_prec_sloppy;
  gauge_param.reconstruct_sloppy = link_recon_sloppy;

  gauge_param.gauge_fix = QUDA_GAUGE_FIXED_NO;

  gauge_param.ga_pad = 0;
  // For multi-GPU, ga_pad must be large enough to store a time-slice
#ifdef MULTI_GPU
  int x_face_size = gauge_param.X[1]*gauge_param.X[2]*gauge_param.X[3]/2;
  int y_face_size = gauge_param.X[0]*gauge_param.X[2]*gauge_param.X[3]/2;
  int z_face_size = gauge_param.X[0]*gauge_param.X[1]*gauge_param.X[3]/2;
  int t_face_size = gauge_param.X[0]*gauge_param.X[1]*gauge_param.X[2]/2;
  int pad_size =MAX(x_face_size, y_face_size);
  pad_size = MAX(pad_size, z_face_size);
  pad_size = MAX(pad_size, t_face_size);
  gauge_param.ga_pad = pad_size;    
#endif
}


extern void usage(char**);

void SU3test(int argc, char **argv) {

  for (int i = 1; i < argc; i++){
    if(process_command_line_option(argc, argv, &i) == 0){
      continue;
    }
    printf("ERROR: Invalid option:%s\n", argv[i]);
    usage(argv);
  }

  // initialize QMP/MPI, QUDA comms grid and RNG (test_util.cpp)
  initComms(argc, argv, gridsize_from_cmdline);

  QudaGaugeParam gauge_param = newQudaGaugeParam();
  if (prec_sloppy == QUDA_INVALID_PRECISION) 
    prec_sloppy = prec;
  if (link_recon_sloppy == QUDA_RECONSTRUCT_INVALID) 
    link_recon_sloppy = link_recon;

  setGaugeParam(gauge_param);
  setDims(gauge_param.X);
  size_t gSize = gauge_param.cpu_prec;

  void *gauge[4], *new_gauge[4];

  for (int dir = 0; dir < 4; dir++) {
    gauge[dir] = malloc(V*gaugeSiteSize*gSize);
    new_gauge[dir] = malloc(V*gaugeSiteSize*gSize);
  }

  initQuda(device);

  setVerbosity(verbosity);

  // call srand() with a rank-dependent seed
  initRand();

  // load in the command line supplied gauge field
  if (strcmp(latfile,"")) {  
    read_gauge_field(latfile, gauge, gauge_param.cpu_prec, gauge_param.X, argc, argv);
    construct_gauge_field(gauge, 2, gauge_param.cpu_prec, &gauge_param);
  } else { // else generate an SU(3) field
    if (unit_gauge) {
      // unit SU(3) field
      construct_gauge_field(gauge, 0, gauge_param.cpu_prec, &gauge_param);
    } else {
      // random SU(3) field
      construct_gauge_field(gauge, 1, gauge_param.cpu_prec, &gauge_param);
    }
  }

  loadGaugeQuda(gauge, &gauge_param);
  saveGaugeQuda(new_gauge, &gauge_param);

  double plaq[3];
  plaqQuda(plaq);
  printfQuda("Computed plaquette gauge precise is %e (spatial = %e, temporal = %e)\n", plaq[0], plaq[1], plaq[2]);

#ifdef GPU_GAUGE_TOOLS

  // Topological charge
  double qCharge = 0.0, qChargeCheck = 0.0;
  // start the timer
  double time0 = -((double)clock());
  qCharge = qChargeQuda();
  // stop the timer
  time0 += clock();
  time0 /= CLOCKS_PER_SEC;
  printfQuda("Computed topological charge gauge precise is %.16e Done in %g secs\n", qCharge, time0);

  // Size of floating point data
  size_t sSize = prec == QUDA_DOUBLE_PRECISION ? sizeof(double) : sizeof(float);
  size_t array_size = V * sSize;
  // Void array passed to the GPU. QUDA will allocate GPU memory and pass back a populated host array.
  void *qDensity = malloc(array_size);
  qCharge = qChargeDensityQuda(qDensity);

  // Ensure host array sums to return value
  if (prec == QUDA_DOUBLE_PRECISION) {
    for (int i = 0; i < V; i++) qChargeCheck += ((double *)qDensity)[i];
  } else {
    for (int i = 0; i < V; i++) qChargeCheck += ((float *)qDensity)[i];
  }
  printfQuda("Computed topological charge gauge precise from density function is %.16e\n", qCharge);
  printfQuda("GPU value %e and host density sum %e. Q charge deviation: %e\n", qCharge, qChargeCheck,
             qCharge - qChargeCheck);

  // Stout smearing should be equivalent to APE smearing
  // on D dimensional lattices for rho = alpha/2*(D-1). 
  // Typical APE values are aplha=0.6, rho=0.1 for Stout.
  unsigned int nSteps = 50;
  double coeff_APE = 0.6;
  double coeff_STOUT = coeff_APE/(2*(4-1));
  
  //STOUT
  // start the timer
  time0 = -((double)clock());
  performSTOUTnStep(nSteps, coeff_STOUT);
  // stop the timer
  time0 += clock();
  time0 /= CLOCKS_PER_SEC;
  printfQuda("Total time for STOUT = %g secs\n", time0);
  qCharge = qChargeQuda();
  printf("Computed topological charge after is %.16e \n", qCharge);

  //APE
  // start the timer
  time0 = -((double)clock());
  performAPEnStep(nSteps, coeff_APE);  
  // stop the timer
  time0 += clock();
  time0 /= CLOCKS_PER_SEC;
  printfQuda("Total time for APE = %g secs\n", time0);
<<<<<<< HEAD
  qCharge = qChargeCuda();
  printfQuda("Computed topological charge after is %.16e \n", qCharge);
=======
  qCharge = qChargeQuda();
  printfQuda("Computed topological charge after smearing is %.16e \n", qCharge);
>>>>>>> 3bd6a2ab

  //Over Improved STOUT
  double epsilon = -0.25;
  coeff_STOUT = 0.06;
  nSteps = 200;
  // start the timer
  time0 = -((double)clock());
  performOvrImpSTOUTnStep(nSteps, coeff_STOUT, epsilon);  
  // stop the timer
  time0 += clock();
  time0 /= CLOCKS_PER_SEC;
  printfQuda("Total time for Over Improved STOUT = %g secs\n", time0);
  qCharge = qChargeQuda();
  printfQuda("Computed topological charge after smearing is %.16e \n", qCharge);

#else
  printfQuda("Skipping other gauge tests since gauge tools have not been compiled\n");
#endif

  if (verify_results) check_gauge(gauge, new_gauge, 1e-3, gauge_param.cpu_prec);

  freeGaugeQuda();
  endQuda();

  // release memory
  for (int dir = 0; dir < 4; dir++) {
    free(gauge[dir]);
    free(new_gauge[dir]);
  }

  finalizeComms();
}

int main(int argc, char **argv) {

  SU3test(argc, argv);

  return 0;
}<|MERGE_RESOLUTION|>--- conflicted
+++ resolved
@@ -198,13 +198,8 @@
   time0 += clock();
   time0 /= CLOCKS_PER_SEC;
   printfQuda("Total time for APE = %g secs\n", time0);
-<<<<<<< HEAD
-  qCharge = qChargeCuda();
-  printfQuda("Computed topological charge after is %.16e \n", qCharge);
-=======
   qCharge = qChargeQuda();
   printfQuda("Computed topological charge after smearing is %.16e \n", qCharge);
->>>>>>> 3bd6a2ab
 
   //Over Improved STOUT
   double epsilon = -0.25;
