--- conflicted
+++ resolved
@@ -201,17 +201,12 @@
       dslash = new TwistedDslashCuda<short4,short4>(out, (short4*)gauge0,(short4*)gauge1, gauge.Reconstruct(), in, x, type, kappa, mu, epsilon, k, dagger);
     }
 
-
 #ifndef GPU_COMMS
     DslashPolicyImp* dslashImp = DslashFactory::create(dslashPolicy);
 #else
     DslashPolicyImp* dslashImp = DslashFactory::create(QUDA_GPU_COMMS_DSLASH);
 #endif
 
-<<<<<<< HEAD
-
-=======
->>>>>>> 56f45cd3
     (*dslashImp)(*dslash, const_cast<cudaColorSpinorField*>(in), regSize, parity, dagger, bulk_threads, ghost_threads, profile);
     delete dslashImp;
 
