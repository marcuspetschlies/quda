#pragma once

#include <cstdio>
#include <iostream>

#include <register_traits.h>
#include <float_vector.h>
#include <complex_quda.h>

namespace quda {

  template <typename T> constexpr bool is_nan(T x) { return x != x; }

  template<class T>
    struct Zero
    {
      //static const T val;
      __device__ __host__ inline
        static T val();
    };

  template<>
    __device__ __host__ inline
    float2 Zero<float2>::val()
    {
      return make_float2(0.,0.);
    }

  template<>
    __device__ __host__ inline
    double2 Zero<double2>::val()
    {
      return make_double2(0.,0.);
    }

  template<class T>
    struct Identity
    {
      __device__  __host__ inline
        static T val();
    };

  template<>
    __device__ __host__ inline
    float2 Identity<float2>::val(){
      return make_float2(1.,0.);
    }

  template<>
    __device__ __host__ inline
    double2 Identity<double2>::val(){
      return make_double2(1.,0.);
    }

  template<typename Float, typename T> struct gauge_wrapper;
  template<typename Float, typename T> struct gauge_ghost_wrapper;
  template<typename Float, typename T> struct clover_wrapper;
  template<typename T, int N> class HMatrix;

  template<class T, int N>
    class Matrix
    {
      using real = typename RealType<T>::type;

    private:
        __device__ __host__ inline int index(int i, int j) const { return i*N + j; }

    public:
        T data[N*N];

        __device__ __host__ constexpr int size() const { return N; }

        __device__ __host__ inline Matrix() { setZero(this); }

<<<<<<< HEAD
        __device__ __host__ inline Matrix(const Matrix<T, N> &a)
        {
#pragma unroll
	  for (int i=0; i<N*N; i++) data[i] = a.data[i];
        }
=======
        Matrix(const Matrix<T,N> &) = default;
        Matrix(Matrix<T,N> &&) = default;
        Matrix& operator=(const Matrix<T,N> &) = default;
        Matrix& operator=(Matrix<T,N> &&) = default;
>>>>>>> 2ef770bc

        template <class U> __device__ __host__ inline Matrix(const Matrix<U, N> &a)
        {
#pragma unroll
          for (int i = 0; i < N * N; i++) data[i] = a.data[i];
        }

        __device__ __host__ inline Matrix(const T data_[])
        {
#pragma unroll
	  for (int i=0; i<N*N; i++) data[i] = data_[i];
        }

        __device__ __host__ inline Matrix(const HMatrix<real, N> &a);

        __device__ __host__ inline T const & operator()(int i, int j) const {
          return data[index(i,j)];
        }

        __device__ __host__ inline T & operator()(int i, int j) {
          return data[index(i,j)];
        }

        __device__ __host__ inline T const & operator()(int i) const {
          int j = i % N;
          int k = i / N;
          return data[index(j,k)];
        }

        __device__ __host__ inline T& operator()(int i) {
          int j = i % N;
          int k = i / N;
          return data[index(j,k)];
        }

	template<class U>
	  __device__ __host__ inline void operator=(const Matrix<U,N> & b) {
#pragma unroll
	  for (int i=0; i<N*N; i++) data[i] = b.data[i];
	}

	template<typename S>
	  __device__ __host__ inline Matrix(const gauge_wrapper<real, S> &s);

	template<typename S>
	  __device__ __host__ inline void operator=(const gauge_wrapper<real, S> &s);

	template<typename S>
	  __device__ __host__ inline Matrix(const gauge_ghost_wrapper<real, S> &s);

	template<typename S>
	  __device__ __host__ inline void operator=(const gauge_ghost_wrapper<real, S> &s);

        /**
           @brief Compute the matrix L1 norm - this is the maximum of
           the absolute column sums.
           @return Compute L1 norm
        */
        __device__ __host__ inline real L1() {
          real l1 = 0;
#pragma unroll
          for (int j=0; j<N; j++) {
            real col_sum = 0;
#pragma unroll
            for (int i=0; i<N; i++) {
              col_sum += abs(data[i*N + j]);
            }
            l1 = col_sum > l1 ? col_sum : l1;
          }
          return l1;
        }

        /**
           @brief Compute the matrix L2 norm.  We actually compute the
           Frobenius norm which is an upper bound on the L2 norm.
           @return Computed L2 norm
        */
        __device__ __host__ inline real L2() {
          real l2 = 0;
#pragma unroll
          for (int j=0; j<N; j++) {
#pragma unroll
            for (int i=0; i<N; i++) {
              l2 += norm(data[i*N + j]);
            }
          }
          return sqrt(l2);
        }

        /**
           @brief Compute the matrix Linfinity norm - this is the maximum of
           the absolute row sums.
           @return Computed Linfinity norm
        */
        __device__ __host__ inline real Linf() {
          real linf = 0;
#pragma unroll
          for (int i=0; i<N; i++) {
            real row_sum = 0;
#pragma unroll
            for (int j=0; j<N; j++) {
              row_sum += abs(data[i*N + j]);
            }
            linf = row_sum > linf ? row_sum : linf;
          }
          return linf;
        }

        /**
	   Return 64-bit XOR checksum computed from the
	   elements of the matrix.  Compute the checksum on each
	   64-bit word that constitutes the Matrix
	 */
	__device__ __host__ inline uint64_t checksum() const {
          // ensure length is rounded up to 64-bit multiple
          constexpr int length = (N*N*sizeof(T) + sizeof(uint64_t) - 1)/ sizeof(uint64_t);
          uint64_t base_[length] = { };
          T *data_ = reinterpret_cast<T*>( static_cast<void*>(base_) );
          for (int i=0; i<N*N; i++) data_[i] = data[i];
          uint64_t checksum_ = base_[0];
          for (int i=1; i<length; i++) checksum_ ^= base_[i];
          return checksum_;
        }

        __device__ __host__ inline bool isUnitary(double max_error) const
        {
          const auto identity = conj(*this) * *this;

#pragma unroll
          for (int i=0; i<N; ++i){
            if( fabs(identity(i,i).real() - 1.0) > max_error ||
                fabs(identity(i,i).imag()) > max_error) return false;

#pragma unroll
            for (int j=i+1; j<N; ++j){
              if( fabs(identity(i,j).real()) > max_error ||
                  fabs(identity(i,j).imag()) > max_error ||
                  fabs(identity(j,i).real()) > max_error ||
                  fabs(identity(j,i).imag()) > max_error ){
                return false;
              }
            }
          }

#pragma unroll
          for (int i=0; i<N; i++) {
#pragma unroll
            for (int j=0; j<N; j++) {
              if (is_nan((*this)(i,j).real()) ||
                  is_nan((*this)(i,j).imag())) return false;
            }
          }

          return true;
        }

    };

  /**
     @brief wrapper class that enables us to write to Hmatrices in packed format
     @tparam T Underlying real storage type
     @tparam Hmat The type of HMatrix we are wrapping
  */
  template <typename T, typename Hmat>
  struct HMatrix_wrapper {
    Hmat &mat;
    const int i;
    const int j;
    const int idx;

    __device__ __host__ inline HMatrix_wrapper(Hmat &mat, int i, int j, int idx) : mat(mat), i(i), j(j), idx(idx) { }

    __device__ __host__ inline void operator=(const complex<T> &a) {
      if (i==j) {
	mat.data[idx] = a.real();
      } else if (j<i) {
	mat.data[idx+0] = a.real();
	mat.data[idx+1] = a.imag();
      } else {
	mat.data[idx+0] = a.real();
	mat.data[idx+1] = -a.imag();
      }
    }

    __device__ __host__ inline void operator+=(const complex<T> &a) {
      if (i==j) {
	mat.data[idx] += a.real();
      } else if (j<i) {
	mat.data[idx+0] += a.real();
	mat.data[idx+1] += a.imag();
      } else {
	mat.data[idx+0] += a.real();
	mat.data[idx+1] += -a.imag();
      }
    }
  };

  /**
     @brief Specialized container for Hermitian matrices (e.g., used for wrapping clover matrices)
   */
  template<class T, int N>
    class HMatrix
    {
      friend HMatrix_wrapper<T,HMatrix<T,N> >;
      private:
      // compute index into triangular-packed Hermitian matrix
      __device__ __host__ inline int index(int i, int j) const {
	if (i==j) {
	  return i;
	} else if (j<i) {
	  int k = N*(N-1)/2 - (N-j)*(N-j-1)/2 + i - j - 1;
	  return N + 2*k;
	} else { // i>j
	  // switch coordinates to count from bottom right instead of top left of matrix
	  int k = N*(N-1)/2 - (N-i)*(N-i-1)/2 + j - i - 1;
	  return N + 2*k;
	}
      }

      public:
      T data[N*N]; // store in real-valued array

      __device__ __host__ inline HMatrix() {
#pragma unroll
        for (int i = 0; i < N * N; i++) data[i] = (T)0.0;
      }

      HMatrix(const HMatrix<T,N> &) = default;
      HMatrix(HMatrix<T,N> &&) = default;
      HMatrix& operator=(const HMatrix<T,N> &) = default;
      HMatrix& operator=(HMatrix<T,N> &&) = default;

      __device__ __host__ inline HMatrix(const T data_[]) {
#pragma unroll
	for (int i=0; i<N*N; i++) data[i] = data_[i];
      }

      __device__ __host__ inline complex<T> const operator()(int i, int j) const {
	const int idx = index(i,j);
	if (i==j) {
	  return complex<T>(data[idx],0.0);
	} else if (j<i) {
	  return complex<T>(data[idx], data[idx+1]);
	} else {
	  return complex<T>(data[idx],-data[idx+1]);
	}
      }

      __device__ __host__ inline HMatrix_wrapper<T,HMatrix<T,N> > operator() (int i, int j) {
	return HMatrix_wrapper<T,HMatrix<T,N> >(*this, i, j, index(i,j));
      }

      template<class U>
	__device__ __host__ inline void operator=(const HMatrix<U,N> & b) {
#pragma unroll
	for (int i=0; i<N*N; i++) data[i] = b.data[i];
      }

      template<typename S>
	__device__ __host__ inline HMatrix(const clover_wrapper<T, S> &s);

      template<typename S>
	__device__ __host__ inline void operator=(const clover_wrapper<T, S> &s);

      /**
	 @brief Hermitian matrix square
	 @return Matrix square
      */
      __device__ __host__ inline HMatrix<T,N> square() const {
	HMatrix<T,N> result;
	complex<T> tmp;
#pragma unroll
	for (int i=0; i<N; i++) {
#pragma unroll
	  for (int k=0; k<N; k++) if (i<=k) { // else compiler can't handle triangular unroll
	    tmp.x  = (*this)(i,0).real() * (*this)(0,k).real();
	    tmp.x -= (*this)(i,0).imag() * (*this)(0,k).imag();
	    tmp.y  = (*this)(i,0).real() * (*this)(0,k).imag();
	    tmp.y += (*this)(i,0).imag() * (*this)(0,k).real();
#pragma unroll
	    for (int j=1; j<N; j++) {
	      tmp.x += (*this)(i,j).real() * (*this)(j,k).real();
	      tmp.x -= (*this)(i,j).imag() * (*this)(j,k).imag();
	      tmp.y += (*this)(i,j).real() * (*this)(j,k).imag();
	      tmp.y += (*this)(i,j).imag() * (*this)(j,k).real();
	    }
	    result(i,k) = tmp;
	  }
	}
	return result;
      }

      /**
         @brief Compute the absolute max element of the Hermitian matrix
         @return Absolute Max element
      */
      __device__ __host__ inline T max() const
      {
        HMatrix<T, N> result;
        T max = static_cast<T>(0.0);
#pragma unroll
        for (int i = 0; i < N * N; i++) max = (abs(data[i]) > max ? abs(data[i]) : max);
        return max;
      }

      __device__ __host__ void print() const {
	for (int i=0; i<N; i++) {
	  printf("i=%d ", i);
	  for (int j=0; j<N; j++) {
	    printf(" (%e, %e)", (*this)(i,j).real(), (*this)(i,j).imag());
	  }
	  printf("\n");
	}
	printf("\n");
      }

    };

  template<class T,int N>
    __device__ __host__ Matrix<T,N>::Matrix(const HMatrix<typename RealType<T>::type,N> &a) {
#pragma unroll
    for (int i=0; i<N; i++) {
#pragma unroll
      for (int j=0; j<N; j++) {
	(*this)(i,j) = a(i,j);
      }
    }
  }

  template<class T>
    __device__ __host__ inline T getTrace(const Matrix<T,3>& a)
    {
      return a(0,0) + a(1,1) + a(2,2);
    }


  template< template<typename,int> class Mat, class T>
    __device__ __host__ inline  T getDeterminant(const Mat<T,3> & a){

      T result;
      result = a(0,0)*(a(1,1)*a(2,2) - a(2,1)*a(1,2))
        - a(0,1)*(a(1,0)*a(2,2) - a(1,2)*a(2,0))
        + a(0,2)*(a(1,0)*a(2,1) - a(1,1)*a(2,0));

      return result;
    }

  template< template<typename,int> class Mat, class T, int N>
    __device__ __host__ inline Mat<T,N> operator+(const Mat<T,N> & a, const Mat<T,N> & b)
    {
      Mat<T,N> result;
#pragma unroll
      for (int i=0; i<N*N; i++) result.data[i] = a.data[i] + b.data[i];
      return result;
    }


  template< template<typename,int> class Mat, class T, int N>
    __device__ __host__ inline Mat<T,N> operator+=(Mat<T,N> & a, const Mat<T,N> & b)
    {
#pragma unroll
      for (int i=0; i<N*N; i++) a.data[i] += b.data[i];
      return a;
    }

  template< template<typename,int> class Mat, class T, int N>
    __device__ __host__ inline Mat<T,N> operator+=(Mat<T,N> & a, const T & b)
    {
#pragma unroll
      for (int i=0; i<N; i++) a(i,i) += b;
      return a;
    }

  template< template<typename,int> class Mat, class T, int N>
    __device__ __host__ inline Mat<T,N> operator-=(Mat<T,N> & a, const Mat<T,N> & b)
    {
#pragma unroll
      for (int i=0; i<N*N; i++) a.data[i] -= b.data[i];
      return a;
    }

  template< template<typename,int> class Mat, class T, int N>
    __device__ __host__ inline Mat<T,N> operator-(const Mat<T,N> & a, const Mat<T,N> & b)
    {
      Mat<T,N> result;
#pragma unroll
      for (int i=0; i<N*N; i++) result.data[i] = a.data[i] - b.data[i];
      return result;
    }

  template< template<typename,int> class Mat, class T, int N, class S>
    __device__ __host__ inline Mat<T,N> operator*(const S & scalar, const Mat<T,N> & a){
      Mat<T,N> result;
#pragma unroll
      for (int i=0; i<N*N; ++i) result.data[i] = scalar*a.data[i];
      return result;
    }

  template< template<typename,int> class Mat, class T, int N, class S>
    __device__ __host__ inline Mat<T,N> operator*(const Mat<T,N> & a, const S & scalar){
      return scalar*a;
    }

  template< template<typename,int> class Mat, class T, int N, class S>
    __device__ __host__ inline Mat<T,N> operator *=(Mat<T,N> & a, const S & scalar){
      a = scalar*a;
      return a;
    }

  template< template<typename,int> class Mat, class T, int N>
    __device__ __host__ inline Mat<T,N> operator-(const Mat<T,N> & a){
      Mat<T,N> result;
#pragma unroll
      for (int i=0; i<(N*N); ++i) result.data[i] = -a.data[i];
      return result;
    }


  /**
     @brief Generic implementation of matrix multiplication
  */
  template< template<typename,int> class Mat, class T, int N>
    __device__ __host__ inline Mat<T,N> operator*(const Mat<T,N> &a, const Mat<T,N> &b)
    {
      Mat<T,N> result;
#pragma unroll
      for (int i=0; i<N; i++) {
#pragma unroll
	for (int k=0; k<N; k++) {
	  result(i,k) = a(i,0) * b(0,k);
#pragma unroll
	  for (int j=1; j<N; j++) {
	    result(i,k) += a(i,j) * b(j,k);
	  }
	}
      }
      return result;
    }

  /**
     @brief Specialization of complex matrix multiplication that will issue optimal fma instructions
   */
  template< template<typename> class complex, typename T, int N>
    __device__ __host__ inline Matrix<complex<T>,N> operator*(const Matrix<complex<T>,N> &a, const Matrix<complex<T>,N> &b)
    {
      Matrix<complex<T>,N> result;
#pragma unroll
      for (int i=0; i<N; i++) {
#pragma unroll
	for (int k=0; k<N; k++) {
	  result(i,k).x  = a(i,0).real() * b(0,k).real();
	  result(i,k).x -= a(i,0).imag() * b(0,k).imag();
	  result(i,k).y  = a(i,0).real() * b(0,k).imag();
	  result(i,k).y += a(i,0).imag() * b(0,k).real();
#pragma unroll
	  for (int j=1; j<N; j++) {
	    result(i,k).x += a(i,j).real() * b(j,k).real();
	    result(i,k).x -= a(i,j).imag() * b(j,k).imag();
	    result(i,k).y += a(i,j).real() * b(j,k).imag();
	    result(i,k).y += a(i,j).imag() * b(j,k).real();
	  }
	}
      }
      return result;
    }

  template<class T, int N>
    __device__ __host__ inline Matrix<T,N> operator *=(Matrix<T,N> & a, const Matrix<T,N>& b){

    Matrix<T,N> c = a;
    a = c*b;
    return a;
  }


  // This is so that I can multiply real and complex matrice
  template <class T, class U, int N>
  __device__ __host__ inline Matrix<typename PromoteTypeId<T, U>::type, N> operator*(const Matrix<T, N> &a,
                                                                                     const Matrix<U, N> &b)
  {
    Matrix<typename PromoteTypeId<T, U>::type, N> result;
#pragma unroll
      for (int i=0; i<N; i++) {
#pragma unroll
	for (int k=0; k<N; k++) {
	  result(i,k) = a(i,0) * b(0,k);
#pragma unroll
	  for (int j=1; j<N; j++) {
	    result(i,k) += a(i,j) * b(j,k);
	  }
	}
      }
      return result;
  }

  template<class T>
    __device__ __host__ inline
    Matrix<T,2> operator*(const Matrix<T,2> & a, const Matrix<T,2> & b)
    {
      Matrix<T,2> result;
      result(0,0) = a(0,0)*b(0,0) + a(0,1)*b(1,0);
      result(0,1) = a(0,0)*b(0,1) + a(0,1)*b(1,1);
      result(1,0) = a(1,0)*b(0,0) + a(1,1)*b(1,0);
      result(1,1) = a(1,0)*b(0,1) + a(1,1)*b(1,1);
      return result;
    }


  template<class T, int N>
    __device__ __host__ inline
    Matrix<T,N> conj(const Matrix<T,N> & other){
      Matrix<T,N> result;
#pragma unroll
      for (int i=0; i<N; ++i){
#pragma unroll
        for (int j=0; j<N; ++j){
          result(i,j) = conj( other(j,i) );
        }
      }
      return result;
    }


  template<class T>
    __device__  __host__ inline
    Matrix<T,3> inverse(const Matrix<T,3> &u)
    {
      const T det = getDeterminant(u);
      const T det_inv = static_cast<typename T::value_type>(1.0)/det;
      Matrix<T,3> uinv;

      T temp;

      temp = u(1,1)*u(2,2) - u(1,2)*u(2,1);
      uinv(0,0) = (det_inv*temp);

      temp = u(0,2)*u(2,1) - u(0,1)*u(2,2);
      uinv(0,1) = (temp*det_inv);

      temp = u(0,1)*u(1,2)  - u(0,2)*u(1,1);
      uinv(0,2) = (temp*det_inv);

      temp = u(1,2)*u(2,0) - u(1,0)*u(2,2);
      uinv(1,0) = (det_inv*temp);

      temp = u(0,0)*u(2,2) - u(0,2)*u(2,0);
      uinv(1,1) = (temp*det_inv);

      temp = u(0,2)*u(1,0) - u(0,0)*u(1,2);
      uinv(1,2) = (temp*det_inv);

      temp = u(1,0)*u(2,1) - u(1,1)*u(2,0);
      uinv(2,0) = (det_inv*temp);

      temp = u(0,1)*u(2,0) - u(0,0)*u(2,1);
      uinv(2,1) = (temp*det_inv);

      temp = u(0,0)*u(1,1) - u(0,1)*u(1,0);
      uinv(2,2) = (temp*det_inv);

      return uinv;
    }



  template<class T, int N>
    __device__ __host__ inline
    void setIdentity(Matrix<T,N>* m){

#pragma unroll
      for (int i=0; i<N; ++i){
        (*m)(i,i) = 1;
#pragma unroll
        for (int j=i+1; j<N; ++j){
          (*m)(i,j) = (*m)(j,i) = 0;
        }
      }
    }


  template<int N>
    __device__ __host__ inline
    void setIdentity(Matrix<float2,N>* m){

#pragma unroll
      for (int i=0; i<N; ++i){
        (*m)(i,i) = make_float2(1,0);
#pragma unroll
        for (int j=i+1; j<N; ++j){
          (*m)(i,j) = (*m)(j,i) = make_float2(0.,0.);
        }
      }
    }


  template<int N>
    __device__ __host__ inline
    void setIdentity(Matrix<double2,N>* m){

#pragma unroll
      for (int i=0; i<N; ++i){
        (*m)(i,i) = make_double2(1,0);
#pragma unroll
        for (int j=i+1; j<N; ++j){
          (*m)(i,j) = (*m)(j,i) = make_double2(0.,0.);
        }
      }
    }


  // Need to write more generic code for this!
  template<class T, int N>
    __device__ __host__ inline
    void setZero(Matrix<T,N>* m){

#pragma unroll
      for (int i=0; i<N; ++i){
#pragma unroll
        for (int j=0; j<N; ++j){
          (*m)(i,j) = 0;
        }
      }
    }


  template<int N>
    __device__ __host__ inline
    void setZero(Matrix<float2,N>* m){

#pragma unroll
      for (int i=0; i<N; ++i){
#pragma unroll
        for (int j=0; j<N; ++j){
          (*m)(i,j) = make_float2(0.,0.);
        }
      }
    }


  template<int N>
    __device__ __host__ inline
    void setZero(Matrix<double2,N>* m){

#pragma unroll
      for (int i=0; i<N; ++i){
#pragma unroll
        for (int j=0; j<N; ++j){
          (*m)(i,j) = make_double2(0.,0.);
        }
      }
    }


  template<typename Complex,int N>
    __device__ __host__ inline void makeAntiHerm(Matrix<Complex,N> &m) {
    typedef typename Complex::value_type real;
    // first make the matrix anti-hermitian
    Matrix<Complex,N> am = m - conj(m);

    // second make it traceless
    real imag_trace = 0.0;
#pragma unroll
    for (int i=0; i<N; i++) imag_trace += am(i,i).y;
#pragma unroll
    for (int i=0; i<N; i++) {
      am(i,i).y -= imag_trace/N;
    }
    m = 0.5*am;
  }

  template <typename Complex, int N> __device__ __host__ inline void makeHerm(Matrix<Complex, N> &m)
  {
    typedef typename Complex::value_type real;
    // first make the matrix anti-hermitian
    Matrix<Complex, N> am = conj(m) - m;

    // second make it traceless
    real imag_trace = 0.0;
#pragma unroll
    for (int i = 0; i < N; i++) imag_trace += am(i, i).y;
#pragma unroll
    for (int i = 0; i < N; i++) { am(i, i).y -= imag_trace / N; }
    // third scale out anti hermitian part
    Complex i_2(0.0, 0.5);
    m = i_2 * am;
  }

  // Matrix and array are very similar
  // Maybe I should factor out the similar
  // code. However, I want to make sure that
  // the compiler knows to store the
  // data elements in registers, so I won't do
  // it right now.
  template<class T, int N>
    class Array
    {
      private:
        T data[N];

      public:
        // access function
        __device__ __host__ inline
          T const & operator[](int i) const{
            return data[i];
          }

        // assignment function
        __device__ __host__ inline
          T & operator[](int i){
            return data[i];
          }
    };


  template<class T, int N>
    __device__  __host__ inline
    void copyColumn(const Matrix<T,N>& m, int c, Array<T,N>* a)
    {
#pragma unroll
      for (int i=0; i<N; ++i){
        (*a)[i] = m(i,c); // c is the column index
      }
    }


  // Need some print utilities
  template<class T, int N>
    std::ostream & operator << (std::ostream & os, const Matrix<T,N> & m){
#pragma unroll
      for (int i=0; i<N; ++i){
#pragma unroll
        for (int j=0; j<N; ++j){
          os << m(i,j) << " ";
        }
        if(i<N-1) os << std::endl;
      }
      return os;
    }


  template<class T, int N>
    std::ostream & operator << (std::ostream & os, const Array<T,N> & a){
      for (int i=0; i<N; ++i){
        os << a[i] << " ";
      }
      return os;
    }

  template<class Cmplx>
    __device__  __host__ inline
    void computeLinkInverse(Matrix<Cmplx,3>* uinv, const Matrix<Cmplx,3>& u)
    {
      const Cmplx & det = getDeterminant(u);
      const Cmplx & det_inv = static_cast<typename Cmplx::value_type>(1.0)/det;

      Cmplx temp;

      temp = u(1,1)*u(2,2) - u(1,2)*u(2,1);
      (*uinv)(0,0) = (det_inv*temp);

      temp = u(0,2)*u(2,1) - u(0,1)*u(2,2);
      (*uinv)(0,1) = (temp*det_inv);

      temp = u(0,1)*u(1,2)  - u(0,2)*u(1,1);
      (*uinv)(0,2) = (temp*det_inv);

      temp = u(1,2)*u(2,0) - u(1,0)*u(2,2);
      (*uinv)(1,0) = (det_inv*temp);

      temp = u(0,0)*u(2,2) - u(0,2)*u(2,0);
      (*uinv)(1,1) = (temp*det_inv);

      temp = u(0,2)*u(1,0) - u(0,0)*u(1,2);
      (*uinv)(1,2) = (temp*det_inv);

      temp = u(1,0)*u(2,1) - u(1,1)*u(2,0);
      (*uinv)(2,0) = (det_inv*temp);

      temp = u(0,1)*u(2,0) - u(0,0)*u(2,1);
      (*uinv)(2,1) = (temp*det_inv);

      temp = u(0,0)*u(1,1) - u(0,1)*u(1,0);
      (*uinv)(2,2) = (temp*det_inv);
    }
  // template this!
  inline void copyArrayToLink(Matrix<float2,3>* link, float* array){
#pragma unroll
    for (int i=0; i<3; ++i){
#pragma unroll
      for (int j=0; j<3; ++j){
        (*link)(i,j).x = array[(i*3+j)*2];
        (*link)(i,j).y = array[(i*3+j)*2 + 1];
      }
    }
  }

  template<class Cmplx, class Real>
    inline void copyArrayToLink(Matrix<Cmplx,3>* link, Real* array){
#pragma unroll
      for (int i=0; i<3; ++i){
#pragma unroll
        for (int j=0; j<3; ++j){
          (*link)(i,j).x = array[(i*3+j)*2];
          (*link)(i,j).y = array[(i*3+j)*2 + 1];
        }
      }
    }


  // and this!
  inline void copyLinkToArray(float* array, const Matrix<float2,3>& link){
#pragma unroll
    for (int i=0; i<3; ++i){
#pragma unroll
      for (int j=0; j<3; ++j){
        array[(i*3+j)*2] = link(i,j).x;
        array[(i*3+j)*2 + 1] = link(i,j).y;
      }
    }
  }

  // and this!
  template<class Cmplx, class Real>
    inline void copyLinkToArray(Real* array, const Matrix<Cmplx,3>& link){
#pragma unroll
      for (int i=0; i<3; ++i){
#pragma unroll
        for (int j=0; j<3; ++j){
          array[(i*3+j)*2] = link(i,j).x;
          array[(i*3+j)*2 + 1] = link(i,j).y;
        }
      }
    }

  template<class T>
  __device__ __host__ inline Matrix<T,3> getSubTraceUnit(const Matrix<T,3>& a){
    T tr = (a(0,0) + a(1,1) + a(2,2)) / 3.0;
    Matrix<T,3> res;
    res(0,0) = a(0,0) - tr; res(0,1) = a(0,1); res(0,2) = a(0,2);
    res(1,0) = a(1,0); res(1,1) = a(1,1) - tr; res(1,2) = a(1,2);
    res(2,0) = a(2,0); res(2,1) = a(2,1); res(2,2) = a(2,2) - tr;
    return res;
  }

  template<class T>
  __device__ __host__ inline void SubTraceUnit(Matrix<T,3>& a){
    T tr = (a(0,0) + a(1,1) + a(2,2)) / static_cast<T>(3.0);
    a(0,0) -= tr; a(1,1) -= tr; a(2,2) -= tr;
  }

  template<class T>
  __device__ __host__ inline double getRealTraceUVdagger(const Matrix<T,3>& a, const Matrix<T,3>& b){
    double sum = (double)(a(0,0).x * b(0,0).x  + a(0,0).y * b(0,0).y);
    sum += (double)(a(0,1).x * b(0,1).x  + a(0,1).y * b(0,1).y);
    sum += (double)(a(0,2).x * b(0,2).x  + a(0,2).y * b(0,2).y);
    sum += (double)(a(1,0).x * b(1,0).x  + a(1,0).y * b(1,0).y);
    sum += (double)(a(1,1).x * b(1,1).x  + a(1,1).y * b(1,1).y);
    sum += (double)(a(1,2).x * b(1,2).x  + a(1,2).y * b(1,2).y);
    sum += (double)(a(2,0).x * b(2,0).x  + a(2,0).y * b(2,0).y);
    sum += (double)(a(2,1).x * b(2,1).x  + a(2,1).y * b(2,1).y);
    sum += (double)(a(2,2).x * b(2,2).x  + a(2,2).y * b(2,2).y);
    return sum;
  }

  // and this!
  template<class Cmplx>
    __host__ __device__ inline
    void printLink(const Matrix<Cmplx,3>& link){
      printf("(%lf, %lf)\t", link(0,0).x, link(0,0).y);
      printf("(%lf, %lf)\t", link(0,1).x, link(0,1).y);
      printf("(%lf, %lf)\n", link(0,2).x, link(0,2).y);
      printf("(%lf, %lf)\t", link(1,0).x, link(1,0).y);
      printf("(%lf, %lf)\t", link(1,1).x, link(1,1).y);
      printf("(%lf, %lf)\n", link(1,2).x, link(1,2).y);
      printf("(%lf, %lf)\t", link(2,0).x, link(2,0).y);
      printf("(%lf, %lf)\t", link(2,1).x, link(2,1).y);
      printf("(%lf, %lf)\n", link(2,2).x, link(2,2).y);
      printf("\n");
    }

  template<class Cmplx>
  __device__ __host__
    double ErrorSU3(const Matrix<Cmplx,3>& matrix)
    {
      const Matrix<Cmplx,3> identity_comp = conj(matrix)*matrix;
      double error = 0.0;
      Cmplx temp(0,0);
      int i=0;
      int j=0;

      //error = ||U^dagger U - I||_L2
#pragma unroll
      for (i=0; i<3; ++i)
#pragma unroll
	for (j=0; j<3; ++j)
	  if(i==j) {
	    temp = identity_comp(i,j);
	    temp -= 1.0;
	    error += norm(temp);
	  }
	  else {
	    error += norm(identity_comp(i,j));
	  }
      //error is L2 norm, should be (very close) to zero.
      return error;
    }

    template <class T> __device__ __host__ inline auto exponentiate_iQ(const Matrix<T, 3> &Q)
    {
      // Use Cayley-Hamilton Theorem for SU(3) exp{iQ}.
      // This algorithm is outlined in
      // http://arxiv.org/pdf/hep-lat/0311018v1.pdf
      // Equation numbers in the paper are referenced by [eq_no].

      //Declarations
      typedef decltype(Q(0, 0).x) matType;

      matType inv3 = 1.0 / 3.0;
      matType c0, c1, c0_max, Tr_re;
      matType f0_re, f0_im, f1_re, f1_im, f2_re, f2_im;
      matType theta;
      matType u_p, w_p; // u, w parameters.
      Matrix<T,3> temp1;
      Matrix<T,3> temp2;
      //[14] c0 = det(Q) = 1/3Tr(Q^3)
      const T & det_Q = getDeterminant(Q);
      c0 = det_Q.x;
      //[15] c1 = 1/2Tr(Q^2)
      // Q = Q^dag => Tr(Q^2) = Tr(QQ^dag) = sum_ab [Q_ab * Q_ab^*]
      temp1 = Q;
      temp1 = temp1 * Q;
      Tr_re = getTrace(temp1).x;
      c1 = 0.5*Tr_re;

      //We now have the coeffiecients c0 and c1.
      //We now find: exp(iQ) = f0*I + f1*Q + f2*Q^2
      //      where       fj = fj(c0,c1), j=0,1,2.

      //[17]
      auto sqrt_c1_inv3 = sqrt(c1 * inv3);
      c0_max = 2 * (c1 * inv3 * sqrt_c1_inv3); // reuse the sqrt factor for a fast 1.5 power

      //[25]
      theta  = acos(c0/c0_max);

      sincos(theta * inv3, &w_p, &u_p);
      //[23]
      u_p *= sqrt_c1_inv3;

      //[24]
      w_p *= sqrt(c1);

      //[29] Construct objects for fj = hj/(9u^2 - w^2).
      matType u_sq = u_p * u_p;
      matType w_sq = w_p * w_p;
      matType denom_inv = 1.0 / (9 * u_sq - w_sq);
      matType exp_iu_re, exp_iu_im;
      sincos(u_p, &exp_iu_im, &exp_iu_re);
      matType exp_2iu_re = exp_iu_re * exp_iu_re - exp_iu_im * exp_iu_im;
      matType exp_2iu_im = 2 * exp_iu_re * exp_iu_im;
      matType cos_w = cos(w_p);
      matType sinc_w;
      matType hj_re = 0.0;
      matType hj_im = 0.0;

      //[33] Added one more term to the series given in the paper.
      if (w_p < 0.05 && w_p > -0.05) {
	//1 - 1/6 x^2 (1 - 1/20 x^2 (1 - 1/42 x^2(1 - 1/72*x^2)))
	sinc_w = 1.0 - (w_sq/6.0)*(1 - (w_sq*0.05)*(1 - (w_sq/42.0)*(1 - (w_sq/72.0))));
      }
      else sinc_w = sin(w_p)/w_p;

      //[34] Test for c0 < 0.
      int parity = 0;
      if(c0 < 0) {
	c0 *= -1.0;
	parity = 1;
	//calculate fj with c0 > 0 and then convert all fj.
      }

      //Get all the numerators for fj,
      //[30] f0
      hj_re = (u_sq - w_sq)*exp_2iu_re + 8*u_sq*cos_w*exp_iu_re + 2*u_p*(3*u_sq + w_sq)*sinc_w*exp_iu_im;
      hj_im = (u_sq - w_sq)*exp_2iu_im - 8*u_sq*cos_w*exp_iu_im + 2*u_p*(3*u_sq + w_sq)*sinc_w*exp_iu_re;
      f0_re = hj_re*denom_inv;
      f0_im = hj_im*denom_inv;

      //[31] f1
      hj_re = 2*u_p*exp_2iu_re - 2*u_p*cos_w*exp_iu_re + (3*u_sq - w_sq)*sinc_w*exp_iu_im;
      hj_im = 2*u_p*exp_2iu_im + 2*u_p*cos_w*exp_iu_im + (3*u_sq - w_sq)*sinc_w*exp_iu_re;
      f1_re = hj_re*denom_inv;
      f1_im = hj_im*denom_inv;

      //[32] f2
      hj_re = exp_2iu_re - cos_w*exp_iu_re - 3*u_p*sinc_w*exp_iu_im;
      hj_im = exp_2iu_im + cos_w*exp_iu_im - 3*u_p*sinc_w*exp_iu_re;
      f2_re = hj_re*denom_inv;
      f2_im = hj_im*denom_inv;

      //[34] If c0 < 0, apply tranformation  fj(-c0,c1) = (-1)^j f^*j(c0,c1)
      if (parity == 1) {
	f0_im *= -1.0;
	f1_re *= -1.0;
	f2_im *= -1.0;
      }

      T f0_c;
      T f1_c;
      T f2_c;

      f0_c.x = f0_re;
      f0_c.y = f0_im;

      f1_c.x = f1_re;
      f1_c.y = f1_im;

      f2_c.x = f2_re;
      f2_c.y = f2_im;

      //[19] Construct exp{iQ}
      Matrix<T, 3> exp_iQ;
      setZero(&exp_iQ);
      Matrix<T,3> UnitM;
      setIdentity(&UnitM);
      // +f0*I
      temp1 = f0_c * UnitM;
      exp_iQ = temp1;

      // +f1*Q
      temp1 = f1_c * Q;
      exp_iQ += temp1;

      // +f2*Q^2
      temp1 = Q * Q;
      temp2 = f2_c * temp1;
      exp_iQ += temp2;

      //exp(iQ) is now defined.
      return exp_iQ;
    }

    /**
       Direct port of the TIFR expsu3 algorithm
    */
    template <typename Float> __device__ __host__ void expsu3(Matrix<complex<Float>, 3> &q)
    {
      typedef complex<Float> Complex;

      Complex a2 = (q(3) * q(1) + q(7) * q(5) + q(6) * q(2) - (q(0) * q(4) + (q(0) + q(4)) * q(8))) / (Float)3.0;
      Complex a3 = q(0) * q(4) * q(8) + q(1) * q(5) * q(6) + q(2) * q(3) * q(7) - q(6) * q(4) * q(2)
        - q(3) * q(1) * q(8) - q(0) * q(7) * q(5);

      Complex sg2h3 = sqrt(a3 * a3 - (Float)4. * a2 * a2 * a2);
      Complex cp = exp(log((Float)0.5 * (a3 + sg2h3)) / (Float)3.0);
      Complex cm = a2 / cp;

      Complex r1 = exp(Complex(0.0, 1.0) * (Float)(2.0 * M_PI / 3.0));
      Complex r2 = exp(-Complex(0.0, 1.0) * (Float)(2.0 * M_PI / 3.0));

      Complex w1[3];

      w1[0] = cm + cp;
      w1[1] = r1 * cp + r2 * cm;
      w1[2] = r2 * cp + r1 * cm;
      Complex z1 = q(1) * q(6) - q(0) * q(7);
      Complex z2 = q(3) * q(7) - q(4) * q(6);

      Complex al = w1[0];
      Complex wr21 = (z1 + al * q(7)) / (z2 + al * q(6));
      Complex wr31 = (al - q(0) - wr21 * q(3)) / q(6);

      al = w1[1];
      Complex wr22 = (z1 + al * q(7)) / (z2 + al * q(6));
      Complex wr32 = (al - q(0) - wr22 * q(3)) / q(6);

      al = w1[2];
      Complex wr23 = (z1 + al * q(7)) / (z2 + al * q(6));
      Complex wr33 = (al - q(0) - wr23 * q(3)) / q(6);

      z1 = q(3) * q(2) - q(0) * q(5);
      z2 = q(1) * q(5) - q(4) * q(2);

      al = w1[0];
      Complex wl21 = conj((z1 + al * q(5)) / (z2 + al * q(2)));
      Complex wl31 = conj((al - q(0) - conj(wl21) * q(1)) / q(2));

      al = w1[1];
      Complex wl22 = conj((z1 + al * q(5)) / (z2 + al * q(2)));
      Complex wl32 = conj((al - q(0) - conj(wl22) * q(1)) / q(2));

      al = w1[2];
      Complex wl23 = conj((z1 + al * q(5)) / (z2 + al * q(2)));
      Complex wl33 = conj((al - q(0) - conj(wl23) * q(1)) / q(2));

      Complex xn1 = (Float)1. + wr21 * conj(wl21) + wr31 * conj(wl31);
      Complex xn2 = (Float)1. + wr22 * conj(wl22) + wr32 * conj(wl32);
      Complex xn3 = (Float)1. + wr23 * conj(wl23) + wr33 * conj(wl33);

      Complex d1 = exp(w1[0]);
      Complex d2 = exp(w1[1]);
      Complex d3 = exp(w1[2]);
      Complex y11 = d1 / xn1;
      Complex y12 = d2 / xn2;
      Complex y13 = d3 / xn3;
      Complex y21 = wr21 * d1 / xn1;
      Complex y22 = wr22 * d2 / xn2;
      Complex y23 = wr23 * d3 / xn3;
      Complex y31 = wr31 * d1 / xn1;
      Complex y32 = wr32 * d2 / xn2;
      Complex y33 = wr33 * d3 / xn3;
      q(0) = y11 + y12 + y13;
      q(1) = y21 + y22 + y23;
      q(2) = y31 + y32 + y33;
      q(3) = y11 * conj(wl21) + y12 * conj(wl22) + y13 * conj(wl23);
      q(4) = y21 * conj(wl21) + y22 * conj(wl22) + y23 * conj(wl23);
      q(5) = y31 * conj(wl21) + y32 * conj(wl22) + y33 * conj(wl23);
      q(6) = y11 * conj(wl31) + y12 * conj(wl32) + y13 * conj(wl33);
      q(7) = y21 * conj(wl31) + y22 * conj(wl32) + y23 * conj(wl33);
      q(8) = y31 * conj(wl31) + y32 * conj(wl32) + y33 * conj(wl33);
    }

} // end namespace quda<|MERGE_RESOLUTION|>--- conflicted
+++ resolved
@@ -72,18 +72,10 @@
 
         __device__ __host__ inline Matrix() { setZero(this); }
 
-<<<<<<< HEAD
-        __device__ __host__ inline Matrix(const Matrix<T, N> &a)
-        {
-#pragma unroll
-	  for (int i=0; i<N*N; i++) data[i] = a.data[i];
-        }
-=======
         Matrix(const Matrix<T,N> &) = default;
         Matrix(Matrix<T,N> &&) = default;
         Matrix& operator=(const Matrix<T,N> &) = default;
         Matrix& operator=(Matrix<T,N> &&) = default;
->>>>>>> 2ef770bc
 
         template <class U> __device__ __host__ inline Matrix(const Matrix<U, N> &a)
         {
