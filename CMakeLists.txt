# This file is divided into 5 sections:
# 1. Basic setup for cmake 
# 2. QUDA Physics options 
# 3. QUDA Dependency options
# 4. QUDA Advanced options
# 5. QUDA CMake configuration set up
#
# Each section is delineated by START and END. If you make additions to this file,
# please add an appropriate comment and, if necessary, document the addition
# in the QUDA Wiki page: https://github.com/lattice/quda/wiki/QUDA-Build-With-CMake

####################################################################################
# START 1. Basic setup for cmake
####################################################################################
# basic setup for cmake
cmake_minimum_required(VERSION 3.18 FATAL_ERROR)

if(POLICY CMP0074)
  cmake_policy(SET CMP0074 NEW)
endif()

set(CMAKE_INCLUDE_CURRENT_DIR ON)
set(CMAKE_INCLUDE_DIRECTORIES_PROJECT_BEFORE ON)
set(CMAKE_COLOR_MAKEFILE ON)
set(CMAKE_CXX_STANDARD_REQUIRED True)
# Disable gnu exentions
set(CMAKE_CXX_EXTENSIONS OFF)
set(CMAKE_CUDA_EXTENSIONS OFF)

# Disable in source builds this is only a temporary fix, but for now we need it as
# cmake will otherwise overwrite the existing makefiles.
set(CMAKE_DISABLE_SOURCE_CHANGES ON)
set(CMAKE_DISABLE_IN_SOURCE_BUILD ON)
# #dd a directory for cmake modules
list(APPEND CMAKE_MODULE_PATH "${CMAKE_SOURCE_DIR}/cmake")
include(cmake/CPM.cmake)

find_package(Git)
find_package(PythonInterp)

# By default we will build DEVEL. The different build types will pass different
# flags to the compiler which may be strict or permissive on warnings, or
# very verbose at run time and/or compile time.
if(DEFINED ENV{QUDA_BUILD_TYPE})
  set(DEFBUILD $ENV{QUDA_BUILD_TYPE})
else()
  set(DEFBUILD "RELEASE")
endif()

set(VALID_BUILD_TYPES
    DEVEL
    RELEASE
    STRICT
    DEBUG
    HOSTDEBUG
    SANITIZE)
set(CMAKE_BUILD_TYPE
  "${DEFBUILD}"
  CACHE STRING "Choose the type of build, options are: ${VALID_BUILD_TYPES}")
set_property(CACHE CMAKE_BUILD_TYPE PROPERTY STRINGS ${VALID_BUILD_TYPES})

string(TOUPPER ${CMAKE_BUILD_TYPE} CHECK_BUILD_TYPE)
list(FIND VALID_BUILD_TYPES ${CHECK_BUILD_TYPE} BUILD_TYPE_VALID)

if(BUILD_TYPE_VALID LESS 0)
  message(SEND_ERROR "Please specify a valid CMAKE_BUILD_TYPE type! Valid build types are:" "${VALID_BUILD_TYPES}")
endif()

# QUDA may be built to run using HIP or CUDA, which we call the
# Target type. By default, the target is CUDA.
if(DEFINED ENV{QUDA_TARGET})
  set(DEFTARGET $ENV{QUDA_TARGET})
else()
  set(DEFTARGET "CUDA")
endif()

set(VALID_TARGET_TYPES CUDA HIP)
set(QUDA_TARGET_TYPE
  "${DEFTARGET}"
  CACHE STRING "Choose the type of target, options are: ${VALID_TARGET_TYPES}")
set_property(CACHE QUDA_TARGET_TYPE PROPERTY STRINGS CUDA HIP)

string(TOUPPER ${QUDA_TARGET_TYPE} CHECK_TARGET_TYPE)
list(FIND VALID_TARGET_TYPES ${CHECK_TARGET_TYPE} TARGET_TYPE_VALID)

if(TARGET_TYPE_VALID LESS 0)
  message(SEND_ERROR "Please specify a valid QUDA_TARGET_TYPE type! Valid target types are:" "${VALID_TARGET_TYPES}")
endif()

if( ${CHECK_TARGET_TYPE} STREQUAL "CUDA") 
  set(QUDA_TARGET_CUDA ON)
  set(QUDA_TARGET_LIBRARY quda_cuda_target)
endif()

if( ${CHECK_TARGET_TYPE} STREQUAL "HIP")
  set(QUDA_TARGET_HIP ON)
  set(QUDA_TARGET_LIBRARY quda_hip_target)

  # HIP Speific CMake
  if (NOT DEFINED ROCM_PATH )
    if (NOT DEFINED ENV{ROCM_PATH} )
  	    set(ROCM_PATH "/opt/rocm" CACHE PATH "ROCm path")
    else()
  	    set(ROCM_PATH $ENV{ROCM_PATH} CACHE PATH "ROCm path")
    endif()
  endif()
  set(CMAKE_MODULE_PATH "${ROCM_PATH}/lib/cmake" ${CMAKE_MODULE_PATH})
endif()

# This is needed now GPU ARCH
if(DEFINED ENV{QUDA_GPU_ARCH})
  set(QUDA_DEFAULT_GPU_ARCH $ENV{QUDA_GPU_ARCH})
else()
  if( QUDA_TARGET_CUDA) 
    set(QUDA_DEFAULT_GPU_ARCH sm_70)
  endif()

  if( QUDA_TARGET_HIP )
    set(QUDA_DEFAULT_GPU_ARCH gfx908)
  endif()
endif()

if(NOT QUDA_GPU_ARCH)
  message(STATUS "Building QUDA for GPU ARCH " "${QUDA_DEFAULT_GPU_ARCH}")
endif()
  
set(QUDA_GPU_ARCH
  ${QUDA_DEFAULT_GPU_ARCH}
  CACHE STRING "set the GPU architecture (sm_35, sm_37, sm_60, sm_70, sm_80, gfx906, gfx908)")
set_property(CACHE QUDA_GPU_ARCH PROPERTY STRINGS sm_35 sm_37 sm_60 sm_70 sm_80 gfx906 gfx908)


if(GIT_FOUND)
  execute_process(
    COMMAND ${GIT_EXECUTABLE} show
    WORKING_DIRECTORY ${CMAKE_SOURCE_DIR}
    RESULT_VARIABLE IS_GIT_REPOSIITORY
    OUTPUT_QUIET ERROR_QUIET)
  if(${IS_GIT_REPOSIITORY} EQUAL 0)
    execute_process(
      COMMAND ${GIT_EXECUTABLE} describe --abbrev=0
      WORKING_DIRECTORY ${CMAKE_SOURCE_DIR}
      OUTPUT_VARIABLE GITTAG OUTPUT_STRIP_TRAILING_WHITESPACE)
    # we use git rev-list and pipe that through wc here. Newer git versions support
    # --count as option to rev-list but that might not always be available
    execute_process(
      COMMAND ${GIT_EXECUTABLE} rev-list ${GITTAG}..HEAD
      WORKING_DIRECTORY ${CMAKE_SOURCE_DIR}
      COMMAND wc -l
      OUTPUT_VARIABLE GITCOUNT OUTPUT_STRIP_TRAILING_WHITESPACE)
    execute_process(
      COMMAND ${GIT_EXECUTABLE} describe --long --dirty
      WORKING_DIRECTORY ${CMAKE_SOURCE_DIR}
      OUTPUT_VARIABLE GITVERSION OUTPUT_STRIP_TRAILING_WHITESPACE)
  endif()
endif(GIT_FOUND)

# Define the project
project(
  "QUDA"
  VERSION 1.1.0
  LANGUAGES)

# Print the configuration details to stdout
message(STATUS "")
message(STATUS "${PROJECT_NAME} ${PROJECT_VERSION} (${GITVERSION}) **")
message(STATUS "cmake version: ${CMAKE_VERSION}")
message(STATUS "Source location: ${CMAKE_SOURCE_DIR}")
message(STATUS "Build location: ${CMAKE_BINARY_DIR}")
message(STATUS "Build type: ${CMAKE_BUILD_TYPE}")
message(STATUS "QUDA target: ${QUDA_TARGET_TYPE}")
####################################################################################
# END 1. Basic setup for cmake
####################################################################################
# build options
option(QUDA_DIRAC_DEFAULT_OFF "default value for QUDA_DIRAC_<TYPE> setting" $ENV{QUDA_DIRAC_DEFAULT_OFF})
mark_as_advanced(QUDA_DIRAC_DEFAULT_OFF)
if(QUDA_DIRAC_DEFAULT_OFF)
  set(QUDA_DIRAC_DEFAULT OFF)
else()
  set(QUDA_DIRAC_DEFAULT ON)
endif()

option(QUDA_DIRAC_WILSON "build Wilson Dirac operators" ${QUDA_DIRAC_DEFAULT})
option(QUDA_DIRAC_CLOVER "build clover Dirac operators" ${QUDA_DIRAC_DEFAULT})
# Dynamic inversion saves memory but decreases the flops
option(QUDA_DYNAMIC_CLOVER "Dynamically invert the clover term for twisted-clover" OFF)
option(QUDA_DIRAC_DOMAIN_WALL "build domain wall Dirac operators" ${QUDA_DIRAC_DEFAULT})
option(QUDA_DIRAC_STAGGERED "build staggered Dirac operators" ${QUDA_DIRAC_DEFAULT})
option(QUDA_DIRAC_TWISTED_MASS "build twisted mass Dirac operators" ${QUDA_DIRAC_DEFAULT})
option(QUDA_DIRAC_TWISTED_CLOVER "build twisted clover Dirac operators" ${QUDA_DIRAC_DEFAULT})
option(QUDA_DIRAC_CLOVER_HASENBUSCH "build clover Hasenbusch twist operators" ${QUDA_DIRAC_DEFAULT})
option(QUDA_DIRAC_NDEG_TWISTED_MASS "build non-degenerate twisted mass Dirac operators" ${QUDA_DIRAC_DEFAULT})

# HMC gauge force routines
option(QUDA_FORCE_GAUGE "build code for (1-loop Symanzik) gauge force" OFF)
option(QUDA_FORCE_HISQ "build code for hisq fermion force" OFF)
option(QUDA_GAUGE_TOOLS "build auxiliary gauge-field tools" OFF)

option(QUDA_GAUGE_ALG "build gauge-fixing and pure-gauge algorithms" OFF)
option(QUDA_CONTRACT "build code for bilinear contraction" OFF)
option(QUDA_COVDEV "build code for covariant derivative" OFF)

option(QUDA_LAPLACE "build laplace operator" OFF)
# Dynamic inversion saves memory but decreases the flops
option(QUDA_DYNAMIC_CLOVER "Dynamically invert the clover term for twisted-clover" OFF)
option(QUDA_QIO "build QIO code for binary I/O" OFF)

# Multi-GPU options
option(QUDA_QMP "build the QMP multi-GPU code" OFF)
option(QUDA_MPI "build the MPI multi-GPU code" OFF)

# Magma library
option(QUDA_MAGMA "build magma interface" OFF)

# ARPACK
option(QUDA_ARPACK "build arpack interface" OFF)
option(QUDA_ARPACK_LOGGING "enable ARPACK logging (not availible for NG)" OFF)
option(QUDA_DOWNLOAD_ARPACK "Download ARPACK-NG software as requested by QUDA_ARPACK" OFF)

# OpenBLAS
option(QUDA_OPENBLAS "enable OpenBLAS" OFF)
option(QUDA_DOWNLOAD_OPENBLAS "Download OpenBLAS software as requested by QUDA_OPENBLAS" OFF)

# Interface options
option(QUDA_INTERFACE_QDP "build qdp interface" ON)
option(QUDA_INTERFACE_MILC "build milc interface" ON)
option(QUDA_INTERFACE_CPS "build cps interface" OFF)
option(QUDA_INTERFACE_QDPJIT "build qdpjit interface" OFF)
option(QUDA_INTERFACE_BQCD "build bqcd interface" OFF)
option(QUDA_INTERFACE_TIFR "build tifr interface" OFF)
option(QUDA_INTERFACE_ALL "enable all data-orders triggered by the various interfaces" OFF)

# QDPJIT
option(QUDA_QDPJIT "build QDP-JIT support?" OFF)

set(QUDA_ARPACK_HOME
  ""
  CACHE PATH "path to arpack / parpack")
set(QUDA_OPENBLAS_HOME
  ""
  CACHE PATH "path to OpenBLAS")
set(QUDA_MAGMAHOME
  ""
  CACHE PATH "path to MAGMA, if not set, pkg-config will be attempted")
set(QUDA_MAGMA_LIBS
  ""
  CACHE STRING "additional linker flags required to link against magma")
####################################################################################
# END 3. QUDA Dependency options
####################################################################################

####################################################################################
# START 4. QUDA advanced options that usually should not be changed by users
####################################################################################
option(QUDA_BUILD_ALL_TESTS "build tests by default" ON)
option(QUDA_INSTALL_ALL_TESTS "install tests by default" ON)
option(QUDA_BUILD_SHAREDLIB "build quda as a shared lib" ON)
option(QUDA_PROPAGATE_CXX_FLAGS "propagate CXX_FLAGS to CUDA host compiler (for cmake >= 3.8)" ON)
option(QUDA_FLOAT8 "enable float-8 ordered fixed-point fields?" ON)
option(QUDA_NVML "use NVML to report CUDA graphics driver version" OFF)
option(QUDA_NUMA_NVML "experimental use of NVML to set numa affinity" OFF)
option(QUDA_VERBOSE_BUILD "display kernel register usage" OFF)
option(QUDA_BUILD_NATIVE_LAPACK "build the native blas/lapack library according to QUDA_TARGET" ON)

# QUDA uses tiling routines to compute certain BLAS routines. The maximum allowable
# tile size is governed by this number. The larger the number, the faster the routines
# will compute, but it will take longer to compile.
set(QUDA_MAX_MULTI_BLAS_N
  "4"
  CACHE STRING "maximum value to initialize template for multi-blas /-reduce")
if(QUDA_MAX_MULTI_BLAS_N GREATER 32)
  message(SEND_ERROR "Maximum QUDA_MAX_MULTI_BLAS_N is 32.")
endif()

set(QUDA_PRECISION
  "14"
  CACHE STRING "which precisions to instantiate in QUDA (4-bit number - double, single, half, quarter)")
set(QUDA_RECONSTRUCT
  "7"
  CACHE STRING "which reconstructs to instantiate in QUDA (3-bit number - 18, 13/12, 9/8)")

set(QUDA_NVSHMEM OFF CACHE BOOL "set to 'yes' to build the NVSHMEM multi-GPU code")
set(QUDA_NVSHMEM_HOME $ENV{NVSHMEM_HOME} CACHE PATH "path to NVSHMEM")

# Set CTest options
option(QUDA_CTEST_SEP_DSLASH_POLICIES "Test Dslash policies separately in ctest instead of only autotuning them." OFF)
option(QUDA_CTEST_DISABLE_BENCHMARKS "Disable benchmark test" ON)

option(QUDA_FAST_COMPILE_REDUCE "enable fast compilation in blas and reduction kernels (single warp per reduction)" OFF)
option(QUDA_FAST_COMPILE_DSLASH "enable fast compilation in dslash kernels (~20% perf impact)" OFF)

option(QUDA_OPENMP "enable OpenMP" OFF)
set(QUDA_CXX_STANDARD
    17
    CACHE STRING "set the CXX Standard (14 or 17)")

set_property(CACHE QUDA_CXX_STANDARD PROPERTY STRINGS 14 17)

option(QUDA_BACKWARDS "Enable stacktrace generation using backwards-cpp")

# QIO legacy support
option(QUDA_DOWNLOAD_QIO_LEGACY "download qio2-5-0 branch of QIO instead of extended (API compatible) branch" OFF)

# NVTX options
option(QUDA_MPI_NVTX "add NVTX markup to MPI API calls" OFF)
option(QUDA_INTERFACE_NVTX "add NVTC markup to interface calls" OFF)

# features in development
option(QUDA_SSTEP "build s-step linear solvers" OFF)
option(QUDA_MULTIGRID "build multigrid solvers" OFF)
option(QUDA_BLOCKSOLVER "build block solvers" OFF)
option(QUDA_USE_EIGEN "use EIGEN library (where optional)" ON)
option(QUDA_DOWNLOAD_EIGEN "Download Eigen" ON)
option(QUDA_DOWNLOAD_USQCD "Download USQCD software as requested by QUDA_QMP / QUDA_QIO" OFF)
option(QUDA_JITIFY "build QUDA using Jitify" OFF)
option(QUDA_DOWNLOAD_NVSHMEM "Download NVSHMEM" OFF)
set(QUDA_DOWNLOAD_NVSHMEM_TAR "https://developer.download.nvidia.com/compute/redist/nvshmem/2.1.2/source/nvshmem_src_2.1.2-0.txz" CACHE STRING "location of NVSHMEM tarball")
set(QUDA_GDRCOPY_HOME "/usr/local/gdrcopy" CACHE STRING "path to gdrcopy used when QUDA_DOWNLOAD_NVSHMEM is enabled")


option(QUDA_GENERATE_DOXYGEN "generate doxygen documentation")

# mark as advanced
mark_as_advanced(QUDA_BUILD_ALL_TESTS)
mark_as_advanced(QUDA_INSTALL_ALL_TESTS)
mark_as_advanced(QUDA_PROPAGATE_CXX_FLAGS)
mark_as_advanced(QUDA_HETEROGENEOUS_ATOMIC)
mark_as_advanced(QUDA_FLOAT8)
mark_as_advanced(QUDA_FAST_COMPILE_REDUCE)
mark_as_advanced(QUDA_FAST_COMPILE_DSLASH)
mark_as_advanced(QUDA_NVML)
mark_as_advanced(QUDA_NUMA_NVML)
mark_as_advanced(QUDA_VERBOSE_BUILD)
mark_as_advanced(QUDA_MAX_MULTI_BLAS_N)
mark_as_advanced(QUDA_PRECISION)
mark_as_advanced(QUDA_RECONSTRUCT)
mark_as_advanced(QUDA_CTEST_SEP_DSLASH_POLICIES)
mark_as_advanced(QUDA_CTEST_LAUNCH)
mark_as_advanced(QUDA_CTEST_LAUNCH_ARGS)
mark_as_advanced(QUDA_OPENMP)

mark_as_advanced(QUDA_BACKWARDS)

mark_as_advanced(QUDA_DOWNLOAD_QIO_LEGACY)

mark_as_advanced(QUDA_DOWNLOAD_NVSHMEM)
mark_as_advanced(QUDA_DOWNLOAD_NVSHMEM_TAR)
mark_as_advanced(QUDA_GDRCOPY_HOME)
mark_as_advanced(QUDA_MPI_NVTX)
mark_as_advanced(QUDA_INTERFACE_NVTX)
mark_as_advanced(QUDA_INTERFACE_ALL)

mark_as_advanced(QUDA_SSTEP)
mark_as_advanced(QUDA_USE_EIGEN)
mark_as_advanced(QUDA_BLOCKSOLVER)
mark_as_advanced(QUDA_CXX_STANDARD)

mark_as_advanced(QUDA_JITIFY)

mark_as_advanced(QUDA_ARPACK_LOGGING)
####################################################################################
# END 4. QUDA advanced options that usually should not be changed by users
####################################################################################

####################################################################################
# START 5. QUDA CMake configuration set up
####################################################################################
# All the CMake code from here and below is not exposed to the user. Its purpose
# is to configure the build given the options above

# Some checks for invalid combinations
if(QUDA_MPI AND QUDA_QMP)
  message(
    SEND_ERROR
    "Specifying QUDA_QMP and QUDA_MPI might result in undefined behavior. If you intend to use QMP set QUDA_MPI=OFF.")
endif()


if(QUDA_NVSHMEM AND NOT (QUDA_QMP OR QUDA_MPI))
message(
  SEND_ERROR
    "Specifying QUDA_NVSHMEM requires either QUDA_QMP or QUDA_MPI.")
endif()

# COMPILER FLAGS Linux: CMAKE_HOST_SYSTEM_PROCESSOR "x86_64" Mac: CMAKE_HOST_SYSTEM_PROCESSOR "x86_64" Power:
# CMAKE_HOST_SYSTEM_PROCESSOR "ppc64le"

# We need to use different optimization flags depending on whether we are on x86 or
# power Note: This only applies to the RELEASE build type this is just a quick fix
# and we should probably use
# https://cmake.org/cmake/help/latest/module/CheckCXXCompilerFlag.html

set(CPU_ARCH ${CMAKE_HOST_SYSTEM_PROCESSOR})
if(${CPU_ARCH} STREQUAL "x86_64")
  set(CXX_OPT "-mtune=native")
elseif(${CPU_ARCH} STREQUAL "ppc64le")
  set(CXX_OPT "-Ofast -mcpu=native -mtune=native")
endif()

set(CMAKE_CXX_STANDARD ${QUDA_CXX_STANDARD})

# define CXX FLAGS
if(QUDA_TARGET_CUDA)
  set(QUDA_DEF_OPT_LEVEL "-O3")
elseif( QUDA_TARGET_HIP )
  set(QUDA_DEF_OPT_LEVEL "-O3")
endif()

set(CMAKE_CXX_FLAGS_DEVEL
  "-g ${QUDA_DEF_OPT_LEVEL} -Wall -Wextra"
  CACHE STRING "Flags used by the C++ compiler during regular development builds.")
set(CMAKE_CXX_FLAGS_STRICT
  "${QUDA_DEF_OPT_LEVEL} -Werror -Wall -Wextra"
  CACHE STRING "Flags used by the C++ compiler during strict jenkins builds.")
set(CMAKE_CXX_FLAGS_RELEASE
  "${QUDA_DEF_OPT_LEVEL} -w ${CXX_OPT} "
  CACHE STRING "Flags used by the C++ compiler during release builds.")
set(CMAKE_CXX_FLAGS_HOSTDEBUG
    "-Wall -Wextra -g"
    CACHE STRING "Flags used by the C++ compiler during host-debug builds.")
set(CMAKE_CXX_FLAGS_DEBUG
    "-Wall -Wextra -g -fno-inline"
    CACHE STRING "Flags used by the C++ compiler during full (host+device) debug builds.")
set(CMAKE_CXX_FLAGS_SANITIZE
    "-Wall -Wextra -g -fno-inline \"-fsanitize=address,undefined\""
    CACHE STRING "Flags used by the C++ compiler during santizer debug builds.")

enable_language(CXX)
find_package(Threads REQUIRED)
# define C FLAGS
set(CMAKE_C_FLAGS_DEVEL
  "-g -O3 -Wall -Wextra"
  CACHE STRING "Flags used by the C compiler during regular development builds.")
set(CMAKE_C_FLAGS_STRICT
  "-O3 -Werror -Wall -Wextra"
  CACHE STRING "Flags used by the C compiler during strict jenkins builds.")
set(CMAKE_C_FLAGS_RELEASE
  "-O3 -w"
  CACHE STRING "Flags used by the C compiler during release builds.")
set(CMAKE_C_FLAGS_HOSTDEBUG
    "-Wall -Wextra -g"
    CACHE STRING "Flags used by the C compiler during host-debug builds.")
set(CMAKE_C_FLAGS_DEBUG
  "-Wall -Wextra -g -fno-inline"
  CACHE STRING "Flags used by the C compiler during full (host+device) debug builds.")
set(CMAKE_C_FLAGS_SANITIZE
    "-Wall -Wextra -g -fno-inline \"-fsanitize=address,undefined\""
    CACHE STRING "Flags used by the C compiler during sanitizer debug builds.")


enable_language(C)

if(QUDA_INTERFACE_TIFR
    OR QUDA_INTERFACE_BQCD
    OR QUDA_ARPACK
    OR QUDA_OPENBLAS)
  set(BUILD_FORTRAN_INTERFACE ON)
  enable_language(Fortran)
endif()

# define LINKER FLAGS
set(CMAKE_EXE_LINKER_FLAGS_SANITIZE
  "-fsanitize=address,undefined"
  CACHE STRING "Flags used by the linker during sanitizer debug builds.")

#########################################
# CUDA TARGET
#########################################
if( QUDA_TARGET_CUDA ) 
  
  # define CUDA flags
  set(CMAKE_CUDA_HOST_COMPILER
    "${CMAKE_CXX_COMPILER}"
    CACHE FILEPATH "Host compiler to be used by nvcc")
  
  set(CMAKE_CUDA_STANDARD ${QUDA_CXX_STANDARD})
  set(CMAKE_CUDA_STANDARD_REQUIRED True)
  mark_as_advanced(CMAKE_CUDA_HOST_COMPILER)

  include(CheckLanguage)
  check_language(CUDA)
  
  if(${CMAKE_CUDA_COMPILER} MATCHES "nvcc")
    set(QUDA_CUDA_BUILD_TYPE "NVCC")
    message(STATUS "CUDA Build Type: ${QUDA_CUDA_BUILD_TYPE}")
  endif()
  
  if(${CMAKE_CUDA_COMPILER} MATCHES "clang")
    set(QUDA_CUDA_BUILD_TYPE "Clang")
    message(STATUS "CUDA Build Type: ${QUDA_CUDA_BUILD_TYPE}")
  endif()
  
  set(CMAKE_CUDA_FLAGS_DEVEL
    "-g -O3 "
    CACHE STRING "Flags used by the CUDA compiler during regular development builds.")
  set(CMAKE_CUDA_FLAGS_STRICT
    "-g -O3"
    CACHE STRING "Flags used by the CUDA compiler during strict jenkins builds.")
  set(CMAKE_CUDA_FLAGS_RELEASE
    "-O3 -w"
    CACHE STRING "Flags used by the CUDA compiler during release builds.")
  set(CMAKE_CUDA_FLAGS_HOSTDEBUG
    "-g"
    CACHE STRING "Flags used by the C++ compiler during host-debug builds.")

set(CMAKE_CUDA_FLAGS_DEBUG
    "-g -G"
    CACHE STRING "Flags used by the C++ compiler during full (host+device) debug builds.")
  set(CMAKE_CUDA_FLAGS_SANITIZE
    "-g "
    CACHE STRING "Flags used by the C++ compiler during sanitizer debug builds.")
  
 
  if( QUDA_GPU_ARCH MATCHES "gfx" )
    message(FATAL_ERROR "GFX arch values are inappropriate for QUDA builds")
  endif()

  set(GITVERSION ${GITVERSION}-${QUDA_GPU_ARCH})
  string(REGEX REPLACE sm_ "" COMP_CAP ${QUDA_GPU_ARCH})
  set(CMAKE_CUDA_ARCHITECTURES ${COMP_CAP})
  set(COMP_CAP "${COMP_CAP}0")
  
  enable_language(CUDA)
  message(STATUS "CUDA Compiler is" ${CMAKE_CUDA_COMPILER})
  message(STATUS "Compiler ID is " ${CMAKE_CUDA_COMPILER_ID})
  
  # CUDA Wrapper for finding libs etc
  find_package(CUDAToolkit)
  
  if(CUDAToolkit_VERSION VERSION_GREATER_EQUAL "11.0" AND CMAKE_CUDA_COMPILER_ID MATCHES "NVIDIA")
    set(QUDA_HETEROGENEOUS_ATOMIC_SUPPORT ON)
    message(STATUS "Heterogeneous atomics supported: ${QUDA_HETEROGENEOUS_ATOMIC_SUPPORT}")
  endif()
  include(CMakeDependentOption)
  CMAKE_DEPENDENT_OPTION(QUDA_HETEROGENEOUS_ATOMIC "enable heterogeneous atomic support (CUDA >= 11.0)?" ON "QUDA_HETEROGENEOUS_ATOMIC_SUPPORT" OFF)

  #########################################
  # HIP TARGET
  #########################################
elseif(QUDA_TARGET_HIP) 
  set(GPU_TARGETS ${QUDA_GPU_ARCH} CACHE STRING "The GPU_TARGET" )
  find_package(HIP)
  find_package(hipfft REQUIRED)
  find_package(hiprand REQUIRED)
  find_package(rocrand REQUIRED)
  find_package(hipblas REQUIRED)
  find_package(rocblas REQUIRED)
  find_package(hipcub REQUIRED)
  find_package(rocprim REQUIRED)
  set(QUDA_HETEROGENEOUS_ATOMIC OFF)
else()
  message(ERROR "Unknown QUDA_TARGET")
endif()


if((QUDA_HETEROGENEOUS_ATOMIC OR QUDA_NVSHMEM) AND ${CMAKE_BUILD_TYPE} STREQUAL "SANITIZE")
  message(SEND_ERROR "QUDA_HETEROGENEOUS_ATOMIC=ON AND/OR QUDA_NVSHMEM=ON do not support SANITIZE build)")
endif()
if(QUDA_HETEROGENEOUS_ATOMIC AND QUDA_JITIFY)
  message(SEND_ERROR "QUDA_HETEROGENEOUS_ATOMIC=ON does not support JITIFY)")
endif()

if( QUDA_TARGET_CUDA )
if( QUDA_NVSHMEM AND (${COMP_CAP} LESS "700"))
  message(SEND_ERROR "QUDA_NVSHMEM=ON requires at least QUDA_GPU_ARCH=sm_70")
endif()
endif()

if(QUDA_OPENMP)
  find_package(OpenMP REQUIRED)
endif()

#####################################################################
# Handle dependencies
#####################################################################
if(QUDA_BUILD_SHAREDLIB)
  set(BUILD_SHARED_LIBS ON)
endif()

####################################
# Eigen
####################################
add_library(Eigen INTERFACE IMPORTED)
# set(CPM_USE_LOCAL_PACKAGES TRUE)
if(QUDA_DOWNLOAD_EIGEN)
  set(EIGEN_VERSION 3.3.9)
  CPMAddPackage(
    NAME Eigen
    VERSION ${EIGEN_VERSION}
    URL https://gitlab.com/libeigen/eigen/-/archive/${EIGEN_VERSION}/eigen-${EIGEN_VERSION}.tar.bz2
    DOWNLOAD_ONLY YES 
  )
  target_include_directories(Eigen SYSTEM INTERFACE ${Eigen_SOURCE_DIR})
else()
  # fall back to using find_package
  find_package(Eigen QUIET)
  if(NOT EIGEN_FOUND)
    message(
      FATAL_ERROR
      "QUDA requires Eigen (http://eigen.tuxfamily.org). Please either set EIGEN_INCLUDE_DIRS to path to eigen3 include directory, e.g. /usr/local/include/eigen3 or set QUDA_DOWNLOAD_EIGEN to ON to enable automatic download of the necessary components."
      )
  endif()
  target_include_directories(Eigen SYSTEM INTERFACE ${EIGEN_INCLUDE_DIRS})
endif()

####################################
# MPI
####################################
# we need to enable Fortran if we want to detect MPI_Fortran_COMPILER
if(QUDA_ARPACK OR QUDA_OPENBLAS)
  enable_language(Fortran)
endif()

if(QUDA_MPI OR QUDA_QMP)
  # if we are using MPI and no MPI_<LANG>_COMPILER was specified on the command line
  # check for MPICXX and MPICC environment variables
  if((NOT MPI_CXX_COMPILER) AND DEFINED ENV{MPICXX})
    set(MPI_CXX_COMPILER $ENV{MPICXX})
    set(mpimessage True)
    message(STATUS "Found environment variable MPICXX. Using it for MPI detection: $ENV{MPICXX}")
  endif()
  if((NOT MPI_C_COMPILER) AND DEFINED ENV{MPICC})
    message(STATUS "Found environment variable MPICC. Using it for MPI detection: $ENV{MPICC}")
    set(MPI_C_COMPILER $ENV{MPICC})
    set(mpimessage True)
  endif()
  # I think we don't use that at all but
  if((NOT MPI_Fortran_COMPILER) AND DEFINED ENV{MPIFORT})
    message(STATUS "Found environment variable MPIFORT. Using it for MPI detection: $ENV{MPIFORT}")
    set(MPI_Fortran_COMPILER $ENV{MPIFORT})
    set(mpimessage True)
  endif()
  if(mpimessage)
    message(
      "Found MPIFORT/MPICC/MPICXX environment variables. If this is not what you want please use -DMPI_<LANG>_COMPILER and consult the cmake FindMPI documentation."
      )
  endif()
  find_package(MPI REQUIRED)
endif()

####################################
# NVSHMEM
####################################
if(QUDA_NVSHMEM)
  if(QUDA_DOWNLOAD_NVSHMEM)
    get_filename_component(NVSHMEM_CUDA_HOME ${CUDAToolkit_INCLUDE_DIRS} DIRECTORY)
    find_path(GDRCOPY_HOME NAME gdrapi.h PATHS "/usr/local/gdrcopy" ${QUDA_GDRCOPY_HOME} PATH_SUFFIXES "include")
    mark_as_advanced(GDRCOPY_HOME)
    if(NOT GDRCOPY_HOME)
      message(SEND_ERROR "QUDA_DOWNLOAD_NVSHMEM requires gdrcopy to be installed. Please set QUDA_GDRCOPY_HOME to the location of your gdrcopy installation.")
    endif()
    get_filename_component(NVSHMEM_GDRCOPY_HOME ${GDRCOPY_HOME} DIRECTORY)
    ExternalProject_Add(NVSHMEM
                        URL ${QUDA_DOWNLOAD_NVSHMEM_TAR}
                        PREFIX nvshmem
                        CONFIGURE_COMMAND ""
                        BUILD_IN_SOURCE ON
                        BUILD_COMMAND  make -j8 CUDA_HOME=${NVSHMEM_CUDA_HOME} NVSHMEM_PREFIX=<INSTALL_DIR> NVSHMEM_MPI_SUPPORT=1 GDRCOPY_HOME=${NVSHMEM_GDRCOPY_HOME} install
                        INSTALL_COMMAND ""
                        LOG_INSTALL ON
                        LOG_BUILD ON
                        LOG_DOWNLOAD ON
                        )
    ExternalProject_Get_Property(NVSHMEM INSTALL_DIR)
    set(QUDA_NVSHMEM_HOME ${INSTALL_DIR} CACHE PATH "path to NVSHMEM" FORCE)
    set(NVSHMEM_LIBS  ${INSTALL_DIR}/lib/libnvshmem.a)
    set(NVSHMEM_INCLUDE ${INSTALL_DIR}/include/)   
  else()
    if("${QUDA_NVSHMEM_HOME}" STREQUAL "")
      message( FATAL_ERROR "QUDA_NVSHMEM_HOME must be defined if QUDA_NVSHMEM is set" )
    endif()
      find_library(NVSHMEM_LIBS NAMES nvshmem PATHS "${QUDA_NVSHMEM_HOME}/lib/"  )
      find_path(NVSHMEM_INCLUDE NAMES nvshmem.h PATHS "${QUDA_NVSHMEM_HOME}/include/" )
  endif()
    
  mark_as_advanced(NVSHMEM_LIBS)
  mark_as_advanced(NVSHMEM_INCLUDE)
  add_library(nvshmem_lib STATIC IMPORTED)
  set_target_properties(nvshmem_lib PROPERTIES IMPORTED_LOCATION ${NVSHMEM_LIBS})
  set_target_properties(nvshmem_lib PROPERTIES CUDA_SEPARABLE_COMPILATION ON)
  set_target_properties(nvshmem_lib PROPERTIES CUDA_RESOLVE_DEVICE_SYMBOLS OFF)
  set_target_properties(nvshmem_lib PROPERTIES IMPORTED_LINK_INTERFACE_LANGUAGES CUDA)
endif()


####################################
# USQCD 
####################################
# We might only want to do that if using QUDA_DOWNLOAD_USQCD, but this does not wotrk if not set on the initial run
if(CMAKE_INSTALL_PREFIX_INITIALIZED_TO_DEFAULT)
  set(CMAKE_INSTALL_PREFIX ${CMAKE_BINARY_DIR}/usqcd CACHE PATH "..." FORCE)
endif()

####################################
# QMP
####################################
if(QUDA_QMP)
  #message(STATUS "Looking for QMP")
  find_package(QMP QUIET) 
  #if( QMP_FOUND ) 
  #  message(STATUS "Found QMP")
  #else()
  #  message(STATUS "QMP not found")
  #endif()
#TODO: Think about logic here 
  if(QUDA_DOWNLOAD_USQCD AND NOT QMP_FOUND)
<<<<<<< HEAD
    CPMAddPackage(
      NAME QMP
      GITHUB_REPOSITORY usqcd-software/qmp
      GIT_TAG 9b0f958
      OPTIONS
      "QMP_MPI ON"
      "QMP_TESTING" "OFF"
      "QMP_BUILD_DOCS" "OFF"
    )
=======
    ExternalProject_Add(
      QMP
      GIT_REPOSITORY https://github.com/usqcd-software/qmp.git
      GIT_TAG qmp2-5-3
      GIT_SHALLOW YES
      PREFIX usqcd
      CONFIGURE_COMMAND CC=${MPI_C_COMPILER} CXX=${MPI_CXX_COMPILER} <SOURCE_DIR>/configure "INSTALL=${INSTALL_EXE} -C"
                        "CFLAGS=-Wall -O3 -std=c99 " --with-qmp-comms-type=MPI --prefix=<INSTALL_DIR>
      BUILD_COMMAND ${MAKE_EXE}
      INSTALL_COMMAND ${MAKE_EXE} install
      LOG_INSTALL ON
      LOG_BUILD ON
      LOG_DOWNLOAD ON)

    ExternalProject_Get_Property(QMP INSTALL_DIR)
    set_property(DIRECTORY APPEND PROPERTY CMAKE_CONFIGURE_DEPENDS ${INSTALL_DIR})
    set(QUDA_QMPHOME
        ${INSTALL_DIR}
        CACHE PATH "path to QMP" FORCE)
    set(QUDA_QMP_LDFLAGS
        "-L${QUDA_QMPHOME}/lib"
        CACHE STRING "LDFLAGS for QMP - should be derived from qmp-config --ldflags")
    set(QUDA_QMP_LIBS
        "-lqmp"
        CACHE STRING "LIBS for QMP - should be derived from qmp-config --libs")
    ExternalProject_Add_Step(
      QMP reconf
      COMMAND ${AUTORECONF_EXE} -fi
      WORKING_DIRECTORY <SOURCE_DIR>
      DEPENDERS configure
      DEPENDEES download)

  else()
    if("${QUDA_QMPHOME}" STREQUAL "")
      message(FATAL_ERROR "QUDA_QMPHOME must be defined if QUDA_QMP is ON and QUDA_DOWNLOAD_USQCD is OFF")
    endif()
    execute_process(COMMAND ${QUDA_QMPHOME}/bin/qmp-config --cflags OUTPUT_VARIABLE QUDA_QMP_CFLAGS
                                                                                    OUTPUT_STRIP_TRAILING_WHITESPACE)
    execute_process(COMMAND ${QUDA_QMPHOME}/bin/qmp-config --ldflags OUTPUT_VARIABLE QUDA_QMP_LDFLAGS_INTERNAL
                                                                                     OUTPUT_STRIP_TRAILING_WHITESPACE)
    execute_process(COMMAND ${QUDA_QMPHOME}/bin/qmp-config --libs OUTPUT_VARIABLE QUDA_QMP_LIBS_INTERNAL
                                                                                  OUTPUT_STRIP_TRAILING_WHITESPACE)
    set(QUDA_QMP_LDFLAGS
        ${QUDA_QMP_LDFLAGS_INTERNAL}
        CACHE STRING "LDFLAGS for QMP - should be derived from qmp-config --ldflags")
    set(QUDA_QMP_LIBS
        ${QUDA_QMP_LIBS_INTERNAL}
        CACHE STRING "LIBS for QMP - should be derived from qmp-config --libs")
>>>>>>> 2e720eff
  endif()
endif()

####################################
# QIO
####################################
if(QUDA_QIO)
  if(NOT QUDA_QMP)
    message(FATAL_ERROR "Use of QIO (via QUDA_QIO=ON) requires QMP. Please set QUDA_QMP=ON.")
  endif()
 # message(STATUS "Looking for QIO")
  find_package(QIO QUIET)
  # if( QIO_FOUND )
    # message(STATUS "QIO Found")
  # else() 
    # message(STATUS "QIO Not Found")
  #endif()
#TODO: Think about logic here 
  if(QUDA_DOWNLOAD_USQCD AND NOT QIO_FOUND)
    CPMAddPackage(
      NAME QIO
      GITHUB_REPOSITORY usqcd-software/qio
      GIT_TAG 0627f013
      OPTIONS 
        "QIO_ENABLE_PARALLEL_BUILD ON"
        "QIO_ENABLE_QMP_ROUTE OFF" 
        "QIO_ENABLE_OUTPUT_BUFFERING ON" 
        "QIO_DML_BUF_BYTES 33554432"
    )
  endif()
endif()

####################################
# USQCD QDPJIT
####################################
if(QUDA_QDPJIT)
  if(NOT QUDA_QMP)
    message(WARNING "Specifying QUDA_QDPJIT requires use of QUDA_QMP. Please set QUDA_QMP=ON and set QUDA_QMPHOME.")
  endif()
  find_package(QDPXX REQUIRED)
  if( NOT ${QDP_IS_QDPJIT} EQUAL 1 )
    message(FATAL_ERROR "Found QDPXX but it is not QDP-JIT. Please specify with QDPXX_DIR pointing to the right path or add to the CMAKE_PREFIX_PATH")
  endif()
  set(QUDA_INTERFACE_QDPJIT ON)
endif()

####################################
# MAGMA
####################################
if(QUDA_MAGMA)
  add_library(MAGMA::MAGMA INTERFACE IMPORTED)
  target_compile_definitions(MAGMA::MAGMA INTERFACE MAGMA_LIB ADD_ MAGMA_SETAFFINITY GPUSHMEM=300 HAVE_CUBLAS)
  if("${QUDA_MAGMAHOME}" STREQUAL "")
    find_package(PkgConfig REQUIRED)
    pkg_check_modules(MAGMA magma)
    target_include_directories(MAGMA::MAGMA SYSTEM INTERFACE ${MAGMA_INCLUDEDIR})
    message("${MAGMA_INCLUDEDIR}")
    find_library(MAGMA ${MAGMA_LIBRARIES} PATH ${MAGMA_LIBRARY_DIRS})
  else()
    # prefer static library
    find_library(MAGMA libmagma.a magma ${QUDA_MAGMAHOME}/lib/)
    # append additional libraries required by magma
    target_link_libraries(MAGMA::MAGMA INTERFACE ${CUDA_cublas_LIBRARY})
    target_link_libraries(MAGMA::MAGMA INTERFACE ${CUDA_cusparse_LIBRARY})
    target_link_libraries(MAGMA::MAGMA INTERFACE ${QUDA_MAGMA_LIBS})
    # and any additional OpenMP linker flags
    target_include_directories(MAGMA::MAGMA SYSTEM INTERFACE ${QUDA_MAGMAHOME}/include)
  endif()
  target_link_libraries(MAGMA::MAGMA INTERFACE ${MAGMA})
  find_package(OpenMP)
  target_link_libraries(MAGMA::MAGMA INTERFACE OpenMP::OpenMP_CXX)
endif(QUDA_MAGMA)

####################################
# ARPACK
####################################
if(QUDA_ARPACK)
  enable_language(Fortran)

  if(QUDA_MPI OR QUDA_QMP)
    set(ARPACK_MPI ON)
  else()
    set(ARPACK_MPI OFF)
  endif()

  if(QUDA_DOWNLOAD_ARPACK)
  #TODO: switch to CPM
    include(GNUInstallDirs)
    ExternalProject_Add(
      ARPACK-NG
      GIT_REPOSITORY https://github.com/opencollab/arpack-ng.git
      GIT_TAG 3.7.0
      GIT_SHALLOW YES
      PREFIX arpack-ng
      CMAKE_ARGS -DMPI=${ARPACK_MPI} -DCMAKE_INSTALL_PREFIX=<INSTALL_DIR>
      CMAKE_GENERATOR "Unix Makefiles")
    ExternalProject_Get_Property(ARPACK-NG INSTALL_DIR)
    set(QUDA_ARPACK_HOME ${INSTALL_DIR})
    add_library(arpack-ng STATIC IMPORTED)
    add_dependencies(arpack-ng ARPACK-NG)
    find_package(BLAS REQUIRED)
    find_package(LAPACK REQUIRED)
    target_link_libraries(arpack-ng INTERFACE ${BLAS_LIBRARIES} ${LAPACK_LIBRARIES})
    set_target_properties(arpack-ng PROPERTIES IMPORTED_LINK_INTERFACE_LANGUAGES Fortran)
    set_target_properties(arpack-ng PROPERTIES IMPORTED_LOCATION
      ${QUDA_ARPACK_HOME}/${CMAKE_INSTALL_LIBDIR}/libarpack.a)
    if(QUDA_MPI OR QUDA_QMP)
      add_library(parpack-ng STATIC IMPORTED)
      target_link_libraries(parpack-ng INTERFACE arpack-ng MPI::MPI_Fortran)
      set_target_properties(parpack-ng PROPERTIES IMPORTED_LINK_INTERFACE_LANGUAGES Fortran)
      set_target_properties(parpack-ng PROPERTIES IMPORTED_LOCATION
        ${QUDA_ARPACK_HOME}/${CMAKE_INSTALL_LIBDIR}/libparpack.a)
    endif()

  else(QUDA_DOWNLOAD_ARPACK)
    find_package(PkgConfig REQUIRED)
    # We always need the serial library
    pkg_check_modules(ARPACK QUIET arpack)
    if(NOT ARPACK_FOUND OR QUDA_ARPACK_HOME)
      find_library(ARPACK arpack PATH ${QUDA_ARPACK_HOME})
    else()
      find_library(ARPACK ${ARPACK_LIBRARIES} PATH ${ARPACK_LIBRARY_DIRS})
    endif()
    # Link the parallel library if required
    if(QUDA_MPI OR QUDA_QMP)
      pkg_check_modules(PARPACK QUIET parpack)
      if(NOT PARPACK_FOUND OR QUDA_ARPACK_HOME)
        find_library(PARPACK parpack PATH ${QUDA_ARPACK_HOME})
      else()
        find_library(PARPACK ${PARPACK_LIBRARIES} PATH ${PARPACK_LIBRARY_DIRS})
      endif()
    endif()
  endif(QUDA_DOWNLOAD_ARPACK)
endif(QUDA_ARPACK)

####################################
# OPENBLAS
####################################
if(QUDA_OPENBLAS)
  enable_language(Fortran)

  if(QUDA_DOWNLOAD_OPENBLAS)
  #TODO: switch to CPM
  include(GNUInstallDirs)
    ExternalProject_Add(
      OPENBLAS
      GIT_REPOSITORY https://github.com/xianyi/OpenBLAS.git
      GIT_TAG v0.3.10
      GIT_SHALLOW YES
      PREFIX openblas
      CMAKE_ARGS -DCMAKE_INSTALL_PREFIX=<INSTALL_DIR> 
      CMAKE_GENERATOR "Unix Makefiles")
    ExternalProject_Get_Property(OPENBLAS INSTALL_DIR)
    set(QUDA_OPENBLAS_HOME ${INSTALL_DIR})
    add_library(openblas STATIC IMPORTED)
    add_dependencies(openblas OPENBLAS)
    set_target_properties(openblas PROPERTIES IMPORTED_LINK_INTERFACE_LANGUAGES Fortran)
    set_target_properties(openblas PROPERTIES IMPORTED_LOCATION
                                               ${QUDA_OPENBLAS_HOME}/${CMAKE_INSTALL_LIBDIR}/libopenblas.a)
  else(QUDA_DOWNLOAD_OPENBLAS)
    find_package(PkgConfig REQUIRED)
    pkg_check_modules(OPENBLAS QUIET openblas)
    if(NOT OPENBLAS_FOUND OR QUDA_OPENBLAS_HOME)
      find_library(OPENBLAS openblas PATH ${QUDA_OPENBLAS_HOME})
    else()
      find_library(OPENBLAS ${OPENBLAS_LIBRARIES} PATH ${OPENBLAS_LIBRARY_DIRS})
    endif()    
  endif(QUDA_DOWNLOAD_OPENBLAS)
endif(QUDA_OPENBLAS)

####################################
# BACKWARDS
####################################
if(QUDA_BACKWARDS)
  include(FetchContent)
  FetchContent_Declare(
    backward-cpp
    GIT_REPOSITORY https://github.com/bombela/backward-cpp.git
    GIT_TAG v1.5
    GIT_SHALLOW ON)
  FetchContent_GetProperties(backward-cpp)
  if(NOT backward-cpp_POPULATED)
    FetchContent_Populate(backward-cpp)
  endif()
  include(${backward-cpp_SOURCE_DIR}/BackwardConfig.cmake)
endif()


#####################################################################
# ADVANCED setup 
#####################################################################

# this allows simplified running of clang-tidy
if(${CMAKE_BUILD_TYPE} STREQUAL "DEVEL")
  set(CMAKE_EXPORT_COMPILE_COMMANDS ON)
endif()


# make the compiler flags an advanced option for all user defined build types (cmake defined build types are advanced by
# default )
mark_as_advanced(CMAKE_CUDA_FLAGS_DEVEL)
mark_as_advanced(CMAKE_CUDA_FLAGS_STRICT)
mark_as_advanced(CMAKE_CUDA_FLAGS_RELEASE)
mark_as_advanced(CMAKE_CUDA_FLAGS_DEBUG)
mark_as_advanced(CMAKE_CUDA_FLAGS_HOSTDEBUG)
mark_as_advanced(CMAKE_CUDA_FLAGS_SANITIZE)


mark_as_advanced(CMAKE_CXX_FLAGS_DEVEL)
mark_as_advanced(CMAKE_CXX_FLAGS_STRICT)
mark_as_advanced(CMAKE_CXX_FLAGS_RELEASE)
mark_as_advanced(CMAKE_CXX_FLAGS_DEBUG)
mark_as_advanced(CMAKE_CXX_FLAGS_HOSTDEBUG)
mark_as_advanced(CMAKE_CXX_FLAGS_SANITIZE)

mark_as_advanced(CMAKE_C_FLAGS_DEVEL)
mark_as_advanced(CMAKE_C_FLAGS_STRICT)
mark_as_advanced(CMAKE_C_FLAGS_RELEASE)
mark_as_advanced(CMAKE_C_FLAGS_DEBUG)
mark_as_advanced(CMAKE_C_FLAGS_HOSTDEBUG)
mark_as_advanced(CMAKE_C_FLAGS_SANITIZE)
mark_as_advanced(CMAKE_F_FLAGS)

mark_as_advanced(CMAKE_EXE_LINKER_FLAGS_SANITIZE)

# enable ctest
include(CTest)

# add tests, utils, reference, and quda library
add_subdirectory(lib)
add_subdirectory(tests)
add_subdirectory(doc)

include(CMakePackageConfigHelpers)
configure_package_config_file(QUDAConfig.cmake.in QUDAConfig.cmake 
	INSTALL_DESTINATION lib/cmake/QUDA)

write_basic_package_version_file(
	QUDAConfigVersion.cmake
	VERSION ${PACKAGE_VERSION}
	COMPATIBILITY AnyNewerVersion)

install(FILES ${CMAKE_CURRENT_BINARY_DIR}/QUDAConfigVersion.cmake
	${CMAKE_CURRENT_BINARY_DIR}/QUDAConfig.cmake
	DESTINATION lib/cmake/QUDA)<|MERGE_RESOLUTION|>--- conflicted
+++ resolved
@@ -705,7 +705,6 @@
   #endif()
 #TODO: Think about logic here 
   if(QUDA_DOWNLOAD_USQCD AND NOT QMP_FOUND)
-<<<<<<< HEAD
     CPMAddPackage(
       NAME QMP
       GITHUB_REPOSITORY usqcd-software/qmp
@@ -715,56 +714,6 @@
       "QMP_TESTING" "OFF"
       "QMP_BUILD_DOCS" "OFF"
     )
-=======
-    ExternalProject_Add(
-      QMP
-      GIT_REPOSITORY https://github.com/usqcd-software/qmp.git
-      GIT_TAG qmp2-5-3
-      GIT_SHALLOW YES
-      PREFIX usqcd
-      CONFIGURE_COMMAND CC=${MPI_C_COMPILER} CXX=${MPI_CXX_COMPILER} <SOURCE_DIR>/configure "INSTALL=${INSTALL_EXE} -C"
-                        "CFLAGS=-Wall -O3 -std=c99 " --with-qmp-comms-type=MPI --prefix=<INSTALL_DIR>
-      BUILD_COMMAND ${MAKE_EXE}
-      INSTALL_COMMAND ${MAKE_EXE} install
-      LOG_INSTALL ON
-      LOG_BUILD ON
-      LOG_DOWNLOAD ON)
-
-    ExternalProject_Get_Property(QMP INSTALL_DIR)
-    set_property(DIRECTORY APPEND PROPERTY CMAKE_CONFIGURE_DEPENDS ${INSTALL_DIR})
-    set(QUDA_QMPHOME
-        ${INSTALL_DIR}
-        CACHE PATH "path to QMP" FORCE)
-    set(QUDA_QMP_LDFLAGS
-        "-L${QUDA_QMPHOME}/lib"
-        CACHE STRING "LDFLAGS for QMP - should be derived from qmp-config --ldflags")
-    set(QUDA_QMP_LIBS
-        "-lqmp"
-        CACHE STRING "LIBS for QMP - should be derived from qmp-config --libs")
-    ExternalProject_Add_Step(
-      QMP reconf
-      COMMAND ${AUTORECONF_EXE} -fi
-      WORKING_DIRECTORY <SOURCE_DIR>
-      DEPENDERS configure
-      DEPENDEES download)
-
-  else()
-    if("${QUDA_QMPHOME}" STREQUAL "")
-      message(FATAL_ERROR "QUDA_QMPHOME must be defined if QUDA_QMP is ON and QUDA_DOWNLOAD_USQCD is OFF")
-    endif()
-    execute_process(COMMAND ${QUDA_QMPHOME}/bin/qmp-config --cflags OUTPUT_VARIABLE QUDA_QMP_CFLAGS
-                                                                                    OUTPUT_STRIP_TRAILING_WHITESPACE)
-    execute_process(COMMAND ${QUDA_QMPHOME}/bin/qmp-config --ldflags OUTPUT_VARIABLE QUDA_QMP_LDFLAGS_INTERNAL
-                                                                                     OUTPUT_STRIP_TRAILING_WHITESPACE)
-    execute_process(COMMAND ${QUDA_QMPHOME}/bin/qmp-config --libs OUTPUT_VARIABLE QUDA_QMP_LIBS_INTERNAL
-                                                                                  OUTPUT_STRIP_TRAILING_WHITESPACE)
-    set(QUDA_QMP_LDFLAGS
-        ${QUDA_QMP_LDFLAGS_INTERNAL}
-        CACHE STRING "LDFLAGS for QMP - should be derived from qmp-config --ldflags")
-    set(QUDA_QMP_LIBS
-        ${QUDA_QMP_LIBS_INTERNAL}
-        CACHE STRING "LIBS for QMP - should be derived from qmp-config --libs")
->>>>>>> 2e720eff
   endif()
 endif()
 
