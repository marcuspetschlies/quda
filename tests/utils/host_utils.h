--- conflicted
+++ resolved
@@ -189,11 +189,7 @@
  */
 double mom_action(void *mom, QudaPrecision prec, int len);
 
-<<<<<<< HEAD
 void createMomCPU(void *mom, QudaPrecision precision, double max_val = 1.0);
-void createHwCPU(void *hw, QudaPrecision precision);
-=======
-void createMomCPU(void *mom, QudaPrecision precision);
 
 /**
    @brief Create four Staggered spinor fields, whose outer product is used for momentum calculations
@@ -203,7 +199,6 @@
    @param[in] rng RNG
 */
 void createStagForOprodCPU(void *stag_for_oprod, QudaPrecision precision, const int *const x, quda::RNG &rng);
->>>>>>> 02391b12
 
 // used by link fattening code
 int x4_from_full_index(int i);
