--- conflicted
+++ resolved
@@ -476,11 +476,7 @@
     __device__ __host__ inline Mat<T,N> operator*(const S & scalar, const Mat<T,N> & a){
       Mat<T,N> result;
 #pragma unroll
-<<<<<<< HEAD
-      for (int i=0; i<N*N; ++i) result.data[i] = scalar * a.data[i];
-=======
       for (int i=0; i<a.size(); ++i) result.data[i] = scalar*a.data[i];
->>>>>>> b28d376f
       return result;
     }
 
