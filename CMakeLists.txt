# This file is divided into 5 sections:
# 1. Basic setup for cmake 
# 2. QUDA Physics options 
# 3. QUDA Dependency options
# 4. QUDA Advanced options
# 5. QUDA CMake configuration set up
#
# Each section is delineated by START and END. If you make additions to this file,
# please add an appropriate comment and, if necessary, document the addition
# in the QUDA Wiki page: https://github.com/lattice/quda/wiki/QUDA-Build-With-CMake

####################################################################################
# START 1. Basic setup for cmake
####################################################################################
cmake_minimum_required(VERSION 3.15 FATAL_ERROR)

if(POLICY CMP0074)
  cmake_policy(SET CMP0074 NEW)
endif()

set(CMAKE_INCLUDE_CURRENT_DIR ON)
set(CMAKE_INCLUDE_DIRECTORIES_PROJECT_BEFORE ON)
set(CMAKE_COLOR_MAKEFILE ON)
set(CMAKE_CXX_STANDARD_REQUIRED True)
# Disable gnu exentions
set(CMAKE_CXX_EXTENSIONS OFF)
set(CMAKE_CUDA_EXTENSIONS OFF)

# Disable in source builds this is only a temporary fix, but for now we need it as
# cmake will otherwise overwrite the existing makefiles.
set(CMAKE_DISABLE_SOURCE_CHANGES ON)
set(CMAKE_DISABLE_IN_SOURCE_BUILD ON)
# #dd a directory for cmake modules
list(APPEND CMAKE_MODULE_PATH "${CMAKE_SOURCE_DIR}/cmake")

find_package(Git)
find_package(PythonInterp)

# By default we will build DEVEL. The different build types will pass different
# flags to the compiler which may be strict or permissive on warnings, or
# very verbose at run time and/or compile time.
if(DEFINED ENV{QUDA_BUILD_TYPE})
  set(DEFBUILD $ENV{QUDA_BUILD_TYPE})
else()
  set(DEFBUILD "DEVEL")
endif()

set(VALID_BUILD_TYPES
  DEVEL
  RELEASE
  STRICT
  DEBUG
  HOSTDEBUG
  DEVICEDEBUG
  SANITIZE)
set(CMAKE_BUILD_TYPE
  "${DEFBUILD}"
  CACHE STRING "Choose the type of build, options are: ${VALID_BUILD_TYPES}")
set_property(CACHE CMAKE_BUILD_TYPE PROPERTY STRINGS ${VALID_BUILD_TYPES})

string(TOUPPER ${CMAKE_BUILD_TYPE} CHECK_BUILD_TYPE)
list(FIND VALID_BUILD_TYPES ${CHECK_BUILD_TYPE} BUILD_TYPE_VALID)

if(BUILD_TYPE_VALID LESS 0)
  message(SEND_ERROR "Please specify a valid CMAKE_BUILD_TYPE type! Valid build types are:" "${VALID_BUILD_TYPES}")
endif()

# QUDA may be built to run using HIP or CUDA, which we call the
# Target type. By default, the target is CUDA.
if(DEFINED ENV{QUDA_TARGET})
  set(DEFTARGET $ENV{QUDA_TARGET})
else()
  set(DEFTARGET "CUDA")
endif()

set(VALID_TARGET_TYPES CUDA HIP)
set(QUDA_TARGET_TYPE
  "${DEFTARGET}"
  CACHE STRING "Choose the type of target, options are: ${VALID_TARGET_TYPES}")
set_property(CACHE QUDA_TARGET_TYPE PROPERTY STRINGS CUDA HIP)

string(TOUPPER ${QUDA_TARGET_TYPE} CHECK_TARGET_TYPE)
list(FIND VALID_TARGET_TYPES ${CHECK_TARGET_TYPE} TARGET_TYPE_VALID)

if(TARGET_TYPE_VALID LESS 0)
  message(SEND_ERROR "Please specify a valid QUDA_TARGET_TYPE type! Valid target types are:" "${VALID_TARGET_TYPES}")
endif()

if( ${CHECK_TARGET_TYPE} STREQUAL "CUDA")
  set(QUDA_TARGET_CUDA ON)
  set(QUDA_TARGET_LIBRARY quda_cuda_target)
  set(QUDA_TARGET_CUDA ON)
endif()

if( ${CHECK_TARGET_TYPE} STREQUAL "HIP")
  set(QUDA_TARGET_HIP ON)
  set(QUDA_TARGET_LIBRARY quda_hip_target)
  set(QUDA_TARGET_HIP ON)
endif()

if(GIT_FOUND)
  execute_process(
    COMMAND ${GIT_EXECUTABLE} show
    WORKING_DIRECTORY ${CMAKE_SOURCE_DIR}
    RESULT_VARIABLE IS_GIT_REPOSIITORY
    OUTPUT_QUIET ERROR_QUIET)
  if(${IS_GIT_REPOSIITORY} EQUAL 0)
    execute_process(
      COMMAND ${GIT_EXECUTABLE} describe --abbrev=0
      WORKING_DIRECTORY ${CMAKE_SOURCE_DIR}
      OUTPUT_VARIABLE GITTAG OUTPUT_STRIP_TRAILING_WHITESPACE)
    # we use git rev-list and pipe that through wc here. Newer git versions support
    # --count as option to rev-list but that might not always be available
    execute_process(
      COMMAND ${GIT_EXECUTABLE} rev-list ${GITTAG}..HEAD
      WORKING_DIRECTORY ${CMAKE_SOURCE_DIR}
      COMMAND wc -l
      OUTPUT_VARIABLE GITCOUNT OUTPUT_STRIP_TRAILING_WHITESPACE)
    execute_process(
      COMMAND ${GIT_EXECUTABLE} describe --long --dirty
      WORKING_DIRECTORY ${CMAKE_SOURCE_DIR}
      OUTPUT_VARIABLE GITVERSION OUTPUT_STRIP_TRAILING_WHITESPACE)
  endif()
endif(GIT_FOUND)

# Define the project
project(
  "QUDA"
  VERSION 1.0.0
  LANGUAGES)

# Print the configuration details to stdout
message(STATUS "")
message(STATUS "${PROJECT_NAME} ${PROJECT_VERSION} (${GITVERSION}) **")
message(STATUS "cmake version: ${CMAKE_VERSION}")
message(STATUS "Source location: ${CMAKE_SOURCE_DIR}")
message(STATUS "Build location: ${CMAKE_BINARY_DIR}")
message(STATUS "Build type: ${CMAKE_BUILD_TYPE}")
message(STATUS "QUDA target: ${QUDA_TARGET_TYPE}")
####################################################################################
# END 1. Basic setup for cmake
####################################################################################


####################################################################################
# START 2. QUDA Physics options
####################################################################################
# This default allows the user to turn OFF all dirac types, then manually switch ON
# a desired subset
option(QUDA_DIRAC_DEFAULT_OFF "default value for QUDA_DIRAC_<TYPE> setting" $ENV{QUDA_DIRAC_DEFAULT_OFF})
mark_as_advanced(QUDA_DIRAC_DEFAULT_OFF)
if(QUDA_DIRAC_DEFAULT_OFF)
  set(QUDA_DIRAC_DEFAULT OFF)
else()
  set(QUDA_DIRAC_DEFAULT ON)
endif()

option(QUDA_DIRAC_WILSON "build Wilson Dirac operators" ${QUDA_DIRAC_DEFAULT})
option(QUDA_DIRAC_CLOVER "build clover Dirac operators" ${QUDA_DIRAC_DEFAULT})
# Dynamic inversion saves memory but decreases the flops
option(QUDA_DYNAMIC_CLOVER "Dynamically invert the clover term for twisted-clover" OFF)
option(QUDA_DIRAC_DOMAIN_WALL "build domain wall Dirac operators" ${QUDA_DIRAC_DEFAULT})
option(QUDA_DIRAC_STAGGERED "build staggered Dirac operators" ${QUDA_DIRAC_DEFAULT})
option(QUDA_DIRAC_TWISTED_MASS "build twisted mass Dirac operators" ${QUDA_DIRAC_DEFAULT})
option(QUDA_DIRAC_TWISTED_CLOVER "build twisted clover Dirac operators" ${QUDA_DIRAC_DEFAULT})
option(QUDA_DIRAC_CLOVER_HASENBUSCH "build clover Hasenbusch twist operators" ${QUDA_DIRAC_DEFAULT})
option(QUDA_DIRAC_NDEG_TWISTED_MASS "build non-degenerate twisted mass Dirac operators" ${QUDA_DIRAC_DEFAULT})

# HMC gauge force routines
option(QUDA_FORCE_GAUGE "build code for (1-loop Symanzik) gauge force" OFF)
option(QUDA_FORCE_HISQ "build code for hisq fermion force" OFF)
option(QUDA_GAUGE_TOOLS "build auxiliary gauge-field tools" OFF)

option(QUDA_GAUGE_ALG "build gauge-fixing and pure-gauge algorithms" OFF)
option(QUDA_CONTRACT "build code for bilinear contraction" OFF)
option(QUDA_COVDEV "build code for covariant derivative" OFF)
####################################################################################
# END 2. QUDA Physics options
####################################################################################

####################################################################################
# START 3. QUDA Dependency options
####################################################################################
option(QUDA_QIO "build QIO code for binary I/O" OFF)

# Multi-GPU options
option(QUDA_QMP "build the QMP multi-GPU code" OFF)
option(QUDA_MPI "build the MPI multi-GPU code" OFF)

# Magma library
option(QUDA_MAGMA "build magma interface" OFF)

# ARPACK
option(QUDA_ARPACK "build arpack interface" OFF)
option(QUDA_ARPACK_LOGGING "enable ARPACK logging (not availible for NG)" OFF)
option(QUDA_DOWNLOAD_ARPACK "Download ARPACK-NG software as requested by QUDA_ARPACK" OFF)

# OpenBLAS
option(QUDA_OPENBLAS "enable OpenBLAS" OFF)
option(QUDA_DOWNLOAD_OPENBLAS "Download OpenBLAS software as requested by QUDA_OPENBLAS" OFF)

# Interface options
option(QUDA_INTERFACE_QDP "build qdp interface" ON)
option(QUDA_INTERFACE_MILC "build milc interface" ON)
option(QUDA_INTERFACE_CPS "build cps interface" OFF)
option(QUDA_INTERFACE_QDPJIT "build qdpjit interface" OFF)
option(QUDA_INTERFACE_BQCD "build bqcd interface" OFF)
option(QUDA_INTERFACE_TIFR "build tifr interface" OFF)

# QDPJIT
option(QUDA_QDPJIT "build QDP-JIT support?" OFF)

# Locations for QIO / QMP
set(QUDA_QIOHOME
  ""
  CACHE PATH "path to QIO")
set(QUDA_QMPHOME
  ""
  CACHE PATH "path to QMP")
set(QUDA_LIMEHOME
  ""
  CACHE PATH "path to LIME")
set(QUDA_QDPJITHOME
  ""
  CACHE PATH "path to QDPJIT installation")
set(QUDA_ARPACK_HOME
  ""
  CACHE PATH "path to arpack / parpack")
set(QUDA_OPENBLAS_HOME
  ""
  CACHE PATH "path to OpenBLAS")
set(QUDA_MAGMAHOME
  ""
  CACHE PATH "path to MAGMA, if not set, pkg-config will be attempted")
set(QUDA_MAGMA_LIBS
  ""
  CACHE STRING "additional linker flags required to link against magma")
####################################################################################
# END 3. QUDA Dependency options
####################################################################################

####################################################################################
# START 4. QUDA advanced options that usually should not be changed by users
####################################################################################
option(QUDA_BUILD_ALL_TESTS "build tests by default" ON)
option(QUDA_INSTALL_ALL_TESTS "install tests by default" ON)
option(QUDA_BUILD_SHAREDLIB "build quda as a shared lib" ON)
option(QUDA_PROPAGATE_CXX_FLAGS "propagate CXX_FLAGS to CUDA host compiler (for cmake >= 3.8)" ON)
option(QUDA_FLOAT8 "enable float-8 ordered fixed-point fields?" OFF)
option(QUDA_NVML "use NVML to report CUDA graphics driver version" OFF)
option(QUDA_NUMA_NVML "experimental use of NVML to set numa affinity" OFF)
option(QUDA_VERBOSE_BUILD "display kernel register usage" OFF)
option(QUDA_BUILD_NATIVE_LAPACK "build the native blas/lapack library according to QUDA_TARGET" ON)

# QUDA uses tiling routines to compute certain BLAS routines. The maximum allowable
# tile size is governed by this number. The larger the number, the faster the routines
# will compute, but it will take longer to compile.
set(QUDA_MAX_MULTI_BLAS_N
  "4"
  CACHE STRING "maximum value to initialize template for multi-blas /-reduce")
if(QUDA_MAX_MULTI_BLAS_N GREATER 32)
  message(SEND_ERROR "Maximum QUDA_MAX_MULTI_BLAS_N is 32.")
endif()

set(QUDA_PRECISION
  "14"
  CACHE STRING "which precisions to instantiate in QUDA (4-bit number - double, single, half, quarter)")
set(QUDA_RECONSTRUCT
  "7"
  CACHE STRING "which reconstructs to instantiate in QUDA (3-bit number - 18, 13/12, 9/8)")

# Set CTest options
option(QUDA_CTEST_SEP_DSLASH_POLICIES "Test Dslash policies separately in ctest instead of only autotuning them." OFF)

option(QUDA_FAST_COMPILE_REDUCE "enable fast compilation in blas and reduction kernels (single warp per reduction)" OFF)
option(QUDA_FAST_COMPILE_DSLASH "enable fast compilation in dslash kernels (~20% perf impact)" OFF)

option(QUDA_OPENMP "enable OpenMP" OFF)
set(QUDA_CXX_STANDARD
  14
  CACHE STRING "set the CXX Standard (14 or 17)")
set_property(CACHE QUDA_CXX_STANDARD PROPERTY STRINGS 14 17)

option(QUDA_BACKWARDS "Enable stacktrace generation using backwards-cpp")

# NVTX options
option(QUDA_MPI_NVTX "add NVTX markup to MPI API calls" OFF)
option(QUDA_INTERFACE_NVTX "add NVTC markup to interface calls" OFF)

# features in development
option(QUDA_SSTEP "build s-step linear solvers" OFF)
option(QUDA_MULTIGRID "build multigrid solvers" OFF)
option(QUDA_BLOCKSOLVER "build block solvers" OFF)
option(QUDA_USE_EIGEN "use EIGEN library (where optional)" ON)
option(QUDA_DOWNLOAD_EIGEN "Download Eigen" ON)
option(QUDA_DOWNLOAD_USQCD "Download USQCD software as requested by QUDA_QMP / QUDA_QIO" OFF)
option(QUDA_JITIFY "build QUDA using Jitify" OFF)

option(QUDA_GENERATE_DOXYGEN "generate doxygen documentation")

# mark as advanced
mark_as_advanced(QUDA_BUILD_ALL_TESTS)
mark_as_advanced(QUDA_INSTALL_ALL_TESTS)
mark_as_advanced(QUDA_PROPAGATE_CXX_FLAGS)
mark_as_advanced(QUDA_HETEROGENEOUS_ATOMIC)
mark_as_advanced(QUDA_FLOAT8)
mark_as_advanced(QUDA_FAST_COMPILE_REDUCE)
mark_as_advanced(QUDA_FAST_COMPILE_DSLASH)
mark_as_advanced(QUDA_NVML)
mark_as_advanced(QUDA_NUMA_NVML)
mark_as_advanced(QUDA_VERBOSE_BUILD)
mark_as_advanced(QUDA_MAX_MULTI_BLAS_N)
mark_as_advanced(QUDA_PRECISION)
mark_as_advanced(QUDA_RECONSTRUCT)
mark_as_advanced(QUDA_CTEST_SEP_DSLASH_POLICIES)
mark_as_advanced(QUDA_CTEST_LAUNCH)
mark_as_advanced(QUDA_CTEST_LAUNCH_ARGS)
mark_as_advanced(QUDA_OPENMP)

mark_as_advanced(QUDA_BACKWARDS)

mark_as_advanced(QUDA_MPI_NVTX)
mark_as_advanced(QUDA_INTERFACE_NVTX)

mark_as_advanced(QUDA_SSTEP)
mark_as_advanced(QUDA_USE_EIGEN)
mark_as_advanced(QUDA_BLOCKSOLVER)
mark_as_advanced(QUDA_CXX_STANDARD)

mark_as_advanced(QUDA_JITIFY)

mark_as_advanced(QUDA_ARPACK_LOGGING)
####################################################################################
# END 4. QUDA advanced options that usually should not be changed by users
####################################################################################

####################################################################################
# START 5. QUDA CMake configuration set up
####################################################################################
# All the CMake code from here and below is not exposed to the user. Its purpose
# is to configure the build given the options above

# Some checks for invalid combinations
if(QUDA_MPI AND QUDA_QMP)
  message(
    SEND_ERROR
    "Specifying QUDA_QMP and QUDA_MPI might result in undefined behavior. If you intend to use QMP set QUDA_MPI=OFF.")
endif()

# COMPILER FLAGS
# Linux: CMAKE_HOST_SYSTEM_PROCESSOR "x86_64"
# Mac: CMAKE_HOST_SYSTEM_PROCESSOR "x86_64"
# Power: CMAKE_HOST_SYSTEM_PROCESSOR "ppc64le"

# We need to use different optimization flags depending on whether we are on x86 or
# power Note: This only applies to the RELEASE build type this is just a quick fix
# and we should probably use
# https://cmake.org/cmake/help/latest/module/CheckCXXCompilerFlag.html

set(CPU_ARCH ${CMAKE_HOST_SYSTEM_PROCESSOR})
if(${CPU_ARCH} STREQUAL "x86_64")
  set(CXX_OPT "-march=native")
elseif(${CPU_ARCH} STREQUAL "ppc64le")
  set(CXX_OPT "-Ofast -mcpu=native -mtune=native")
endif()

set(CMAKE_CXX_STANDARD ${QUDA_CXX_STANDARD})

# define CXX FLAGS
set(CMAKE_CXX_FLAGS_DEVEL
  "-g -O3 -Wall -Wextra"
  CACHE STRING "Flags used by the C++ compiler during regular development builds.")
set(CMAKE_CXX_FLAGS_STRICT
  "-O3 -Werror -Wall -Wextra"
  CACHE STRING "Flags used by the C++ compiler during strict jenkins builds.")
set(CMAKE_CXX_FLAGS_RELEASE
  "-O3 -w ${CXX_OPT} "
  CACHE STRING "Flags used by the C++ compiler during release builds.")
set(CMAKE_CXX_FLAGS_HOSTDEBUG
<<<<<<< HEAD
  "-Wall -Wextra -Wno-unknown-pragmas -g -fno-inline"
  CACHE STRING "Flags used by the C++ compiler during host-debug builds.")
set(CMAKE_CXX_FLAGS_DEVICEDEBUG
  "-Wall -Wextra -Wno-unknown-pragmas"
  CACHE STRING "Flags used by the C++ compiler during device-debug builds.")
set(CMAKE_CXX_FLAGS_DEBUG
  "-Wall -Wextra -Wno-unknown-pragmas -g -fno-inline"
  CACHE STRING "Flags used by the C++ compiler during full (host+device) debug builds.")
set(CMAKE_CXX_FLAGS_SANITIZE
  "-Wall -Wextra -Wno-unknown-pragmas -g -fno-inline -fsanitize=address,undefined"
  CACHE STRING "Flags used by the C++ compiler during santizer debug builds.")
=======
    "-Wall -Wextra -g"
    CACHE STRING "Flags used by the C++ compiler during host-debug builds.")
set(CMAKE_CXX_FLAGS_DEVICEDEBUG
    "-Wall -Wextra"
    CACHE STRING "Flags used by the C++ compiler during device-debug builds.")
set(CMAKE_CXX_FLAGS_DEBUG
    "-Wall -Wextra -g -fno-inline"
    CACHE STRING "Flags used by the C++ compiler during full (host+device) debug builds.")
set(CMAKE_CXX_FLAGS_SANITIZE
    "-Wall -Wextra -g -fno-inline -fsanitize=address,undefined"
    CACHE STRING "Flags used by the C++ compiler during santizer debug builds.")
>>>>>>> dba76eee

enable_language(CXX)

# define C FLAGS
set(CMAKE_C_FLAGS_DEVEL
  "-g -O3 -Wall -Wextra"
  CACHE STRING "Flags used by the C compiler during regular development builds.")
set(CMAKE_C_FLAGS_STRICT
  "-O3 -Werror -Wall -Wextra"
  CACHE STRING "Flags used by the C compiler during strict jenkins builds.")
set(CMAKE_C_FLAGS_RELEASE
  "-O3 -w"
  CACHE STRING "Flags used by the C compiler during release builds.")
set(CMAKE_C_FLAGS_HOSTDEBUG
<<<<<<< HEAD
  "-Wall -Wextra -Wno-unknown-pragmas -g -fno-inline"
  CACHE STRING "Flags used by the C compiler during host-debug builds.")
=======
    "-Wall -Wextra -g"
    CACHE STRING "Flags used by the C compiler during host-debug builds.")
>>>>>>> dba76eee
set(CMAKE_C_FLAGS_DEVICEDEBUG
  "-Wall -Wextra"
  CACHE STRING "Flags used by the C compiler during device-debug builds.")
set(CMAKE_C_FLAGS_DEBUG
  "-Wall -Wextra -g -fno-inline"
  CACHE STRING "Flags used by the C compiler during full (host+device) debug builds.")
set(CMAKE_C_FLAGS_SANITIZE
  "-Wall -Wextra -g -fno-inline -fsanitize=address,undefined"
  CACHE STRING "Flags used by the C compiler during sanitizer debug builds.")

enable_language(C)

if(QUDA_INTERFACE_TIFR
    OR QUDA_INTERFACE_BQCD
    OR QUDA_ARPACK
    OR QUDA_OPENBLAS)
  set(BUILD_FORTRAN_INTERFACE ON)
  enable_language(Fortran)
endif()

# define LINKER FLAGS
set(CMAKE_EXE_LINKER_FLAGS_SANITIZE
  "-fsanitize=address,undefined"
  CACHE STRING "Flags used by the linker during sanitizer debug builds.")

#########################################
# CUDA TARGET
#########################################
if( QUDA_TARGET_CUDA ) 
  
  # define CUDA flags
  set(CMAKE_CUDA_HOST_COMPILER
    "${CMAKE_CXX_COMPILER}"
    CACHE FILEPATH "Host compiler to be used by nvcc")
  set(CMAKE_CUDA_STANDARD ${QUDA_CXX_STANDARD})
  set(CMAKE_CUDA_STANDARD_REQUIRED True)
  mark_as_advanced(CMAKE_CUDA_HOST_COMPILER)

  include(CheckLanguage)
  check_language(CUDA)
  
  if(${CMAKE_CUDA_COMPILER} MATCHES "nvcc")
    set(QUDA_CUDA_BUILD_TYPE "NVCC")
    message(STATUS "CUDA Build Type: ${QUDA_CUDA_BUILD_TYPE}")
  endif()
  
  if(${CMAKE_CUDA_COMPILER} MATCHES "clang")
    if(CMAKE_VERSION VERSION_LESS 3.18)
      message(ERROR "Building QUDA with clang as CMAKE_CUDA_COMPILER requires CMake 3.18+")
    endif()
    set(QUDA_CUDA_BUILD_TYPE "Clang")
    message(STATUS "CUDA Build Type: ${QUDA_CUDA_BUILD_TYPE}")
  endif()
  
  set(CMAKE_CUDA_FLAGS_DEVEL
    "-g -O3 "
    CACHE STRING "Flags used by the CUDA compiler during regular development builds.")
  set(CMAKE_CUDA_FLAGS_STRICT
    "-g -O3"
    CACHE STRING "Flags used by the CUDA compiler during strict jenkins builds.")
  set(CMAKE_CUDA_FLAGS_RELEASE
    "-O3 -w"
    CACHE STRING "Flags used by the CUDA compiler during release builds.")
  set(CMAKE_CUDA_FLAGS_HOSTDEBUG
    "-g"
    CACHE STRING "Flags used by the C++ compiler during host-debug builds.")
  set(CMAKE_CUDA_FLAGS_DEVICEDEBUG
    "-G"
    CACHE STRING "Flags used by the C++ compiler during device-debug builds.")
  set(CMAKE_CUDA_FLAGS_DEBUG
    "-g -G"
    CACHE STRING "Flags used by the C++ compiler during full (host+device) debug builds.")
  set(CMAKE_CUDA_FLAGS_SANITIZE
    "-g "
    CACHE STRING "Flags used by the C++ compiler during sanitizer debug builds.")
  
  # This is needed now GPU ARCH
  if(DEFINED ENV{QUDA_GPU_ARCH})
    set(QUDA_DEFAULT_GPU_ARCH $ENV{QUDA_GPU_ARCH})
  else()
    set(QUDA_DEFAULT_GPU_ARCH sm_70)
  endif()
  if(NOT QUDA_GPU_ARCH)
    message(STATUS "Building QUDA for GPU ARCH " "${QUDA_DEFAULT_GPU_ARCH}")
  endif()
  
  set(QUDA_GPU_ARCH
    ${QUDA_DEFAULT_GPU_ARCH}
    CACHE STRING "set the GPU architecture (sm_35, sm_37, sm_60, sm_70, sm_80)")
  set_property(CACHE QUDA_GPU_ARCH PROPERTY STRINGS sm_35 sm_37 sm_60 sm_70 sm_80)
  
  set(GITVERSION ${GITVERSION}-${QUDA_GPU_ARCH})
  string(REGEX REPLACE sm_ "" COMP_CAP ${QUDA_GPU_ARCH})
  set(CMAKE_CUDA_ARCHITECTURES ${COMP_CAP})
  set(COMP_CAP "${COMP_CAP}0")
  
  enable_language(CUDA)
  message(STATUS "CUDA Compiler is" ${CMAKE_CUDA_COMPILER})
  message(STATUS "Compiler ID is " ${CMAKE_CUDA_COMPILER_ID})
  
  # CUDA Wrapper for finding libs etc
  if(CMAKE_VERSION VERSION_LESS 3.17)
    find_package(CUDAWrapper)
  else()
    # for cmake 3.17+ we rely on
    find_package(CUDAToolkit)
  endif()  
  
  if(CUDAToolkit_VERSION VERSION_GREATER_EQUAL "11.0" AND CMAKE_CUDA_COMPILER_ID MATCHES "NVIDIA")
    set(QUDA_HETEROGENEOUS_ATOMIC_SUPPORT ON)
    message(STATUS "Heterogeneous atomics supported: ${QUDA_HETEROGENEOUS_ATOMIC_SUPPORT}")
  endif()
  include(CMakeDependentOption)
  CMAKE_DEPENDENT_OPTION(QUDA_HETEROGENEOUS_ATOMIC "enable heterogeneous atomic support (CUDA >= 11.0)?" ON "QUDA_HETEROGENEOUS_ATOMIC_SUPPORT" OFF)

  #########################################
  # HIP TARGET
  #########################################
elseif(QUDA_TARGET_HIP) 
  find_package(HIP)
else()
  message(ERROR "Unknown QUDA_TARGET")
endif()

if(QUDA_HETEROGENEOUS_ATOMIC AND ${CMAKE_BUILD_TYPE} STREQUAL "SANITIZE")
  message(SEND_ERROR "QUDA_HETEROGENEOUS_ATOMIC=ON does not support SANITIZE build)")
endif()
if(QUDA_HETEROGENEOUS_ATOMIC AND QUDA_JITIFY)
  message(SEND_ERROR "QUDA_HETEROGENEOUS_ATOMIC=ON does not support JITIFY)")
endif()

# QUDA depends on Eigen this part makes sure we can download eigen if it is not found
if(QUDA_DOWNLOAD_EIGEN)
  set(EIGEN_VERSION 3.3.9)
  set(EIGEN_DOWNLOAD_LOCATION ${CMAKE_SOURCE_DIR}/externals/eigen/${EIGEN_VERSION}.tar.bz2)
  set(EIGEN_URL https://gitlab.com/libeigen/eigen/-/archive/${EIGEN_VERSION}/eigen-${EIGEN_VERSION}.tar.bz2)
  set(EIGEN_SHA 0fa5cafe78f66d2b501b43016858070d52ba47bd9b1016b0165a7b8e04675677)
  if(NOT EXISTS ${EIGEN_DOWNLOAD_LOCATION})
    message(STATUS "Checking for Eigen tarball and downloading if necessary.")
  endif()
  file(
    DOWNLOAD ${EIGEN_URL} ${EIGEN_DOWNLOAD_LOCATION}
    EXPECTED_HASH SHA256=${EIGEN_SHA}
    STATUS EIGEN_DOWNLOADED)
  list(GET EIGEN_DOWNLOADED 0 EIGEN_DOWNLOADED_CODE)
  list(GET EIGEN_DOWNLOADED 1 EIGEN_DOWNLOADED_MSG)
  if(${EIGEN_DOWNLOADED_CODE})
    message(
      SEND_ERROR
      "Could not download Eigen automatically (${EIGEN_DOWNLOADED_MSG}). Please download eigen from ${EIGEN_URL} and save it to ${EIGEN_DOWNLOAD_LOCATION} and try running cmake again."
      )
  endif()

  include(ExternalProject)
  ExternalProject_Add(
    Eigen
    URL ${CMAKE_SOURCE_DIR}/externals/eigen/${EIGEN_VERSION}.tar.bz2
    URL_HASH SHA256=${EIGEN_SHA}
    PREFIX ${CMAKE_CURRENT_BINARY_DIR}/externals/eigen/
    CONFIGURE_COMMAND ""
    BUILD_COMMAND ""
    INSTALL_COMMAND "")
  ExternalProject_Get_Property(Eigen source_dir)
  set(EIGEN_INCLUDE_DIRS ${source_dir})
else()
  # fall back to using find_package
  find_package(Eigen QUIET)
  if(NOT EIGEN_FOUND)
    message(
      FATAL_ERROR
      "QUDA requires Eigen (http://eigen.tuxfamily.org). Please either set EIGEN_INCLUDE_DIRS to path to eigen3 include directory, e.g. /usr/local/include/eigen3 or set QUDA_DOWNLOAD_EIGEN to ON to enable automatic download of the necessary components."
      )
  endif()
endif()

if(QUDA_MPI OR QUDA_QMP)
  # if we are using MPI and no MPI_<LANG>_COMPILER was specified on the command line
  # check for MPICXX and MPICC environment variables
  if((NOT MPI_CXX_COMPILER) AND DEFINED ENV{MPICXX})
    set(MPI_CXX_COMPILER $ENV{MPICXX})
    set(mpimessage True)
    message(STATUS "Found environment variable MPICXX. Using it for MPI detection: $ENV{MPICXX}")
  endif()
  if((NOT MPI_C_COMPILER) AND DEFINED ENV{MPICC})
    message(STATUS "Found environment variable MPICC. Using it for MPI detection: $ENV{MPICC}")
    set(MPI_C_COMPILER $ENV{MPICC})
    set(mpimessage True)
  endif()
  # I think we don't use that at all but
  if((NOT MPI_Fortran_COMPILER) AND DEFINED ENV{MPIFORT})
    message(STATUS "Found environment variable MPIFORT. Using it for MPI detection: $ENV{MPIFORT}")
    set(MPI_Fortran_COMPILER $ENV{MPIFORT})
    set(mpimessage True)
  endif()
  if(mpimessage)
    message(
      "Found MPIFORT/MPICC/MPICXX environment variables. If this is not what you want please use -DMPI_<LANG>_COMPILER and consult the cmake FindMPI documentation."
      )
  endif()
  # we need to enable Fortran if we want to detect MPI_Fortran_COMPILER
  if(QUDA_ARPACK OR QUDA_OPENBLAS)
    enable_language(Fortran)
  endif()
  find_package(MPI)
endif()

if(QUDA_DOWNLOAD_USQCD)
  find_program(MAKE_EXE NAMES gmake nmake make)
  find_program(INSTALL_EXE NAMES install)
  find_program(AUTORECONF_EXE NAMES autoreconf)
endif()

if(QUDA_QDPJIT)
  if(NOT QUDA_QMP)
    message(WARNING "Specifying QUDA_QDPJIT requires use of QUDA_QMP. Please set QUDA_QMP=ON and set QUDA_QMPHOME.")
  endif()
  execute_process(COMMAND ${QUDA_QDPJITHOME}/bin/qdp \+\+-config --ldflags
    OUTPUT_VARIABLE QDP_LDFLAGS OUTPUT_STRIP_TRAILING_WHITESPACE)
  execute_process(COMMAND ${QUDA_QDPJITHOME}/bin/qdp \+\+-config --libs
    OUTPUT_VARIABLE QDP_LIBS OUTPUT_STRIP_TRAILING_WHITESPACE)
  find_library(QDP_LIB qdp PATH ${QUDA_QDPJITHOME}/lib)
  find_library(QIO_LIB qio ${QUDA_QDPJITHOME}/lib/)
  find_library(LIME_LIB lime ${QUDA_QDPJITHOME}/lib/)
endif()

if(QUDA_QMP)
  find_library(QMP_FOUND qmp HINTS ${QUDA_QMPHOME}/lib NO_DEFAULT_PATH)
  mark_as_advanced(QMP_FOUND)
  set_property(DIRECTORY APPEND PROPERTY CMAKE_CONFIGURE_DEPENDS ${QMP_FOUND})
  if(QUDA_DOWNLOAD_USQCD AND NOT QMP_FOUND)
    ExternalProject_Add(
      QMP
      GIT_REPOSITORY https://github.com/usqcd-software/qmp.git
      GIT_TAG qmp2-5-2
      GIT_SHALLOW YES
      PREFIX usqcd
      CONFIGURE_COMMAND CC=${MPI_C_COMPILER} CXX=${MPI_CXX_COMPILER} <SOURCE_DIR>/configure "INSTALL=${INSTALL_EXE} -C"
      --with-qmp-comms-type=MPI --prefix=<INSTALL_DIR>
      BUILD_COMMAND ${MAKE_EXE}
      INSTALL_COMMAND ${MAKE_EXE} install
      LOG_INSTALL ON
      LOG_BUILD ON
      LOG_DOWNLOAD ON)

    ExternalProject_Get_Property(QMP INSTALL_DIR)
    set_property(DIRECTORY APPEND PROPERTY CMAKE_CONFIGURE_DEPENDS ${INSTALL_DIR})
    set(QUDA_QMPHOME
      ${INSTALL_DIR}
      CACHE PATH "path to QMP" FORCE)
    set(QUDA_QMP_LDFLAGS
      "-L${QUDA_QMPHOME}/lib"
      CACHE STRING "LDFLAGS for QMP - should be derived from qmp-config --ldflags")
    set(QUDA_QMP_LIBS
      "-lqmp"
      CACHE STRING "LIBS for QMP - should be derived from qmp-config --libs")
    ExternalProject_Add_Step(
      QMP reconf
      COMMAND ${AUTORECONF_EXE} -fi
      WORKING_DIRECTORY <SOURCE_DIR>
      DEPENDERS configure
      DEPENDEES download)

  else()
    if("${QUDA_QMPHOME}" STREQUAL "")
      message(FATAL_ERROR "QUDA_QMPHOME must be defined if QUDA_QMP is ON and QUDA_DOWNLOAD_USQCD is OFF")
    endif()
    execute_process(COMMAND ${QUDA_QMPHOME}/bin/qmp-config --cflags OUTPUT_VARIABLE QUDA_QMP_CFLAGS
      OUTPUT_STRIP_TRAILING_WHITESPACE)
    execute_process(COMMAND ${QUDA_QMPHOME}/bin/qmp-config --ldflags OUTPUT_VARIABLE QUDA_QMP_LDFLAGS_INTERNAL
      OUTPUT_STRIP_TRAILING_WHITESPACE)
    execute_process(COMMAND ${QUDA_QMPHOME}/bin/qmp-config --libs OUTPUT_VARIABLE QUDA_QMP_LIBS_INTERNAL
      OUTPUT_STRIP_TRAILING_WHITESPACE)
    set(QUDA_QMP_LDFLAGS
      ${QUDA_QMP_LDFLAGS_INTERNAL}
      CACHE STRING "LDFLAGS for QMP - should be derived from qmp-config --ldflags")
    set(QUDA_QMP_LIBS
      ${QUDA_QMP_LIBS_INTERNAL}
      CACHE STRING "LIBS for QMP - should be derived from qmp-config --libs")
  endif()
endif()

if(QUDA_QIO)
  if(NOT QUDA_QMP)
    message(FATAL_ERROR "Use of QIO (via QUDA_QIO=ON) requires QMP. Please set QUDA_QMP=ON.")
  endif()
  find_library(QIO_FOUND qio HINTS ${QUDA_QIOHOME}/lib NO_DEFAULT_PATH)
  mark_as_advanced(QIO_FOUND)
  set_property(DIRECTORY APPEND PROPERTY CMAKE_CONFIGURE_DEPENDS ${QIO_FOUND})
  if(QUDA_DOWNLOAD_USQCD AND NOT QIO_FOUND)
    ExternalProject_Add(
      QIO
      GIT_REPOSITORY https://github.com/usqcd-software/qio.git
      GIT_TAG qio2-5-0
      GIT_SHALLOW YES
      PREFIX usqcd
      CONFIGURE_COMMAND CC=${MPI_C_COMPILER} CXX=${MPI_CXX_COMPILER} <SOURCE_DIR>/configure "INSTALL=${INSTALL_EXE} -C"
      --with-qmp=${QUDA_QMPHOME} --prefix=<INSTALL_DIR>
      BUILD_COMMAND make
      INSTALL_COMMAND make install
      DEPENDS QMP
      LOG_INSTALL ON
      LOG_BUILD ON
      LOG_DOWNLOAD ON)
    ExternalProject_Get_Property(QIO INSTALL_DIR)
    set_property(DIRECTORY APPEND PROPERTY CMAKE_CONFIGURE_DEPENDS ${INSTALL_DIR})
    set(QUDA_QIOHOME
      ${INSTALL_DIR}
      CACHE PATH "path to QIO" FORCE)
    set(QUDA_LIMEHOME
      ${INSTALL_DIR}
      CACHE PATH "path to LIME" FORCE)
    ExternalProject_Add_Step(
      QIO reconf
      COMMAND ${AUTORECONF_EXE} -fi
      WORKING_DIRECTORY <SOURCE_DIR>
      DEPENDERS configure
      DEPENDEES download)
    set(QUDA_QIO_LDFLAGS
      "-L${QUDA_QIOHOME}/lib"
      CACHE STRING "LDFLAGS for QMP - should be derived from qmp-config --ldflags")
    set(QUDA_QIO_LIBS
      "-lqio -llime"
      CACHE STRING "LIBS for QMP - should be derived from qmp-config --libs")

  else()
    if("${QUDA_QIOHOME}" STREQUAL "" OR "${QUDA_LIMEHOME}" STREQUAL "")
      message(
        FATAL_ERROR "QUDA_QIOHOME and QUDA_LIMEHOME must be defined when QUDA_QIO is ON and QUDA_DOWNLOAD_USQCD is OFF")
    endif()
    execute_process(COMMAND ${QUDA_QIOHOME}/bin/qio-config --cflags OUTPUT_VARIABLE QUDA_QIO_CFLAGS
      OUTPUT_STRIP_TRAILING_WHITESPACE)
    execute_process(COMMAND ${QUDA_QIOHOME}/bin/qio-config --ldflags OUTPUT_VARIABLE QUDA_QIO_LDFLAGS_INTERNAL
      OUTPUT_STRIP_TRAILING_WHITESPACE)
    execute_process(COMMAND ${QUDA_QIOHOME}/bin/qio-config --libs OUTPUT_VARIABLE QUDA_QIO_LIBS_INTERNAL
      OUTPUT_STRIP_TRAILING_WHITESPACE)
    set(QUDA_QIO_LDFLAGS
      ${QUDA_QIO_LDFLAGS_INTERNAL}
      CACHE STRING "LDFLAGS for QMP - should be derived from qmp-config --ldflags")
    set(QUDA_QIO_LIBS
      ${QUDA_QIO_LIBS_INTERNAL}
      CACHE STRING "LIBS for QMP - should be derived from qmp-config --libs")
  endif()
endif()

if(QUDA_OPENMP)
  find_package(OpenMP)
endif()

if(QUDA_MAGMA)
  add_library(MAGMA::MAGMA INTERFACE IMPORTED)
  target_compile_definitions(MAGMA::MAGMA INTERFACE MAGMA_LIB ADD_ MAGMA_SETAFFINITY GPUSHMEM=300 HAVE_CUBLAS)
  if("${QUDA_MAGMAHOME}" STREQUAL "")
    find_package(PkgConfig REQUIRED)
    pkg_check_modules(MAGMA magma)
    target_include_directories(MAGMA::MAGMA SYSTEM INTERFACE ${MAGMA_INCLUDEDIR})
    message("${MAGMA_INCLUDEDIR}")
    find_library(MAGMA ${MAGMA_LIBRARIES} PATH ${MAGMA_LIBRARY_DIRS})
  else()
    # prefer static library
    find_library(MAGMA libmagma.a magma ${QUDA_MAGMAHOME}/lib/)
    # append additional libraries required by magma
    target_link_libraries(MAGMA::MAGMA INTERFACE ${CUDA_cublas_LIBRARY})
    target_link_libraries(MAGMA::MAGMA INTERFACE ${CUDA_cusparse_LIBRARY})
    target_link_libraries(MAGMA::MAGMA INTERFACE ${QUDA_MAGMA_LIBS})
    # and any additional OpenMP linker flags
    target_include_directories(MAGMA::MAGMA SYSTEM INTERFACE ${QUDA_MAGMAHOME}/include)
  endif()
  target_link_libraries(MAGMA::MAGMA INTERFACE ${MAGMA})
  find_package(OpenMP)
  target_link_libraries(MAGMA::MAGMA INTERFACE OpenMP::OpenMP_CXX)
endif(QUDA_MAGMA)

# This selects arpack or parpack for Multi GPU
if(QUDA_ARPACK)
  enable_language(Fortran)

  if(QUDA_MPI OR QUDA_QMP)
    set(ARPACK_MPI ON)
  else()
    set(ARPACK_MPI OFF)
  endif()

  if(QUDA_DOWNLOAD_ARPACK)
    include(GNUInstallDirs)
    ExternalProject_Add(
      ARPACK-NG
      GIT_REPOSITORY https://github.com/opencollab/arpack-ng.git
      GIT_TAG 3.7.0
      GIT_SHALLOW YES
      PREFIX arpack-ng
      CMAKE_ARGS -DMPI=${ARPACK_MPI} -DCMAKE_INSTALL_PREFIX=<INSTALL_DIR>
      CMAKE_GENERATOR "Unix Makefiles")
    ExternalProject_Get_Property(ARPACK-NG INSTALL_DIR)
    set(QUDA_ARPACK_HOME ${INSTALL_DIR})
    add_library(arpack-ng STATIC IMPORTED)
    add_dependencies(arpack-ng ARPACK-NG)
    find_package(BLAS REQUIRED)
    find_package(LAPACK REQUIRED)
    target_link_libraries(arpack-ng INTERFACE ${BLAS_LIBRARIES} ${LAPACK_LIBRARIES})
    set_target_properties(arpack-ng PROPERTIES IMPORTED_LINK_INTERFACE_LANGUAGES Fortran)
    set_target_properties(arpack-ng PROPERTIES IMPORTED_LOCATION
      ${QUDA_ARPACK_HOME}/${CMAKE_INSTALL_LIBDIR}/libarpack.a)
    if(QUDA_MPI OR QUDA_QMP)
      add_library(parpack-ng STATIC IMPORTED)
      target_link_libraries(parpack-ng INTERFACE arpack-ng MPI::MPI_Fortran)
      set_target_properties(parpack-ng PROPERTIES IMPORTED_LINK_INTERFACE_LANGUAGES Fortran)
      set_target_properties(parpack-ng PROPERTIES IMPORTED_LOCATION
        ${QUDA_ARPACK_HOME}/${CMAKE_INSTALL_LIBDIR}/libparpack.a)
    endif()

  else(QUDA_DOWNLOAD_ARPACK)
    find_package(PkgConfig REQUIRED)

    # We always need the serial library
    pkg_check_modules(ARPACK QUIET arpack)
    if(NOT ARPACK_FOUND OR QUDA_ARPACK_HOME)
      find_library(ARPACK arpack PATH ${QUDA_ARPACK_HOME})
    else()
      find_library(ARPACK ${ARPACK_LIBRARIES} PATH ${ARPACK_LIBRARY_DIRS})
    endif()

    # Link the parallel library if required
    if(QUDA_MPI OR QUDA_QMP)
      pkg_check_modules(PARPACK QUIET parpack)
      if(NOT PARPACK_FOUND OR QUDA_ARPACK_HOME)
        find_library(PARPACK parpack PATH ${QUDA_ARPACK_HOME})
      else()
        find_library(PARPACK ${PARPACK_LIBRARIES} PATH ${PARPACK_LIBRARY_DIRS})
      endif()
    endif()
  endif(QUDA_DOWNLOAD_ARPACK)
endif(QUDA_ARPACK)

if(QUDA_OPENBLAS)
  enable_language(Fortran)

  if(QUDA_DOWNLOAD_OPENBLAS)
    include(GNUInstallDirs)
    ExternalProject_Add(
      OPENBLAS
      GIT_REPOSITORY https://github.com/xianyi/OpenBLAS.git
      GIT_TAG v0.3.10
      GIT_SHALLOW YES
      PREFIX openblas
      CMAKE_ARGS -DCMAKE_INSTALL_PREFIX=<INSTALL_DIR> 
      CMAKE_GENERATOR "Unix Makefiles")
    ExternalProject_Get_Property(OPENBLAS INSTALL_DIR)
    set(QUDA_OPENBLAS_HOME ${INSTALL_DIR})
    add_library(openblas STATIC IMPORTED)
    add_dependencies(openblas OPENBLAS)
    set_target_properties(openblas PROPERTIES IMPORTED_LINK_INTERFACE_LANGUAGES Fortran)
    set_target_properties(openblas PROPERTIES IMPORTED_LOCATION
      ${QUDA_OPENBLAS_HOME}/${CMAKE_INSTALL_LIBDIR}/libopenblas.a)

  else(QUDA_DOWNLOAD_OPENBLAS)
    find_package(PkgConfig REQUIRED)

    pkg_check_modules(OPENBLAS QUIET openblas)
    if(NOT OPENBLAS_FOUND OR QUDA_OPENBLAS_HOME)
      find_library(OPENBLAS openblas PATH ${QUDA_OPENBLAS_HOME})
    else()
      find_library(OPENBLAS ${OPENBLAS_LIBRARIES} PATH ${OPENBLAS_LIBRARY_DIRS})
    endif()    
  endif(QUDA_DOWNLOAD_OPENBLAS)
endif(QUDA_OPENBLAS)


# BACKWARDS
if(QUDA_BACKWARDS)
  include(FetchContent)
  FetchContent_Declare(
    backward-cpp
    GIT_REPOSITORY https://github.com/lattice/backward-cpp.git
    GIT_TAG v1.4
    GIT_SHALLOW ON)
  FetchContent_GetProperties(backward-cpp)
  if(NOT backward-cpp_POPULATED)
    FetchContent_Populate(backward-cpp)
  endif()
  include(${backward-cpp_SOURCE_DIR}/BackwardConfig.cmake)
endif()

# This allows simplified running of clang-tidy
if(${CMAKE_BUILD_TYPE} STREQUAL "DEVEL")
  set(CMAKE_EXPORT_COMPILE_COMMANDS ON)
endif()

# Make the compiler flags an advanced option for all user defined build types
# (cmake defined build types are advanced by default )
if ( QUDA_TARGET_CUDA ) 
  mark_as_advanced(CMAKE_CUDA_FLAGS_DEVEL)
  mark_as_advanced(CMAKE_CUDA_FLAGS_STRICT)
  mark_as_advanced(CMAKE_CUDA_FLAGS_RELEASE)
  mark_as_advanced(CMAKE_CUDA_FLAGS_DEBUG)
  mark_as_advanced(CMAKE_CUDA_FLAGS_HOSTDEBUG)
  mark_as_advanced(CMAKE_CUDA_FLAGS_DEVICEDEBUG)
  mark_as_advanced(CMAKE_CUDA_FLAGS_SANITIZE)
endif(QUDA_TARGET_CUDA)

mark_as_advanced(CMAKE_CXX_FLAGS_DEVEL)
mark_as_advanced(CMAKE_CXX_FLAGS_STRICT)
mark_as_advanced(CMAKE_CXX_FLAGS_RELEASE)
mark_as_advanced(CMAKE_CXX_FLAGS_DEBUG)
mark_as_advanced(CMAKE_CXX_FLAGS_HOSTDEBUG)
mark_as_advanced(CMAKE_CXX_FLAGS_DEVICEDEBUG)
mark_as_advanced(CMAKE_CXX_FLAGS_SANITIZE)

mark_as_advanced(CMAKE_C_FLAGS_DEVEL)
mark_as_advanced(CMAKE_C_FLAGS_STRICT)
mark_as_advanced(CMAKE_C_FLAGS_RELEASE)
mark_as_advanced(CMAKE_C_FLAGS_DEBUG)
mark_as_advanced(CMAKE_C_FLAGS_HOSTDEBUG)
mark_as_advanced(CMAKE_C_FLAGS_DEVICEDEBUG)
mark_as_advanced(CMAKE_C_FLAGS_SANITIZE)
mark_as_advanced(CMAKE_F_FLAGS)

mark_as_advanced(CMAKE_EXE_LINKER_FLAGS_SANITIZE)

# enable ctest
include(CTest)

# add tests, utils, reference, and quda library
add_subdirectory(lib)
add_subdirectory(tests)
add_subdirectory(doc)
####################################################################################
# END QUDA CMake configuration set up
####################################################################################<|MERGE_RESOLUTION|>--- conflicted
+++ resolved
@@ -377,19 +377,6 @@
   "-O3 -w ${CXX_OPT} "
   CACHE STRING "Flags used by the C++ compiler during release builds.")
 set(CMAKE_CXX_FLAGS_HOSTDEBUG
-<<<<<<< HEAD
-  "-Wall -Wextra -Wno-unknown-pragmas -g -fno-inline"
-  CACHE STRING "Flags used by the C++ compiler during host-debug builds.")
-set(CMAKE_CXX_FLAGS_DEVICEDEBUG
-  "-Wall -Wextra -Wno-unknown-pragmas"
-  CACHE STRING "Flags used by the C++ compiler during device-debug builds.")
-set(CMAKE_CXX_FLAGS_DEBUG
-  "-Wall -Wextra -Wno-unknown-pragmas -g -fno-inline"
-  CACHE STRING "Flags used by the C++ compiler during full (host+device) debug builds.")
-set(CMAKE_CXX_FLAGS_SANITIZE
-  "-Wall -Wextra -Wno-unknown-pragmas -g -fno-inline -fsanitize=address,undefined"
-  CACHE STRING "Flags used by the C++ compiler during santizer debug builds.")
-=======
     "-Wall -Wextra -g"
     CACHE STRING "Flags used by the C++ compiler during host-debug builds.")
 set(CMAKE_CXX_FLAGS_DEVICEDEBUG
@@ -401,7 +388,6 @@
 set(CMAKE_CXX_FLAGS_SANITIZE
     "-Wall -Wextra -g -fno-inline -fsanitize=address,undefined"
     CACHE STRING "Flags used by the C++ compiler during santizer debug builds.")
->>>>>>> dba76eee
 
 enable_language(CXX)
 
@@ -416,13 +402,8 @@
   "-O3 -w"
   CACHE STRING "Flags used by the C compiler during release builds.")
 set(CMAKE_C_FLAGS_HOSTDEBUG
-<<<<<<< HEAD
-  "-Wall -Wextra -Wno-unknown-pragmas -g -fno-inline"
-  CACHE STRING "Flags used by the C compiler during host-debug builds.")
-=======
     "-Wall -Wextra -g"
     CACHE STRING "Flags used by the C compiler during host-debug builds.")
->>>>>>> dba76eee
 set(CMAKE_C_FLAGS_DEVICEDEBUG
   "-Wall -Wextra"
   CACHE STRING "Flags used by the C compiler during device-debug builds.")
