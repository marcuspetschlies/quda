--- conflicted
+++ resolved
@@ -209,15 +209,10 @@
 
   void CoarseOp(const Transfer &T, GaugeField &Y, GaugeField &X, QudaPrecision precision, const cudaGaugeField &gauge);
 
-<<<<<<< HEAD
   void CoarseKSOp(const Transfer &T, GaugeField &Y, GaugeField &X, QudaPrecision precision, const cudaGaugeField *fat_links, const cudaGaugeField *long_links);
 
-  void ApplyCoarse(ColorSpinorField &out, const ColorSpinorField &in, const GaugeField &Y, 
-		   const GaugeField &X, double kappa, int parity);
-=======
   void ApplyCoarse(ColorSpinorField &out, const ColorSpinorField &inA, const ColorSpinorField &inB,
 		   const GaugeField &Y, const GaugeField &X, double kappa, int parity = QUDA_INVALID_PARITY);
->>>>>>> 72224769
 
   void CoarseCoarseOp(const Transfer &T, GaugeField &Y, GaugeField &x, const cpuGaugeField &gauge, 
 		      const cpuGaugeField &clover, double kappa);
