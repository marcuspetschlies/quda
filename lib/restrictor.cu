--- conflicted
+++ resolved
@@ -30,11 +30,7 @@
 
     RestrictArg(const RestrictArg<Out,In,Rotator,fineSpin,coarseSpin> &arg) :
       out(arg.out), in(arg.in), V(arg.V), 
-<<<<<<< HEAD
-      fine_to_coarse(arg.fine_to_coarse), coarse_to_fine(arg.coarse_to_fine), spin_map() 
-=======
       fine_to_coarse(arg.fine_to_coarse), coarse_to_fine(arg.coarse_to_fine), spin_map()
->>>>>>> d8a7a94a
     { }
   };
 
@@ -73,7 +69,6 @@
 	int x_coarse = arg.fine_to_coarse[x];
 	int parity_coarse = (x_coarse >= arg.out.Volume()/2) ? 1 : 0;
 	int x_coarse_cb = x_coarse - parity_coarse*arg.out.Volume()/2;
-<<<<<<< HEAD
 
         //spin map is undefined for Spin 1 fine level field, treat at separately	
         if(fineSpin == 1)
@@ -87,13 +82,6 @@
 	  for (int s=0; s<fineSpin; s++) for (int c=0; c<coarseColor; c++)
 	    arg.out(parity_coarse,x_coarse_cb,arg.spin_map(s),c) += tmp[s*coarseColor+c];
         }
-=======
-	
-	for (int s=0; s<fineSpin; s++) 
-	  for (int c=0; c<coarseColor; c++)
-	    arg.out(parity_coarse,x_coarse_cb,arg.spin_map(s),c) += tmp[s*coarseColor+c];
-
->>>>>>> d8a7a94a
       }
     }
 
@@ -132,7 +120,6 @@
     complex<Float> reduced[coarseSpin * coarseColor];
     for (int i=0; i<coarseSpin*coarseColor; i++) reduced[i] = 0.0;
 
-<<<<<<< HEAD
     if(fineSpin == 1)
     { 
       int staggered_coarse_spin = parity; //0 if block parity and fine parity coincides, 1 otherwise
@@ -150,22 +137,6 @@
 	  reduced[arg.spin_map(s)*coarseColor+v] += 
 	   BlockReduce(temp_storage).Sum( tmp[s*coarseColor+v] );
         }
-=======
-    // first lets coarsen spin locally
-    for (int s=0; s<fineSpin; s++) {
-      for (int v=0; v<coarseColor; v++) {
-	reduced[arg.spin_map(s)*coarseColor+v] += tmp[s*coarseColor+v];
-      }
-    }
-
-    // now lets coarse geometry across threads
-    typedef cub::BlockReduce<complex<Float>, block_size, cub::BLOCK_REDUCE_WARP_REDUCTIONS, 2> BlockReduce;
-    __shared__ typename BlockReduce::TempStorage temp_storage;
-    for (int s=0; s<coarseSpin; s++) {
-      for (int v=0; v<coarseColor; v++) {
-	reduced[s*coarseColor+v] = BlockReduce(temp_storage).Sum( reduced[s*coarseColor+v] );
-	__syncthreads();
->>>>>>> d8a7a94a
       }
     }
 
@@ -270,11 +241,7 @@
     packedSpinor V(const_cast<ColorSpinorField&>(v));
 
     Arg arg(Out, In, V, fine_to_coarse,coarse_to_fine);
-<<<<<<< HEAD
-    RestrictLaunch<Float, Arg, fineSpin, fineColor, coarseSpin, coarseColor> restrictor(arg, Location(out, in, v));
-=======
     RestrictLaunch<Float, Arg, fineSpin, fineColor, coarseSpin, coarseColor> restrictor(arg, out, in, Location(out, in, v));
->>>>>>> d8a7a94a
     restrictor.apply(0);
 
     if (Location(out, in, v) == QUDA_CUDA_FIELD_LOCATION) checkCudaError();
@@ -285,7 +252,6 @@
 		int nVec, const int *fine_to_coarse, const int *coarse_to_fine, const int *spin_map) {
 
     // first check that the spin_map matches the spin_mapper
-<<<<<<< HEAD
     if(spin_map != NULL) //spin_map is undefined for the top level staggered fermions.
     {
       spin_mapper<fineSpin,coarseSpin> mapper;
@@ -293,12 +259,6 @@
         if (mapper(s) != spin_map[s]) errorQuda("Spin map does not match spin_mapper");
     }
  
-=======
-    spin_mapper<fineSpin,coarseSpin> mapper;
-    for (int s=0; s<fineSpin; s++) 
-      if (mapper(s) != spin_map[s]) errorQuda("Spin map does not match spin_mapper");
-
->>>>>>> d8a7a94a
     if (nVec == 2) {
       Restrict<Float,fineSpin,fineColor,coarseSpin,2,order>(out, in, v, fine_to_coarse, coarse_to_fine);
     } else if (nVec == 24) {
