--- conflicted
+++ resolved
@@ -138,20 +138,12 @@
         recompute_evals = false;
       }
     }
-<<<<<<< HEAD
-    cudaColorSpinorField *minvrPre = nullptr;
-    cudaColorSpinorField *rPre = nullptr;
-    cudaColorSpinorField *minvr = nullptr;
-    cudaColorSpinorField *minvrSloppy = nullptr;
-    cudaColorSpinorField *p = nullptr;
-=======
 
     ColorSpinorField *minvrPre = nullptr;
     ColorSpinorField *rPre = nullptr;
     ColorSpinorField *minvr = nullptr;
     ColorSpinorField *minvrSloppy = nullptr;
     ColorSpinorField *p = nullptr;
->>>>>>> 8da76877
 
     ColorSpinorParam csParam(b);
     ColorSpinorField r(b);
@@ -253,12 +245,8 @@
       csParam.field = r_sloppy;
       rPre = new ColorSpinorField(csParam);
       // Create minvrPre
-<<<<<<< HEAD
-      minvrPre = new cudaColorSpinorField(*rPre);
+      minvrPre = new ColorSpinorField(*rPre);
       pushVerbosity(param.verbosity_precondition);
-=======
-      minvrPre = new ColorSpinorField(*rPre);
->>>>>>> 8da76877
       (*K)(*minvrPre, *rPre);
       popVerbosity();
       *minvrSloppy = *minvrPre;
