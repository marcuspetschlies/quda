--- conflicted
+++ resolved
@@ -145,51 +145,8 @@
   setDefaultInvertParam(inv_param);
 
   // Add here additional changings
-
-<<<<<<< HEAD
-=======
-  inv_param.clover_coeff = clover_coeff;
-
-  inv_param.dagger = QUDA_DAG_NO;
-  inv_param.mass_normalization = QUDA_KAPPA_NORMALIZATION;
-
-  // do we want full solution or single-parity solution
-  inv_param.solution_type = QUDA_MAT_SOLUTION;
-
-  // do we want to use an even-odd preconditioned solve or not
-  inv_param.solve_type = solve_type;
-  inv_param.matpc_type = matpc_type;
-
-  inv_param.inv_type = QUDA_GCR_INVERTER;
-
-  inv_param.verbosity = QUDA_VERBOSE;
   inv_param.verbosity_precondition = mg_verbosity[0];
-
-
   inv_param.inv_type_precondition = QUDA_MG_INVERTER;
-  inv_param.pipeline = pipeline;
-  inv_param.gcrNkrylov = gcrNkrylov;
-  inv_param.tol = tol;
-
-  // require both L2 relative and heavy quark residual to determine convergence
-  inv_param.residual_type = static_cast<QudaResidualType>(QUDA_L2_RELATIVE_RESIDUAL);
-  inv_param.tol_hq = tol_hq; // specify a tolerance for the residual for heavy quark residual
-
-  // these can be set individually
-  for (int i=0; i<inv_param.num_offset; i++) {
-    inv_param.tol_offset[i] = inv_param.tol;
-    inv_param.tol_hq_offset[i] = inv_param.tol_hq;
-  }
-  inv_param.maxiter = niter;
-  inv_param.reliable_delta = 1e-4;
-
-  // domain decomposition preconditioner parameters
-  inv_param.schwarz_type = QUDA_ADDITIVE_SCHWARZ;
-  inv_param.precondition_cycle = 1;
-  inv_param.tol_precondition = 1e-1;
-  inv_param.maxiter_precondition = 1;
-  inv_param.omega = 1.0;
->>>>>>> 0543c593
 }
 
 int main(int argc, char **argv)
