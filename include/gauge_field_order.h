--- conflicted
+++ resolved
@@ -359,16 +359,11 @@
 
       template<typename theirFloat>
       __device__ __host__ inline void atomic_add(int dim, int parity, int x_cb, int row, int col,
-<<<<<<< HEAD
-                                                 const complex<theirFloat> &val) const {
-#if defined(__CUDA_ARCH__) || defined(__HIP_DEVICE_COMPILE__)
-	using vec2 = typename vector<storeFloat,2>::type;
-=======
                                                  const complex<theirFloat> &val) const
       {
         using vec2 = vector_type<storeFloat, 2>;
->>>>>>> 78437212
-	vec2 *u2 = reinterpret_cast<vec2*>(u[dim] + parity*cb_offset + (x_cb*nColor + row)*nColor + col);
+
+        vec2 *u2 = reinterpret_cast<vec2*>(u[dim] + parity*cb_offset + (x_cb*nColor + row)*nColor + col);
 
         vec2 val_ = (fixed && !match<storeFloat,theirFloat>()) ?
           vec2(static_cast<storeFloat>(round(scale * val.real())), static_cast<storeFloat>(round(scale * val.imag()))) :
@@ -491,16 +486,11 @@
 	    (u, (((parity*volumeCB+x)*geometry + d)*nColor + row)*nColor + col, scale, scale_inv); }
 
       template <typename theirFloat>
-<<<<<<< HEAD
-      __device__ __host__ inline void atomic_add(int dim, int parity, int x_cb, int row, int col, const complex<theirFloat> &val) const {
-#if defined(__CUDA_ARCH__) || defined(__HIP_DEVICE_COMPILE__)
-	using vec2 = typename vector<storeFloat,2>::type;
-=======
       __device__ __host__ inline void atomic_add(int dim, int parity, int x_cb, int row, int col, const complex<theirFloat> &val) const
       {
         using vec2 = vector_type<storeFloat, 2>;
->>>>>>> 78437212
-	vec2 *u2 = reinterpret_cast<vec2*>(u + (((parity*volumeCB+x_cb)*geometry + dim)*nColor + row)*nColor + col);
+
+        vec2 *u2 = reinterpret_cast<vec2*>(u + (((parity*volumeCB+x_cb)*geometry + dim)*nColor + row)*nColor + col);
 
         vec2 val_ = (fixed && !match<storeFloat,theirFloat>()) ?
           vec2(static_cast<storeFloat>(round(scale * val.real())), static_cast<storeFloat>(round(scale * val.imag()))) :
@@ -638,16 +628,11 @@
       }
 
       template <typename theirFloat>
-<<<<<<< HEAD
-      __device__ __host__ void atomic_add(int dim, int parity, int x_cb, int row, int col, const complex<theirFloat> &val) const {
-#if defined(__CUDA_ARCH__) || defined(__HIP_DEVICE_COMPILE__)
-	using vec2 = typename vector<storeFloat,2>::type;
-=======
       __device__ __host__ void atomic_add(int dim, int parity, int x_cb, int row, int col, const complex<theirFloat> &val) const
       {
         using vec2 = vector_type<storeFloat, 2>;
->>>>>>> 78437212
-	vec2 *u2 = reinterpret_cast<vec2*>(u + parity*offset_cb + dim*stride*nColor*nColor + (row*nColor+col)*stride + x_cb);
+
+        vec2 *u2 = reinterpret_cast<vec2*>(u + parity*offset_cb + dim*stride*nColor*nColor + (row*nColor+col)*stride + x_cb);
 
         vec2 val_ = (fixed && !match<storeFloat,theirFloat>()) ?
           vec2(static_cast<storeFloat>(round(scale * val.real())), static_cast<storeFloat>(round(scale * val.imag()))) :
