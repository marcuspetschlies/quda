--- conflicted
+++ resolved
@@ -702,19 +702,9 @@
     if (enabled == QUDA_TUNE_NO) {
       tunable.defaultTuneParam(param);
       tunable.checkLaunchParam(param);
-<<<<<<< HEAD
-      if (verbosity >= QUDA_DEBUG_VERBOSE) {
-        printfQuda("Not tuning for %s, using block=(%d,%d,%d) grid=(%d,%d,%d) shared_bytes=%d aux=(%d,%d,%d)\n",
-                   key.name, param.block.x, param.block.y, param.block.z,
-                   param.grid.x, param.grid.y, param.grid.z,
-                   param.shared_bytes,
-                   param.aux.x, param.aux.y, param.aux.z);
-=======
-
       if (verbosity >= QUDA_DEBUG_VERBOSE) {
         printfQuda("Launching %s with %s at vol=%s with %s (untuned)\n",
                    key.name, key.aux, key.volume, tunable.paramString(param).c_str());
->>>>>>> 5d4be449
       }
     } else if (!tuning) {
 
