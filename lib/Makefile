--- conflicted
+++ resolved
@@ -5,24 +5,15 @@
 QUDA_OBJS = dirac_coarse.o coarse_op.o coarsecoarse_op.o multigrid.o	\
 	transfer.o transfer_util.o prolongator.o restrictor.o		\
 	gauge_phase.o timer.o malloc.o solver.o inv_bicgstab_quda.o	\
-	inv_cg_quda.o inv_multi_cg_quda.o inv_eigcg_quda.o		\
-	gauge_ape.o gauge_plaq.o inv_gcr_quda.o inv_mr_quda.o		\
-	inv_sd_quda.o inv_xsd_quda.o inv_pcg_quda.o inv_mre.o		\
-	interface_quda.o util_quda.o color_spinor_field.o		\
-	color_spinor_util.o cpu_color_spinor_field.o			\
-<<<<<<< HEAD
-	cuda_color_spinor_field.o dirac.o blas_cpu.o clover_field.o	\
-	lattice_field.o gauge_field.o cpu_gauge_field.o			\
-	cuda_gauge_field.o extract_gauge_ghost.o max_gauge.o		\
-	gauge_update_quda.o dirac_clover.o dirac_wilson.o		\
-	dirac_staggered.o dirac_improved_staggered.o			\
-=======
-	cuda_color_spinor_field.o dirac.o hw_quda.o blas_cpu.o		\
+	inv_cg_quda.o inv_multi_cg_quda.o inv_eigcg_quda.o gauge_ape.o	\
+	gauge_plaq.o inv_gcr_quda.o inv_mr_quda.o inv_sd_quda.o		\
+	inv_xsd_quda.o inv_pcg_quda.o inv_mre.o interface_quda.o	\
+	util_quda.o color_spinor_field.o color_spinor_util.o		\
+	cpu_color_spinor_field.o cuda_color_spinor_field.o dirac.o	\
 	clover_field.o lattice_field.o gauge_field.o cpu_gauge_field.o	\
 	cuda_gauge_field.o extract_gauge_ghost.o max_gauge.o		\
 	gauge_update_quda.o dirac_clover.o dirac_wilson.o		\
 	dirac_staggered.o dirac_improved_staggered.o covd.o		\
->>>>>>> 9cfad35c
 	dirac_domain_wall.o dirac_domain_wall_4d.o dirac_mobius.o	\
 	dirac_twisted_clover.o dirac_twisted_mass.o tune.o		\
 	fat_force_quda.o llfat_quda_itf.o llfat_quda.o			\
@@ -35,33 +26,22 @@
 	blas_quda.o copy_quda.o reduce_quda.o face_buffer.o		\
 	face_gauge.o comm_common.o ${COMM_OBJS} ${NUMA_AFFINITY_OBJS}	\
 	clover_deriv_quda.o clover_invert.o copy_gauge_extended.o	\
-<<<<<<< HEAD
 	copy_color_spinor.o copy_color_spinor_dd.o			\
 	copy_color_spinor_ds.o copy_color_spinor_dh.o			\
 	copy_color_spinor_sd.o copy_color_spinor_ss.o			\
 	copy_color_spinor_sh.o copy_color_spinor_hd.o			\
 	copy_color_spinor_hs.o copy_color_spinor_hh.o			\
-=======
-	extract_gauge_ghost_extended.o copy_color_spinor.o		\
->>>>>>> 9cfad35c
-	copy_gauge_double.o copy_gauge_single.o copy_gauge_half.o	\
-	copy_gauge.o copy_clover.o staggered_oprod.o			\
-	clover_trace_quda.o ks_force_quda.o hisq_paths_force_quda.o	\
-	fermion_force_quda.o unitarize_force_quda.o			\
-	unitarize_links_quda.o milc_interface.o				\
+	extract_gauge_ghost_extended.o copy_gauge_double.o		\
+	copy_gauge_single.o copy_gauge_half.o copy_gauge.o		\
+	copy_clover.o staggered_oprod.o clover_trace_quda.o		\
+	ks_force_quda.o hisq_paths_force_quda.o fermion_force_quda.o	\
+	unitarize_force_quda.o unitarize_links_quda.o milc_interface.o	\
 	extended_color_spinor_utilities.o eig_lanczos_quda.o		\
-<<<<<<< HEAD
 	ritz_quda.o eig_solver.o blas_magma.o misc_helpers.o		\
-	inv_mpcg_quda.o inv_mpbicgstab_quda.o				\
-	extract_gauge_ghost_extended.o
-=======
-	ritz_quda.o eig_solver.o blas_magma.o		\
-	misc_helpers.o inv_mpcg_quda.o inv_mpbicgstab_quda.o		\
-	pgauge_exchange.o pgauge_init.o pgauge_heatbath.o random.o	\
-	gauge_fix_ovr_extra.o gauge_fix_fft.o gauge_fix_ovr.o		\
-	pgauge_det_trace.o clover_outer_product.o			\
-	clover_sigma_outer_product.o
->>>>>>> 9cfad35c
+	inv_mpcg_quda.o inv_mpbicgstab_quda.o pgauge_exchange.o		\
+	pgauge_init.o pgauge_heatbath.o random.o gauge_fix_ovr_extra.o	\
+	gauge_fix_fft.o gauge_fix_ovr.o pgauge_det_trace.o		\
+	clover_outer_product.o clover_sigma_outer_product.o
 
 # header files, found in include/
 QUDA_HDRS = blas_quda.h clover_field.h color_spinor_field.h convert.h	\
@@ -72,13 +52,10 @@
 	fermion_force_quda.h malloc_quda.h gauge_field_order.h		\
 	clover_field_order.h color_spinor_field_order.h			\
 	staggered_oprod.h lanczos_quda.h ritz_quda.h blas_magma.h	\
-<<<<<<< HEAD
-	transfer.h multigrid.h
-=======
-	random_quda.h pgauge_monte.h unitarization_links.h			\
+	random_quda.h pgauge_monte.h unitarization_links.h		\
 	index_helper.cuh atomic.cuh cub_helper.cuh eig_variables.h	\
-	numa_affinity.h misc_helpers.h texture.h
->>>>>>> 9cfad35c
+	numa_affinity.h misc_helpers.h texture.h transfer.h		\
+	multigrid.h
 
 # These are only inlined into blas_quda.cu
 BLAS_INLN = blas_core.h blas_mixed_core.h
