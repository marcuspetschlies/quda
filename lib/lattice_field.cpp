#include <typeinfo>
#include <quda_internal.h>
#include <lattice_field.h>
#include <color_spinor_field.h>
#include <gauge_field.h>
#include <clover_field.h>
#include <face_quda.h>

namespace quda {

  void* LatticeField::bufferPinned[] = {NULL};
  bool LatticeField::bufferPinnedInit[] = {false};
  size_t LatticeField::bufferPinnedBytes[] = {0};
  size_t LatticeField::bufferPinnedResizeCount = 0;


  void* LatticeField::bufferDevice = NULL;
  bool LatticeField::bufferDeviceInit = false;
  size_t LatticeField::bufferDeviceBytes = 0;

  LatticeField::LatticeField(const LatticeFieldParam &param)
    : volume(1), pad(param.pad), total_bytes(0), nDim(param.nDim), precision(param.precision),
      siteSubset(param.siteSubset)
  {
    for (int i=0; i<nDim; i++) {
      x[i] = param.x[i];
      volume *= param.x[i];
      surface[i] = 1;
      for (int j=0; j<nDim; j++) {
	if (i==j) continue;
	surface[i] *= param.x[j];
      }
    }

    if (siteSubset == QUDA_INVALID_SITE_SUBSET) errorQuda("siteSubset is not set");
    volumeCB = (siteSubset == QUDA_FULL_SITE_SUBSET) ? volume / 2 : volume;
    stride = volumeCB + pad;
  
    // for parity fields the factor of half is present for all surfaces dimensions except x, so add it manually
    for (int i=0; i<nDim; i++) 
      surfaceCB[i] = (siteSubset == QUDA_FULL_SITE_SUBSET || i==0) ? surface[i] / 2 : surface[i];

    // for 5-dimensional fields, we only communicate in the space-time dimensions
    nDimComms = nDim == 5 ? 4 : nDim;

    setTuningString();
  }

  LatticeField::~LatticeField() {
  }

<<<<<<< HEAD
  void LatticeField::checkField(const LatticeField &a) const {
=======

  void LatticeField::setTuningString() {
    char vol_tmp[TuneKey::volume_n];
    int check;
    check = snprintf(vol_string, TuneKey::volume_n, "%d", x[0]);
    if (check < 0 || check >= TuneKey::volume_n) errorQuda("Error writing volume string");
    for (int d=1; d<nDim; d++) {
      strcpy(vol_tmp, vol_string);
      check = snprintf(vol_string, TuneKey::volume_n, "%sx%d", vol_tmp, x[d]);
      if (check < 0 || check >= TuneKey::volume_n) errorQuda("Error writing volume string");
    }
  }

  void LatticeField::checkField(const LatticeField &a) {
>>>>>>> 794e10a3
    if (a.volume != volume) errorQuda("Volume does not match %d %d", volume, a.volume);
    if (a.volumeCB != volumeCB) errorQuda("VolumeCB does not match %d %d", volumeCB, a.volumeCB);
    if (a.nDim != nDim) errorQuda("nDim does not match %d %d", nDim, a.nDim);
    for (int i=0; i<nDim; i++) {
      if (a.x[i] != x[i]) errorQuda("x[%d] does not match %d %d", i, x[i], a.x[i]);
      if (a.surface[i] != surface[i]) errorQuda("surface[%d] does not match %d %d", i, surface[i], a.surface[i]);
      if (a.surfaceCB[i] != surfaceCB[i]) errorQuda("surfaceCB[%d] does not match %d %d", i, surfaceCB[i], a.surfaceCB[i]);  
    }
  }

  QudaFieldLocation LatticeField::Location() const { 
    QudaFieldLocation location = QUDA_INVALID_FIELD_LOCATION;
    if (typeid(*this)==typeid(cudaCloverField) || 
	typeid(*this)==typeid(cudaGaugeField)) {
      location = QUDA_CUDA_FIELD_LOCATION; 
    } else if (typeid(*this)==typeid(cpuCloverField) || 
	       typeid(*this)==typeid(cpuGaugeField)) {
      location = QUDA_CPU_FIELD_LOCATION;
    } else {
      errorQuda("Unknown field %s, so cannot determine location", typeid(*this).name());
    }
    return location;
}

  void LatticeField::read(char *filename) {
    errorQuda("Not implemented");
  }
  
  void LatticeField::write(char *filename) {
    errorQuda("Not implemented");
  }

  int LatticeField::Nvec() const {
    if (typeid(*this) == typeid(const cudaColorSpinorField)) {
      const ColorSpinorField &csField = static_cast<const ColorSpinorField&>(*this);
      if (csField.FieldOrder() == 2 || csField.FieldOrder() == 4)
	return static_cast<int>(csField.FieldOrder());
    } else if (typeid(*this) == typeid(const cudaGaugeField)) {
      const GaugeField &gField = static_cast<const GaugeField&>(*this);
      if (gField.Order() == 2 || gField.Order() == 4)
	return static_cast<int>(gField.Order());
    } else if (typeid(*this) == typeid(const cudaCloverField)) { 
      const CloverField &cField = static_cast<const CloverField&>(*this);
      if (cField.Order() == 2 || cField.Order() == 4)
	return static_cast<int>(cField.Order());
    }

    errorQuda("Unsupported field type");
    return -1;
  }

  void LatticeField::resizeBufferPinned(size_t bytes, const int idx) const {
    if ((bytes > bufferPinnedBytes[idx] || bufferPinnedInit[idx] == 0) && bytes > 0) {
      if (bufferPinnedInit[idx]) host_free(bufferPinned[idx]);
      bufferPinned[idx] = pinned_malloc(bytes);
      bufferPinnedBytes[idx] = bytes;
      bufferPinnedInit[idx] = true;
      bufferPinnedResizeCount++;
      if (bufferPinnedResizeCount == 0) bufferPinnedResizeCount = 1; // keep 0 as initialization state
    }
  }

  void LatticeField::resizeBufferDevice(size_t bytes) const {
    if ((bytes > bufferDeviceBytes || bufferDeviceInit == 0) && bytes > 0) {
      if (bufferDeviceInit) device_free(bufferDevice);
      bufferDevice = device_malloc(bytes);
      bufferDeviceBytes = bytes;
      bufferDeviceInit = true;
    }
  }

  void LatticeField::freeBuffer(int index) {
    if (bufferPinnedInit[index]) {
      host_free(bufferPinned[index]);
      bufferPinned[index] = NULL;
      bufferPinnedBytes[index] = 0;
      bufferPinnedInit[index] = false;
    }
    if (bufferDeviceInit) {
      device_free(bufferDevice);
      bufferDevice = NULL;
      bufferDeviceBytes = 0;
      bufferDeviceInit = false;
    }
  }

  // This doesn't really live here, but is fine for the moment
  std::ostream& operator<<(std::ostream& output, const LatticeFieldParam& param)
  {
    output << "nDim = " << param.nDim << std::endl;
    for (int i=0; i<param.nDim; i++) {
      output << "x[" << i << "] = " << param.x[i] << std::endl;    
    }
    output << "pad = " << param.pad << std::endl;
    output << "precision = " << param.precision << std::endl;

    return output;  // for multiple << operators.
  }

} // namespace quda<|MERGE_RESOLUTION|>--- conflicted
+++ resolved
@@ -49,10 +49,6 @@
   LatticeField::~LatticeField() {
   }
 
-<<<<<<< HEAD
-  void LatticeField::checkField(const LatticeField &a) const {
-=======
-
   void LatticeField::setTuningString() {
     char vol_tmp[TuneKey::volume_n];
     int check;
@@ -65,8 +61,7 @@
     }
   }
 
-  void LatticeField::checkField(const LatticeField &a) {
->>>>>>> 794e10a3
+  void LatticeField::checkField(const LatticeField &a) const {
     if (a.volume != volume) errorQuda("Volume does not match %d %d", volume, a.volume);
     if (a.volumeCB != volumeCB) errorQuda("VolumeCB does not match %d %d", volumeCB, a.volumeCB);
     if (a.nDim != nDim) errorQuda("nDim does not match %d %d", nDim, a.nDim);
