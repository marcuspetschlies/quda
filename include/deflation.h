#pragma once

#include <invert_quda.h>
#include <vector>
#include <complex_quda.h>

namespace quda {

  /**
     This struct contains all the metadata required to define the
     deflated solvers.  
   */
  struct DeflationParam {

    /** This points to the parameter struct that is passed into QUDA.
	We use this to set (per-level) parameters */
    QudaEigParam  &eig_global;

    /** Buffer for Ritz vectors 
        For staggered: we need to reduce dimensionality of each component?
     */
    ColorSpinorField *RV;  
    
    /** Inverse Ritz values*/
    double *invRitzVals;

     /** The Dirac operator to use for spinor deflation operation */
    DiracMatrix &matDeflation;

    /** Host  projection matrix (e.g. eigCG VH A V) */
    Complex *matProj; 

    /** projection matrix leading dimension */
    int ld;

    /** projection matrix full (maximum) dimension (n_ev*deflation_grid) */
    int tot_dim;

    /** current dimension (must match rhs_idx: if(rhs_idx < deflation_grid) curr_n_evs <= n_ev * rhs_idx) */
    int cur_dim;

    /** use inverse Ritz values for deflation (for the best performance) */            
    bool use_inv_ritz;

    /** Where to compute Ritz vectors */
    QudaFieldLocation location;

    /** Filename for where to load/store the deflation space */
    char filename[100];

    DeflationParam(QudaEigParam &param, ColorSpinorField *RV,  DiracMatrix &matDeflation, int cur_dim = 0) : eig_global(param), RV(RV), matDeflation(matDeflation), 
             cur_dim(cur_dim), use_inv_ritz(false), location(param.location) {

        if(param.nk == 0 || param.np == 0 || (param.np % param.nk != 0)) errorQuda("\nIncorrect deflation space parameters...\n");
        // redesign: param.nk => param.n_ev, param.np => param.deflation_grid*param.n_ev;
        tot_dim      = param.np;
        ld           = ((tot_dim+15) / 16) * tot_dim;
        //allocate deflation resources:
        matProj      = static_cast<Complex*>(pool_pinned_malloc(ld * tot_dim * sizeof(Complex)));
        invRitzVals  = new double[tot_dim];

        //Check that RV is a composite field:
        if(RV->IsComposite() == false) errorQuda("\nRitz vectors must be contained in a composite field.\n");
<<<<<<< HEAD

        //cudaHostRegister(matProj,ld*tot_dim*sizeof(Complex),cudaHostRegisterDefault);
     }

     ~DeflationParam(){
       //cudaHostUnregister(matProj);
        if(matProj) delete[]  matProj;
=======
     }

     ~DeflationParam(){
       pool_pinned_free(matProj);
>>>>>>> baef3c61
        if(invRitzVals)       delete[]  invRitzVals;
     }
  };

  /**
     Deflation methods :
   */
  class Deflation {

  private:
    /** Local copy of the deflation metadata */
    DeflationParam &param;

    /** TimeProfile for this level */
    TimeProfile profile;

    /** High precision aux field */
    ColorSpinorField *r;

    /** High precision aux field */
    ColorSpinorField *Av;

    /** Ritz precision residual vector */
    ColorSpinorField *r_sloppy;

    /** Deflation matrix operation result */
    ColorSpinorField *Av_sloppy;


  public:
    /** 
      Constructor for Deflation class
      @param param DeflationParam struct that defines all meta data
      @param profile Timeprofile instance used to profile
    */
    Deflation(DeflationParam &param, TimeProfile &profile);

    /**
       Destructor for Deflation class. Frees any existing Deflation
       instance
     */
    virtual ~Deflation();

    /**
       This method verifies the correctness of the MG method.  It checks:
       1. eigen-vector accuracy
       2. ... 
     */
    void verify();

    /**
       In the incremental eigcg: expands deflation space.
       @param V container of new eigenvectors
       @param n_ev number of vectors to load
     */
    void increment(ColorSpinorField &V, int n_ev);

    /**
       In the incremental eigcg: reduce deflation space
       based on the following criteria:
       @param tol : keep all eigenvectors with residual norm less then tol
       @param max_n_ev : keep the lowest max_n_ev eigenvectors (conservative)
     */
    void reduce(double tol, int max_n_ev);

    /**
       This applies deflation operation on a given spinor vector(s)
       @param out The projected vector
       @param in The input vector (or equivalently the right hand side vector)
     */
    void operator()(ColorSpinorField &out, ColorSpinorField &in);

    /**
       @brief Load the eigen space vectors from file
       @param RV Loaded eigen-space vectors (pre-allocated)
     */
    void loadVectors(ColorSpinorField *RV);

    /**
       @brief Save the eigen space vectors in file
       @param RV Save eigen-space vectors from here
     */
    void saveVectors(ColorSpinorField *RV);

    /**
       @brief Test whether the deflation space is complete
       and therefore cannot be further extended      
     */
    bool is_complete() {return (param.cur_dim == param.tot_dim);}

    /**
       @brief return deflation space size
     */
    int size() {return param.cur_dim;}


    /**
       @brief Return the total flops done on this and all coarser levels.
     */
    double flops() const;

  };

  /**
     Following the multigrid design, this is an object that captures an entire deflation operations.  
     A bit of a hack at the moment, this is used to allow us
     to store and reuse the deflation stuff between solves.  This is use by
     the newDeflationQuda and destroyDeflationQuda interface functions.
   */
  struct deflated_solver {

    Dirac  *d;
    DiracMatrix *m;

    ColorSpinorField *RV;//Ritz vectors

    DeflationParam *deflParam;

    Deflation *defl;
    TimeProfile &profile;

    deflated_solver(QudaEigParam &eig_param, TimeProfile &profile);

    virtual ~deflated_solver()
    {
      profile.TPSTART(QUDA_PROFILE_FREE);

      if (defl) delete defl;
      if (deflParam) delete deflParam;

      if (RV) delete RV;

      if (m) delete m;
      if (d) delete d;

      profile.TPSTOP(QUDA_PROFILE_FREE);
    }
  };

} // namespace quda

<|MERGE_RESOLUTION|>--- conflicted
+++ resolved
@@ -61,20 +61,10 @@
 
         //Check that RV is a composite field:
         if(RV->IsComposite() == false) errorQuda("\nRitz vectors must be contained in a composite field.\n");
-<<<<<<< HEAD
-
-        //cudaHostRegister(matProj,ld*tot_dim*sizeof(Complex),cudaHostRegisterDefault);
-     }
-
-     ~DeflationParam(){
-       //cudaHostUnregister(matProj);
-        if(matProj) delete[]  matProj;
-=======
      }
 
      ~DeflationParam(){
        pool_pinned_free(matProj);
->>>>>>> baef3c61
         if(invRitzVals)       delete[]  invRitzVals;
      }
   };
