#pragma once

#include <unistd.h> // for gethostname()
#include <assert.h>
#include <limits>

#include <quda_internal.h>
#include <comm_quda.h>
#include <csignal>

#include <comm_key.h>

#include <algorithm>
#include <numeric>

#if defined(MPI_COMMS) || defined(QMP_COMMS)
#include <mpi.h>
#endif

#if defined(QMP_COMMS)
#include <qmp.h>
#endif

#ifdef QUDA_BACKWARDSCPP
#include "backward.hpp"
namespace backward
{
  static backward::SignalHandling sh;
} // namespace backward
#endif

struct Topology_s {
  int ndim;
  int dims[QUDA_MAX_DIM];
  int *ranks;
  int (*coords)[QUDA_MAX_DIM];
  int my_rank;
  int my_coords[QUDA_MAX_DIM];
  // It might be worth adding communicators to allow for efficient reductions:
  //   #if defined(MPI_COMMS)
  //     MPI_Comm comm;
  //   #elif defined(QMP_COMMS)
  //     QMP_communicator_t comm; // currently only supported by qmp-2.4.0-alpha
  //   #endif
};

static const int max_displacement = 4;

inline int lex_rank_from_coords_dim_t(const int *coords, void *fdata)
{
  int *dims = reinterpret_cast<int *>(fdata);
  int rank = coords[0];
  for (int i = 1; i < 4; i++) { rank = dims[i] * rank + coords[i]; }
  return rank;
}

inline int lex_rank_from_coords_dim_x(const int *coords, void *fdata)
{
  int *dims = reinterpret_cast<int *>(fdata);
  int rank = coords[3];
  for (int i = 2; i >= 0; i--) { rank = dims[i] * rank + coords[i]; }
  return rank;
}

/**
 * Utility function for indexing into Topology::ranks[]
 *
 * @param ndim  Number of grid dimensions in the network topology
 * @param dims  Array of grid dimensions
 * @param x     Node coordinates
 * @return      Linearized index cooresponding to the node coordinates
 */
static inline int index(int ndim, const int *dims, const int *x)
{
  int idx = x[0];
  for (int i = 1; i < ndim; i++) { idx = dims[i] * idx + x[i]; }
  return idx;
}

static inline bool advance_coords(int ndim, const int *dims, int *x)
{
  bool valid = false;
  for (int i = ndim - 1; i >= 0; i--) {
    if (x[i] < dims[i] - 1) {
      x[i]++;
      valid = true;
      break;
    } else {
      x[i] = 0;
    }
  }
  return valid;
}

// QudaCommsMap is declared in quda.h:
//   typedef int (*QudaCommsMap)(const int *coords, void *fdata);
Topology *comm_create_topology(int ndim, const int *dims, QudaCommsMap rank_from_coords, void *map_data, int my_rank);

inline void comm_destroy_topology(Topology *topo)
{
  delete [] topo->ranks;
  delete [] topo->coords;
  delete topo;
}

inline int comm_ndim(const Topology *topo) { return topo->ndim; }

inline const int *comm_dims(const Topology *topo) { return topo->dims; }

inline const int *comm_coords(const Topology *topo) { return topo->my_coords; }

inline const int *comm_coords_from_rank(const Topology *topo, int rank) { return topo->coords[rank]; }

inline int comm_rank_from_coords(const Topology *topo, const int *coords)
{
  return topo->ranks[index(topo->ndim, topo->dims, coords)];
}

static inline int mod(int a, int b) { return ((a % b) + b) % b; }

inline int comm_rank_displaced(const Topology *topo, const int displacement[])
{
  int coords[QUDA_MAX_DIM];

  for (int i = 0; i < QUDA_MAX_DIM; i++) {
    coords[i] = (i < topo->ndim) ? mod(comm_coords(topo)[i] + displacement[i], comm_dims(topo)[i]) : 0;
  }

  return comm_rank_from_coords(topo, coords);
}

inline void check_displacement(const int displacement[], int ndim)
{
  for (int i = 0; i < ndim; i++) {
    if (abs(displacement[i]) > max_displacement) {
      errorQuda("Requested displacement[%d] = %d is greater than maximum allowed", i, displacement[i]);
    }
  }
}

struct Communicator {

  /**
    The gpuid is static, and it's set when the default communicator is initialized.
  */
  static int gpuid;
  static int comm_gpuid() { return gpuid; }

  /**
    Whether or not the MPI_COMM_HANDLE is created by user, in which case we should not free it.
  */
  bool user_set_comm_handle;

  bool peer2peer_enabled[2][4] = {{false, false, false, false}, {false, false, false, false}};
  bool peer2peer_init = false;

  bool intranode_enabled[2][4] = {{false, false, false, false}, {false, false, false, false}};

  /** this records whether there is any peer-2-peer capability
      (regardless whether it is enabled or not) */
  bool peer2peer_present = false;

  /** by default enable both copy engines and load/store access */
  int enable_peer_to_peer = 3;

  /** sets whether we cap which peers can use peer-to-peer */
  int enable_p2p_max_access_rank = std::numeric_limits<int>::max();

  void comm_peer2peer_init(const char *hostname_recv_buf)
  {
    if (peer2peer_init) return;

    // set gdr enablement
    if (comm_gdr_enabled()) {
      if (getVerbosity() > QUDA_SILENT && rank == 0) printf("Enabling GPU-Direct RDMA access\n");
      comm_gdr_blacklist(); // set GDR blacklist
      // by default, if GDR is enabled we disable non-p2p policies to
      // prevent possible conflict between MPI and QUDA opening the same
      // IPC memory handles when using CUDA-aware MPI
      enable_peer_to_peer += 4;
    } else {
      if (getVerbosity() > QUDA_SILENT && rank == 0) printf("Disabling GPU-Direct RDMA access\n");
    }

    char *enable_peer_to_peer_env = getenv("QUDA_ENABLE_P2P");

    // disable peer-to-peer comms in one direction if QUDA_ENABLE_P2P=-1
    // and comm_dim(dim) == 2 (used for perf benchmarking)
    bool disable_peer_to_peer_bidir = false;

    if (enable_peer_to_peer_env) {
      enable_peer_to_peer = atoi(enable_peer_to_peer_env);

      switch (std::abs(enable_peer_to_peer)) {
      case 0:
        if (getVerbosity() > QUDA_SILENT && rank == 0) printf("Disabling peer-to-peer access\n");
        break;
      case 1:
        if (getVerbosity() > QUDA_SILENT && rank == 0)
          printf("Enabling peer-to-peer copy engine access (disabling direct load/store)\n");
        break;
      case 2:
        if (getVerbosity() > QUDA_SILENT && rank == 0)
          printf("Enabling peer-to-peer direct load/store access (disabling copy engines)\n");
        break;
      case 3:
        if (getVerbosity() > QUDA_SILENT && rank == 0)
          printf("Enabling peer-to-peer copy engine and direct load/store access\n");
        break;
      case 5:
        if (getVerbosity() > QUDA_SILENT && rank == 0)
          printf("Enabling peer-to-peer copy engine access (disabling direct load/store and non-p2p policies)\n");
        break;
      case 6:
        if (getVerbosity() > QUDA_SILENT && rank == 0)
          printf("Enabling peer-to-peer direct load/store access (disabling copy engines and non-p2p policies)\n");
        break;
      case 7:
        if (getVerbosity() > QUDA_SILENT && rank == 0)
          printf("Enabling peer-to-peer copy engine and direct load/store access (disabling non-p2p policies)\n");
        break;
      default: errorQuda("Unexpected value QUDA_ENABLE_P2P=%d\n", enable_peer_to_peer);
      }

      if (enable_peer_to_peer < 0) { // only values -1, -2, -3 can make it here
        if (getVerbosity() > QUDA_SILENT && rank == 0) printf("Disabling bi-directional peer-to-peer access\n");
        disable_peer_to_peer_bidir = true;
      }

      enable_peer_to_peer = abs(enable_peer_to_peer);

    } else { // !enable_peer_to_peer_env
      if (getVerbosity() > QUDA_SILENT && rank == 0)
        printf("Enabling peer-to-peer copy engine and direct load/store access\n");
    }

    if (!peer2peer_init && enable_peer_to_peer) {

      // set whether we are limiting p2p enablement
      char *enable_p2p_max_access_rank_env = getenv("QUDA_ENABLE_P2P_MAX_ACCESS_RANK");
      if (enable_p2p_max_access_rank_env) {
        enable_p2p_max_access_rank = atoi(enable_p2p_max_access_rank_env);
        if (enable_p2p_max_access_rank < 0)
          errorQuda("Invalid QUDA_ENABLE_P2P_MAX_ACCESS_RANK=%d\n", enable_p2p_max_access_rank);
        if (getVerbosity() > QUDA_SILENT)
          printfQuda(
            "Limiting peer-to-peer communication to a maximum access rank of %d (lower ranks have higher bandwidth)\n",
            enable_p2p_max_access_rank);
      }

      const int gpuid = comm_gpuid();

      comm_set_neighbor_ranks();

      char *hostname = comm_hostname();
      int *gpuid_recv_buf = (int *)safe_malloc(sizeof(int) * comm_size());

      comm_gather_gpuid(gpuid_recv_buf);

      for (int dir = 0; dir < 2; ++dir) { // forward/backward directions
        for (int dim = 0; dim < 4; ++dim) {
          int neighbor_rank = comm_neighbor_rank(dir, dim);
          if (neighbor_rank == comm_rank()) continue;

          // disable peer-to-peer comms in one direction
          if (((comm_rank() > neighbor_rank && dir == 0) || (comm_rank() < neighbor_rank && dir == 1))
              && disable_peer_to_peer_bidir && comm_dim(dim) == 2)
            continue;

          // if the neighbors are on the same
          if (!strncmp(hostname, &hostname_recv_buf[128 * neighbor_rank], 128)) {
            int neighbor_gpuid = gpuid_recv_buf[neighbor_rank];

            bool can_access_peer = comm_peer2peer_possible(gpuid, neighbor_gpuid);
            int access_rank = comm_peer2peer_performance(gpuid, neighbor_gpuid);

            // enable P2P if we can access the peer or if peer is self
            // if (canAccessPeer[0] * canAccessPeer[1] != 0 || gpuid == neighbor_gpuid) {
            if ((can_access_peer && access_rank <= enable_p2p_max_access_rank) || gpuid == neighbor_gpuid) {
              peer2peer_enabled[dir][dim] = true;
              if (getVerbosity() > QUDA_SILENT) {
                printf("Peer-to-peer enabled for rank %3d (gpu=%d) with neighbor %3d (gpu=%d) dir=%d, dim=%d, "
                       "access rank = (%3d)\n",
                       comm_rank(), gpuid, neighbor_rank, neighbor_gpuid, dir, dim, access_rank);
              }
            } else {
              intranode_enabled[dir][dim] = true;
              if (getVerbosity() > QUDA_SILENT) {
                printf("Intra-node (non peer-to-peer) enabled for rank %3d (gpu=%d) with neighbor %3d (gpu=%d) dir=%d, "
                       "dim=%d\n",
                       comm_rank(), gpuid, neighbor_rank, neighbor_gpuid, dir, dim);
              }
            }

          } // on the same node
        }   // different dimensions - x, y, z, t
      }     // different directions - forward/backward

      host_free(gpuid_recv_buf);
    }

    peer2peer_init = true;

    comm_barrier();

    peer2peer_present = comm_peer2peer_enabled_global();
  }

  bool comm_peer2peer_present() { return peer2peer_present; }

  bool enable_p2p = true;

  bool comm_peer2peer_enabled(int dir, int dim) { return enable_p2p ? peer2peer_enabled[dir][dim] : false; }

  bool init = false;
  bool p2p_global = false;

  int comm_peer2peer_enabled_global()
  {
    if (!enable_p2p) return false;

    if (!init) {
      int p2p = 0;
      for (int dim = 0; dim < 4; dim++)
        for (int dir = 0; dir < 2; dir++) p2p += (int)comm_peer2peer_enabled(dir, dim);

      comm_allreduce_int(&p2p);
      init = true;
      p2p_global = p2p > 0 ? true : false;
    }
    return p2p_global * enable_peer_to_peer;
  }

  void comm_enable_peer2peer(bool enable) { enable_p2p = enable; }

  bool enable_intranode = true;

  bool comm_intranode_enabled(int dir, int dim) { return enable_intranode ? intranode_enabled[dir][dim] : false; }

  void comm_enable_intranode(bool enable) { enable_intranode = enable; }

  Topology *default_topo = nullptr;

  void comm_set_default_topology(Topology *topo) { default_topo = topo; }

  Topology *comm_default_topology(void)
  {
    if (!default_topo) { errorQuda("Default topology has not been declared"); }
    return default_topo;
  }

  int neighbor_rank[2][4] = {{-1, -1, -1, -1}, {-1, -1, -1, -1}};

  bool neighbors_cached = false;

  void comm_set_neighbor_ranks(Topology *topo = nullptr)
  {

    if (neighbors_cached) return;

    Topology *topology = topo ? topo : default_topo; // use default topology if topo is NULL
    if (!topology) { errorQuda("Topology not specified"); }

    for (int d = 0; d < 4; ++d) {
      int pos_displacement[QUDA_MAX_DIM] = {};
      int neg_displacement[QUDA_MAX_DIM] = {};
      pos_displacement[d] = +1;
      neg_displacement[d] = -1;
      neighbor_rank[0][d] = comm_rank_displaced(topology, neg_displacement);
      neighbor_rank[1][d] = comm_rank_displaced(topology, pos_displacement);
    }
    neighbors_cached = true;
  }

  int comm_neighbor_rank(int dir, int dim)
  {
    if (!neighbors_cached) { comm_set_neighbor_ranks(); }
    return neighbor_rank[dir][dim];
  }

  int comm_dim(int dim)
  {
    Topology *topo = comm_default_topology();
    return comm_dims(topo)[dim];
  }

  int comm_coord(int dim)
  {
    Topology *topo = comm_default_topology();
    return comm_coords(topo)[dim];
  }

  void comm_finalize(void)
  {
    Topology *topo = comm_default_topology();
    comm_destroy_topology(topo);
    comm_set_default_topology(NULL);
  }

  char partition_string[16];          /** string that contains the job partitioning */
  char topology_string[128];          /** string that contains the job topology */
  char partition_override_string[16]; /** string that contains any overridden partitioning */

  int manual_set_partition[QUDA_MAX_DIM] = {0};

#ifdef MULTI_GPU
  void comm_dim_partitioned_set(int dim)
  {
    manual_set_partition[dim] = 1;

    snprintf(partition_string, 16, ",comm=%d%d%d%d", comm_dim_partitioned(0), comm_dim_partitioned(1),
             comm_dim_partitioned(2), comm_dim_partitioned(3));
  }
#else
  void comm_dim_partitioned_set(int)
  {
    snprintf(partition_string, 16, ",comm=%d%d%d%d", comm_dim_partitioned(0), comm_dim_partitioned(1),
             comm_dim_partitioned(2), comm_dim_partitioned(3));
  }
#endif

  void comm_dim_partitioned_reset()
  {
    for (int i = 0; i < QUDA_MAX_DIM; i++) manual_set_partition[i] = 0;

    snprintf(partition_string, 16, ",comm=%d%d%d%d", comm_dim_partitioned(0), comm_dim_partitioned(1),
             comm_dim_partitioned(2), comm_dim_partitioned(3));
  }

#ifdef MULTI_GPU
  int comm_dim_partitioned(int dim) { return (manual_set_partition[dim] || (default_topo && comm_dim(dim) > 1)); }
#else
  int comm_dim_partitioned(int) { return 0; }
#endif

  int comm_partitioned()
  {
    int partitioned = 0;
    for (int i = 0; i < 4; i++) { partitioned = partitioned || comm_dim_partitioned(i); }
    return partitioned;
  }

  bool gdr_enabled = false;

#ifdef MULTI_GPU
  bool gdr_init = false;
#endif

  bool comm_gdr_enabled()
  {
#ifdef MULTI_GPU

    if (!gdr_init) {
      char *enable_gdr_env = getenv("QUDA_ENABLE_GDR");
      if (enable_gdr_env && strcmp(enable_gdr_env, "1") == 0) { gdr_enabled = true; }
      gdr_init = true;
    }
#endif
    return gdr_enabled;
  }

  bool blacklist = false;
  bool blacklist_init = false;

  bool comm_gdr_blacklist()
  {
    if (!blacklist_init) {
      char *blacklist_env = getenv("QUDA_ENABLE_GDR_BLACKLIST");

      if (blacklist_env) { // set the policies to tune for explicitly
        std::stringstream blacklist_list(blacklist_env);

        int excluded_device;
        while (blacklist_list >> excluded_device) {
          // check this is a valid device
          if (excluded_device < 0 || excluded_device >= quda::device::get_device_count()) {
            errorQuda("Cannot blacklist invalid GPU device ordinal %d", excluded_device);
          }

          if (blacklist_list.peek() == ',') blacklist_list.ignore();
          if (excluded_device == comm_gpuid()) blacklist = true;
        }
        comm_barrier();
        if (getVerbosity() > QUDA_SILENT && blacklist)
          printf("Blacklisting GPU-Direct RDMA for rank %d (GPU %d)\n", comm_rank(), comm_gpuid());
      }
      blacklist_init = true;
    }

    return blacklist;
  }

  bool comm_nvshmem_enabled()
  {
#if (defined MULTI_GPU) && (defined NVSHMEM_COMMS)
    static bool nvshmem_enabled = true;
    static bool nvshmem_init = false;
    if (!nvshmem_init) {
      char *enable_nvshmem_env = getenv("QUDA_ENABLE_NVSHMEM");
      if (enable_nvshmem_env && strcmp(enable_nvshmem_env, "1") == 0) { nvshmem_enabled = true; }
      if (enable_nvshmem_env && strcmp(enable_nvshmem_env, "0") == 0) { nvshmem_enabled = false; }
      nvshmem_init = true;
    }
#else
    static bool nvshmem_enabled = false;
#endif
    return nvshmem_enabled;
  }

  bool use_deterministic_reduce = false;

  void comm_init_common(int ndim, const int *dims, QudaCommsMap rank_from_coords, void *map_data)
  {
    Topology *topo = comm_create_topology(ndim, dims, rank_from_coords, map_data, comm_rank());
    comm_set_default_topology(topo);

    
    // determine which GPU this rank will use
    char *hostname_recv_buf = (char *)safe_malloc(128 * comm_size());
    comm_gather_hostname(hostname_recv_buf);

<<<<<<< HEAD
    if( gpuid < 0 ) { 

      // Try PMI
      char *local_rankstr = getenv( "PMI_RANK" );

      // Try MVapich
      if ( ! local_rankstr ) {
        local_rankstr = getenv( "MV2_COMM_WORLD_LOCAL_RANK"  );
      }

      // Try OpenMPI
      if ( ! local_rankstr ) {
        local_rankstr = getenv( "OMPI_COMM_WORLD_LOCAL_RANK" );
      }

      // Try SLURM
      if ( ! local_rankstr ) {
       local_rankstr = getenv( "SLURM_LOCALID" );
      }

      int device_count = quda::device::get_device_count();
      if ( device_count == 0 ) { errorQuda("No devices found"); }
    
      if ( local_rankstr ) {
        gpuid  = atoi(local_rankstr);
      }
      else {
    
        // Old fashioned way to get local ID. Relies on hostname working
        // We initialize gpuid if it's still negative.
        gpuid = 0;
        for (int i = 0; i < comm_rank(); i++) {
          if (!strncmp(comm_hostname(), &hostname_recv_buf[128 * i], 128)) { gpuid++; }
        }
      }
  
      // At this point we had either pulled a gpuid from an env var or from the old way.  
=======
    if (gpuid < 0) {

      int device_count;
      cudaGetDeviceCount(&device_count);
      if (device_count == 0) { errorQuda("No CUDA devices found"); }

      // We initialize gpuid if it's still negative.
      gpuid = 0;
      for (int i = 0; i < comm_rank(); i++) {
        if (!strncmp(comm_hostname(), &hostname_recv_buf[128 * i], 128)) { gpuid++; }
      }

      // At this point we had either pulled a gpuid from an env var or from the old way.
>>>>>>> ff2a4068
      if (gpuid >= device_count) {
        char *enable_mps_env = getenv("QUDA_ENABLE_MPS");
        if (enable_mps_env && strcmp(enable_mps_env, "1") == 0) {
          gpuid = gpuid % device_count;
          printf("MPS enabled, rank=%3d -> gpu=%d\n", comm_rank(), gpuid);
        } else {
          errorQuda("Too few GPUs available on %s", comm_hostname());
        }
      }
    } // -ve gpuid

    comm_peer2peer_init(hostname_recv_buf);

    host_free(hostname_recv_buf);

    char *enable_reduce_env = getenv("QUDA_DETERMINISTIC_REDUCE");
    if (enable_reduce_env && strcmp(enable_reduce_env, "1") == 0) { use_deterministic_reduce = true; }

    snprintf(partition_string, 16, ",comm=%d%d%d%d", comm_dim_partitioned(0), comm_dim_partitioned(1),
             comm_dim_partitioned(2), comm_dim_partitioned(3));

    // if CUDA_VISIBLE_DEVICES is set, we include this information in the topology_string
    char *device_order_env = getenv("CUDA_VISIBLE_DEVICES");
    if (device_order_env) {

      // to ensure we have process consistency define using rank 0
      if (comm_rank() == 0) {
        std::stringstream device_list_raw(device_order_env); // raw input
        std::stringstream device_list;                       // formatted (no commas)

        int device;
        while (device_list_raw >> device) {
          // check this is a valid policy choice
          if (device < 0) { errorQuda("Invalid CUDA_VISIBLE_DEVICE ordinal %d", device); }

          device_list << device;
          if (device_list_raw.peek() == ',') device_list_raw.ignore();
        }
        snprintf(topology_string, 128, ",topo=%d%d%d%d,order=%s", comm_dim(0), comm_dim(1), comm_dim(2), comm_dim(3),
                 device_list.str().c_str());
      }

      comm_broadcast(topology_string, 128);
    } else {
      snprintf(topology_string, 128, ",topo=%d%d%d%d", comm_dim(0), comm_dim(1), comm_dim(2), comm_dim(3));
    }
  }

  char config_string[64];
  bool config_init = false;

  const char *comm_config_string()
  {
    if (!config_init) {
      strcpy(config_string, ",p2p=");
      strcat(config_string, std::to_string(comm_peer2peer_enabled_global()).c_str());
      if (enable_p2p_max_access_rank != std::numeric_limits<int>::max()) {
        strcat(config_string, ",p2p_max_access_rank=");
        strcat(config_string, std::to_string(enable_p2p_max_access_rank).c_str());
      }
      strcat(config_string, ",gdr=");
      strcat(config_string, std::to_string(comm_gdr_enabled()).c_str());
      strcat(config_string, ",nvshmem=");
      strcat(config_string, std::to_string(comm_nvshmem_enabled()).c_str());
      config_init = true;
    }

    return config_string;
  }

  const char *comm_dim_partitioned_string(const int *comm_dim_override)
  {
    if (comm_dim_override) {
      char comm[5] = {(!comm_dim_partitioned(0) ? '0' : comm_dim_override[0] ? '1' : '0'),
                      (!comm_dim_partitioned(1) ? '0' : comm_dim_override[1] ? '1' : '0'),
                      (!comm_dim_partitioned(2) ? '0' : comm_dim_override[2] ? '1' : '0'),
                      (!comm_dim_partitioned(3) ? '0' : comm_dim_override[3] ? '1' : '0'), '\0'};
      strcpy(partition_override_string, ",comm=");
      strcat(partition_override_string, comm);
      return partition_override_string;
    } else {
      return partition_string;
    }
  }

  const char *comm_dim_topology_string() { return topology_string; }

  bool comm_deterministic_reduce() { return use_deterministic_reduce; }

  bool globalReduce = true;
  bool asyncReduce = false;

  void reduceMaxDouble(double &max) { comm_allreduce_max(&max); }

  void reduceDouble(double &sum)
  {
    if (globalReduce) comm_allreduce(&sum);
  }

  void reduceDoubleArray(double *sum, const int len)
  {
    if (globalReduce) comm_allreduce_array(sum, len);
  }

  int commDim(int dir) { return comm_dim(dir); }

  int commCoords(int dir) { return comm_coord(dir); }

  int commDimPartitioned(int dir) { return comm_dim_partitioned(dir); }

  void commDimPartitionedSet(int dir) { comm_dim_partitioned_set(dir); }

  void commDimPartitionedReset() { comm_dim_partitioned_reset(); }

  bool commGlobalReduction() { return globalReduce; }

  void commGlobalReductionSet(bool global_reduction) { globalReduce = global_reduction; }

  bool commAsyncReduction() { return asyncReduce; }

  void commAsyncReductionSet(bool async_reduction) { asyncReduce = async_reduction; }

#if defined(QMP_COMMS) || defined(MPI_COMMS)
  MPI_Comm MPI_COMM_HANDLE;
#endif

#if defined(QMP_COMMS)
  QMP_comm_t QMP_COMM_HANDLE;

  /**
   * A bool indicating if the QMP handle here is the default one, which we should not free at the end,
   * or a one that QUDA creates through `QMP_comm_split`, which we should free at the end.
   */
  bool is_qmp_handle_default;
#endif

  int rank = -1;
  int size = -1;

  Communicator() {}

  Communicator(Communicator &other, const int *comm_split);

  Communicator(int nDim, const int *commDims, QudaCommsMap rank_from_coords, void *map_data,
               bool user_set_comm_handle = false, void *user_comm = nullptr);

  ~Communicator();

  void comm_gather_hostname(char *hostname_recv_buf);

  void comm_gather_gpuid(int *gpuid_recv_buf);

  void comm_init(int ndim, const int *dims, QudaCommsMap rank_from_coords, void *map_data);

  int comm_rank(void);

  size_t comm_size(void);

  int comm_rank_from_coords(const int *coords)
  {
    Topology *topo = comm_default_topology();
    return ::comm_rank_from_coords(topo, coords);
  }

  /**
   * Declare a message handle for sending `nbytes` to the `rank` with `tag`.
   */
  MsgHandle *comm_declare_send_rank(void *buffer, int rank, int tag, size_t nbytes);

  /**
   * Declare a message handle for receiving `nbytes` from the `rank` with `tag`.
   */
  MsgHandle *comm_declare_recv_rank(void *buffer, int rank, int tag, size_t nbytes);

  /**
   * Declare a message handle for sending to a node displaced in (x,y,z,t) according to "displacement"
   */
  MsgHandle *comm_declare_send_displaced(void *buffer, const int displacement[], size_t nbytes);

  /**
   * Declare a message handle for receiving from a node displaced in (x,y,z,t) according to "displacement"
   */
  MsgHandle *comm_declare_receive_displaced(void *buffer, const int displacement[], size_t nbytes);

  /**
   * Declare a message handle for sending to a node displaced in (x,y,z,t) according to "displacement"
   */
  MsgHandle *comm_declare_strided_send_displaced(void *buffer, const int displacement[], size_t blksize, int nblocks,
                                                 size_t stride);

  /**
   * Declare a message handle for receiving from a node displaced in (x,y,z,t) according to "displacement"
   */
  MsgHandle *comm_declare_strided_receive_displaced(void *buffer, const int displacement[], size_t blksize, int nblocks,
                                                    size_t stride);

  void comm_free(MsgHandle *&mh);

  void comm_start(MsgHandle *mh);

  void comm_wait(MsgHandle *mh);

  int comm_query(MsgHandle *mh);

  template <typename T> T deterministic_reduce(T *array, int n)
  {
    std::sort(array, array + n); // sort reduction into ascending order for deterministic reduction
    return std::accumulate(array, array + n, 0.0);
  }

  void comm_allreduce(double *data);

  void comm_allreduce_max(double *data);

  void comm_allreduce_min(double *data);

  void comm_allreduce_array(double *data, size_t size);

  void comm_allreduce_max_array(double *data, size_t size);

  void comm_allreduce_int(int *data);

  void comm_allreduce_xor(uint64_t *data);

  /**  broadcast from rank 0 */
  void comm_broadcast(void *data, size_t nbytes);

  void comm_barrier(void);

  static void comm_abort_(int status);

  static int comm_rank_global();
};

constexpr quda::CommKey default_comm_key = {1, 1, 1, 1};

void push_communicator(const quda::CommKey &split_key);

/** @brief These routine broadcast the data according to the default communicator */
void comm_broadcast_global(void *data, size_t nbytes);<|MERGE_RESOLUTION|>--- conflicted
+++ resolved
@@ -519,50 +519,9 @@
     char *hostname_recv_buf = (char *)safe_malloc(128 * comm_size());
     comm_gather_hostname(hostname_recv_buf);
 
-<<<<<<< HEAD
-    if( gpuid < 0 ) { 
-
-      // Try PMI
-      char *local_rankstr = getenv( "PMI_RANK" );
-
-      // Try MVapich
-      if ( ! local_rankstr ) {
-        local_rankstr = getenv( "MV2_COMM_WORLD_LOCAL_RANK"  );
-      }
-
-      // Try OpenMPI
-      if ( ! local_rankstr ) {
-        local_rankstr = getenv( "OMPI_COMM_WORLD_LOCAL_RANK" );
-      }
-
-      // Try SLURM
-      if ( ! local_rankstr ) {
-       local_rankstr = getenv( "SLURM_LOCALID" );
-      }
-
+    if (gpuid < 0) {
       int device_count = quda::device::get_device_count();
-      if ( device_count == 0 ) { errorQuda("No devices found"); }
-    
-      if ( local_rankstr ) {
-        gpuid  = atoi(local_rankstr);
-      }
-      else {
-    
-        // Old fashioned way to get local ID. Relies on hostname working
-        // We initialize gpuid if it's still negative.
-        gpuid = 0;
-        for (int i = 0; i < comm_rank(); i++) {
-          if (!strncmp(comm_hostname(), &hostname_recv_buf[128 * i], 128)) { gpuid++; }
-        }
-      }
-  
-      // At this point we had either pulled a gpuid from an env var or from the old way.  
-=======
-    if (gpuid < 0) {
-
-      int device_count;
-      cudaGetDeviceCount(&device_count);
-      if (device_count == 0) { errorQuda("No CUDA devices found"); }
+      if (device_count == 0) { errorQuda("No devices found"); }
 
       // We initialize gpuid if it's still negative.
       gpuid = 0;
@@ -570,8 +529,6 @@
         if (!strncmp(comm_hostname(), &hostname_recv_buf[128 * i], 128)) { gpuid++; }
       }
 
-      // At this point we had either pulled a gpuid from an env var or from the old way.
->>>>>>> ff2a4068
       if (gpuid >= device_count) {
         char *enable_mps_env = getenv("QUDA_ENABLE_MPS");
         if (enable_mps_env && strcmp(enable_mps_env, "1") == 0) {
