--- conflicted
+++ resolved
@@ -512,28 +512,11 @@
       set_tests_properties(dslash_naive_staggered-policy${pol2}
                            PROPERTIES ENVIRONMENT QUDA_ENABLE_DSLASH_POLICY=${pol2})
     endif()
-<<<<<<< HEAD
-    if(QUDA_LINK_HISQ)
-      add_test(NAME dslash_improved_staggered_build-policy${pol2}
-               COMMAND ${QUDA_CTEST_LAUNCH} $<TARGET_FILE:staggered_dslash_ctest> ${MPIEXEC_POSTFLAGS}
-                       --dslash-type asqtad
-                       --test MatPC
-                       --dim 6 8 10 12
-                       --compute-fat-long true
-                       --epsilon-naik
-                       -0.01
-                       --tadpole-coeff 0.9
-                       --gtest_output=xml:dslash_improved_staggered_build_test_pol${pol2}.xml)
-      if(polenv)
-        set_tests_properties(dslash_improved_staggered_build-policy${pol2}
-                             PROPERTIES ENVIRONMENT QUDA_ENABLE_DSLASH_POLICY=${pol2})
-      endif()
-=======
 
     add_test(NAME dslash_improved_staggered_build-policy${pol2}
              COMMAND ${QUDA_CTEST_LAUNCH} $<TARGET_FILE:staggered_dslash_ctest> ${MPIEXEC_POSTFLAGS}
                      --dslash-type asqtad
-                     --test 1
+                     --test MatPC
                      --dim 6 8 10 12
                      --compute-fat-long true
                      --epsilon-naik -0.01
@@ -542,7 +525,6 @@
     if(polenv)
       set_tests_properties(dslash_improved_staggered_build-policy${pol2}
                            PROPERTIES ENVIRONMENT QUDA_ENABLE_DSLASH_POLICY=${pol2})
->>>>>>> c71386da
     endif()
   endif()
 
