#include <multigrid.h>
#include <qio_field.h>
#include <string.h>

#include <Eigen/Dense>

// ESW DEBUG
#include <index_helper.cuh>

#include <quda_arpack_interface.h>

namespace quda {  

  using namespace blas;

  static bool debug = true;
  static bool esw_debug = false; // for my own spammy prints
  static bool esw_matelem_debug = false; // for matelem checks

  MG::MG(MGParam &param, TimeProfile &profile_global)
    : Solver(param, profile), param(param), transfer(0), resetTransfer(false), presmoother(0), postsmoother(0),
      profile_global(profile_global),
      profile( "MG level " + std::to_string(param.level+1), false ),
      coarse(nullptr), fine(param.fine), coarse_solver(nullptr),
      param_coarse(nullptr), param_presmooth(nullptr), param_postsmooth(nullptr), param_coarse_solver(nullptr),
      r(nullptr), r_coarse(nullptr), x_coarse(nullptr), tmp_coarse(nullptr),
      diracResidual(param.matResidual->Expose()), diracSmoother(param.matSmooth->Expose()), diracSmootherSloppy(param.matSmoothSloppy->Expose()),
      diracCoarseResidual(nullptr), diracCoarseSmoother(nullptr), diracCoarseSmootherSloppy(nullptr),
      matCoarseResidual(nullptr), matCoarseSmoother(nullptr), matCoarseSmootherSloppy(nullptr),
      rng(nullptr)
  {
    // for reporting level 1 is the fine level but internally use level 0 for indexing
    sprintf(prefix,"MG level %d (%s): ", param.level+1, param.location == QUDA_CUDA_FIELD_LOCATION ? "GPU" : "CPU" );
    setVerbosity(param.mg_global.verbosity[param.level]);
    setOutputPrefix(prefix);

    if (param.level >= QUDA_MAX_MG_LEVEL)
      errorQuda("Level=%d is greater than limit of multigrid recursion depth", param.level+1);

    if (param.coarse_grid_solution_type == QUDA_MATPC_SOLUTION && param.smoother_solve_type != QUDA_DIRECT_PC_SOLVE)
      errorQuda("Cannot use preconditioned coarse grid solution without preconditioned smoother solve");

    // allocating vectors
    {
      // create residual vectors
      ColorSpinorParam csParam(*(param.B[0]));
      csParam.create = QUDA_NULL_FIELD_CREATE;
      csParam.location = param.location;
      if (csParam.location==QUDA_CUDA_FIELD_LOCATION) {
        // all coarse GPU vectors use FLOAT2 ordering
        csParam.fieldOrder = (csParam.Precision() == QUDA_DOUBLE_PRECISION || param.level > 0 || param.B[0]->Nspin() == 1) ?
          QUDA_FLOAT2_FIELD_ORDER : QUDA_FLOAT4_FIELD_ORDER;
        csParam.setPrecision(csParam.Precision());
        csParam.gammaBasis = param.level > 0 ? QUDA_DEGRAND_ROSSI_GAMMA_BASIS: QUDA_UKQCD_GAMMA_BASIS;
      }
      if (param.B[0]->Nspin() == 1) csParam.gammaBasis = param.B[0]->GammaBasis(); // hack for staggered to avoid unnecessary basis checks
      r = ColorSpinorField::Create(csParam);

      // if we're using preconditioning then allocate storage for the preconditioned source vector
      if (param.smoother_solve_type == QUDA_DIRECT_PC_SOLVE) {
      	csParam.x[0] /= 2;
      	csParam.siteSubset = QUDA_PARITY_SITE_SUBSET;
      	b_tilde = ColorSpinorField::Create(csParam);
      }
    }

    // ESW HACK GENERATE STAGGERED WITHOUT CORRECT INTERFACE
    if (param.level == 0) {
      // generate free field vectors
      buildFreeVectors(param.B);
    } else {
      if (param.level < param.Nlevel-1) {
        if (param.mg_global.compute_null_vector == QUDA_COMPUTE_NULL_VECTOR_YES) {
          if (param.B[0]->Location() == QUDA_CUDA_FIELD_LOCATION) {
            rng = new RNG(param.B[0]->Volume(), 1234, param.B[0]->X());
            rng->Init();
          }

          // Initializing to random vectors
          for(int i=0; i<(int)param.B.size(); i++) {
            if (param.B[i]->Location() == QUDA_CPU_FIELD_LOCATION) param.B[i]->Source(QUDA_RANDOM_SOURCE);
            else spinorNoise(*param.B[i], *rng, QUDA_NOISE_UNIFORM);
          }
          generateNullVectors(param.B);
        } else if (strcmp(param.mg_global.vec_infile,"")!=0) { // only load if infile is defined and not computing
          loadVectors(param.B);
        } else { // generate free field vectors
          buildFreeVectors(param.B);
        }
      }
    }

#if 0 // ESW HACK
    // For staggered, check if we're doing a Kahler-Dirac transform on this
    // level
    if (param.is_kahler_dirac_prec) { 
      buildFreeVectors(param.B);
    }
    else if (param.level < param.Nlevel-1) {
      if (param.mg_global.compute_null_vector == QUDA_COMPUTE_NULL_VECTOR_YES) {
        if (param.mg_global.generate_all_levels == QUDA_BOOLEAN_YES || param.level == 0) {

          if (param.B[0]->Location() == QUDA_CUDA_FIELD_LOCATION) {
            rng = new RNG(param.B[0]->Volume(), 1234, param.B[0]->X());
            rng->Init();
          }

          // Initializing to random vectors
          for(int i=0; i<(int)param.B.size(); i++) {
            if (param.B[i]->Location() == QUDA_CPU_FIELD_LOCATION) param.B[i]->Source(QUDA_RANDOM_SOURCE);
            else spinorNoise(*param.B[i], *rng, QUDA_NOISE_UNIFORM);
          }

        }
        if ( param.mg_global.num_setup_iter[param.level] > 0 ) generateNullVectors(param.B);
      } else if (strcmp(param.mg_global.vec_infile,"")!=0) { // only load if infile is defined and not computing
        loadVectors(param.B);
      } else { // generate free field vectors
        buildFreeVectors(param.B);
      }
    }
#endif

    // in case of iterative setup with MG the coarse level may be already built
    if (!transfer) reset();

    setOutputPrefix("");
  }

  void MG::reset(bool refresh) {

    setVerbosity(param.mg_global.verbosity[param.level]);
    setOutputPrefix(prefix);

    if (getVerbosity() >= QUDA_SUMMARIZE) printfQuda("%s level %d of %d levels\n", transfer ? "Resetting":"Creating", param.level+1, param.Nlevel);
    createSmoother();

    if ( esw_debug ) printfQuda("Created smoother.\n");

    // Refresh the null-space vectors if we need to
    if (refresh && param.level < param.Nlevel-1) {
      if (param.mg_global.setup_maxiter_refresh[param.level]) generateNullVectors(param.B, refresh);
    }

    // if not on the coarsest level, update next
    if (param.level < param.Nlevel-1) {

      if (transfer) {
        // restoring FULL parity in Transfer changed at the end of this procedure
        transfer->setSiteSubset(QUDA_FULL_SITE_SUBSET, QUDA_INVALID_PARITY);
        if (resetTransfer || refresh) {
          transfer->reset();
          resetTransfer = false;
        }
      } else {
        // create transfer operator
        /*if (getVerbosity() >= QUDA_VERBOSE)*/ printfQuda("Creating transfer operator\n");
        transfer = new Transfer(param.B, param.Nvec, param.geoBlockSize, param.spinBlockSize,
                                param.mg_global.precision_null[param.level], profile);
        for (int i=0; i<QUDA_MAX_MG_LEVEL; i++) param.mg_global.geo_block_size[param.level][i] = param.geoBlockSize[i];

        // create coarse residual vector
        r_coarse = param.B[0]->CreateCoarse(param.geoBlockSize, param.spinBlockSize, param.Nvec, param.mg_global.location[param.level+1]);

        // create coarse solution vector
        x_coarse = param.B[0]->CreateCoarse(param.geoBlockSize, param.spinBlockSize, param.Nvec, param.mg_global.location[param.level+1]);

        // create coarse temporary vector
        tmp_coarse = param.B[0]->CreateCoarse(param.geoBlockSize, param.spinBlockSize, param.Nvec, param.mg_global.location[param.level+1]);

        B_coarse = new std::vector<ColorSpinorField*>();
        int nVec_coarse = std::max(param.Nvec, param.mg_global.n_vec[param.level+1]);
        B_coarse->resize(nVec_coarse);

        for (int i=0; i<nVec_coarse; i++)
          (*B_coarse)[i] = param.B[0]->CreateCoarse(param.geoBlockSize, param.spinBlockSize, param.Nvec, param.mg_global.setup_location[param.level+1]);

        // if we're not generating on all levels then we need to propagate the vectors down
        if (param.mg_global.generate_all_levels == QUDA_BOOLEAN_NO) {
          /* if (getVerbosity() >= QUDA_VERBOSE)*/ printfQuda("Restricting null space vectors\n");
          for (int i=0; i<param.Nvec; i++) {
            zero(*(*B_coarse)[i]);
            transfer->R(*(*B_coarse)[i], *(param.B[i]));
          }
        }
        /*if (getVerbosity() >= QUDA_VERBOSE)*/ printfQuda("Transfer operator done\n");
      }

      // Call a different function if we're doing the Kahler-Dirac prec step.
      //if (param.is_kahler_dirac_prec) {
      //  createKahlerDiracPrec();
      //} else {
        createCoarseDirac();
      //}

      // creating or resetting the coarse level
      if (coarse) {
        coarse->param.updateInvertParam(*param.mg_global.invert_param);
        coarse->param.delta = 1e-20;
        coarse->param.precision = param.mg_global.invert_param->cuda_prec_precondition;
        coarse->param.matResidual = matCoarseResidual;
        coarse->param.matSmooth = matCoarseSmoother;
        coarse->param.matSmoothSloppy = matCoarseSmootherSloppy;
        coarse->reset(refresh);
      } else {
        // create the next multigrid level
        param_coarse = new MGParam(param, *B_coarse, matCoarseResidual, matCoarseSmoother, matCoarseSmootherSloppy, param.level+1);
        param_coarse->fine = this;
        param_coarse->delta = 1e-20;
        param_coarse->precision = param.mg_global.invert_param->cuda_prec_precondition;

        coarse = new MG(*param_coarse, profile_global);
      }
      setOutputPrefix(prefix); // restore since we just popped back from coarse grid

      createCoarseSolver();

      // now we can run the verification if requested
      if (param.mg_global.run_verify) verify();

      // resize the on-GPU null-space components to single-parity if we're doing a
      // single-parity solve (memory saving technique).
      {
        QudaSiteSubset site_subset = param.coarse_grid_solution_type == QUDA_MATPC_SOLUTION ? QUDA_PARITY_SITE_SUBSET : QUDA_FULL_SITE_SUBSET;
        QudaMatPCType matpc_type = param.mg_global.invert_param->matpc_type;
        QudaParity parity = (matpc_type == QUDA_MATPC_EVEN_EVEN || matpc_type == QUDA_MATPC_EVEN_EVEN_ASYMMETRIC) ? QUDA_EVEN_PARITY : QUDA_ODD_PARITY;
        transfer->setSiteSubset(site_subset, parity); // use this to force location of transfer
      }
    }

    if (getVerbosity() >= QUDA_SUMMARIZE) printfQuda("Setup of level %d of %d done\n", param.level+1, param.Nlevel);

    // print out profiling information for the adaptive setup
    if (getVerbosity() >= QUDA_VERBOSE) profile.Print();
    // Reset the profile for accurate solver timing
    profile.TPRESET();
  }

  void MG::createSmoother() {
    // create the smoother for this level
    if (getVerbosity() >= QUDA_VERBOSE) printfQuda("Creating smoother\n");
    diracResidual = param.matResidual->Expose();
    diracSmoother = param.matSmooth->Expose();
    diracSmootherSloppy = param.matSmoothSloppy->Expose();

    if (presmoother) delete presmoother;
    if (param_presmooth) delete param_presmooth;
    param_presmooth = new SolverParam(param);

    param_presmooth->is_preconditioner = false;
    param_presmooth->preserve_source = QUDA_PRESERVE_SOURCE_NO;
    param_presmooth->use_init_guess = QUDA_USE_INIT_GUESS_NO;

    param_presmooth->precision = param.mg_global.invert_param->cuda_prec_sloppy;
    param_presmooth->precision_sloppy = (param.level == 0) ? param.mg_global.invert_param->cuda_prec_precondition : param.mg_global.invert_param->cuda_prec_sloppy;
    param_presmooth->precision_precondition = (param.level == 0) ? param.mg_global.invert_param->cuda_prec_precondition : param.mg_global.invert_param->cuda_prec_sloppy;

    param_presmooth->inv_type = param.smoother;
    param_presmooth->inv_type_precondition = QUDA_INVALID_INVERTER;
    param_presmooth->residual_type = (param_presmooth->inv_type == QUDA_MR_INVERTER) ? QUDA_INVALID_RESIDUAL : QUDA_L2_RELATIVE_RESIDUAL;
    param_presmooth->Nsteps = param.mg_global.smoother_schwarz_cycle[param.level];
    param_presmooth->maxiter = (param.level < param.Nlevel-1) ? param.nu_pre : param.nu_pre + param.nu_post;

    param_presmooth->Nkrylov = param_presmooth->maxiter;
    param_presmooth->pipeline = param_presmooth->maxiter;
    param_presmooth->tol = param.smoother_tol;
    param_presmooth->global_reduction = param.global_reduction;

    param_presmooth->sloppy_converge = true; // this means we don't check the true residual before declaring convergence

    param_presmooth->schwarz_type = param.mg_global.smoother_schwarz_type[param.level];
    // inner solver should recompute the true residual after each cycle if using Schwarz preconditioning
    param_presmooth->compute_true_res = (param_presmooth->schwarz_type != QUDA_INVALID_SCHWARZ) ? true : false;

    presmoother = ( (param.level < param.Nlevel-1 || param_presmooth->schwarz_type != QUDA_INVALID_SCHWARZ) && param_presmooth->inv_type != QUDA_INVALID_INVERTER) ?
      Solver::create(*param_presmooth, *param.matSmooth, *param.matSmoothSloppy, *param.matSmoothSloppy, profile) : nullptr;

    if (param.level < param.Nlevel-1) { //Create the post smoother
      if (postsmoother) delete postsmoother;
      if (param_postsmooth) delete param_postsmooth;
      param_postsmooth = new SolverParam(*param_presmooth);
      param_postsmooth->use_init_guess = QUDA_USE_INIT_GUESS_YES;

      param_postsmooth->maxiter = param.nu_post;
      param_postsmooth->Nkrylov = param_postsmooth->maxiter;
      param_postsmooth->pipeline = param_postsmooth->maxiter;

      // we never need to compute the true residual for a post smoother
      param_postsmooth->compute_true_res = false;

      postsmoother = (param_postsmooth->inv_type != QUDA_INVALID_INVERTER) ?
	Solver::create(*param_postsmooth, *param.matSmooth, *param.matSmoothSloppy, *param.matSmoothSloppy, profile) : nullptr;
    }
    if (getVerbosity() >= QUDA_VERBOSE) printfQuda("Smoother done\n");
  }

  void MG::createCoarseDirac() {
    if (getVerbosity() >= QUDA_VERBOSE) printfQuda("Creating coarse Dirac operator\n");

    // check if we are coarsening the preconditioned system then
    bool preconditioned_coarsen = (param.coarse_grid_solution_type == QUDA_MATPC_SOLUTION && param.smoother_solve_type == QUDA_DIRECT_PC_SOLVE);
    QudaMatPCType matpc_type = param.mg_global.invert_param->matpc_type;

    // create coarse grid operator
    DiracParam diracParam;
    diracParam.transfer = transfer;

    // Parameters that matter for coarse construction and application
    diracParam.dirac = preconditioned_coarsen ? const_cast<Dirac*>(diracSmoother) : const_cast<Dirac*>(diracResidual);
    diracParam.kappa = (param.B[0]->Nspin() == 1) ? -1.0 : diracParam.dirac->Kappa(); // -1 cancels automatic kappa in application of Y fields
    diracParam.mass = diracParam.dirac->Mass();
    diracParam.mu = diracParam.dirac->Mu();
    diracParam.mu_factor = param.mg_global.mu_factor[param.level+1]-param.mg_global.mu_factor[param.level];

    diracParam.dagger = QUDA_DAG_NO;
    diracParam.matpcType = matpc_type;
    diracParam.type = QUDA_COARSE_DIRAC;
    diracParam.tmp1 = tmp_coarse;
    diracParam.type = QUDA_COARSE_DIRAC;
    
    // use even-odd preconditioning for the coarse grid solver
    if (diracCoarseResidual) delete diracCoarseResidual;
    diracCoarseResidual = new DiracCoarse(diracParam, param.setup_location == QUDA_CUDA_FIELD_LOCATION ? true : false);

    // create smoothing operators
    diracParam.dirac = const_cast<Dirac*>(param.matSmooth->Expose());
    diracParam.halo_precision = param.mg_global.smoother_halo_precision[param.level+1];

    if (diracCoarseSmoother) delete diracCoarseSmoother;
    if (diracCoarseSmootherSloppy) delete diracCoarseSmootherSloppy;


    // Test matrix elements of KD-prec operator
    if ( esw_debug )
    {
      diracParam.type = QUDA_COARSEPC_DIRAC;
      diracParam.tmp1 = &(tmp_coarse->Even());
      diracCoarseSmoother = new DiracCoarsePC(static_cast<DiracCoarse&>(*diracCoarseResidual), diracParam);

      typedef Eigen::Matrix<std::complex<float>, Eigen::Dynamic, Eigen::Dynamic, Eigen::ColMajor> cMatrix;
      int length = tmp_coarse->Length()/2; // length includes *2 for complex
      ColorSpinorParam csParam2(*tmp_coarse);
      csParam2.siteSubset = QUDA_FULL_SITE_SUBSET;
      csParam2.location = QUDA_CPU_FIELD_LOCATION;
      csParam2.fieldOrder = QUDA_SPACE_SPIN_COLOR_FIELD_ORDER;
      csParam2.create = QUDA_ZERO_FIELD_CREATE;
      ColorSpinorField* lhs = new cpuColorSpinorField(csParam2);
      ColorSpinorField* ihs = new cpuColorSpinorField(csParam2);
      ColorSpinorField* rhs = new cpuColorSpinorField(csParam2);
      cMatrix mat_cplx = cMatrix::Zero(length, length);

      printfQuda("Precision %d Volume %d Spin %d Color %d Length %d\n", static_cast<int>(lhs->Precision()), lhs->Volume(), lhs->Nspin(), lhs->Ncolor(), length);
      for (int x = 0; x < lhs->Volume(); x++)
      {
        for (int s = 0; s < lhs->Nspin(); s++)
        {
          for (int c = 0; c < lhs->Ncolor(); c++)
          {
            int index = ((x*lhs->Nspin()+s)*lhs->Ncolor()+c);
            printfQuda("Index %d\n", index);
            blas::zero(*lhs);
            blas::zero(*ihs);
            blas::zero(*rhs);
            //lhs->Source(QUDA_POINT_SOURCE, x, s, c);
            (static_cast<std::complex<float>*>(lhs->V()))[index] = 1.0;
            /*diracCoarseSmoother->DslashXpay(rhs->Even(), lhs->Odd(), QUDA_EVEN_PARITY, lhs->Even(), 1.0);
            diracCoarseSmoother->DslashXpay(rhs->Odd(), lhs->Even(), QUDA_ODD_PARITY, lhs->Odd(), 1.0);*/
            diracCoarseResidual->M(*ihs, *lhs);
            (dynamic_cast<DiracCoarse*>(diracCoarseResidual))->CloverInv(rhs->Even(), ihs->Even(), QUDA_EVEN_PARITY);
            (dynamic_cast<DiracCoarse*>(diracCoarseResidual))->CloverInv(rhs->Odd(), ihs->Odd(), QUDA_ODD_PARITY);
            std::complex<float> *rhs_data = (std::complex<float>*)rhs->V();
            std::complex<float> *pointer_in = &(mat_cplx(index*lhs->Volume()*lhs->Nspin()*lhs->Ncolor()));
            for (int i = 0; i < length; i++) { pointer_in[i] = rhs_data[i]; }
          }
        }
      }
      delete lhs;
      delete ihs;
      delete rhs;

      Eigen::ComplexEigenSolver<cMatrix> eigensolve_cplx_indef(length);
      eigensolve_cplx_indef.compute(mat_cplx);
      cMatrix eigs = eigensolve_cplx_indef.eigenvalues();
      for (int i = 0; i < length; i++) {
        printfQuda("%d %.8e %.8e\n", i, eigs(i).real(), eigs(i).imag());
      }
      errorQuda("Well that's enough.\n");
    }


    if (param.mg_global.smoother_solve_type[param.level+1] == QUDA_DIRECT_PC_SOLVE) {
      diracParam.type = QUDA_COARSEPC_DIRAC;
      diracParam.tmp1 = &(tmp_coarse->Even());
      diracCoarseSmoother = new DiracCoarsePC(static_cast<DiracCoarse&>(*diracCoarseResidual), diracParam);
      {
        bool schwarz = param.mg_global.smoother_schwarz_type[param.level+1] != QUDA_INVALID_SCHWARZ;
        for (int i=0; i<4; i++) diracParam.commDim[i] = schwarz ? 0 : 1;
      }
      diracCoarseSmootherSloppy = new DiracCoarsePC(static_cast<DiracCoarse&>(*diracCoarseSmoother),diracParam);
    } else {
      diracParam.type = QUDA_COARSE_DIRAC;
      diracParam.tmp1 = tmp_coarse;
      diracCoarseSmoother = new DiracCoarse(static_cast<DiracCoarse&>(*diracCoarseResidual), diracParam);
      {
        bool schwarz = param.mg_global.smoother_schwarz_type[param.level+1] != QUDA_INVALID_SCHWARZ;
        for (int i=0; i<4; i++) diracParam.commDim[i] = schwarz ? 0 : 1;
      }
      diracCoarseSmootherSloppy = new DiracCoarse(static_cast<DiracCoarse&>(*diracCoarseSmoother),diracParam);
    }

    if (matCoarseResidual) delete matCoarseResidual;
    if (matCoarseSmoother) delete matCoarseSmoother;
    if (matCoarseSmootherSloppy) delete matCoarseSmootherSloppy;
    matCoarseResidual = new DiracM(*diracCoarseResidual);
    matCoarseSmoother = new DiracM(*diracCoarseSmoother);
    matCoarseSmootherSloppy = new DiracM(*diracCoarseSmootherSloppy);

    if (getVerbosity() >= QUDA_VERBOSE) printfQuda("Coarse Dirac operator done\n");
  }

  void MG::createCoarseSolver() {
    if (getVerbosity() >= QUDA_VERBOSE) printfQuda("Creating coarse solver wrapper\n");
    if (param.cycle_type == QUDA_MG_CYCLE_VCYCLE && param.level < param.Nlevel-2) {
      // if coarse solver is not a bottom solver and on the second to bottom level then we can just use the coarse solver as is
      coarse_solver = coarse;
      if (getVerbosity() >= QUDA_VERBOSE) printfQuda("Assigned coarse solver to coarse MG operator\n");
    } else if (param.cycle_type == QUDA_MG_CYCLE_RECURSIVE || param.level == param.Nlevel-2) {
      if (coarse_solver) delete coarse_solver;
      if (param_coarse_solver) delete param_coarse_solver;
      param_coarse_solver = new SolverParam(param);

      param_coarse_solver->inv_type = param.mg_global.coarse_solver[param.level+1];
      param_coarse_solver->is_preconditioner = false;
      param_coarse_solver->sloppy_converge = true; // this means we don't check the true residual before declaring convergence

      param_coarse_solver->preserve_source = QUDA_PRESERVE_SOURCE_YES;  // or can this be no
      param_coarse_solver->use_init_guess = QUDA_USE_INIT_GUESS_NO;
      param_coarse_solver->Nkrylov = (param_coarse_solver->inv_type == QUDA_BICGSTABL_INVERTER) ? 6 : 20;
      param_coarse_solver->tol = param.mg_global.coarse_solver_tol[param.level+1];
      param_coarse_solver->global_reduction = true;
      param_coarse_solver->compute_true_res = false;
      param_coarse_solver->delta = 1e-8;
      param_coarse_solver->pipeline = 8;

      param_coarse_solver->maxiter = param.mg_global.coarse_solver_maxiter[param.level+1];
      param_coarse_solver->inv_type_precondition = (param.level<param.Nlevel-2 || coarse->presmoother) ? QUDA_MG_INVERTER : QUDA_INVALID_INVERTER;
      param_coarse_solver->preconditioner = (param.level<param.Nlevel-2 || coarse->presmoother) ? coarse : nullptr;
      param_coarse_solver->mg_instance = true;
      param_coarse_solver->verbosity_precondition = param.mg_global.verbosity[param.level+1];

      // preconditioned solver wrapper is uniform precision
      param_coarse_solver->precision = r_coarse->Precision();
      param_coarse_solver->precision_sloppy = param_coarse_solver->precision;
      param_coarse_solver->precision_precondition = param_coarse_solver->precision_sloppy;

      if (param.mg_global.coarse_grid_solution_type[param.level+1] == QUDA_MATPC_SOLUTION) {
        Solver *solver = Solver::create(*param_coarse_solver, *matCoarseSmoother, *matCoarseSmoother, *matCoarseSmoother, profile);
        sprintf(coarse_prefix,"MG level %d (%s): ", param.level+2, param.mg_global.location[param.level+1] == QUDA_CUDA_FIELD_LOCATION ? "GPU" : "CPU" );
        coarse_solver = new PreconditionedSolver(*solver, *matCoarseSmoother->Expose(), *param_coarse_solver, profile, coarse_prefix);
      } else {
        Solver *solver = Solver::create(*param_coarse_solver, *matCoarseResidual, *matCoarseResidual, *matCoarseResidual, profile);
        sprintf(coarse_prefix,"MG level %d (%s): ", param.level+2, param.mg_global.location[param.level+1] == QUDA_CUDA_FIELD_LOCATION ? "GPU" : "CPU" );
        coarse_solver = new PreconditionedSolver(*solver, *matCoarseResidual->Expose(), *param_coarse_solver, profile, coarse_prefix);
      }

      if (getVerbosity() >= QUDA_VERBOSE) printfQuda("Assigned coarse solver to preconditioned GCR solver\n");
    } else {
      errorQuda("Multigrid cycle type %d not supported", param.cycle_type);
    }
    if (getVerbosity() >= QUDA_VERBOSE) printfQuda("Coarse solver wrapper done\n");
  }

  MG::~MG() {
    if (param.level < param.Nlevel-1) {
      if (rng) rng->Release();
      delete rng;

      if (param.level == param.Nlevel-1 || param.cycle_type == QUDA_MG_CYCLE_RECURSIVE) {
	if (coarse_solver) delete coarse_solver;
	if (param_coarse_solver) delete param_coarse_solver;
      }

      if (B_coarse) {
	int nVec_coarse = std::max(param.Nvec, param.mg_global.n_vec[param.level+1]);
	for (int i=0; i<nVec_coarse; i++) if ((*B_coarse)[i]) delete (*B_coarse)[i];
	delete B_coarse;
      }
      if (coarse) delete coarse;
      if (transfer) delete transfer;
      if (matCoarseSmootherSloppy) delete matCoarseSmootherSloppy;
      if (diracCoarseSmootherSloppy) delete diracCoarseSmootherSloppy;
      if (matCoarseSmoother) delete matCoarseSmoother;
      if (diracCoarseSmoother) delete diracCoarseSmoother;
      if (matCoarseResidual) delete matCoarseResidual;
      if (diracCoarseResidual) delete diracCoarseResidual;
      if (postsmoother) delete postsmoother;
      if (param_postsmooth) delete param_postsmooth;
    }

    if (presmoother) delete presmoother;
    if (param_presmooth) delete param_presmooth;

    if (b_tilde && param.smoother_solve_type == QUDA_DIRECT_PC_SOLVE) delete b_tilde;
    if (r) delete r;
    if (r_coarse) delete r_coarse;
    if (x_coarse) delete x_coarse;
    if (tmp_coarse) delete tmp_coarse;

    if (param_coarse) delete param_coarse;

    if (getVerbosity() >= QUDA_VERBOSE) profile.Print();
  }

  // FIXME need to make this more robust (implement Solver::flops() for all solvers)
  double MG::flops() const {
    double flops = 0;

    if (param_coarse_solver) {
      flops += param_coarse_solver->gflops * 1e9;
      param_coarse_solver->gflops = 0;
    } else if (param.level < param.Nlevel-1) {
      flops += coarse->flops();
    }

    if (param_presmooth) {
      flops += param_presmooth->gflops * 1e9;
      param_presmooth->gflops = 0;
    }

    if (param_postsmooth) {
      flops += param_postsmooth->gflops * 1e9;
      param_postsmooth->gflops = 0;
    }

    if (transfer) {
      flops += transfer->flops();
    }

    return flops;
  }

  /**
     ESW debugging function
   */
  int getPrintVectorIndex(const int X[4], const int coord[4])
  {
    //x[4] = cb_index/(X[3]*X[2]*X[1]*X[0]/2);
    //x[3] = (cb_index/(X[2]*X[1]*X[0]/2) % X[3];
    //x[2] = (cb_index/(X[1]*X[0]/2)) % X[2];
    //x[1] = (cb_index/(X[0]/2)) % X[1];
    //x[0] = 2*(cb_index%(X[0]/2)) + ((x[3]+x[2]+x[1]+parity)&1);
    int idx = ((((coord[3]*X[2]+coord[2])*X[1]+coord[1])*X[0])+coord[0]) >> 1;
    int phase = (coord[0]+coord[1]+coord[2]+coord[3])%2;
    return 2*idx+phase;
  }

  /**
     Verification that the constructed multigrid operator is valid
   */
  void MG::verify() {
    setOutputPrefix(prefix);

    // temporary fields used for verification
    ColorSpinorParam csParam(*r);
    csParam.create = QUDA_NULL_FIELD_CREATE;
    ColorSpinorField *tmp1 = ColorSpinorField::Create(csParam);
    ColorSpinorField *tmp2 = ColorSpinorField::Create(csParam);
    double deviation;

    QudaPrecision prec = (param.mg_global.precision_null[param.level] < csParam.Precision())
      ? param.mg_global.precision_null[param.level]  : csParam.Precision();

    // may want to revisit this---these were relaxed for cases where ghost_precision < precision
    // these were set while hacking in tests of quarter precision ghosts
    double tol = (prec == QUDA_QUARTER_PRECISION || prec == QUDA_HALF_PRECISION) ? 5e-2 : prec == QUDA_SINGLE_PRECISION ? 1e-3 : 1e-8;

    if (getVerbosity() >= QUDA_SUMMARIZE) printfQuda("Checking 0 = (1 - P P^\\dagger) v_k for %d vectors\n", param.Nvec);

    for (int i=0; i<param.Nvec; i++) {
      // as well as copying to the correct location this also changes basis if necessary
      *tmp1 = *param.B[i]; 

      transfer->R(*r_coarse, *tmp1);
      transfer->P(*tmp2, *r_coarse);

      // ESW lots of verbosity comments
      /*if (getVerbosity() >= QUDA_VERBOSE)*/
      printfQuda("Vector %d: norms v_k = %e P^\\dagger v_k = %e P P^\\dagger v_k = %e\n",
              i, norm2(*tmp1), norm2(*r_coarse), norm2(*tmp2));

      deviation = sqrt( xmyNorm(*tmp1, *tmp2) / norm2(*tmp1) );
      /*if (getVerbosity() >= QUDA_VERBOSE)*/ printfQuda("L2 relative deviation = %e\n", deviation);
      if (deviation > tol) errorQuda("L2 relative deviation for k=%d failed, %e > %e", i, deviation, tol);
    }

#if 0
    if (getVerbosity() >= QUDA_SUMMARIZE)
      printfQuda("Checking 1 > || (1 - D P (P^\\dagger D P) P^\\dagger v_k || / || v_k || for %d vectors\n",
		 param.Nvec);

    for (int i=0; i<param.Nvec; i++) {
      transfer->R(*r_coarse, *(param.B[i]));
      (*coarse)(*x_coarse, *r_coarse); // this needs to be an exact solve to pass
      setOutputPrefix(prefix); // restore output prefix
      transfer->P(*tmp2, *x_coarse);
      param.matResidual(*tmp1,*tmp2);
      *tmp2 = *(param.B[i]);
      if (getVerbosity() >= QUDA_VERBOSE) {
	printfQuda("Vector %d: norms %e %e ", i, norm2(*param.B[i]), norm2(*tmp1));
	printfQuda("relative residual = %e\n", sqrt(xmyNorm(*tmp2, *tmp1) / norm2(*param.B[i])) );
      }
    }
#endif

    if ( esw_matelem_debug )
    {
      setOutputPrefix("");

      // Get lattice size
      const int* latDim = tmp1->X();

      // Set a source
      int source[4] = { 1, 0, 0, 0 };
      int sink[4];

      // Matrix elements of original operator
      for (int c3 = 0; c3 < 3; c3++)
      {
        printfQuda("\nOriginal operator, color %d\n", c3);

        // ESW make sure I know how to take matrix elements of the original op.
        tmp1->Source(QUDA_POINT_SOURCE, getPrintVectorIndex(latDim, source), 0, c3);

        printfQuda("Printing site (%d, %d, %d, %d) of tmp1\n", source[0], source[1], source[2], source[3]);
        tmp1->PrintVector(getPrintVectorIndex(latDim, source));

        // Apply the fine matvec
        (*param.matResidual)(*tmp2,*tmp1);

        sink[0] = source[0]; sink[1] = source[1]; sink[2] = source[2]; sink[3] = source[3];
        printfQuda("Printing site (%d, %d, %d, %d) of tmp2\n", sink[0], sink[1], sink[2], sink[3]);
        tmp2->PrintVector(getPrintVectorIndex(latDim, sink));
        Complex matelem = cDotProduct(*tmp1, *tmp2);
        printfQuda("ESW Debug: Local matrix element fine staggered (%.8e, %.8e)\n", matelem.real(), matelem.imag());
        printfQuda("Mass for comparison: %.8e. Should be off by a factor of 2.\n", diracResidual->Mass());

        // Check other matrix elements.
        
        // +x
        printfQuda("ESW Debug: +x mat elem: ");
        sink[0] = (source[0]+1)%latDim[0]; sink[1] = source[1]; sink[2] = source[2]; sink[3] = source[3];
        tmp2->PrintVector(getPrintVectorIndex(latDim, sink));
        // -x
        printfQuda("ESW Debug: -x mat elem: ");
        sink[0] = (source[0]-1+latDim[0])%latDim[0]; sink[1] = source[1]; sink[2] = source[2]; sink[3] = source[3];
        tmp2->PrintVector(getPrintVectorIndex(latDim, sink));
        // +y
        printfQuda("ESW Debug: +y mat elem: ");
        sink[0] = source[0]; sink[1] = (source[1]+1)%latDim[1]; sink[2] = source[2]; sink[3] = source[3];
        tmp2->PrintVector(getPrintVectorIndex(latDim, sink));
        // -y
        printfQuda("ESW Debug: -y mat elem: ");
        sink[0] = source[0]; sink[1] = (source[1]-1+latDim[1])%latDim[1]; sink[2] = source[2]; sink[3] = source[3];
        tmp2->PrintVector(getPrintVectorIndex(latDim, sink));
        // +z
        printfQuda("ESW Debug: +z mat elem: ");
        sink[0] = source[0]; sink[1] = source[1]; sink[2] = (source[2]+1)%latDim[2]; sink[3] = source[3];
        tmp2->PrintVector(getPrintVectorIndex(latDim, sink));
        // -z
        printfQuda("ESW Debug: -z mat elem: ");
        sink[0] = source[0]; sink[1] = source[1]; sink[2] = (source[2]-1+latDim[2])%latDim[2]; sink[3] = source[3];
        tmp2->PrintVector(getPrintVectorIndex(latDim, sink));
        // +t
        printfQuda("ESW Debug: +t mat elem: ");
        sink[0] = source[0]; sink[1] = source[1]; sink[2] = source[2]; sink[3] = (source[3]+1)%latDim[3];
        tmp2->PrintVector(getPrintVectorIndex(latDim, sink));
        // -t
        printfQuda("ESW Debug: -t mat elem: ");
        sink[0] = source[0]; sink[1] = source[1]; sink[2] = source[2]; sink[3] = (source[3]-1+latDim[3])%latDim[3];
        tmp2->PrintVector(getPrintVectorIndex(latDim, sink));

      }

      setOutputPrefix(prefix);
    } // esw_debug

    /*if (getVerbosity() >= QUDA_SUMMARIZE)*/ printfQuda("\nChecking 0 = (1 - P^\\dagger P) eta_c\n");
    x_coarse->Source(QUDA_RANDOM_SOURCE);
    transfer->P(*tmp2, *x_coarse);
    transfer->R(*r_coarse, *tmp2);
    /*if (getVerbosity() >= QUDA_VERBOSE)*/ printfQuda("Vector norms %e %e (fine tmp %e) ", norm2(*x_coarse), norm2(*r_coarse), norm2(*tmp2));

    deviation = sqrt( xmyNorm(*x_coarse, *r_coarse) / norm2(*x_coarse) );
    /*if (getVerbosity() >= QUDA_VERBOSE)*/ printfQuda("L2 relative deviation = %e\n", deviation);
    if (deviation > tol ) errorQuda("L2 relative deviation = %e > %e failed", deviation, tol);
    if (getVerbosity() >= QUDA_SUMMARIZE) printfQuda("Checking 0 = (D_c - P^\\dagger D P) (native coarse operator to emulated operator)\n");


    // ESW this is valid for staggered because we're testing a unitary transform
    /*
    if (getVerbosity() >= QUDA_SUMMARIZE) printfQuda("\nStaggered unitarity: Checking 0 = (1 - P P^\\dagger) eta_c\n");
    tmp1->Source(QUDA_RANDOM_SOURCE);
    transfer->R(*x_coarse, *tmp1);
    transfer->P(*tmp2, *x_coarse);
    if (getVerbosity() >= QUDA_VERBOSE) printfQuda("Vector norms %e %e (fine tmp %e) ", norm2(*tmp1), norm2(*tmp2), norm2(*x_coarse));

    deviation = sqrt( xmyNorm(*tmp1, *tmp2) / norm2(*tmp1) );
    if (getVerbosity() >= QUDA_VERBOSE) printfQuda("L2 relative deviation = %e\n", deviation);
    if (deviation > tol ) errorQuda("L2 relative deviation = %e > %e failed", deviation, tol);
    if (getVerbosity() >= QUDA_SUMMARIZE) printfQuda("\nChecking 0 = (D_c - P^\\dagger D P) (native coarse operator to emulated operator)\n");
    */

    // Re-initialize x_coarse
    x_coarse->Source(QUDA_RANDOM_SOURCE);

    // Double check nvecs
    /*for (int v = 0; v < 24; v++)
    {
      printfQuda("Vector %d\n", v);
      source[0] = 6; source[1] = 6; source[2] = 6; source[3] = 6;
      param.B[v]->PrintVector(getPrintVectorIndex(latDim, source));
      source[0] = 7; source[1] = 6; source[2] = 6; source[3] = 6;
      param.B[v]->PrintVector(getPrintVectorIndex(latDim, source));
      source[0] = 6; source[1] = 7; source[2] = 6; source[3] = 6;
      param.B[v]->PrintVector(getPrintVectorIndex(latDim, source));
      source[0] = 7; source[1] = 7; source[2] = 6; source[3] = 6;
      param.B[v]->PrintVector(getPrintVectorIndex(latDim, source));
      source[0] = 6; source[1] = 6; source[2] = 7; source[3] = 6;
      param.B[v]->PrintVector(getPrintVectorIndex(latDim, source));
      source[0] = 7; source[1] = 6; source[2] = 7; source[3] = 6;
      param.B[v]->PrintVector(getPrintVectorIndex(latDim, source));
      source[0] = 6; source[1] = 7; source[2] = 7; source[3] = 6;
      param.B[v]->PrintVector(getPrintVectorIndex(latDim, source));
      source[0] = 7; source[1] = 7; source[2] = 7; source[3] = 6;
      param.B[v]->PrintVector(getPrintVectorIndex(latDim, source));
      source[0] = 6; source[1] = 6; source[2] = 6; source[3] = 7;
      param.B[v]->PrintVector(getPrintVectorIndex(latDim, source));
      source[0] = 7; source[1] = 6; source[2] = 6; source[3] = 7;
      param.B[v]->PrintVector(getPrintVectorIndex(latDim, source));
      source[0] = 6; source[1] = 7; source[2] = 6; source[3] = 7;
      param.B[v]->PrintVector(getPrintVectorIndex(latDim, source));
      source[0] = 7; source[1] = 7; source[2] = 6; source[3] = 7;
      param.B[v]->PrintVector(getPrintVectorIndex(latDim, source));
      source[0] = 6; source[1] = 6; source[2] = 7; source[3] = 7;
      param.B[v]->PrintVector(getPrintVectorIndex(latDim, source));
      source[0] = 7; source[1] = 6; source[2] = 7; source[3] = 7;
      param.B[v]->PrintVector(getPrintVectorIndex(latDim, source));
      source[0] = 6; source[1] = 7; source[2] = 7; source[3] = 7;
      param.B[v]->PrintVector(getPrintVectorIndex(latDim, source));
      source[0] = 7; source[1] = 7; source[2] = 7; source[3] = 7;
      param.B[v]->PrintVector(getPrintVectorIndex(latDim, source));
    }*/

    ColorSpinorField *tmp_coarse = param.B[0]->CreateCoarse(param.geoBlockSize, param.spinBlockSize, param.Nvec, param.mg_global.location[param.level+1]);
    zero(*tmp_coarse);
    zero(*r_coarse);

    if ( esw_matelem_debug )
    {
      setOutputPrefix("");
      printfQuda("\n--------------------\n");

      // Get lattice size
      const int* latDimCoarse = x_coarse->X();

      // Set a source
      int source[4] = { 1, 0, 0, 0 };

      // ESW debug
      for (int xc = 0; xc < 2/*6*/; xc++)
      {
        for (int s3 = 0; s3 < tmp_coarse->Nspin(); s3++)
        {
          for (int c3 = 0; c3 < tmp_coarse->Ncolor(); c3+=8) // corresponds to the 3 source colors
          {
            
            //tmp_coarse->Source(QUDA_RANDOM_SOURCE);
            source[0] = xc & 1; source[1] = (xc & 2)>>1; source[2] = (xc & 4)>>2; source[3] = (xc & 8)>>3;
            printfQuda("\nSite (%d,%d,%d,%d), Coarse spin %d, Coarse color %d\n", source[0], source[1], source[2], source[3], s3, c3);
            tmp_coarse->Source(QUDA_POINT_SOURCE, getPrintVectorIndex(latDimCoarse, source), s3, c3);
            transfer->P(*tmp1, *tmp_coarse);

            if (param.coarse_grid_solution_type == QUDA_MATPC_SOLUTION && param.smoother_solve_type == QUDA_DIRECT_PC_SOLVE) {
              double kappa = diracResidual->Kappa();
              double mass = diracResidual->Mass();
              if (param.level==0) {
                if (tmp1->Nspin() == 4)
                {
                  diracSmoother->DslashXpay(tmp2->Even(), tmp1->Odd(), QUDA_EVEN_PARITY, tmp1->Even(), -kappa);
                  diracSmoother->DslashXpay(tmp2->Odd(), tmp1->Even(), QUDA_ODD_PARITY, tmp1->Odd(), -kappa);
                } else if (tmp1->Nspin() == 2) { // if the coarse op is on top
                  diracSmoother->DslashXpay(tmp2->Even(), tmp1->Odd(), QUDA_EVEN_PARITY, tmp1->Even(), 1.0);
                  diracSmoother->DslashXpay(tmp2->Odd(), tmp1->Even(), QUDA_ODD_PARITY, tmp1->Odd(), 1.0);
                } else { // staggered
                  diracSmoother->DslashXpay(tmp2->Even(), tmp1->Odd(), QUDA_EVEN_PARITY, tmp1->Even(), 2.0*mass); // stag convention
                  diracSmoother->DslashXpay(tmp2->Odd(), tmp1->Even(), QUDA_ODD_PARITY, tmp1->Odd(), 2.0*mass); // stag convention
                }
              } else { // this is a hack since the coarse Dslash doesn't properly use the same xpay conventions yet
                diracSmoother->DslashXpay(tmp2->Even(), tmp1->Odd(), QUDA_EVEN_PARITY, tmp1->Even(), 1.0);
                diracSmoother->DslashXpay(tmp2->Odd(), tmp1->Even(), QUDA_ODD_PARITY, tmp1->Odd(), 1.0);
              }
            } else {
              //printfQuda("ESW directly performing staggered matvec\n");
              (*param.matResidual)(*tmp2,*tmp1);
            }

            transfer->R(*x_coarse, *tmp2);
            (*param_coarse->matResidual)(*r_coarse, *tmp_coarse);

            // ESW print components
            printfQuda("\nEmulated component:\n");
            x_coarse->PrintVector(getPrintVectorIndex(latDimCoarse, source));
            printfQuda("\nCoarse component:\n");
            r_coarse->PrintVector(getPrintVectorIndex(latDimCoarse, source));

            if (c3 == 0 && s3 == 0)
            {
              printfQuda("\nEmulated:\n");
              for (int i = 0; i < 2/**2*2*2*/; i++) { x_coarse->PrintVector(i); }
              printfQuda("\nCoarse:\n");
              for (int i = 0; i < 2/**2*2*2*/; i++) { r_coarse->PrintVector(i); }
            }
          }
        }
      }
      setOutputPrefix(prefix);
    } // esw_debug


    tmp_coarse->Source(QUDA_RANDOM_SOURCE);
    transfer->P(*tmp1, *tmp_coarse);

    if (param.coarse_grid_solution_type == QUDA_MATPC_SOLUTION && param.smoother_solve_type == QUDA_DIRECT_PC_SOLVE) {
      double kappa = diracResidual->Kappa();
      double mass = diracResidual->Mass();
      if (param.level==0) {
        if (tmp1->Nspin() == 4)
        {
          diracSmoother->DslashXpay(tmp2->Even(), tmp1->Odd(), QUDA_EVEN_PARITY, tmp1->Even(), -kappa);
          diracSmoother->DslashXpay(tmp2->Odd(), tmp1->Even(), QUDA_ODD_PARITY, tmp1->Odd(), -kappa);
        } else if (tmp1->Nspin() == 2) { // if the coarse op is on top
          diracSmoother->DslashXpay(tmp2->Even(), tmp1->Odd(), QUDA_EVEN_PARITY, tmp1->Even(), 1.0);
          diracSmoother->DslashXpay(tmp2->Odd(), tmp1->Even(), QUDA_ODD_PARITY, tmp1->Odd(), 1.0);
        } else { // staggered
          diracSmoother->DslashXpay(tmp2->Even(), tmp1->Odd(), QUDA_EVEN_PARITY, tmp1->Even(), 2.0*mass); // stag convention
          diracSmoother->DslashXpay(tmp2->Odd(), tmp1->Even(), QUDA_ODD_PARITY, tmp1->Odd(), 2.0*mass); // stag convention
        }
      } else { // this is a hack since the coarse Dslash doesn't properly use the same xpay conventions yet
        diracSmoother->DslashXpay(tmp2->Even(), tmp1->Odd(), QUDA_EVEN_PARITY, tmp1->Even(), 1.0);
        diracSmoother->DslashXpay(tmp2->Odd(), tmp1->Even(), QUDA_ODD_PARITY, tmp1->Odd(), 1.0);
      }
    } else {
      //printfQuda("ESW directly performing staggered matvec\n");
      (*param.matResidual)(*tmp2,*tmp1);
    }

    transfer->R(*x_coarse, *tmp2);
    (*param_coarse->matResidual)(*r_coarse, *tmp_coarse);


    /*if (getVerbosity() >= QUDA_VERBOSE)*/ printfQuda("emulated vs actual\n");

    if (getVerbosity() >= QUDA_VERBOSE) {
      setOutputPrefix("");
      deviation = sqrt(xmyNorm(*x_coarse, *r_coarse) / norm2(*x_coarse));
      printfQuda("deviation %e\n", deviation);
      const int* latDimCoarse = x_coarse->X();

      int source[4] = { 0, 0, 0, 0 };
      for (int tc = 0; tc < latDimCoarse[3]; tc++) {
        for (int zc = 0; zc < latDimCoarse[2]; zc++) {
          for (int yc = 0; yc < latDimCoarse[1]; yc++) {
            for (int xc = 0; xc < latDimCoarse[0]; xc++) {
              source[0] = xc; source[1] = yc; source[2] = zc; source[3] = tc;
              printfQuda("(%d, %d, %d, %d)\n", xc, yc, zc, tc);
              r_coarse->PrintVector(getPrintVectorIndex(latDimCoarse, source));
            }
          }
        }
      }
    } else {
      /*if (getVerbosity() >= QUDA_VERBOSE)*/ printfQuda("Vector norms Emulated=%e Native=%e ", norm2(*x_coarse), norm2(*r_coarse));

      deviation = sqrt( xmyNorm(*x_coarse, *r_coarse) / norm2(*x_coarse) );
    }

    // When the mu is shifted on the coarse level; we can compute exxactly the error we introduce in the check:
    //  it is given by 2*kappa*delta_mu || tmp_coarse ||; where tmp_coarse is the random vector generated for the test
    if(diracResidual->Mu() != 0) {
      double delta_factor = param.mg_global.mu_factor[param.level+1] - param.mg_global.mu_factor[param.level];
      if(fabs(delta_factor) > tol ) {
	double delta_a = delta_factor * 2.0 * diracResidual->Kappa() *
	  diracResidual->Mu() * transfer->Vectors().TwistFlavor();
	deviation -= fabs(delta_a) * sqrt( norm2(*tmp_coarse) / norm2(*x_coarse) );
	deviation = fabs(deviation);
      }
    }
    /*if (getVerbosity() >= QUDA_VERBOSE)*/ printfQuda("L2 relative deviation = %e\n\n", deviation);
    if (deviation > tol) errorQuda("failed, deviation = %e (tol=%e)", deviation, tol);
    
    // here we check that the Hermitian conjugate operator is working
    // as expected for both the smoother and residual Dirac operators
    if (param.coarse_grid_solution_type == QUDA_MATPC_SOLUTION && param.smoother_solve_type == QUDA_DIRECT_PC_SOLVE) {
      diracSmoother->MdagM(tmp2->Even(), tmp1->Odd());
      Complex dot = cDotProduct(tmp2->Even(),tmp1->Odd());
      double deviation = std::fabs(dot.imag()) / std::fabs(dot.real());
      /*if (getVerbosity() >= QUDA_VERBOSE)*/ printfQuda("Smoother normal operator test (eta^dag M^dag M eta): real=%e imag=%e, relative imaginary deviation=%e\n",
						     real(dot), imag(dot), deviation);
      if (deviation > tol) errorQuda("failed, deviation = %e (tol=%e)", deviation, tol);

      diracResidual->MdagM(*tmp2, *tmp1);
      dot = cDotProduct(*tmp2,*tmp1);

      deviation = std::fabs(dot.imag()) / std::fabs(dot.real());
      /*if (getVerbosity() >= QUDA_VERBOSE)*/ printfQuda("Residual normal operator test (eta^dag M^dag M eta): real=%e imag=%e, relative imaginary deviation=%e\n",
						     real(dot), imag(dot), deviation);
      if (deviation > tol) errorQuda("failed, deviation = %e (tol=%e)", deviation, tol);
    } else {
      diracResidual->MdagM(*tmp2, *tmp1);
      Complex dot = cDotProduct(*tmp1,*tmp2);

      double deviation = std::fabs(dot.imag()) / std::fabs(dot.real());
      /*if (getVerbosity() >= QUDA_VERBOSE)*/ printfQuda("Normal operator test (eta^dag M^dag M eta): real=%e imag=%e, relative imaginary deviation=%e\n",
						     real(dot), imag(dot), deviation);
      if (deviation > tol) errorQuda("failed, deviation = %e (tol=%e)", deviation, tol);
    }

#ifdef ARPACK_LIB
    printfQuda("\nCheck eigenvector overlap for level %d\n", param.level);

    int nmodes = 128;
    int ncv    = 256;
    double arpack_tol = 1e-7;
    char *which = (char*)malloc(256*sizeof(char));
    sprintf(which, "SM");/* ARPACK which="{S,L}{R,I,M}" */

    ColorSpinorParam cpuParam(*param.B[0]);
    cpuParam.create = QUDA_ZERO_FIELD_CREATE;

    cpuParam.location = QUDA_CPU_FIELD_LOCATION;
    cpuParam.fieldOrder = QUDA_SPACE_SPIN_COLOR_FIELD_ORDER;

    if(param.smoother_solve_type == QUDA_DIRECT_PC_SOLVE) { 
      cpuParam.x[0] /= 2; 
      cpuParam.siteSubset = QUDA_PARITY_SITE_SUBSET; 
    }

    std::vector<ColorSpinorField*> evecsBuffer;
    evecsBuffer.reserve(nmodes);

    for (int i = 0; i < nmodes; i++) evecsBuffer.push_back( new cpuColorSpinorField(cpuParam) );

    QudaPrecision matPrecision = QUDA_SINGLE_PRECISION;//manually ajusted?
    QudaPrecision arpPrecision = QUDA_DOUBLE_PRECISION;//precision used in ARPACK routines, may not coincide with matvec precision
    
    void *evalsBuffer =  arpPrecision == QUDA_DOUBLE_PRECISION ? static_cast<void*>(new std::complex<double>[nmodes+1]) : static_cast<void*>( new std::complex<float>[nmodes+1]);
    //
    arpackSolve( evecsBuffer, evalsBuffer, *param.matSmooth,  matPrecision,  arpPrecision, arpack_tol, nmodes, ncv,  which);

    for (int i=0; i<nmodes; i++) {
      // as well as copying to the correct location this also changes basis if necessary
      *tmp1 = *evecsBuffer[i]; 

      transfer->R(*r_coarse, *tmp1);
      transfer->P(*tmp2, *r_coarse);

      printfQuda("Vector %d: norms v_k = %e P^\\dagger v_k = %e P P^\\dagger v_k = %e\n",
		 i, norm2(*tmp1), norm2(*r_coarse), norm2(*tmp2));

      deviation = sqrt( xmyNorm(*tmp1, *tmp2) / norm2(*tmp1) );
      printfQuda("L2 relative deviation = %e\n", deviation);
    }

    for (unsigned int i = 0; i < evecsBuffer.size(); i++) delete evecsBuffer[i];

    if( arpPrecision == QUDA_DOUBLE_PRECISION )  delete static_cast<std::complex<double>* >(evalsBuffer);
    else                                         delete static_cast<std::complex<float>* > (evalsBuffer);
 
    free(which);
#else
    warningQuda("\nThis test requires ARPACK.\n");
#endif

    delete tmp1;
    delete tmp2;
    delete tmp_coarse;
  }

  void MG::operator()(ColorSpinorField &x, ColorSpinorField &b) {
    char prefix_bkup[100];  strncpy(prefix_bkup, prefix, 100);  setOutputPrefix(prefix);

    // if input vector is single parity then we must be solving the
    // preconditioned system in general this can only happen on the
    // top level
    QudaSolutionType outer_solution_type = b.SiteSubset() == QUDA_FULL_SITE_SUBSET ? QUDA_MAT_SOLUTION : QUDA_MATPC_SOLUTION;
    QudaSolutionType inner_solution_type = param.coarse_grid_solution_type;

    if (debug) printfQuda("outer_solution_type = %d, inner_solution_type = %d\n", outer_solution_type, inner_solution_type);
    if ( esw_debug ) printfQuda("smoother_solve_type = %d\n", param.smoother_solve_type);

    if ( outer_solution_type == QUDA_MATPC_SOLUTION && inner_solution_type == QUDA_MAT_SOLUTION)
      errorQuda("Unsupported solution type combination");

    if ( inner_solution_type == QUDA_MATPC_SOLUTION && param.smoother_solve_type != QUDA_DIRECT_PC_SOLVE)
      errorQuda("For this coarse grid solution type, a preconditioned smoother is required");

    if ( debug ) printfQuda("entering V-cycle with x2=%e, r2=%e\n", norm2(x), norm2(b));

    if (param.level < param.Nlevel-1) {
      //transfer->setTransferGPU(false); // use this to force location of transfer (need to check if still works for multi-level)
      
      // do the pre smoothing
      if ( debug ) printfQuda("pre-smoothing b2=%e site subset %d\n", norm2(b), b.SiteSubset());

      ColorSpinorField *out=nullptr, *in=nullptr;

      ColorSpinorField &residual = b.SiteSubset() == QUDA_FULL_SITE_SUBSET ? *r : r->Even();

      // FIXME only need to make a copy if not preconditioning
      residual = b; // copy source vector since we will overwrite source with iterated residual

      diracSmoother->prepare(in, out, x, residual, outer_solution_type);

      // b_tilde holds either a copy of preconditioned source or a pointer to original source
      if (param.smoother_solve_type == QUDA_DIRECT_PC_SOLVE) *b_tilde = *in;
      else b_tilde = &b;

      if ( esw_debug ) printfQuda("about to apply pre-smoother\n");

      (*presmoother)(*out, *in);

      if ( debug ) printfQuda("applied pre-smoother\n");

      ColorSpinorField &solution = inner_solution_type == outer_solution_type ? x : x.Even();
      diracSmoother->reconstruct(solution, b, inner_solution_type);

      // if using preconditioned smoother then need to reconstruct full residual
      // FIXME extend this check for precision, Schwarz, etc.
      bool use_solver_residual =
        ( (param.smoother_solve_type == QUDA_DIRECT_PC_SOLVE && inner_solution_type == QUDA_MATPC_SOLUTION) ||
          (param.smoother_solve_type == QUDA_DIRECT_SOLVE && inner_solution_type == QUDA_MAT_SOLUTION) )
        ? true : false;

      // FIXME this is currently borked if inner solver is preconditioned
      double r2 = 0.0;
      /*if (inner_solution_type == QUDA_MAT_SOLUTION)
      {
        if (use_solver_residual) {
          if (debug) r2 = norm2(*r);
        } else {
          (*param.matResidual)(*r, x);
          if (debug) r2 = xmyNorm(b, *r);
          else axpby(1.0, b, -1.0, *r);
        }
      }*/

      // We need this to ensure that the coarse level has been created.
      // e.g. in case of iterative setup with MG we use just pre- and post-smoothing at the first iteration.
      if (transfer) {

        // restrict to the coarse grid
        transfer->R(*r_coarse, residual);
        if ( debug ) printfQuda("after pre-smoothing x2 = %e, r2 = %e, r_coarse2 = %e\n", norm2(x), r2, norm2(*r_coarse));

        // recurse to the next lower level
        (*coarse_solver)(*x_coarse, *r_coarse);

        setOutputPrefix(prefix); // restore prefix after return from coarse grid

        if ( debug ) printfQuda("after coarse solve x_coarse2 = %e r_coarse2 = %e\n", norm2(*x_coarse), norm2(*r_coarse));

        // prolongate back to this grid
        if ( esw_debug ) printfQuda("r site subset = %d\n", r->SiteSubset());
        ColorSpinorField &x_coarse_2_fine = inner_solution_type == QUDA_MAT_SOLUTION ? *r : r->Even(); // define according to inner solution type
        transfer->P(x_coarse_2_fine, *x_coarse); // repurpose residual storage

        xpy(x_coarse_2_fine, solution); // sum to solution FIXME - sum should be done inside the transfer operator

        // Currently borked if inner solver is PC
        if ( debug && inner_solution_type == QUDA_MAT_SOLUTION ) {
          printfQuda("Prolongated coarse solution y2 = %e\n", norm2(*r));
          printfQuda("after coarse-grid correction x2 = %e, r2 = %e\n", 
                     norm2(x), norm2(*r));
        }
      }

      if ( debug ) printfQuda("preparing to post smooth\n");

      // do the post smoothing
      //residual = outer_solution_type == QUDA_MAT_SOLUTION ? *r : r->Even(); // refine for outer solution type
      if (param.smoother_solve_type == QUDA_DIRECT_PC_SOLVE) {
        in = b_tilde;
      } else { // this incurs unecessary copying
        *r = b;
        in = r;
      }

      // we should keep a copy of the prepared right hand side as we've already destroyed it
      //dirac.prepare(in, out, solution, residual, inner_solution_type);

      (*postsmoother)(*out, *in); // for inner solve preconditioned, in the should be the original prepared rhs

      if ( debug ) printfQuda("exited postsmooth, about to reconstruct\n");

      diracSmoother->reconstruct(x, b, outer_solution_type);

      if ( debug ) printfQuda("finished reconstruct\n");

    } else { // do the coarse grid solve

      ColorSpinorField *out=nullptr, *in=nullptr;

      diracSmoother->prepare(in, out, x, b, outer_solution_type);

      (*presmoother)(*out, *in);
      diracSmoother->reconstruct(x, b, outer_solution_type);
    }

    // currently broken if inner solver is preconditioned
    /*if ( debug && inner_solution_type == QUDA_MAT_SOLUTION ) {
      printfQuda("About to compute residual\n");
      (*param.matResidual)(*r, x);
      double r2 = xmyNorm(b, *r);
      printfQuda("leaving V-cycle with x2=%e, r2=%e\n", norm2(x), r2);
    }*/

    setOutputPrefix(param.level == 0 ? "" : prefix_bkup);
  }

  //supports seperate reading or single file read
  void MG::loadVectors(std::vector<ColorSpinorField*> &B) {

    if (B[0]->Location() == QUDA_CUDA_FIELD_LOCATION) errorQuda("GPU fields not supported here yet");

    profile_global.TPSTOP(QUDA_PROFILE_INIT);
    profile_global.TPSTART(QUDA_PROFILE_IO);

    std::string vec_infile(param.mg_global.vec_infile);
    vec_infile += "_level_";
    vec_infile += std::to_string(param.level);

    const int Nvec = B.size();
    if (getVerbosity() >= QUDA_VERBOSE) printfQuda("Start loading %d vectors from %s\n", Nvec, vec_infile.c_str());

    void **V = new void*[Nvec];
    for (int i=0; i<Nvec; i++) { 
      V[i] = B[i]->V();
      if (V[i] == NULL) {
	printfQuda("Could not allocate V[%d]\n", i);
      }
    }

    if (strcmp(vec_infile.c_str(),"")!=0) {
#ifdef HAVE_QIO
      read_spinor_field(vec_infile.c_str(), &V[0], B[0]->Precision(), B[0]->X(),
			B[0]->Ncolor(), B[0]->Nspin(), Nvec, 0,  (char**)0);
#else
      errorQuda("\nQIO library was not built.\n");      
#endif
    } else {
      if (getVerbosity() >= QUDA_VERBOSE) printfQuda("Using %d constant nullvectors\n", Nvec);
      //errorQuda("No nullspace file defined");

      for (int i = 0; i < (Nvec < 2 ? Nvec : 2); i++) {
	zero(*B[i]);
#if 1
	ColorSpinorParam csParam(*B[i]);
	csParam.create = QUDA_ZERO_FIELD_CREATE;
	ColorSpinorField *tmp = ColorSpinorField::Create(csParam);
	for (int s=i; s<4; s+=2) {
	  for (int c=0; c<B[i]->Ncolor(); c++) {
            tmp->Source(QUDA_CONSTANT_SOURCE, 1, s, c);
	    //tmp->Source(QUDA_SINUSOIDAL_SOURCE, 3, s, 2); // sin in dim 3, mode s, offset = 2
	    xpy(*tmp,*B[i]);
	  }
	}
	delete tmp;
#else
	if (getVerbosity() >= QUDA_VERBOSE) printfQuda("Using random source for nullvector = %d\n",i);
	B[i]->Source(QUDA_RANDOM_SOURCE);
#endif
	//printfQuda("B[%d]\n",i);
	//for (int x=0; x<B[i]->Volume(); x++) static_cast<cpuColorSpinorField*>(B[i])->PrintVector(x);
      }

      for (int i=2; i<Nvec; i++) B[i] -> Source(QUDA_RANDOM_SOURCE);
    }

    if (getVerbosity() >= QUDA_VERBOSE) printfQuda("Done loading vectors\n");
    profile_global.TPSTOP(QUDA_PROFILE_IO);
    profile_global.TPSTART(QUDA_PROFILE_INIT);
  }

  void MG::saveVectors(std::vector<ColorSpinorField*> &B) {
#ifdef HAVE_QIO
    if (B[0]->Location() == QUDA_CUDA_FIELD_LOCATION) errorQuda("GPU fields not supported here yet");

    profile_global.TPSTOP(QUDA_PROFILE_INIT);
    profile_global.TPSTART(QUDA_PROFILE_IO);
    std::string vec_outfile(param.mg_global.vec_outfile);
    vec_outfile += "_level_";
    vec_outfile += std::to_string(param.level);

    if (strcmp(param.mg_global.vec_outfile,"")!=0) {
      const int Nvec = B.size();
      if (getVerbosity() >= QUDA_VERBOSE) printfQuda("Start saving %d vectors to %s\n", Nvec, vec_outfile.c_str());

      void **V = static_cast<void**>(safe_malloc(Nvec*sizeof(void*)));
      for (int i=0; i<Nvec; i++) {
	V[i] = B[i]->V();
	if (V[i] == NULL) {
	  printfQuda("Could not allocate V[%d]\n", i);
	}
      }

      write_spinor_field(vec_outfile.c_str(), &V[0], B[0]->Precision(), B[0]->X(),
			 B[0]->Ncolor(), B[0]->Nspin(), Nvec, 0,  (char**)0);

      host_free(V);
      if (getVerbosity() >= QUDA_VERBOSE) printfQuda("Done saving vectors\n");
    }

    profile_global.TPSTOP(QUDA_PROFILE_IO);
    profile_global.TPSTART(QUDA_PROFILE_INIT);
#else
    if (strcmp(param.mg_global.vec_outfile,"")!=0) {
      errorQuda("\nQIO library was not built.\n");
    }
#endif
  }

  void MG::generateNullVectors(std::vector<ColorSpinorField*> &B, bool refresh) {
    setOutputPrefix(prefix);

    SolverParam solverParam(param);  // Set solver field parameters:
    // set null-space generation options - need to expose these
    solverParam.maxiter = refresh ? param.mg_global.setup_maxiter_refresh[param.level] : param.mg_global.setup_maxiter[param.level];
    solverParam.tol = param.mg_global.setup_tol[param.level];
    solverParam.use_init_guess = QUDA_USE_INIT_GUESS_YES;
    solverParam.delta = 1e-1;
    solverParam.inv_type = param.mg_global.setup_inv_type[param.level];
    solverParam.Nkrylov = 4;
    solverParam.pipeline = (solverParam.inv_type == QUDA_BICGSTAB_INVERTER ? 0 : 4); // FIXME: pipeline != 0 breaks BICGSTAB
    solverParam.precision = B[0]->Precision();
    
    if (param.level == 0) { // this enables half precision on the fine grid only if set
      solverParam.precision_sloppy = param.mg_global.invert_param->cuda_prec_precondition;
      solverParam.precision_precondition = param.mg_global.invert_param->cuda_prec_precondition;
    } else {
      solverParam.precision_precondition = solverParam.precision;
    }
    solverParam.residual_type = static_cast<QudaResidualType>(QUDA_L2_RELATIVE_RESIDUAL);
    solverParam.compute_null_vector = QUDA_COMPUTE_NULL_VECTOR_YES;

    ColorSpinorParam csParam(*B[0]);  // Create spinor field parameters:
    // to force setting the field to be native first set to double-precision native order
    // then use the setPrecision method to set to native order
    csParam.fieldOrder = QUDA_FLOAT2_FIELD_ORDER;
    csParam.setPrecision(QUDA_DOUBLE_PRECISION);
    csParam.setPrecision(B[0]->Precision());

    csParam.location = QUDA_CUDA_FIELD_LOCATION; // hard code to GPU location for null-space generation for now
    csParam.gammaBasis = (B[0]->Nspin() == 1) ? QUDA_DEGRAND_ROSSI_GAMMA_BASIS : QUDA_UKQCD_GAMMA_BASIS;

//#define ESW_MRHS

#ifdef ESW_MRHS
    // ESW HACK: Hard code naive multi-rhs for now
    const int num_simul = 2;
    if (B.size() % num_simul != 0) {
      errorQuda("For multi-RHS null vector generation, number of simultaneous solves must divide into null space size.\n");
    }

    csParam.is_composite = true;
    csParam.composite_dim = num_simul;
#endif

    csParam.create = QUDA_ZERO_FIELD_CREATE;
    ColorSpinorField *b = static_cast<ColorSpinorField*>(new cudaColorSpinorField(csParam));
    ColorSpinorField *x = static_cast<ColorSpinorField*>(new cudaColorSpinorField(csParam));
    csParam.create = QUDA_NULL_FIELD_CREATE;

    // if we not using GCR/MG smoother then we need to switch off Schwarz since regular Krylov solvers do not support it
    bool schwarz_reset = solverParam.inv_type != QUDA_MG_INVERTER && param.mg_global.smoother_schwarz_type[param.level] != QUDA_INVALID_SCHWARZ;
    if (schwarz_reset) {
      if (getVerbosity() >= QUDA_VERBOSE) printfQuda("Disabling Schwarz for null-space finding");
      int commDim[QUDA_MAX_DIM];
      for (int i=0; i<QUDA_MAX_DIM; i++) commDim[i] = 1;
        diracSmootherSloppy->setCommDim(commDim);
    }

    // if quarter precision halo, promote for null-space finding to half precision
    QudaPrecision halo_precision = diracSmootherSloppy->HaloPrecision();
    if (halo_precision == QUDA_QUARTER_PRECISION) diracSmootherSloppy->setHaloPrecision(QUDA_HALF_PRECISION);

    Solver *solve;
    DiracMdagM *mdagm = (solverParam.inv_type == QUDA_CG_INVERTER) ? new DiracMdagM(*diracSmoother) : nullptr;
    DiracMdagM *mdagmSloppy = (solverParam.inv_type == QUDA_CG_INVERTER) ? new DiracMdagM(*diracSmootherSloppy) : nullptr;
    if (solverParam.inv_type == QUDA_CG_INVERTER) {
#ifdef ESW_MRHS
      solverParam.num_src = num_simul;
#endif
      solve = Solver::create(solverParam, *mdagm, *mdagmSloppy, *mdagmSloppy, profile);
    } else if(solverParam.inv_type == QUDA_MG_INVERTER) {
      // in case MG has not been created, we create the Smoother
      if (!transfer) createSmoother();

      // run GCR with the MG as a preconditioner
      solverParam.inv_type_precondition = QUDA_MG_INVERTER;
      solverParam.schwarz_type = QUDA_ADDITIVE_SCHWARZ;
      solverParam.precondition_cycle = 1;
      solverParam.tol_precondition = 1e-1;
      solverParam.maxiter_precondition = 1;
      solverParam.omega = 1.0;
      solverParam.verbosity_precondition = param.mg_global.verbosity[param.level+1];
      solverParam.precision_sloppy = solverParam.precision;
      solverParam.compute_true_res = 0;
      solverParam.preconditioner = this;

      solverParam.inv_type = QUDA_GCR_INVERTER;
      solve = Solver::create(solverParam, *param.matSmooth, *param.matSmooth, *param.matSmoothSloppy, profile);
      solverParam.inv_type = QUDA_MG_INVERTER;
    } else {
      solve = Solver::create(solverParam, *param.matSmooth, *param.matSmoothSloppy, *param.matSmoothSloppy, profile);
    }

    for (int si=0; si<param.mg_global.num_setup_iter[param.level]; si++ ) {
      if (getVerbosity() >= QUDA_VERBOSE) printfQuda("Running vectors setup on level %d iter %d of %d\n", param.level+1, si+1, param.mg_global.num_setup_iter[param.level]);

      // global orthonormalization of the initial null-space vectors
      if(param.mg_global.pre_orthonormalize) {
        for(int i=0; i<(int)B.size(); i++) {
          for (int j=0; j<i; j++) {
            Complex alpha = cDotProduct(*B[j], *B[i]);// <j,i>
            caxpy(-alpha, *B[j], *B[i]); // i-<j,i>j
          }
          double nrm2 = norm2(*B[i]);
          if (nrm2 > 1e-16) ax(1.0 /sqrt(nrm2), *B[i]);// i/<i,i>
          else errorQuda("\nCannot normalize %u vector\n", i);
        }
      }

#ifdef ESW_MRHS
      // Guaranteed above that this divides in evenly.
      const int num_simul_solves = (int)B.size() / num_simul;
#endif

      
#ifdef ESW_MRHS
      for (int i = 0; i < num_simul_solves; i++) {
#else
      // launch solver for each source
      for (int i=0; i<(int)B.size(); i++) {
#endif
        if (param.mg_global.setup_type == QUDA_TEST_VECTOR_SETUP) { // DDalphaAMG test vector idea
          zero(*x); // with zero initial guess
#ifdef ESW_MRHS
          for (int j = 0; j < num_simul; j++) {
            b->Component(j) = *B[i*num_simul+j];
          }
#else
          *b = *B[i];
#endif
        } else {
#ifdef ESW_MRHS
          for (int j = 0; j < num_simul; j++) {
            x->Component(j) = *B[i*num_simul+j];
          }
#else
          *x = *B[i];
<<<<<<< HEAD
#endif
=======
          zero(*b);
>>>>>>> 3863549a
        }

        if (getVerbosity() >= QUDA_VERBOSE) printfQuda("Initial guess = %g\n", norm2(*x));
        if (getVerbosity() >= QUDA_VERBOSE) printfQuda("Initial rhs = %g\n", norm2(*b));
#ifdef ESW_MRHS
        printfQuda("Launching solver for null-space vector %d through %d of %d total\n", i*num_simul, (i+1)*num_simul-1, (int)B.size());
#else
        printfQuda("Launching solver for null-space vector %d of %d total\n", i, (int)B.size());
#endif
        ColorSpinorField *out=nullptr, *in=nullptr;
        diracSmoother->prepare(in, out, *x, *b, QUDA_MAT_SOLUTION);
        if (&in == &out) errorQuda("Fields cannot alias");
        (*solve)(*out, *in);
        diracSmoother->reconstruct(*x, *b, QUDA_MAT_SOLUTION);

        if (getVerbosity() >= QUDA_VERBOSE) printfQuda("Solution = %g\n", norm2(*x));
#ifdef ESW_MRHS
        for (int j = 0; j < num_simul; j++) {
          *B[i*num_simul+j] = x->Component(j);
        }
#else
        *B[i] = *x;
#endif
      }

      // global orthonormalization of the generated null-space vectors
      if (param.mg_global.post_orthonormalize) {
        for(int i=0; i<(int)B.size(); i++) {
          for (int j=0; j<i; j++) {
            Complex alpha = cDotProduct(*B[j], *B[i]);// <j,i>
            caxpy(-alpha, *B[j], *B[i]); // i-<j,i>j
          }
          double nrm2 = norm2(*B[i]);
          if (sqrt(nrm2) > 1e-16) ax(1.0/sqrt(nrm2), *B[i]);// i/<i,i>
          else errorQuda("\nCannot normalize %u vector (nrm=%e)\n", i, sqrt(nrm2));
        }
      }

      if (solverParam.inv_type == QUDA_MG_INVERTER) {

        if (transfer) {
          resetTransfer = true;
          reset();
          if ( param.level < param.Nlevel-2 ) {
            if ( param.mg_global.generate_all_levels == QUDA_BOOLEAN_YES ) {
              coarse->generateNullVectors(*B_coarse, refresh);
            } else {
              if (getVerbosity() >= QUDA_VERBOSE) printfQuda("Restricting null space vectors\n");
              for (int i=0; i<param.Nvec; i++) {
                zero(*(*B_coarse)[i]);
                transfer->R(*(*B_coarse)[i], *(param.B[i]));
              }
              // rebuild the transfer operator in the coarse level
              coarse->resetTransfer = true;
              coarse->reset();
            }
          }
        } else {
          reset();
        }
      }
    }

    delete solve;
    if (mdagm) delete mdagm;
    if (mdagmSloppy) delete mdagmSloppy;

    diracSmootherSloppy->setHaloPrecision(halo_precision); // restore halo precision

    delete x;
    delete b;

    // reenable Schwarz
    if (schwarz_reset) {
      if (getVerbosity() >= QUDA_VERBOSE) printfQuda("Reenabling Schwarz for null-space finding");
      int commDim[QUDA_MAX_DIM];
      for (int i=0; i<QUDA_MAX_DIM; i++) commDim[i] = 0;
      diracSmootherSloppy->setCommDim(commDim);
    }

    if (strcmp(param.mg_global.vec_outfile,"")!=0) { // only save if outfile is defined
      saveVectors(B);
    }

    return;
  }

  // generate a full span of free vectors.
  // FIXME: Assumes fine level is SU(3).
  void MG::buildFreeVectors(std::vector<ColorSpinorField*> &B) {

    setOutputPrefix("");

    const int Nvec = B.size();

    // Given the number of colors and spins, figure out if the number
    // of vectors in 'B' makes sense.
    const int Ncolor = B[0]->Ncolor();
    const int Nspin = B[0]->Nspin();

    if (Ncolor == 3) // fine level
    {
      if (Nspin == 4) // Wilson or Twisted Mass (singlet)
      {
        // There needs to be 6 null vectors -> 12 after chirality.
        if (Nvec != 6)
          errorQuda("\nError in MG::buildFreeVectors: Wilson-type fermions require Nvec = 6");
        
        if (getVerbosity() >= QUDA_VERBOSE) printfQuda("Building %d free field vectors for Wilson-type fermions\n", Nvec);

        // Zero the null vectors.
        for (int i = 0; i < Nvec ;i++)
          zero(*B[i]);
        
        // Create a temporary vector.
        ColorSpinorParam csParam(*B[0]);
        csParam.create = QUDA_ZERO_FIELD_CREATE;
        ColorSpinorField *tmp = ColorSpinorField::Create(csParam);

        int counter = 0;
        for (int c = 0; c < Ncolor; c++)
        {
          for (int s = 0; s < 2; s++)
          {
            tmp->Source(QUDA_CONSTANT_SOURCE, 1, s, c);
            xpy(*tmp, *B[counter]);
            tmp->Source(QUDA_CONSTANT_SOURCE, 1, s+2, c);
            xpy(*tmp, *B[counter]);
            counter++;
          }
        }

        delete tmp;
      }
      else if (Nspin == 1) // Staggered
      {
        // There needs to be 24 null vectors -> 48 after chirality.
        if (Nvec != 24)
          errorQuda("\nError in MG::buildFreeVectors: Staggered-type fermions require Nvec = 24\n");
        
        if (getVerbosity() >= QUDA_VERBOSE) printfQuda("Building %d free field vectors for Staggered-type fermions\n", Nvec);

        // Zero the null vectors.
        for (int i = 0; i < Nvec ;i++)
          zero(*B[i]);
        
        // Create a temporary vector.
        ColorSpinorParam csParam(*B[0]);
        csParam.create = QUDA_ZERO_FIELD_CREATE;
        ColorSpinorField *tmp = ColorSpinorField::Create(csParam);

        // Build free null vectors.
        for (int c = 0; c < B[0]->Ncolor(); c++)
        {
          // Need to pair an even+odd corner together
          // since they'll get split up.
          // 0000, 0001
          tmp->Source(QUDA_CORNER_SOURCE, 1, 0x0, c);
          xpy(*tmp,*B[8*c+0]);
          tmp->Source(QUDA_CORNER_SOURCE, 1, 0x1, c);
          xpy(*tmp,*B[8*c+0]);

          // 0010, 0011
          tmp->Source(QUDA_CORNER_SOURCE, 1, 0x2, c);
          xpy(*tmp,*B[8*c+1]);
          tmp->Source(QUDA_CORNER_SOURCE, 1, 0x3, c);
          xpy(*tmp,*B[8*c+1]);

          // 0100, 0101
          tmp->Source(QUDA_CORNER_SOURCE, 1, 0x4, c);
          xpy(*tmp,*B[8*c+2]);
          tmp->Source(QUDA_CORNER_SOURCE, 1, 0x5, c);
          xpy(*tmp,*B[8*c+2]);

          // 0110, 0111
          tmp->Source(QUDA_CORNER_SOURCE, 1, 0x6, c);
          xpy(*tmp,*B[8*c+3]);
          tmp->Source(QUDA_CORNER_SOURCE, 1, 0x7, c);
          xpy(*tmp,*B[8*c+3]);

          // 1000, 1001
          tmp->Source(QUDA_CORNER_SOURCE, 1, 0x8, c);
          xpy(*tmp,*B[8*c+4]);
          tmp->Source(QUDA_CORNER_SOURCE, 1, 0x9, c);
          xpy(*tmp,*B[8*c+4]);

          // 1010, 1011
          tmp->Source(QUDA_CORNER_SOURCE, 1, 0xA, c);
          xpy(*tmp,*B[8*c+5]);
          tmp->Source(QUDA_CORNER_SOURCE, 1, 0xB, c);
          xpy(*tmp,*B[8*c+5]);

          // 1100, 1101
          tmp->Source(QUDA_CORNER_SOURCE, 1, 0xC, c);
          xpy(*tmp,*B[8*c+6]);
          tmp->Source(QUDA_CORNER_SOURCE, 1, 0xD, c);
          xpy(*tmp,*B[8*c+6]);

          // 1110, 1111
          tmp->Source(QUDA_CORNER_SOURCE, 1, 0xE, c);
          xpy(*tmp,*B[8*c+7]);
          tmp->Source(QUDA_CORNER_SOURCE, 1, 0xF, c);
          xpy(*tmp,*B[8*c+7]);
        }

        delete tmp;
      }
      else
      {
        errorQuda("\nError in MG::buildFreeVectors: Unsupported combo of Nc %d, Nspin %d", Ncolor, Nspin);
      }
    }
    else // coarse level
    {
      if (Nspin == 2)
      {
        // There needs to be Ncolor null vectors.
        if (Nvec != Ncolor)
          errorQuda("\nError in MG::buildFreeVectors: Coarse fermions require Nvec = Ncolor");
        
        if (getVerbosity() >= QUDA_VERBOSE) printfQuda("Building %d free field vectors for Coarse fermions\n", Ncolor);

        // Zero the null vectors.
        for (int i = 0; i < Nvec; i++)
          zero(*B[i]);
        
        // Create a temporary vector.
        ColorSpinorParam csParam(*B[0]);
        csParam.create = QUDA_ZERO_FIELD_CREATE;
        ColorSpinorField *tmp = ColorSpinorField::Create(csParam);

        for (int c = 0; c < Ncolor; c++)
        {
          tmp->Source(QUDA_CONSTANT_SOURCE, 1, 0, c);
          xpy(*tmp, *B[c]);
          tmp->Source(QUDA_CONSTANT_SOURCE, 1, 1, c);
          xpy(*tmp, *B[c]);
        }

        delete tmp;
      }
      else if (Nspin == 1)
      {
        // There needs to be Ncolor null vectors.
        if (Nvec != Ncolor)
          errorQuda("\nError in MG::buildFreeVectors: Coarse fermions require Nvec = Ncolor");
        
        if (getVerbosity() >= QUDA_VERBOSE) printfQuda("Building %d free field vectors for Coarse fermions\n", Ncolor);

        // Zero the null vectors.
        for (int i = 0; i < Nvec; i++)
          zero(*B[i]);
        
        // Create a temporary vector.
        ColorSpinorParam csParam(*B[0]);
        csParam.create = QUDA_ZERO_FIELD_CREATE;
        ColorSpinorField *tmp = ColorSpinorField::Create(csParam);

        for (int c = 0; c < Ncolor; c++)
        {
          tmp->Source(QUDA_CONSTANT_SOURCE, 1, 0, c);
          xpy(*tmp, *B[c]);
        }

        delete tmp;
      }
      else
      {
        errorQuda("\nError in MG::buildFreeVectors: Unexpected Nspin = %d for coarse fermions", Nspin);
      }
    }

    // global orthonormalization of the generated null-space vectors
    if(param.mg_global.post_orthonormalize) {
      for(int i=0; i<(int)B.size(); i++) {
        double nrm2 = norm2(*B[i]);
        if (nrm2 > 1e-16) ax(1.0 /sqrt(nrm2), *B[i]);// i/<i,i>
        else errorQuda("\nCannot normalize %u vector\n", i);
      }
    }

    // Debugging
    /*const int* latDim = B[0]->X();
    for (int v = 0; v < 24; v++)
    {
      int source[4];
      printfQuda("Vector %d\n", v);
      source[0] = 6; source[1] = 6; source[2] = 6; source[3] = 6;
      (*B[v]).PrintVector(getPrintVectorIndex(latDim, source));
      source[0] = 7; source[1] = 6; source[2] = 6; source[3] = 6;
      (*B[v]).PrintVector(getPrintVectorIndex(latDim, source));
      source[0] = 6; source[1] = 7; source[2] = 6; source[3] = 6;
      (*B[v]).PrintVector(getPrintVectorIndex(latDim, source));
      source[0] = 7; source[1] = 7; source[2] = 6; source[3] = 6;
      (*B[v]).PrintVector(getPrintVectorIndex(latDim, source));
      source[0] = 6; source[1] = 6; source[2] = 7; source[3] = 6;
      (*B[v]).PrintVector(getPrintVectorIndex(latDim, source));
      source[0] = 7; source[1] = 6; source[2] = 7; source[3] = 6;
      (*B[v]).PrintVector(getPrintVectorIndex(latDim, source));
      source[0] = 6; source[1] = 7; source[2] = 7; source[3] = 6;
      (*B[v]).PrintVector(getPrintVectorIndex(latDim, source));
      source[0] = 7; source[1] = 7; source[2] = 7; source[3] = 6;
      (*B[v]).PrintVector(getPrintVectorIndex(latDim, source));
      source[0] = 6; source[1] = 6; source[2] = 6; source[3] = 7;
      (*B[v]).PrintVector(getPrintVectorIndex(latDim, source));
      source[0] = 7; source[1] = 6; source[2] = 6; source[3] = 7;
      (*B[v]).PrintVector(getPrintVectorIndex(latDim, source));
      source[0] = 6; source[1] = 7; source[2] = 6; source[3] = 7;
      (*B[v]).PrintVector(getPrintVectorIndex(latDim, source));
      source[0] = 7; source[1] = 7; source[2] = 6; source[3] = 7;
      (*B[v]).PrintVector(getPrintVectorIndex(latDim, source));
      source[0] = 6; source[1] = 6; source[2] = 7; source[3] = 7;
      (*B[v]).PrintVector(getPrintVectorIndex(latDim, source));
      source[0] = 7; source[1] = 6; source[2] = 7; source[3] = 7;
      (*B[v]).PrintVector(getPrintVectorIndex(latDim, source));
      source[0] = 6; source[1] = 7; source[2] = 7; source[3] = 7;
      (*B[v]).PrintVector(getPrintVectorIndex(latDim, source));
      source[0] = 7; source[1] = 7; source[2] = 7; source[3] = 7;
      (*B[v]).PrintVector(getPrintVectorIndex(latDim, source));
    }*/

    if (getVerbosity() >= QUDA_VERBOSE) printfQuda("Done building free vectors\n");
    setOutputPrefix(prefix);
  }

}<|MERGE_RESOLUTION|>--- conflicted
+++ resolved
@@ -1368,11 +1368,8 @@
           }
 #else
           *x = *B[i];
-<<<<<<< HEAD
+          zero(*b);
 #endif
-=======
-          zero(*b);
->>>>>>> 3863549a
         }
 
         if (getVerbosity() >= QUDA_VERBOSE) printfQuda("Initial guess = %g\n", norm2(*x));
