--- conflicted
+++ resolved
@@ -102,54 +102,9 @@
              dimPartitioned(3));
 }
 
-void test(int argc, char **argv)
+void test(int, char**)
 {
-<<<<<<< HEAD
-  setQudaStaggeredDefaultInvTestParams();
-  setQudaDefaultMgTestParams();
-  // Parse command line options
-  auto app = make_app();
-  add_eigen_option_group(app);
-  add_deflation_option_group(app);
-  add_multigrid_option_group(app);
-  add_comms_option_group(app);
-
-  try {
-    app->parse(argc, argv);
-  } catch (const CLI::ParseError &e) {
-    return app->exit(e);
-  }
-  setVerbosity(verbosity);
-
-  if (inv_deflate && inv_multigrid) {
-    printfQuda("Error: Cannot use both deflation and multigrid preconditioners on top level solve.\n");
-    exit(0);
-  }
-
-  // Set values for precisions via the command line.
-  setQudaPrecisions();
-
-  // initialize QMP/MPI, QUDA comms grid and RNG (host_utils.cpp)
-  initComms(argc, argv, gridsize_from_cmdline);
-
-  initRand();
-
-  // Only these fermions are supported in this file
-  if (dslash_type != QUDA_STAGGERED_DSLASH && dslash_type != QUDA_ASQTAD_DSLASH && dslash_type != QUDA_LAPLACE_DSLASH)
-    errorQuda("dslash_type %s not supported", get_dslash_str(dslash_type));
-
-  // Need to add support for LAPLACE MG?
-  if (inv_multigrid) {
-    if (dslash_type != QUDA_STAGGERED_DSLASH && dslash_type != QUDA_ASQTAD_DSLASH) {
-      printfQuda("dslash_type %s not supported for multigrid preconditioner\n", get_dslash_str(dslash_type));
-      exit(0);
-    }
-  }
-
-  display_test_info();
-
-=======
->>>>>>> bfc7ba0b
+
   // Set QUDA internal parameters
   QudaGaugeParam gauge_param = newQudaGaugeParam();
   QudaInvertParam inv_param = newQudaInvertParam();
@@ -208,11 +163,6 @@
   gauge_param.reconstruct = QUDA_RECONSTRUCT_NO;
   gauge_param.location = QUDA_CPU_FIELD_LOCATION;
 
-<<<<<<< HEAD
-  // Dummy arg needed because other tests load the gauge field more than once
-  bool gauge_loaded = false;
-  constructStaggeredHostGaugeField(qdp_inlink, qdp_longlink, qdp_fatlink, gauge_param, 0, nullptr, gauge_loaded);
-=======
   GaugeFieldParam cpuParam(gauge_param);
   cpuParam.create = QUDA_NULL_FIELD_CREATE;
   cpuParam.ghostExchange = QUDA_GHOST_EXCHANGE_PAD;
@@ -232,8 +182,10 @@
   void *qdp_inlink[4] = {cpuIn.data(0), cpuIn.data(1), cpuIn.data(2), cpuIn.data(3)};
   void *qdp_fatlink[4] = {cpuFatQDP.data(0), cpuFatQDP.data(1), cpuFatQDP.data(2), cpuFatQDP.data(3)};
   void *qdp_longlink[4] = {cpuLongQDP.data(0), cpuLongQDP.data(1), cpuLongQDP.data(2), cpuLongQDP.data(3)};
-  constructStaggeredHostGaugeField(qdp_inlink, qdp_longlink, qdp_fatlink, gauge_param, argc, argv);
->>>>>>> bfc7ba0b
+
+  // Dummy arg needed because other tests load the gauge field more than once
+  bool gauge_loaded = false;
+  constructStaggeredHostGaugeField(qdp_inlink, qdp_longlink, qdp_fatlink, gauge_param, 0, nullptr, gauge_loaded);
   // Reorder gauge fields to MILC order
   cpuFatMILC = cpuFatQDP;
   cpuLongMILC = cpuLongQDP;
@@ -253,27 +205,12 @@
 
   loadFatLongGaugeQuda(cpuFatMILC.data(), cpuLongMILC.data(), gauge_param);
 
-<<<<<<< HEAD
-  GaugeFieldParam cpuFatParam(gauge_param, qdp_fatlink);
-  cpuFatParam.order = QUDA_QDP_GAUGE_ORDER;
-  cpuFatParam.ghostExchange = QUDA_GHOST_EXCHANGE_PAD;
-  cpuFat = GaugeField::Create(cpuFatParam);
-
-  gauge_param.type = QUDA_ASQTAD_LONG_LINKS;
-  GaugeFieldParam cpuLongParam(gauge_param, qdp_longlink);
-  cpuLongParam.order = QUDA_QDP_GAUGE_ORDER;
-  cpuLongParam.ghostExchange = QUDA_GHOST_EXCHANGE_PAD;
-  cpuLong = GaugeField::Create(cpuLongParam);
-
-  loadFatLongGaugeQuda(milc_fatlink, milc_longlink, gauge_param);
-=======
   // now copy back to QDP aliases, since these are used for the reference dslash
   cpuFatQDP = cpuFatMILC;
   cpuLongQDP = cpuLongMILC;
   // ensure QDP alias has exchanged ghosts
   cpuFatQDP.exchangeGhost();
   cpuLongQDP.exchangeGhost();
->>>>>>> bfc7ba0b
 
   // Staggered Gauge construct END
   //-----------------------------------------------------------------------------------
@@ -311,30 +248,13 @@
   std::vector<double> gflops(Nsrc);
   std::vector<int> iter(Nsrc);
 
-<<<<<<< HEAD
   // Populate `in` with random noise
-  for (int k = 0; k < Nsrc; k++) { quda::spinorNoise(*in[k], *rng, QUDA_NOISE_UNIFORM); }
+  for (int k = 0; k < Nsrc; k++) { quda::spinorNoise(in[k], rng, QUDA_NOISE_UNIFORM); }
 
   // QUDA invert test
   //----------------------------------------------------------------------------
 
   if (multishift == 1) {
-=======
-  // QUDA invert test
-  //----------------------------------------------------------------------------
-
-  if (test_type >= 0 && test_type <= 4) {
-    // case 0: // full parity solution, full parity system
-    // case 1: // full parity solution, solving EVEN EVEN prec system
-    // case 2: // full parity solution, solving ODD ODD prec system
-    // case 3: // even parity solution, solving EVEN system
-    // case 4: // odd parity solution, solving ODD system
-
-    if (multishift != 1) errorQuda("Multishift not supported for test %d\n", test_type);
-
-    for (int k = 0; k < Nsrc; k++) { quda::spinorNoise(in[k], rng, QUDA_NOISE_UNIFORM); }
-
->>>>>>> bfc7ba0b
     if (!use_split_grid) {
       for (int k = 0; k < Nsrc; k++) {
         if (inv_deflate) eig_param.preserve_deflation = k < Nsrc - 1 ? QUDA_BOOLEAN_TRUE : QUDA_BOOLEAN_FALSE;
@@ -367,11 +287,7 @@
 
     for (int k = 0; k < Nsrc; k++) {
       if (verify_results)
-<<<<<<< HEAD
-        verifyStaggeredInversion(*tmp, *ref, *in[k], *out[k], mass, *cpuFat, *cpuLong, inv_param, 0);
-=======
-        verifyStaggeredInversion(tmp, ref, in[k], out[k], mass, cpuFatQDP, cpuLongQDP, gauge_param, inv_param, 0);
->>>>>>> bfc7ba0b
+        verifyStaggeredInversion(tmp, ref, in[k], out[k], mass, cpuFatQDP, cpuLongQDP, inv_param, 0);
     }
   } else if (multishift > 1) {
     if (use_split_grid)
@@ -420,12 +336,7 @@
 
       for (int i = 0; i < multishift; i++) {
         printfQuda("%dth solution: mass=%f, ", i, masses[i]);
-<<<<<<< HEAD
-        verifyStaggeredInversion(*tmp, *ref, *in[k], qudaOutArray[i], masses[i], *cpuFat, *cpuLong, inv_param, i);
-=======
-        verifyStaggeredInversion(tmp, ref, in[k], qudaOutArray[i], masses[i], cpuFatQDP, cpuLongQDP, gauge_param,
-                                 inv_param, i);
->>>>>>> bfc7ba0b
+        verifyStaggeredInversion(tmp, ref, in[k], qudaOutArray[i], masses[i], cpuFatQDP, cpuLongQDP, inv_param, i);
       }
     }
   } else {
@@ -441,6 +352,7 @@
 
 int main(int argc, char **argv)
 {
+  setQudaStaggeredDefaultInvTestParams();
   setQudaDefaultMgTestParams();
   // Parse command line options
   auto app = make_app();
@@ -448,20 +360,16 @@
   add_deflation_option_group(app);
   add_multigrid_option_group(app);
   add_comms_option_group(app);
-  CLI::TransformPairs<int> test_type_map {{"full", 0}, {"full_ee_prec", 1}, {"full_oo_prec", 2}, {"even", 3},
-                                          {"odd", 4},  {"mcg_even", 5},     {"mcg_odd", 6}};
-  app->add_option("--test", test_type, "Test method")->transform(CLI::CheckedTransformer(test_type_map));
+
   try {
     app->parse(argc, argv);
   } catch (const CLI::ParseError &e) {
     return app->exit(e);
   }
   setVerbosity(verbosity);
-  if (!inv_multigrid) solve_type = QUDA_INVALID_SOLVE;
-
-  if (inv_deflate && inv_multigrid) {
-    errorQuda("Error: Cannot use both deflation and multigrid preconditioners on top level solve");
-  }
+
+  if (inv_deflate && inv_multigrid)
+    errorQuda("Error: Cannot use both deflation and multigrid preconditioners on top level solve.\n");
 
   // Set values for precisions via the command line.
   setQudaPrecisions();
@@ -471,33 +379,23 @@
 
   initRand();
 
-  // Only these fermions are supported in this file. Ensure a reasonable default,
-  // ensure that the default is improved staggered
-  if (dslash_type != QUDA_STAGGERED_DSLASH && dslash_type != QUDA_ASQTAD_DSLASH && dslash_type != QUDA_LAPLACE_DSLASH) {
-    printfQuda("dslash_type %s not supported, defaulting to %s\n", get_dslash_str(dslash_type),
-               get_dslash_str(QUDA_ASQTAD_DSLASH));
-    dslash_type = QUDA_ASQTAD_DSLASH;
-  }
+  // Only these fermions are supported in this file
+  if (dslash_type != QUDA_STAGGERED_DSLASH && dslash_type != QUDA_ASQTAD_DSLASH && dslash_type != QUDA_LAPLACE_DSLASH)
+    errorQuda("dslash_type %s not supported", get_dslash_str(dslash_type));
 
   // Need to add support for LAPLACE MG?
   if (inv_multigrid) {
     if (dslash_type != QUDA_STAGGERED_DSLASH && dslash_type != QUDA_ASQTAD_DSLASH) {
-      errorQuda("dslash_type %s not supported for multigrid preconditioner", get_dslash_str(dslash_type));
-    }
-  }
-
-  // Deduce operator, solution, and operator preconditioning types
-  if (!inv_multigrid) setQudaStaggeredInvTestParams();
-
-<<<<<<< HEAD
-=======
+      errorQuda("dslash_type %s not supported for multigrid preconditioner\n", get_dslash_str(dslash_type));
+    }
+  }
+
   display_test_info();
 
   initQuda(device_ordinal);
 
   test(argc, argv);
 
->>>>>>> bfc7ba0b
   // Finalize the QUDA library
   endQuda();
 
