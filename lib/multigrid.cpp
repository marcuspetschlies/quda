--- conflicted
+++ resolved
@@ -1361,18 +1361,12 @@
     if (halo_precision == QUDA_QUARTER_PRECISION) diracSmootherSloppy->setHaloPrecision(QUDA_HALF_PRECISION);
 
     Solver *solve;
-<<<<<<< HEAD
-    DiracMdagM *mdagm = (solverParam.inv_type == QUDA_CG_INVERTER || solverParam.inv_type == QUDA_CACG_INVERTER) ? new DiracMdagM(*diracSmoother) : nullptr;
-    DiracMdagM *mdagmSloppy = (solverParam.inv_type == QUDA_CG_INVERTER || solverParam.inv_type == QUDA_CACG_INVERTER) ? new DiracMdagM(*diracSmootherSloppy) : nullptr;
-    if (solverParam.inv_type == QUDA_CG_INVERTER || solverParam.inv_type == QUDA_CACG_INVERTER) {
+    DiracMdagM *mdagm = (solverParam.inv_type == QUDA_CG_INVERTER || solverParam.inv_type == QUDA_CA_CG_INVERTER) ? new DiracMdagM(*diracSmoother) : nullptr;
+    DiracMdagM *mdagmSloppy = (solverParam.inv_type == QUDA_CG_INVERTER || solverParam.inv_type == QUDA_CA_CG_INVERTER) ? new DiracMdagM(*diracSmootherSloppy) : nullptr;
+    if (solverParam.inv_type == QUDA_CG_INVERTER || solverParam.inv_type == QUDA_CA_CG_INVERTER) {
 #ifdef ESW_MRHS
       solverParam.num_src = num_simul;
 #endif
-=======
-    DiracMdagM *mdagm = (solverParam.inv_type == QUDA_CG_INVERTER || solverParam.inv_type == QUDA_CA_CG_INVERTER) ? new DiracMdagM(*diracSmoother) : nullptr;
-    DiracMdagM *mdagmSloppy = (solverParam.inv_type == QUDA_CG_INVERTER || solverParam.inv_type == QUDA_CA_CG_INVERTER) ? new DiracMdagM(*diracSmootherSloppy) : nullptr;
-    if (solverParam.inv_type == QUDA_CG_INVERTER || solverParam.inv_type == QUDA_CA_CG_INVERTER) {
->>>>>>> 25344e49
       solve = Solver::create(solverParam, *mdagm, *mdagmSloppy, *mdagmSloppy, profile);
     } else if(solverParam.inv_type == QUDA_MG_INVERTER) {
       // in case MG has not been created, we create the Smoother
