#include <algorithm>
#include <command_line_params.h>
#include <host_utils.h>
#include "misc.h"

void setGaugeParam(QudaGaugeParam &gauge_param)
{
  gauge_param.type = QUDA_SU3_LINKS;

  gauge_param.X[0] = xdim;
  gauge_param.X[1] = ydim;
  gauge_param.X[2] = zdim;
  gauge_param.X[3] = tdim;

  gauge_param.cpu_prec = cpu_prec;
  gauge_param.cuda_prec = cuda_prec;
  gauge_param.cuda_prec_sloppy = cuda_prec;
  gauge_param.cuda_prec_precondition = cuda_prec;

  gauge_param.reconstruct = link_recon;
  gauge_param.reconstruct_sloppy = link_recon;
  gauge_param.reconstruct_precondition = link_recon;
  gauge_param.reconstruct_refinement_sloppy = link_recon;

  gauge_param.anisotropy = 1.0;
  gauge_param.tadpole_coeff = 1.0;

  gauge_param.ga_pad = 0;
  gauge_param.mom_ga_pad = 0;
  gauge_param.gauge_fix = QUDA_GAUGE_FIXED_NO;
}

void setWilsonGaugeParam(QudaGaugeParam &gauge_param)
{
  setGaugeParam(gauge_param);
  gauge_param.anisotropy = anisotropy;
  gauge_param.type = QUDA_WILSON_LINKS;
  gauge_param.gauge_order = QUDA_QDP_GAUGE_ORDER;
  gauge_param.t_boundary = fermion_t_boundary;

  gauge_param.cuda_prec_sloppy = cuda_prec_sloppy;
  gauge_param.cuda_prec_precondition = cuda_prec_precondition;
  gauge_param.cuda_prec_refinement_sloppy = cuda_prec_refinement_sloppy;

  gauge_param.reconstruct_sloppy = link_recon_sloppy;
  gauge_param.reconstruct_precondition = link_recon_precondition;
  gauge_param.reconstruct_refinement_sloppy = link_recon_sloppy;

  int pad_size = 0;
  // For multi-GPU, ga_pad must be large enough to store a time-slice
#ifdef MULTI_GPU
  int x_face_size = gauge_param.X[1] * gauge_param.X[2] * gauge_param.X[3] / 2;
  int y_face_size = gauge_param.X[0] * gauge_param.X[2] * gauge_param.X[3] / 2;
  int z_face_size = gauge_param.X[0] * gauge_param.X[1] * gauge_param.X[3] / 2;
  int t_face_size = gauge_param.X[0] * gauge_param.X[1] * gauge_param.X[2] / 2;
  pad_size = std::max({x_face_size, y_face_size, z_face_size, t_face_size});
#endif
  gauge_param.ga_pad = pad_size;
}

void setStaggeredGaugeParam(QudaGaugeParam &gauge_param)
{
  setGaugeParam(gauge_param);

  gauge_param.cuda_prec_sloppy = prec_sloppy;
  gauge_param.cuda_prec_refinement_sloppy = prec_refinement_sloppy;
  gauge_param.cuda_prec_precondition = prec_precondition;
  gauge_param.reconstruct_sloppy = link_recon_sloppy;
  gauge_param.reconstruct_precondition = link_recon;
  gauge_param.reconstruct_refinement_sloppy = link_recon_sloppy;

  // For HISQ, this must always be set to 1.0, since the tadpole
  // correction is baked into the coefficients for the first fattening.
  // The tadpole doesn't mean anything for the second fattening
  // since the input fields are unitarized.
  gauge_param.tadpole_coeff = 1.0;

  if (dslash_type == QUDA_ASQTAD_DSLASH) {
    gauge_param.scale = -1.0 / 24.0;
    if (eps_naik != 0) { gauge_param.scale *= (1.0 + eps_naik); }
  } else {
    gauge_param.scale = 1.0;
  }

  gauge_param.gauge_order = QUDA_MILC_GAUGE_ORDER;
  gauge_param.t_boundary = fermion_t_boundary;
  gauge_param.staggered_phase_type = QUDA_STAGGERED_PHASE_MILC;
  gauge_param.type = QUDA_WILSON_LINKS;

  int pad_size = 0;
#ifdef MULTI_GPU
  int x_face_size = gauge_param.X[1] * gauge_param.X[2] * gauge_param.X[3] / 2;
  int y_face_size = gauge_param.X[0] * gauge_param.X[2] * gauge_param.X[3] / 2;
  int z_face_size = gauge_param.X[0] * gauge_param.X[1] * gauge_param.X[3] / 2;
  int t_face_size = gauge_param.X[0] * gauge_param.X[1] * gauge_param.X[2] / 2;
  pad_size = std::max({x_face_size, y_face_size, z_face_size, t_face_size});
#endif
  gauge_param.ga_pad = pad_size;
}

void setInvertParam(QudaInvertParam &inv_param)
{
  // Set dslash type
  inv_param.dslash_type = dslash_type;

  // Use kappa or mass normalisation
  if (kappa == -1.0) {
    inv_param.mass = mass;
    inv_param.kappa = 1.0 / (2.0 * (1 + 3 / anisotropy + mass));
    if (dslash_type == QUDA_LAPLACE_DSLASH) inv_param.kappa = 1.0 / (8 + mass);
  } else {
    inv_param.kappa = kappa;
    inv_param.mass = 0.5 / kappa - (1.0 + 3.0 / anisotropy);
    if (dslash_type == QUDA_LAPLACE_DSLASH) inv_param.mass = 1.0 / kappa - 8.0;
  }
  printfQuda("Kappa = %.8f Mass = %.8f\n", inv_param.kappa, inv_param.mass);

  // Use 3D or 4D laplace
  inv_param.laplace3D = laplace3D;

  // Some fermion specific parameters
  if (dslash_type == QUDA_TWISTED_MASS_DSLASH || dslash_type == QUDA_TWISTED_CLOVER_DSLASH) {
    inv_param.mu = mu;
    inv_param.epsilon = epsilon;
    inv_param.twist_flavor = twist_flavor;
    inv_param.Ls = (inv_param.twist_flavor == QUDA_TWIST_NONDEG_DOUBLET) ? 2 : 1;
  } else if (dslash_type == QUDA_DOMAIN_WALL_DSLASH || dslash_type == QUDA_DOMAIN_WALL_4D_DSLASH
             || dslash_type == QUDA_MOBIUS_DWF_DSLASH || dslash_type == QUDA_MOBIUS_DWF_EOFA_DSLASH) {
    inv_param.m5 = m5;
    kappa5 = 0.5 / (5 + inv_param.m5);
    inv_param.Ls = Lsdim;
    for (int k = 0; k < Lsdim; k++) { // for mobius only
      // b5[k], c[k] values are chosen for arbitrary values,
      // but the difference of them are same as 1.0
      inv_param.b_5[k] = b5;
      inv_param.c_5[k] = c5;
    }
    inv_param.eofa_pm = eofa_pm;
    inv_param.eofa_shift = eofa_shift;
    inv_param.mq1 = eofa_mq1;
    inv_param.mq2 = eofa_mq2;
    inv_param.mq3 = eofa_mq3;
  } else {
    inv_param.Ls = 1;
  }

  // Set clover specific parameters
  if (dslash_type == QUDA_CLOVER_WILSON_DSLASH || dslash_type == QUDA_TWISTED_CLOVER_DSLASH) {
    inv_param.clover_cpu_prec = cpu_prec;
    inv_param.clover_cuda_prec = cuda_prec;
    inv_param.clover_cuda_prec_sloppy = cuda_prec_sloppy;
    inv_param.clover_cuda_prec_precondition = cuda_prec_precondition;
    inv_param.clover_cuda_prec_refinement_sloppy = cuda_prec_sloppy;
    inv_param.clover_order = QUDA_PACKED_CLOVER_ORDER;
    inv_param.clover_coeff = clover_coeff;
  }

  // General parameter setup
  inv_param.inv_type = inv_type;
  inv_param.solution_type = solution_type;
  inv_param.solve_type = solve_type;
  inv_param.matpc_type = matpc_type;
  inv_param.dagger = QUDA_DAG_NO;
  inv_param.mass_normalization = normalization;
  inv_param.solver_normalization = QUDA_DEFAULT_NORMALIZATION;
  inv_param.pipeline = pipeline;
  inv_param.Nsteps = 2;
  inv_param.gcrNkrylov = gcrNkrylov;
  inv_param.ca_basis = ca_basis;
  inv_param.ca_lambda_min = ca_lambda_min;
  inv_param.ca_lambda_max = ca_lambda_max;
  inv_param.tol = tol;
  inv_param.tol_restart = tol_restart;
  if (tol_hq == 0 && tol == 0) {
    errorQuda("qudaInvert: requesting zero residual\n");
    exit(1);
  }

  // require both L2 relative and heavy quark residual to determine convergence
  inv_param.residual_type = static_cast<QudaResidualType_s>(0);
  inv_param.residual_type = (tol != 0) ?
    static_cast<QudaResidualType_s>(inv_param.residual_type | QUDA_L2_RELATIVE_RESIDUAL) :
    inv_param.residual_type;
  inv_param.residual_type = (tol_hq != 0) ?
    static_cast<QudaResidualType_s>(inv_param.residual_type | QUDA_HEAVY_QUARK_RESIDUAL) :
    inv_param.residual_type;

  inv_param.tol_hq = tol_hq; // specify a tolerance for the residual for heavy quark residual

  // Offsets used only by multi-shift solver
  // These should be set in the application code. We set the them here by way of
  // example
  inv_param.num_offset = multishift;
  for (int i = 0; i < inv_param.num_offset; i++) inv_param.offset[i] = 0.06 + i * i * 0.1;
  // these can be set individually
  for (int i = 0; i < inv_param.num_offset; i++) {
    inv_param.tol_offset[i] = inv_param.tol;
    inv_param.tol_hq_offset[i] = inv_param.tol_hq;
  }
  inv_param.maxiter = niter;
  inv_param.reliable_delta = reliable_delta;
  inv_param.use_alternative_reliable = alternative_reliable;
  inv_param.use_sloppy_partial_accumulator = 0;
  inv_param.solution_accumulator_pipeline = solution_accumulator_pipeline;
  inv_param.max_res_increase = 1;

  // domain decomposition preconditioner parameters
  inv_param.inv_type_precondition = precon_type;

  inv_param.schwarz_type = precon_schwarz_type;
  inv_param.precondition_cycle = precon_schwarz_cycle;
  inv_param.tol_precondition = tol_precondition;
  inv_param.maxiter_precondition = maxiter_precondition;
  inv_param.verbosity_precondition = mg_verbosity[0];
  inv_param.cuda_prec_precondition = cuda_prec_precondition;
  inv_param.omega = 1.0;

  inv_param.cpu_prec = cpu_prec;
  inv_param.cuda_prec = cuda_prec;
  inv_param.cuda_prec_sloppy = cuda_prec_sloppy;
  inv_param.cuda_prec_refinement_sloppy = cuda_prec_refinement_sloppy;
  // inv_param.cuda_prec_ritz = cuda_prec_ritz;
  inv_param.preserve_source = QUDA_PRESERVE_SOURCE_YES;
  inv_param.gamma_basis = QUDA_DEGRAND_ROSSI_GAMMA_BASIS;
  inv_param.dirac_order = QUDA_DIRAC_ORDER;

  inv_param.input_location = QUDA_CPU_FIELD_LOCATION;
  inv_param.output_location = QUDA_CPU_FIELD_LOCATION;

  inv_param.sp_pad = 0;
  inv_param.cl_pad = 0;

  inv_param.verbosity = verbosity;

  inv_param.extlib_type = solver_ext_lib;
}

// Parameters defining the eigensolver
void setEigParam(QudaEigParam &eig_param)
{
  eig_param.eig_type = eig_type;
  eig_param.spectrum = eig_spectrum;
  if ((eig_type == QUDA_EIG_TR_LANCZOS || eig_type == QUDA_EIG_IR_LANCZOS)
      && !(eig_spectrum == QUDA_SPECTRUM_LR_EIG || eig_spectrum == QUDA_SPECTRUM_SR_EIG)) {
    errorQuda("Only real spectrum type (LR or SR) can be passed to Lanczos type solver.");
  }

  // The solver will exit when n_conv extremal eigenpairs have converged
  if (eig_n_conv < 0) {
    eig_param.n_conv = eig_n_ev;
    eig_n_conv = eig_n_ev;
  } else {
    eig_param.n_conv = eig_n_conv;
  }

  // Inverters will deflate only this number of vectors.
  if (eig_n_ev_deflate < 0) {
    eig_param.n_ev_deflate = eig_n_conv;
    eig_n_ev_deflate = eig_n_conv;
  } else {
    if (eig_n_ev_deflate > eig_n_conv) errorQuda("Can not deflate more that eig_n_conv eigenvectors.");
    eig_param.n_ev_deflate = eig_n_ev_deflate;
  }

  eig_param.block_size = eig_param.eig_type == QUDA_EIG_TR_LANCZOS ? 1 : eig_block_size;
  eig_param.n_ev = eig_n_ev;
  eig_param.n_kr = eig_n_kr;
  eig_param.tol = eig_tol;
  eig_param.batched_rotate = eig_batched_rotate;
  eig_param.require_convergence = eig_require_convergence ? QUDA_BOOLEAN_TRUE : QUDA_BOOLEAN_FALSE;
  eig_param.check_interval = eig_check_interval;
  eig_param.max_restarts = eig_max_restarts;
  eig_param.cuda_prec_ritz = cuda_prec;

  eig_param.use_norm_op = eig_use_normop ? QUDA_BOOLEAN_TRUE : QUDA_BOOLEAN_FALSE;
  eig_param.use_dagger = eig_use_dagger ? QUDA_BOOLEAN_TRUE : QUDA_BOOLEAN_FALSE;
  eig_param.compute_svd = eig_compute_svd ? QUDA_BOOLEAN_TRUE : QUDA_BOOLEAN_FALSE;
  if (eig_compute_svd) {
    eig_param.use_dagger = QUDA_BOOLEAN_FALSE;
    eig_param.use_norm_op = QUDA_BOOLEAN_TRUE;
  }

  eig_param.use_poly_acc = eig_use_poly_acc ? QUDA_BOOLEAN_TRUE : QUDA_BOOLEAN_FALSE;
  eig_param.poly_deg = eig_poly_deg;
  eig_param.a_min = eig_amin;
  eig_param.a_max = eig_amax;

  eig_param.arpack_check = eig_arpack_check ? QUDA_BOOLEAN_TRUE : QUDA_BOOLEAN_FALSE;
  strcpy(eig_param.arpack_logfile, eig_arpack_logfile);
  strcpy(eig_param.QUDA_logfile, eig_QUDA_logfile);

  strcpy(eig_param.vec_infile, eig_vec_infile);
  strcpy(eig_param.vec_outfile, eig_vec_outfile);
  eig_param.save_prec = eig_save_prec;
  eig_param.io_parity_inflate = eig_io_parity_inflate ? QUDA_BOOLEAN_TRUE : QUDA_BOOLEAN_FALSE;
}

void setMultigridParam(QudaMultigridParam &mg_param)
{
  QudaInvertParam &inv_param = *mg_param.invert_param; // this will be used to setup SolverParam parent in MGParam class

  inv_param.Ls = 1;

  inv_param.sp_pad = 0;
  inv_param.cl_pad = 0;

  inv_param.cpu_prec = cpu_prec;
  inv_param.cuda_prec = cuda_prec;
  inv_param.cuda_prec_sloppy = cuda_prec_sloppy;
  inv_param.cuda_prec_precondition = cuda_prec_precondition;
  inv_param.preserve_source = QUDA_PRESERVE_SOURCE_NO;
  inv_param.gamma_basis = QUDA_DEGRAND_ROSSI_GAMMA_BASIS;
  inv_param.dirac_order = QUDA_DIRAC_ORDER;

  if (dslash_type == QUDA_CLOVER_WILSON_DSLASH || dslash_type == QUDA_TWISTED_CLOVER_DSLASH) {
    inv_param.clover_cpu_prec = cpu_prec;
    inv_param.clover_cuda_prec = cuda_prec;
    inv_param.clover_cuda_prec_sloppy = cuda_prec_sloppy;
    inv_param.clover_cuda_prec_precondition = cuda_prec_precondition;
    inv_param.clover_cuda_prec_refinement_sloppy = cuda_prec_sloppy;
    inv_param.clover_order = QUDA_PACKED_CLOVER_ORDER;
    inv_param.clover_coeff = clover_coeff;
  }

  inv_param.input_location = QUDA_CPU_FIELD_LOCATION;
  inv_param.output_location = QUDA_CPU_FIELD_LOCATION;

  inv_param.dslash_type = dslash_type;

  if (kappa == -1.0) {
    inv_param.mass = mass;
    inv_param.kappa = 1.0 / (2.0 * (1 + 3 / anisotropy + mass));
  } else {
    inv_param.kappa = kappa;
    inv_param.mass = 0.5 / kappa - (1 + 3 / anisotropy);
  }

  if (dslash_type == QUDA_TWISTED_MASS_DSLASH || dslash_type == QUDA_TWISTED_CLOVER_DSLASH) {
    inv_param.mu = mu;
    inv_param.epsilon = epsilon;
    inv_param.twist_flavor = twist_flavor;
    inv_param.Ls = (inv_param.twist_flavor == QUDA_TWIST_NONDEG_DOUBLET) ? 2 : 1;

    if (twist_flavor == QUDA_TWIST_NONDEG_DOUBLET) {
      printfQuda("Twisted-mass doublet non supported (yet)\n");
      exit(0);
    }
  }

  inv_param.dagger = QUDA_DAG_NO;
  inv_param.mass_normalization = QUDA_KAPPA_NORMALIZATION;

  inv_param.matpc_type = matpc_type;
  inv_param.solution_type = QUDA_MAT_SOLUTION;

  inv_param.solve_type = QUDA_DIRECT_SOLVE;

  mg_param.invert_param = &inv_param;
  mg_param.n_level = mg_levels;
  for (int i = 0; i < mg_param.n_level; i++) {
    for (int j = 0; j < 4; j++) {
      // if not defined use 4
      mg_param.geo_block_size[i][j] = geo_block_size[i][j] ? geo_block_size[i][j] : 4;
    }
    for (int j = 4; j < QUDA_MAX_DIM; j++) mg_param.geo_block_size[i][j] = 1;
    mg_param.use_eig_solver[i] = mg_eig[i] ? QUDA_BOOLEAN_TRUE : QUDA_BOOLEAN_FALSE;
    mg_param.verbosity[i] = mg_verbosity[i];
    mg_param.setup_inv_type[i] = setup_inv[i];
    mg_param.num_setup_iter[i] = num_setup_iter[i];
    mg_param.setup_tol[i] = setup_tol[i];
    mg_param.setup_maxiter[i] = setup_maxiter[i];
    mg_param.setup_maxiter_refresh[i] = setup_maxiter_refresh[i];

    // Basis to use for CA-CGN(E/R) setup
    mg_param.setup_ca_basis[i] = setup_ca_basis[i];

    // Basis size for CACG setup
    mg_param.setup_ca_basis_size[i] = setup_ca_basis_size[i];

    // Minimum and maximum eigenvalue for Chebyshev CA basis setup
    mg_param.setup_ca_lambda_min[i] = setup_ca_lambda_min[i];
    mg_param.setup_ca_lambda_max[i] = setup_ca_lambda_max[i];

    mg_param.spin_block_size[i] = 1;
    mg_param.n_vec[i] = nvec[i] == 0 ? 24 : nvec[i];          // default to 24 vectors if not set
    mg_param.n_block_ortho[i] = n_block_ortho[i];             // number of times to Gram-Schmidt
    mg_param.precision_null[i] = prec_null;                   // precision to store the null-space basis
    mg_param.smoother_halo_precision[i] = smoother_halo_prec; // precision of the halo exchange in the smoother
    mg_param.nu_pre[i] = nu_pre[i];
    mg_param.nu_post[i] = nu_post[i];
    mg_param.mu_factor[i] = mu_factor[i];

    mg_param.cycle_type[i] = QUDA_MG_CYCLE_RECURSIVE;

    // set the coarse solver wrappers including bottom solver
    mg_param.coarse_solver[i] = coarse_solver[i];
    mg_param.coarse_solver_tol[i] = coarse_solver_tol[i];
    mg_param.coarse_solver_maxiter[i] = coarse_solver_maxiter[i];

    // Basis to use for CA-CGN(E/R) coarse solver
    mg_param.coarse_solver_ca_basis[i] = coarse_solver_ca_basis[i];

    // Basis size for CACG coarse solver/
    mg_param.coarse_solver_ca_basis_size[i] = coarse_solver_ca_basis_size[i];

    // Minimum and maximum eigenvalue for Chebyshev CA basis
    mg_param.coarse_solver_ca_lambda_min[i] = coarse_solver_ca_lambda_min[i];
    mg_param.coarse_solver_ca_lambda_max[i] = coarse_solver_ca_lambda_max[i];

    mg_param.smoother[i] = smoother_type[i];

    // set the smoother / bottom solver tolerance (for MR smoothing this will be ignored)
    mg_param.smoother_tol[i] = smoother_tol[i];

    // set to QUDA_DIRECT_SOLVE for no even/odd preconditioning on the smoother
    // set to QUDA_DIRECT_PC_SOLVE for to enable even/odd preconditioning on the smoother
    mg_param.smoother_solve_type[i] = smoother_solve_type[i];

    // set to QUDA_ADDITIVE_SCHWARZ for Additive Schwarz precondioned smoother (presently only impelemented for MR)
    mg_param.smoother_schwarz_type[i] = mg_schwarz_type[i];

    // if using Schwarz preconditioning then use local reductions only
    mg_param.global_reduction[i] = (mg_schwarz_type[i] == QUDA_INVALID_SCHWARZ) ? QUDA_BOOLEAN_TRUE : QUDA_BOOLEAN_FALSE;

    // set number of Schwarz cycles to apply
    mg_param.smoother_schwarz_cycle[i] = mg_schwarz_cycle[i];

    // Set set coarse_grid_solution_type: this defines which linear
    // system we are solving on a given level
    // * QUDA_MAT_SOLUTION - we are solving the full system and inject
    //   a full field into coarse grid
    // * QUDA_MATPC_SOLUTION - we are solving the e/o-preconditioned
    //   system, and only inject single parity field into coarse grid
    //
    // Multiple possible scenarios here
    //
    // 1. **Direct outer solver and direct smoother**: here we use
    // full-field residual coarsening, and everything involves the
    // full system so coarse_grid_solution_type = QUDA_MAT_SOLUTION
    //
    // 2. **Direct outer solver and preconditioned smoother**: here,
    // only the smoothing uses e/o preconditioning, so
    // coarse_grid_solution_type = QUDA_MAT_SOLUTION_TYPE.
    // We reconstruct the full residual prior to coarsening after the
    // pre-smoother, and then need to project the solution for post
    // smoothing.
    //
    // 3. **Preconditioned outer solver and preconditioned smoother**:
    // here we use single-parity residual coarsening throughout, so
    // coarse_grid_solution_type = QUDA_MATPC_SOLUTION.  This is a bit
    // questionable from a theoretical point of view, since we don't
    // coarsen the preconditioned operator directly, rather we coarsen
    // the full operator and preconditioned that, but it just works.
    // This is the optimal combination in general for Wilson-type
    // operators: although there is an occasional increase in
    // iteration or two), by working completely in the preconditioned
    // space, we save the cost of reconstructing the full residual
    // from the preconditioned smoother, and re-projecting for the
    // subsequent smoother, as well as reducing the cost of the
    // ancillary blas operations in the coarse-grid solve.
    //
    // Note, we cannot use preconditioned outer solve with direct
    // smoother
    //
    // Finally, we have to treat the top level carefully: for all
    // other levels the entry into and out of the grid will be a
    // full-field, which we can then work in Schur complement space or
    // not (e.g., freedom to choose coarse_grid_solution_type).  For
    // the top level, if the outer solver is for the preconditioned
    // system, then we must use preconditoning, e.g., option 3.) above.

    if (i == 0) { // top-level treatment
      if (coarse_solve_type[0] != solve_type)
        errorQuda("Mismatch between top-level MG solve type %d and outer solve type %d", coarse_solve_type[0],
                  solve_type);

      if (solve_type == QUDA_DIRECT_SOLVE) {
        mg_param.coarse_grid_solution_type[i] = QUDA_MAT_SOLUTION;
      } else if (solve_type == QUDA_DIRECT_PC_SOLVE) {
        mg_param.coarse_grid_solution_type[i] = QUDA_MATPC_SOLUTION;
      } else {
        errorQuda("Unexpected solve_type = %d\n", solve_type);
      }

    } else {

      if (coarse_solve_type[i] == QUDA_DIRECT_SOLVE) {
        mg_param.coarse_grid_solution_type[i] = QUDA_MAT_SOLUTION;
      } else if (coarse_solve_type[i] == QUDA_DIRECT_PC_SOLVE) {
        mg_param.coarse_grid_solution_type[i] = QUDA_MATPC_SOLUTION;
      } else {
        errorQuda("Unexpected solve_type = %d\n", coarse_solve_type[i]);
      }
    }

    mg_param.omega[i] = omega; // over/under relaxation factor

    mg_param.location[i] = solver_location[i];
    mg_param.setup_location[i] = setup_location[i];
  }

  // whether to run GPU setup but putting temporaries into mapped (slow CPU) memory
  mg_param.setup_minimize_memory = QUDA_BOOLEAN_FALSE;

  // only coarsen the spin on the first restriction
  mg_param.spin_block_size[0] = 2;

  mg_param.setup_type = setup_type;
  mg_param.pre_orthonormalize = pre_orthonormalize ? QUDA_BOOLEAN_TRUE : QUDA_BOOLEAN_FALSE;
  mg_param.post_orthonormalize = post_orthonormalize ? QUDA_BOOLEAN_TRUE : QUDA_BOOLEAN_FALSE;

  mg_param.compute_null_vector = generate_nullspace ? QUDA_COMPUTE_NULL_VECTOR_YES : QUDA_COMPUTE_NULL_VECTOR_NO;

  mg_param.generate_all_levels = generate_all_levels ? QUDA_BOOLEAN_TRUE : QUDA_BOOLEAN_FALSE;

  mg_param.run_verify = verify_results ? QUDA_BOOLEAN_TRUE : QUDA_BOOLEAN_FALSE;
  mg_param.run_low_mode_check = low_mode_check ? QUDA_BOOLEAN_TRUE : QUDA_BOOLEAN_FALSE;
  mg_param.run_oblique_proj_check = oblique_proj_check ? QUDA_BOOLEAN_TRUE : QUDA_BOOLEAN_FALSE;

  // Is NOT a staggered solve
  mg_param.is_staggered = QUDA_BOOLEAN_FALSE;

  // set file i/o parameters
  for (int i = 0; i < mg_param.n_level; i++) {
    strcpy(mg_param.vec_infile[i], mg_vec_infile[i]);
    strcpy(mg_param.vec_outfile[i], mg_vec_outfile[i]);
    if (strcmp(mg_param.vec_infile[i], "") != 0) mg_param.vec_load[i] = QUDA_BOOLEAN_TRUE;
    if (strcmp(mg_param.vec_outfile[i], "") != 0) mg_param.vec_store[i] = QUDA_BOOLEAN_TRUE;
  }

  mg_param.coarse_guess = mg_eig_coarse_guess ? QUDA_BOOLEAN_TRUE : QUDA_BOOLEAN_FALSE;

  // these need to tbe set for now but are actually ignored by the MG setup
  // needed to make it pass the initialization test
  inv_param.inv_type = QUDA_GCR_INVERTER;
  inv_param.tol = 1e-10;
  inv_param.maxiter = 1000;
  inv_param.reliable_delta = reliable_delta;
  inv_param.gcrNkrylov = 10;

  inv_param.verbosity = verbosity;
  inv_param.verbosity_precondition = verbosity;
}

void setMultigridInvertParam(QudaInvertParam &inv_param)
{
  inv_param.Ls = 1;

  inv_param.sp_pad = 0;
  inv_param.cl_pad = 0;

  inv_param.cpu_prec = cpu_prec;
  inv_param.cuda_prec = cuda_prec;
  inv_param.cuda_prec_sloppy = cuda_prec_sloppy;

  inv_param.cuda_prec_precondition = cuda_prec_precondition;
  inv_param.preserve_source = QUDA_PRESERVE_SOURCE_NO;
  inv_param.gamma_basis = QUDA_DEGRAND_ROSSI_GAMMA_BASIS;
  inv_param.dirac_order = QUDA_DIRAC_ORDER;

  if (dslash_type == QUDA_CLOVER_WILSON_DSLASH || dslash_type == QUDA_TWISTED_CLOVER_DSLASH) {
    inv_param.clover_cpu_prec = cpu_prec;
    inv_param.clover_cuda_prec = cuda_prec;
    inv_param.clover_cuda_prec_sloppy = cuda_prec_sloppy;
    inv_param.clover_cuda_prec_precondition = cuda_prec_precondition;
    inv_param.clover_cuda_prec_refinement_sloppy = cuda_prec_sloppy;
    inv_param.clover_order = QUDA_PACKED_CLOVER_ORDER;
  }

  inv_param.input_location = QUDA_CPU_FIELD_LOCATION;
  inv_param.output_location = QUDA_CPU_FIELD_LOCATION;

  inv_param.dslash_type = dslash_type;

  if (kappa == -1.0) {
    inv_param.mass = mass;
    inv_param.kappa = 1.0 / (2.0 * (1 + 3 / anisotropy + mass));
  } else {
    inv_param.kappa = kappa;
    inv_param.mass = 0.5 / kappa - (1 + 3 / anisotropy);
  }

  if (dslash_type == QUDA_TWISTED_MASS_DSLASH || dslash_type == QUDA_TWISTED_CLOVER_DSLASH) {
    inv_param.mu = mu;
    inv_param.epsilon = epsilon;
    inv_param.twist_flavor = twist_flavor;
    inv_param.Ls = (inv_param.twist_flavor == QUDA_TWIST_NONDEG_DOUBLET) ? 2 : 1;

    if (twist_flavor == QUDA_TWIST_NONDEG_DOUBLET) {
      printfQuda("Twisted-mass doublet non supported (yet)\n");
      exit(0);
    }
  }

  inv_param.clover_coeff = clover_coeff;

  inv_param.dagger = QUDA_DAG_NO;
  inv_param.mass_normalization = QUDA_KAPPA_NORMALIZATION;

  // do we want full solution or single-parity solution
  inv_param.solution_type = QUDA_MAT_SOLUTION;

  // do we want to use an even-odd preconditioned solve or not
  inv_param.solve_type = solve_type;
  inv_param.matpc_type = matpc_type;

  inv_param.inv_type = QUDA_GCR_INVERTER;

  inv_param.verbosity = verbosity;
  inv_param.verbosity_precondition = mg_verbosity[0];

  inv_param.inv_type_precondition = QUDA_MG_INVERTER;
  inv_param.pipeline = pipeline;
  inv_param.gcrNkrylov = gcrNkrylov;
  inv_param.tol = tol;

  // require both L2 relative and heavy quark residual to determine convergence
  inv_param.residual_type = static_cast<QudaResidualType>(QUDA_L2_RELATIVE_RESIDUAL);
  inv_param.tol_hq = tol_hq; // specify a tolerance for the residual for heavy quark residual

  // Offsets used only by multi-shift solver
  // should be set in application
  inv_param.num_offset = multishift;
  for (int i = 0; i < inv_param.num_offset; i++) inv_param.offset[i] = 0.06 + i * i * 0.1;
  // these can be set individually
  for (int i = 0; i < inv_param.num_offset; i++) {
    inv_param.tol_offset[i] = inv_param.tol;
    inv_param.tol_hq_offset[i] = inv_param.tol_hq;
  }
  inv_param.maxiter = niter;
  inv_param.reliable_delta = reliable_delta;

  // domain decomposition preconditioner is disabled when using MG
  inv_param.schwarz_type = QUDA_INVALID_SCHWARZ;
  inv_param.precondition_cycle = 1;
  inv_param.tol_precondition = 1e-1;
  inv_param.maxiter_precondition = 1;
  inv_param.omega = 1.0;
}

// Parameters defining the eigensolver
void setMultigridEigParam(QudaEigParam &mg_eig_param, int level)
{
  mg_eig_param.eig_type = mg_eig_type[level];
  mg_eig_param.spectrum = mg_eig_spectrum[level];
  if ((mg_eig_type[level] == QUDA_EIG_TR_LANCZOS || mg_eig_type[level] == QUDA_EIG_IR_LANCZOS)
      && !(mg_eig_spectrum[level] == QUDA_SPECTRUM_LR_EIG || mg_eig_spectrum[level] == QUDA_SPECTRUM_SR_EIG)) {
    errorQuda("Only real spectrum type (LR or SR) can be passed to the a Lanczos type solver");
  }

  mg_eig_param.block_size = mg_eig_param.eig_type == QUDA_EIG_TR_LANCZOS ? 1 : mg_eig_block_size[level];
  mg_eig_param.n_ev = mg_eig_n_ev[level];
  mg_eig_param.n_kr = mg_eig_n_kr[level];
  mg_eig_param.n_conv = nvec[level];

  // Inverters will deflate only this number of vectors.
  if (mg_eig_n_ev_deflate[level] < 0) {
    mg_eig_param.n_ev_deflate = mg_eig_param.n_conv;
    mg_eig_n_ev_deflate[level] = mg_eig_param.n_conv;
  } else {
    if (mg_eig_n_ev_deflate[level] > mg_eig_param.n_conv)
      errorQuda("Can not deflate more than nvec[%d] eigenvectors.", nvec[level]);
    mg_eig_param.n_ev_deflate = mg_eig_n_ev_deflate[level];
  }

  mg_eig_param.batched_rotate = mg_eig_batched_rotate[level];
  mg_eig_param.require_convergence = mg_eig_require_convergence[level] ? QUDA_BOOLEAN_TRUE : QUDA_BOOLEAN_FALSE;

  mg_eig_param.tol = mg_eig_tol[level];
  mg_eig_param.check_interval = mg_eig_check_interval[level];
  mg_eig_param.max_restarts = mg_eig_max_restarts[level];
  mg_eig_param.cuda_prec_ritz = cuda_prec;

  mg_eig_param.compute_svd = QUDA_BOOLEAN_FALSE;
  mg_eig_param.use_norm_op = mg_eig_use_normop[level] ? QUDA_BOOLEAN_TRUE : QUDA_BOOLEAN_FALSE;
  mg_eig_param.use_dagger = mg_eig_use_dagger[level] ? QUDA_BOOLEAN_TRUE : QUDA_BOOLEAN_FALSE;

  mg_eig_param.use_poly_acc = mg_eig_use_poly_acc[level] ? QUDA_BOOLEAN_TRUE : QUDA_BOOLEAN_FALSE;
  mg_eig_param.poly_deg = mg_eig_poly_deg[level];
  mg_eig_param.a_min = mg_eig_amin[level];
  mg_eig_param.a_max = mg_eig_amax[level];

  // set file i/o parameters
  // Give empty strings, Multigrid will handle IO.
  strcpy(mg_eig_param.vec_infile, "");
  strcpy(mg_eig_param.vec_outfile, "");
<<<<<<< HEAD

=======
  mg_eig_param.save_prec = mg_eig_save_prec[level];
  mg_eig_param.io_parity_inflate = QUDA_BOOLEAN_FALSE;
>>>>>>> origin/feature/cublas_interface
  strcpy(mg_eig_param.QUDA_logfile, eig_QUDA_logfile);
}

void setContractInvertParam(QudaInvertParam &inv_param)
{
  inv_param.Ls = 1;
  inv_param.sp_pad = 0;
  inv_param.cl_pad = 0;

  inv_param.cpu_prec = cpu_prec;
  inv_param.cuda_prec = cuda_prec;
  inv_param.cuda_prec_sloppy = cuda_prec_sloppy;
  inv_param.cuda_prec_precondition = cuda_prec_precondition;

  inv_param.preserve_source = QUDA_PRESERVE_SOURCE_NO;
  inv_param.dirac_order = QUDA_DIRAC_ORDER;
  // Quda performs contractions in Degrand-Rossi gamma basis,
  // but the user may suppy vectors in any supported order.
  inv_param.gamma_basis = QUDA_DEGRAND_ROSSI_GAMMA_BASIS;

  inv_param.input_location = QUDA_CPU_FIELD_LOCATION;
  inv_param.output_location = QUDA_CPU_FIELD_LOCATION;
}

void setStaggeredMGInvertParam(QudaInvertParam &inv_param)
{
  // Solver params
  inv_param.verbosity = QUDA_VERBOSE;
  inv_param.mass = mass;

  // outer solver parameters
  inv_param.inv_type = QUDA_GCR_INVERTER;
  inv_param.tol = tol;
  inv_param.maxiter = niter;
  inv_param.reliable_delta = 1e-4;
  inv_param.pipeline = pipeline;

  inv_param.Ls = 1;

  if (tol_hq == 0 && tol == 0) {
    errorQuda("qudaInvert: requesting zero residual\n");
    exit(1);
  }

  // require both L2 relative and heavy quark residual to determine convergence
  inv_param.residual_type = static_cast<QudaResidualType>(QUDA_L2_RELATIVE_RESIDUAL);
  inv_param.tol_hq = tol_hq; // specify a tolerance for the residual for heavy quark residual

  /* ESW HACK: comment this out to do a non-MG solve. */
  inv_param.inv_type_precondition = QUDA_MG_INVERTER;
  // inv_param.verbosity_precondition = mg_verbosity[0];
  inv_param.verbosity_precondition = QUDA_SUMMARIZE; // ESW HACK
  inv_param.cuda_prec_precondition = cuda_prec_precondition;

  // Specify Krylov sub-size for GCR, BICGSTAB(L)
  inv_param.gcrNkrylov = gcrNkrylov;

  // do we want full solution or single-parity solution
  inv_param.solution_type = QUDA_MAT_SOLUTION;

  // do we want to use an even-odd preconditioned solve or not
  inv_param.solve_type = solve_type;
  inv_param.matpc_type = matpc_type;
  inv_param.dagger = QUDA_DAG_NO;
  inv_param.mass_normalization = QUDA_MASS_NORMALIZATION;

  inv_param.cpu_prec = cpu_prec;
  inv_param.cuda_prec = cuda_prec;
  inv_param.cuda_prec_sloppy = cuda_prec_sloppy;
  inv_param.preserve_source = QUDA_PRESERVE_SOURCE_YES;
  inv_param.gamma_basis = QUDA_DEGRAND_ROSSI_GAMMA_BASIS;
  inv_param.dirac_order = QUDA_DIRAC_ORDER;

  inv_param.dslash_type = dslash_type;

  inv_param.input_location = QUDA_CPU_FIELD_LOCATION;
  inv_param.output_location = QUDA_CPU_FIELD_LOCATION;

  inv_param.sp_pad = 0;
  inv_param.cl_pad = 0;

  // these can be set individually
  for (int i = 0; i < inv_param.num_offset; i++) {
    inv_param.tol_offset[i] = inv_param.tol;
    inv_param.tol_hq_offset[i] = inv_param.tol_hq;
  }

  // domain decomposition preconditioner is disabled when using MG
  inv_param.schwarz_type = QUDA_INVALID_SCHWARZ;
  inv_param.precondition_cycle = 1;
  inv_param.tol_precondition = 1e-1;
  inv_param.maxiter_precondition = 1;
  inv_param.omega = 1.0;
}

void setStaggeredInvertParam(QudaInvertParam &inv_param)
{
  // Solver params
  inv_param.verbosity = QUDA_VERBOSE;
  inv_param.mass = mass;
  inv_param.kappa = kappa = 1.0 / (8.0 + mass); // for Laplace operator
  inv_param.laplace3D = laplace3D;              // for Laplace operator

  // outer solver parameters
  inv_param.inv_type = inv_type;
  inv_param.tol = tol;
  inv_param.tol_restart = tol_restart;
  inv_param.maxiter = niter;
  inv_param.reliable_delta = reliable_delta;
  inv_param.use_alternative_reliable = alternative_reliable;
  inv_param.use_sloppy_partial_accumulator = false;
  inv_param.solution_accumulator_pipeline = solution_accumulator_pipeline;
  inv_param.pipeline = pipeline;

  inv_param.Ls = 1; // Nsrc

  if (tol_hq == 0 && tol == 0) {
    errorQuda("qudaInvert: requesting zero residual\n");
    exit(1);
  }
  // require both L2 relative and heavy quark residual to determine convergence
  inv_param.residual_type = static_cast<QudaResidualType_s>(0);
  inv_param.residual_type = (tol != 0) ?
    static_cast<QudaResidualType_s>(inv_param.residual_type | QUDA_L2_RELATIVE_RESIDUAL) :
    inv_param.residual_type;
  inv_param.residual_type = (tol_hq != 0) ?
    static_cast<QudaResidualType_s>(inv_param.residual_type | QUDA_HEAVY_QUARK_RESIDUAL) :
    inv_param.residual_type;
  inv_param.heavy_quark_check = (inv_param.residual_type & QUDA_HEAVY_QUARK_RESIDUAL ? 5 : 0);

  inv_param.tol_hq = tol_hq; // specify a tolerance for the residual for heavy quark residual

  inv_param.Nsteps = 2;

  // domain decomposition preconditioner parameters
  inv_param.inv_type_precondition = precon_type;
  inv_param.tol_precondition = tol_precondition;
  inv_param.maxiter_precondition = maxiter_precondition;
  inv_param.verbosity_precondition = QUDA_SILENT;
  inv_param.cuda_prec_precondition = prec_precondition;

  // Specify Krylov sub-size for GCR, BICGSTAB(L), basis size for CA-CG, CA-GCR
  inv_param.gcrNkrylov = gcrNkrylov;

  // Specify basis for CA-CG, lambda min/max for Chebyshev basis
  //   lambda_max < lambda_max . use power iters to generate
  inv_param.ca_basis = ca_basis;
  inv_param.ca_lambda_min = ca_lambda_min;
  inv_param.ca_lambda_max = ca_lambda_max;

  inv_param.solution_type = solution_type;
  inv_param.solve_type = solve_type;
  inv_param.matpc_type = matpc_type;
  inv_param.dagger = QUDA_DAG_NO;
  inv_param.mass_normalization = QUDA_MASS_NORMALIZATION;

  inv_param.cpu_prec = cpu_prec;
  inv_param.cuda_prec = prec;
  inv_param.cuda_prec_sloppy = prec_sloppy;
  inv_param.cuda_prec_refinement_sloppy = prec_refinement_sloppy;
  inv_param.preserve_source = QUDA_PRESERVE_SOURCE_YES;
  inv_param.gamma_basis = QUDA_DEGRAND_ROSSI_GAMMA_BASIS; // this is meaningless, but must be thus set
  inv_param.dirac_order = QUDA_DIRAC_ORDER;

  inv_param.dslash_type = dslash_type;

  inv_param.input_location = QUDA_CPU_FIELD_LOCATION;
  inv_param.output_location = QUDA_CPU_FIELD_LOCATION;

  inv_param.sp_pad = 0;
}

void setStaggeredMultigridParam(QudaMultigridParam &mg_param)
{
  QudaInvertParam &inv_param = *mg_param.invert_param; // this will be used to setup SolverParam parent in MGParam class

  inv_param.Ls = 1;

  inv_param.sp_pad = 0;
  inv_param.cl_pad = 0;

  inv_param.cpu_prec = cpu_prec;
  inv_param.cuda_prec = cuda_prec;
  inv_param.cuda_prec_sloppy = cuda_prec_sloppy;
  inv_param.cuda_prec_precondition = cuda_prec_precondition;
  inv_param.preserve_source = QUDA_PRESERVE_SOURCE_NO;
  inv_param.gamma_basis = QUDA_DEGRAND_ROSSI_GAMMA_BASIS;
  inv_param.dirac_order = QUDA_DIRAC_ORDER;

  inv_param.input_location = QUDA_CPU_FIELD_LOCATION;
  inv_param.output_location = QUDA_CPU_FIELD_LOCATION;

  inv_param.dslash_type = dslash_type;

  inv_param.mass = mass;
  inv_param.kappa = 1.0 / (2.0 * (4.0 + inv_param.mass));

  inv_param.dagger = QUDA_DAG_NO;
  inv_param.mass_normalization = QUDA_MASS_NORMALIZATION;

  inv_param.matpc_type = matpc_type;
  inv_param.solution_type = QUDA_MAT_SOLUTION;

  inv_param.solve_type = QUDA_DIRECT_SOLVE;

  mg_param.is_staggered = QUDA_BOOLEAN_TRUE;

  mg_param.invert_param = &inv_param;
  mg_param.n_level = mg_levels;
  for (int i = 0; i < mg_param.n_level; i++) {
    for (int j = 0; j < 4; j++) {
      // if not defined use 4
      mg_param.geo_block_size[i][j] = geo_block_size[i][j] ? geo_block_size[i][j] : 4;
    }
    mg_param.use_eig_solver[i] = mg_eig[i] ? QUDA_BOOLEAN_TRUE : QUDA_BOOLEAN_FALSE;
    mg_param.verbosity[i] = mg_verbosity[i];
    mg_param.setup_inv_type[i] = setup_inv[i];
    mg_param.num_setup_iter[i] = num_setup_iter[i];
    mg_param.setup_tol[i] = setup_tol[i];
    mg_param.setup_maxiter[i] = setup_maxiter[i];

    // Basis to use for CA-CGN(E/R) setup
    mg_param.setup_ca_basis[i] = setup_ca_basis[i];

    // Basis size for CACG setup
    mg_param.setup_ca_basis_size[i] = setup_ca_basis_size[i];

    // Minimum and maximum eigenvalue for Chebyshev CA basis setup
    mg_param.setup_ca_lambda_min[i] = setup_ca_lambda_min[i];
    mg_param.setup_ca_lambda_max[i] = setup_ca_lambda_max[i];

    mg_param.spin_block_size[i] = 1;
    mg_param.n_vec[i] = (i == 0) ? 24 : nvec[i] == 0 ? 96 : nvec[i]; // default to 96 vectors if not set
    mg_param.n_block_ortho[i] = n_block_ortho[i];                    // number of times to Gram-Schmidt
    mg_param.precision_null[i] = prec_null;                          // precision to store the null-space basis
    mg_param.smoother_halo_precision[i] = smoother_halo_prec;        // precision of the halo exchange in the smoother
    mg_param.nu_pre[i] = nu_pre[i];
    mg_param.nu_post[i] = nu_post[i];
    mg_param.mu_factor[i] = mu_factor[i];

    mg_param.cycle_type[i] = QUDA_MG_CYCLE_RECURSIVE;

    // set the coarse solver wrappers including bottom solver
    mg_param.coarse_solver[i] = coarse_solver[i];
    mg_param.coarse_solver_tol[i] = coarse_solver_tol[i];
    mg_param.coarse_solver_maxiter[i] = coarse_solver_maxiter[i];

    // Basis to use for CA-CGN(E/R) coarse solver
    mg_param.coarse_solver_ca_basis[i] = coarse_solver_ca_basis[i];

    // Basis size for CACG coarse solver/
    mg_param.coarse_solver_ca_basis_size[i] = coarse_solver_ca_basis_size[i];

    // Minimum and maximum eigenvalue for Chebyshev CA basis
    mg_param.coarse_solver_ca_lambda_min[i] = coarse_solver_ca_lambda_min[i];
    mg_param.coarse_solver_ca_lambda_max[i] = coarse_solver_ca_lambda_max[i];

    mg_param.smoother[i] = smoother_type[i];

    // set the smoother / bottom solver tolerance (for MR smoothing this will be ignored)
    mg_param.smoother_tol[i] = smoother_tol[i];

    // set to QUDA_DIRECT_SOLVE for no even/odd preconditioning on the smoother
    // set to QUDA_DIRECT_PC_SOLVE for to enable even/odd preconditioning on the smoother
    mg_param.smoother_solve_type[i] = smoother_solve_type[i];

    // set to QUDA_ADDITIVE_SCHWARZ for Additive Schwarz precondioned smoother (presently only impelemented for MR)
    mg_param.smoother_schwarz_type[i] = mg_schwarz_type[i];

    // if using Schwarz preconditioning then use local reductions only
    mg_param.global_reduction[i] = (mg_schwarz_type[i] == QUDA_INVALID_SCHWARZ) ? QUDA_BOOLEAN_TRUE : QUDA_BOOLEAN_FALSE;

    // set number of Schwarz cycles to apply
    mg_param.smoother_schwarz_cycle[i] = mg_schwarz_cycle[i];

    // Set set coarse_grid_solution_type: this defines which linear
    // system we are solving on a given level
    // * QUDA_MAT_SOLUTION - we are solving the full system and inject
    //   a full field into coarse grid
    // * QUDA_MATPC_SOLUTION - we are solving the e/o-preconditioned
    //   system, and only inject single parity field into coarse grid
    //
    // Multiple possible scenarios here
    //
    // 1. **Direct outer solver and direct smoother**: here we use
    // full-field residual coarsening, and everything involves the
    // full system so coarse_grid_solution_type = QUDA_MAT_SOLUTION
    //
    // 2. **Direct outer solver and preconditioned smoother**: here,
    // only the smoothing uses e/o preconditioning, so
    // coarse_grid_solution_type = QUDA_MAT_SOLUTION_TYPE.
    // We reconstruct the full residual prior to coarsening after the
    // pre-smoother, and then need to project the solution for post
    // smoothing.
    //
    // 3. **Preconditioned outer solver and preconditioned smoother**:
    // here we use single-parity residual coarsening throughout, so
    // coarse_grid_solution_type = QUDA_MATPC_SOLUTION.  This is a bit
    // questionable from a theoretical point of view, since we don't
    // coarsen the preconditioned operator directly, rather we coarsen
    // the full operator and preconditioned that, but it just works.
    // This is the optimal combination in general for Wilson-type
    // operators: although there is an occasional increase in
    // iteration or two), by working completely in the preconditioned
    // space, we save the cost of reconstructing the full residual
    // from the preconditioned smoother, and re-projecting for the
    // subsequent smoother, as well as reducing the cost of the
    // ancillary blas operations in the coarse-grid solve.
    //
    // Note, we cannot use preconditioned outer solve with direct
    // smoother
    //
    // Finally, we have to treat the top level carefully: for all
    // other levels the entry into and out of the grid will be a
    // full-field, which we can then work in Schur complement space or
    // not (e.g., freedom to choose coarse_grid_solution_type).  For
    // the top level, if the outer solver is for the preconditioned
    // system, then we must use preconditoning, e.g., option 3.) above.

    if (i == 0) { // top-level treatment
      if (coarse_solve_type[0] != solve_type)
        errorQuda("Mismatch between top-level MG solve type %s and outer solve type %s",
                  get_solve_str(coarse_solve_type[0]), get_solve_str(solve_type));

      if (solve_type == QUDA_DIRECT_SOLVE) {
        mg_param.coarse_grid_solution_type[i] = QUDA_MAT_SOLUTION;
      } else if (solve_type == QUDA_DIRECT_PC_SOLVE) {
        mg_param.coarse_grid_solution_type[i] = QUDA_MATPC_SOLUTION;
      } else {
        errorQuda("Unexpected solve_type = %s\n", get_solve_str(solve_type));
      }

    } else {

      if (coarse_solve_type[i] == QUDA_DIRECT_SOLVE) {
        mg_param.coarse_grid_solution_type[i] = QUDA_MAT_SOLUTION;
      } else if (coarse_solve_type[i] == QUDA_DIRECT_PC_SOLVE) {
        mg_param.coarse_grid_solution_type[i] = QUDA_MATPC_SOLUTION;
      } else {
        errorQuda("Unexpected solve_type = %s\n", get_solve_str(coarse_solve_type[i]));
      }
    }

    mg_param.omega[i] = omega; // over/under relaxation factor

    mg_param.location[i] = solver_location[i];
    mg_param.setup_location[i] = setup_location[i];
    nu_pre[i] = 2;
    nu_post[i] = 2;
  }

  // whether to run GPU setup but putting temporaries into mapped (slow CPU) memory
  mg_param.setup_minimize_memory = QUDA_BOOLEAN_FALSE;

  // coarsening the spin on the first restriction is undefined for staggered fields.
  mg_param.spin_block_size[0] = 0;

  mg_param.setup_type = setup_type;
  mg_param.pre_orthonormalize = pre_orthonormalize ? QUDA_BOOLEAN_TRUE : QUDA_BOOLEAN_FALSE;
  mg_param.post_orthonormalize = post_orthonormalize ? QUDA_BOOLEAN_TRUE : QUDA_BOOLEAN_FALSE;

  mg_param.compute_null_vector = generate_nullspace ? QUDA_COMPUTE_NULL_VECTOR_YES : QUDA_COMPUTE_NULL_VECTOR_NO;

  mg_param.generate_all_levels = generate_all_levels ? QUDA_BOOLEAN_TRUE : QUDA_BOOLEAN_FALSE;

  mg_param.run_verify = verify_results ? QUDA_BOOLEAN_TRUE : QUDA_BOOLEAN_FALSE;
  mg_param.run_low_mode_check = low_mode_check ? QUDA_BOOLEAN_TRUE : QUDA_BOOLEAN_FALSE;
  mg_param.run_oblique_proj_check = oblique_proj_check ? QUDA_BOOLEAN_TRUE : QUDA_BOOLEAN_FALSE;

  // set file i/o parameters
  for (int i = 0; i < mg_param.n_level; i++) {
    strcpy(mg_param.vec_infile[i], mg_vec_infile[i]);
    strcpy(mg_param.vec_outfile[i], mg_vec_outfile[i]);
    if (strcmp(mg_param.vec_infile[i], "") != 0) mg_param.vec_load[i] = QUDA_BOOLEAN_TRUE;
    if (strcmp(mg_param.vec_outfile[i], "") != 0) mg_param.vec_store[i] = QUDA_BOOLEAN_TRUE;
  }

  mg_param.coarse_guess = mg_eig_coarse_guess ? QUDA_BOOLEAN_TRUE : QUDA_BOOLEAN_FALSE;

  // these need to tbe set for now but are actually ignored by the MG setup
  // needed to make it pass the initialization test
  inv_param.inv_type = QUDA_GCR_INVERTER;
  inv_param.tol = 1e-10;
  inv_param.maxiter = 1000;
  inv_param.reliable_delta = reliable_delta;
  inv_param.gcrNkrylov = 10;

  inv_param.verbosity = verbosity;
  inv_param.verbosity_precondition = verbosity;
}

void setDeflatedInvertParam(QudaInvertParam &inv_param)
{
  inv_param.Ls = 1;

  inv_param.sp_pad = 0;
  inv_param.cl_pad = 0;

  inv_param.cpu_prec = cpu_prec;
  inv_param.cuda_prec = cuda_prec;
  inv_param.cuda_prec_sloppy = cuda_prec_sloppy;
  inv_param.cuda_prec_refinement_sloppy = cuda_prec_refinement_sloppy;

  inv_param.cuda_prec_precondition = cuda_prec_precondition;
  inv_param.preserve_source = QUDA_PRESERVE_SOURCE_NO;
  inv_param.gamma_basis = QUDA_DEGRAND_ROSSI_GAMMA_BASIS;
  inv_param.dirac_order = QUDA_DIRAC_ORDER;

  if (dslash_type == QUDA_CLOVER_WILSON_DSLASH || dslash_type == QUDA_TWISTED_CLOVER_DSLASH) {
    inv_param.clover_cpu_prec = cpu_prec;
    inv_param.clover_cuda_prec = cuda_prec;
    inv_param.clover_cuda_prec_sloppy = cuda_prec_sloppy;
    inv_param.clover_cuda_prec_precondition = cuda_prec_precondition;
    inv_param.clover_order = QUDA_PACKED_CLOVER_ORDER;
  }

  inv_param.input_location = QUDA_CPU_FIELD_LOCATION;
  inv_param.output_location = QUDA_CPU_FIELD_LOCATION;

  inv_param.dslash_type = dslash_type;

  if (kappa == -1.0) {
    inv_param.mass = mass;
    inv_param.kappa = 1.0 / (2.0 * (1 + 3 / anisotropy + mass));
  } else {
    inv_param.kappa = kappa;
    inv_param.mass = 0.5 / kappa - (1 + 3 / anisotropy);
  }

  if (dslash_type == QUDA_TWISTED_MASS_DSLASH || dslash_type == QUDA_TWISTED_CLOVER_DSLASH) {
    inv_param.mu = mu;
    inv_param.twist_flavor = twist_flavor;
    inv_param.Ls = (inv_param.twist_flavor == QUDA_TWIST_NONDEG_DOUBLET) ? 2 : 1;

    if (twist_flavor == QUDA_TWIST_NONDEG_DOUBLET) {
      printfQuda("Twisted-mass doublet non supported (yet)\n");
      exit(0);
    }
  }

  inv_param.clover_coeff = clover_coeff;

  inv_param.dagger = QUDA_DAG_NO;
  inv_param.mass_normalization = normalization;

  // do we want full solution or single-parity solution
  inv_param.solution_type = QUDA_MAT_SOLUTION;
  // inv_param.solution_type = QUDA_MATPC_SOLUTION;

  // do we want to use an even-odd preconditioned solve or not
  inv_param.solve_type = solve_type;
  inv_param.matpc_type = matpc_type;

  if (inv_type != QUDA_EIGCG_INVERTER && inv_type != QUDA_INC_EIGCG_INVERTER && inv_type != QUDA_GMRESDR_INVERTER)
    errorQuda("Requested solver %s is not a deflated solver type", get_solver_str(inv_type));

  //! For deflated solvers only:
  inv_param.inv_type = inv_type;
  inv_param.tol = tol;
  inv_param.tol_hq = tol_hq; // specify a tolerance for the residual for heavy quark residual

  inv_param.rhs_idx = 0;

  inv_param.n_ev = n_ev;
  inv_param.max_search_dim = max_search_dim;
  inv_param.deflation_grid = deflation_grid;
  inv_param.tol_restart = tol_restart;
  inv_param.eigcg_max_restarts = eigcg_max_restarts;
  inv_param.max_restart_num = max_restart_num;
  inv_param.inc_tol = inc_tol;
  inv_param.eigenval_tol = eigenval_tol;

  if (inv_param.inv_type == QUDA_EIGCG_INVERTER || inv_param.inv_type == QUDA_INC_EIGCG_INVERTER) {
    inv_param.solve_type = QUDA_NORMOP_PC_SOLVE;
  } else if (inv_param.inv_type == QUDA_GMRESDR_INVERTER) {
    inv_param.solve_type = QUDA_DIRECT_PC_SOLVE;
    inv_param.tol_restart = 0.0; // restart is not requested...
  }

  inv_param.cuda_prec_ritz = cuda_prec_ritz;
  inv_param.verbosity = verbosity;
  inv_param.verbosity_precondition = verbosity;

  inv_param.inv_type_precondition = precon_type;
  inv_param.gcrNkrylov = 6;

  // require both L2 relative and heavy quark residual to determine convergence
  inv_param.residual_type = static_cast<QudaResidualType>(QUDA_L2_RELATIVE_RESIDUAL);
  // Offsets used only by multi-shift solver
  // should be set in application
  inv_param.num_offset = multishift;
  for (int i = 0; i < inv_param.num_offset; i++) inv_param.offset[i] = 0.06 + i * i * 0.1;
  // these can be set individually
  for (int i = 0; i < inv_param.num_offset; i++) {
    inv_param.tol_offset[i] = inv_param.tol;
    inv_param.tol_hq_offset[i] = inv_param.tol_hq;
  }
  inv_param.maxiter = niter;
  inv_param.reliable_delta = 1e-1;

  // domain decomposition preconditioner parameters
  inv_param.schwarz_type = precon_schwarz_type;
  inv_param.precondition_cycle = precon_schwarz_cycle;
  inv_param.tol_precondition = tol_precondition;
  inv_param.maxiter_precondition = maxiter_precondition;
  inv_param.omega = 1.0;

  inv_param.extlib_type = solver_ext_lib;
}

void setDeflationParam(QudaEigParam &df_param)
{
  df_param.import_vectors = QUDA_BOOLEAN_FALSE;
  df_param.run_verify = QUDA_BOOLEAN_FALSE;

  df_param.nk = df_param.invert_param->n_ev;
  df_param.np = df_param.invert_param->n_ev * df_param.invert_param->deflation_grid;
  df_param.extlib_type = deflation_ext_lib;

  df_param.cuda_prec_ritz = prec_ritz;
  df_param.location = location_ritz;
  df_param.mem_type_ritz = mem_type_ritz;

  // set file i/o parameters
  strcpy(df_param.vec_infile, eig_vec_infile);
  strcpy(df_param.vec_outfile, eig_vec_outfile);
}

void setQudaStaggeredInvTestParams()
{
  if (dslash_type == QUDA_LAPLACE_DSLASH) {
    if (test_type != 0) { errorQuda("Test type %d is not supported for the Laplace operator.\n", test_type); }

    solve_type = QUDA_DIRECT_SOLVE;
    solution_type = QUDA_MAT_SOLUTION;
    matpc_type = QUDA_MATPC_EVEN_EVEN; // doesn't matter

  } else {

    if (test_type == 0 && (inv_type == QUDA_CG_INVERTER || inv_type == QUDA_PCG_INVERTER)
        && solve_type != QUDA_NORMOP_SOLVE && solve_type != QUDA_DIRECT_PC_SOLVE) {
      warningQuda("The full spinor staggered operator (test 0) can't be inverted with (P)CG. Switching to BiCGstab.\n");
      inv_type = QUDA_BICGSTAB_INVERTER;
    }

    if (solve_type == QUDA_INVALID_SOLVE) {
      if (test_type == 0) {
        solve_type = QUDA_DIRECT_SOLVE;
      } else {
        solve_type = QUDA_DIRECT_PC_SOLVE;
      }
    }

    if (test_type == 1 || test_type == 3 || test_type == 5) {
      matpc_type = QUDA_MATPC_EVEN_EVEN;
    } else if (test_type == 2 || test_type == 4 || test_type == 6) {
      matpc_type = QUDA_MATPC_ODD_ODD;
    } else if (test_type == 0) {
      matpc_type = QUDA_MATPC_EVEN_EVEN; // it doesn't matter
    }

    if (test_type == 0 || test_type == 1 || test_type == 2) {
      solution_type = QUDA_MAT_SOLUTION;
    } else {
      solution_type = QUDA_MATPC_SOLUTION;
    }
  }

  if (prec_sloppy == QUDA_INVALID_PRECISION) { prec_sloppy = prec; }

  if (prec_refinement_sloppy == QUDA_INVALID_PRECISION) { prec_refinement_sloppy = prec_sloppy; }
  if (link_recon_sloppy == QUDA_RECONSTRUCT_INVALID) { link_recon_sloppy = link_recon; }

  if (inv_type != QUDA_CG_INVERTER && (test_type == 5 || test_type == 6)) {
    errorQuda("Preconditioning is currently not supported in multi-shift solver solvers");
  }

  // Set n_naiks to 2 if eps_naik != 0.0
  if (dslash_type == QUDA_ASQTAD_DSLASH) {
    if (eps_naik != 0.0) {
      if (compute_fatlong) {
        n_naiks = 2;
        printfQuda("Note: epsilon-naik != 0, testing epsilon correction links.\n");
      } else {
        eps_naik = 0.0;
        printfQuda("Not computing fat-long, ignoring epsilon correction.\n");
      }
    } else {
      printfQuda("Note: epsilon-naik = 0, testing original HISQ links.\n");
    }
  }
}

void setQudaStaggeredEigTestParams()
{
  if (dslash_type == QUDA_LAPLACE_DSLASH) {
    // LAPLACE operator path, only DIRECT solves feasible.
    if (test_type != 0) { errorQuda("Test type %d is not supported for the Laplace operator.\n", test_type); }
    solve_type = QUDA_DIRECT_SOLVE;
    solution_type = QUDA_MAT_SOLUTION;
  } else {
    // STAGGERED operator path
    if (solve_type == QUDA_INVALID_SOLVE) {
      if (test_type == 0) {
        solve_type = QUDA_DIRECT_SOLVE;
      } else {
        solve_type = QUDA_DIRECT_PC_SOLVE;
      }
    }
    // If test type is not 3, it is 4 or 0. If 0, the matpc type is irrelevant
    if (test_type == 3)
      matpc_type = QUDA_MATPC_EVEN_EVEN;
    else
      matpc_type = QUDA_MATPC_ODD_ODD;

    if (test_type == 0) {
      solution_type = QUDA_MAT_SOLUTION;
    } else {
      solution_type = QUDA_MATPC_SOLUTION;
    }
  }

  // Set n_naiks to 2 if eps_naik != 0.0
  if (dslash_type == QUDA_ASQTAD_DSLASH) {
    if (eps_naik != 0.0) {
      if (compute_fatlong) {
        n_naiks = 2;
        printfQuda("Note: epsilon-naik != 0, testing epsilon correction links.\n");
      } else {
        eps_naik = 0.0;
        printfQuda("Not computing fat-long, ignoring epsilon correction.\n");
      }
    } else {
      printfQuda("Note: epsilon-naik = 0, testing original HISQ links.\n");
    }
  }
}<|MERGE_RESOLUTION|>--- conflicted
+++ resolved
@@ -684,12 +684,8 @@
   // Give empty strings, Multigrid will handle IO.
   strcpy(mg_eig_param.vec_infile, "");
   strcpy(mg_eig_param.vec_outfile, "");
-<<<<<<< HEAD
-
-=======
   mg_eig_param.save_prec = mg_eig_save_prec[level];
   mg_eig_param.io_parity_inflate = QUDA_BOOLEAN_FALSE;
->>>>>>> origin/feature/cublas_interface
   strcpy(mg_eig_param.QUDA_logfile, eig_QUDA_logfile);
 }
 
