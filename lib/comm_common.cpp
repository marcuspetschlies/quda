#include <unistd.h> // for gethostname()
#include <assert.h>

#include <quda_internal.h>
#include <comm_quda.h>
#include <csignal>

#include <quda_backend_api.h>

#ifdef QUDA_BACKWARDSCPP
#include "backward.hpp"
namespace backward {
  static backward::SignalHandling sh;
} // namespace backward
#endif 

struct Topology_s {
  int ndim;
  int dims[QUDA_MAX_DIM];
  int *ranks;
  int (*coords)[QUDA_MAX_DIM];
  int my_rank;
  int my_coords[QUDA_MAX_DIM];
  // It might be worth adding communicators to allow for efficient reductions:
  //   #if defined(MPI_COMMS)
  //     MPI_Comm comm;
  //   #elif defined(QMP_COMMS)
  //     QMP_communicator_t comm; // currently only supported by qmp-2.4.0-alpha
  //   #endif
};


/**
 * Utility function for indexing into Topology::ranks[]
 *
 * @param ndim  Number of grid dimensions in the network topology
 * @param dims  Array of grid dimensions
 * @param x     Node coordinates
 * @return      Linearized index cooresponding to the node coordinates
 */
static inline int index(int ndim, const int *dims, const int *x)
{
  int idx = x[0];
  for (int i = 1; i < ndim; i++) {
    idx = dims[i]*idx + x[i];
  }
  return idx;
}


static inline bool advance_coords(int ndim, const int *dims, int *x)
{
  bool valid = false;
  for (int i = ndim-1; i >= 0; i--) {
    if (x[i] < dims[i]-1) {
      x[i]++;
      valid = true;
      break;
    } else {
      x[i] = 0;
    }
  }
  return valid;
}


char *comm_hostname(void)
{
  static bool cached = false;
  static char hostname[128];

  if (!cached) {
    gethostname(hostname, 128);
    hostname[127] = '\0';
    cached = true;
  }

  return hostname;
}


static unsigned long int rand_seed = 137;

/**
 * We provide our own random number generator to avoid re-seeding
 * rand(), which might also be used by the calling application.  This
 * is a clone of rand48(), provided by stdlib.h on UNIX.
 *
 * @return a random double in the interval [0,1)
 */
double comm_drand(void)
{
  const double twoneg48 = 0.35527136788005009e-14;
  const unsigned long int m = 25214903917, a = 11, mask = 281474976710655;
  rand_seed = (m * rand_seed + a) & mask;
  return (twoneg48 * rand_seed);
}


// QudaCommsMap is declared in quda.h:
//   typedef int (*QudaCommsMap)(const int *coords, void *fdata);

Topology *comm_create_topology(int ndim, const int *dims, QudaCommsMap rank_from_coords, void *map_data)
{
  if (ndim > QUDA_MAX_DIM) {
    errorQuda("ndim exceeds QUDA_MAX_DIM");
  }

  Topology *topo = (Topology *) safe_malloc(sizeof(Topology));

  topo->ndim = ndim;

  int nodes = 1;
  for (int i=0; i<ndim; i++) {
    topo->dims[i] = dims[i];
    nodes *= dims[i];
  }

  topo->ranks = (int *) safe_malloc(nodes*sizeof(int));
  topo->coords = (int (*)[QUDA_MAX_DIM]) safe_malloc(nodes*sizeof(int[QUDA_MAX_DIM]));

  int x[QUDA_MAX_DIM];
  for (int i = 0; i < QUDA_MAX_DIM; i++) x[i] = 0;

  do {
    int rank = rank_from_coords(x, map_data);
    topo->ranks[index(ndim, dims, x)] = rank;
    for (int i=0; i<ndim; i++) {
      topo->coords[rank][i] = x[i];
    }
  } while (advance_coords(ndim, dims, x));

  int my_rank = comm_rank();
  topo->my_rank = my_rank;
  for (int i = 0; i < ndim; i++) {
    topo->my_coords[i] = topo->coords[my_rank][i];
  }

  // initialize the random number generator with a rank-dependent seed
  rand_seed = 17*my_rank + 137;

  return topo;
}


void comm_destroy_topology(Topology *topo)
{
  host_free(topo->ranks);
  host_free(topo->coords);
  host_free(topo);
}

static int gpuid = -1;

int comm_gpuid(void) { return gpuid; }

static bool peer2peer_enabled[2][4] = { {false,false,false,false},
                                        {false,false,false,false} };
static bool peer2peer_init = false;

static bool intranode_enabled[2][4] = { {false,false,false,false},
					{false,false,false,false} };

/** this records whether there is any peer-2-peer capability
    (regardless whether it is enabled or not) */
static bool peer2peer_present = false;

/** by default enable both copy engines and load/store access */
static int enable_peer_to_peer = 3; 


void comm_peer2peer_init(const char* hostname_recv_buf)
{
  if (peer2peer_init) return;

  // set gdr enablement
  if (comm_gdr_enabled()) {
    if (getVerbosity() > QUDA_SILENT) printfQuda("Enabling GPU-Direct RDMA access\n");
    comm_gdr_blacklist(); // set GDR blacklist
    // by default, if GDR is enabled we disable non-p2p policies to
    // prevent possible conflict between MPI and QUDA opening the same
    // IPC memory handles when using CUDA-aware MPI
    enable_peer_to_peer += 4;
  } else {
    if (getVerbosity() > QUDA_SILENT) printfQuda("Disabling GPU-Direct RDMA access\n");
  }

  char *enable_peer_to_peer_env = getenv("QUDA_ENABLE_P2P");

  // disable peer-to-peer comms in one direction if QUDA_ENABLE_P2P=-1
  // and comm_dim(dim) == 2 (used for perf benchmarking)
  bool disable_peer_to_peer_bidir = false;

  if (enable_peer_to_peer_env) {
    enable_peer_to_peer = atoi(enable_peer_to_peer_env);

    switch ( std::abs(enable_peer_to_peer) ) {
    case 0: if (getVerbosity() > QUDA_SILENT) printfQuda("Disabling peer-to-peer access\n"); break;
    case 1: if (getVerbosity() > QUDA_SILENT) printfQuda("Enabling peer-to-peer copy engine access (disabling direct load/store)\n"); break;
    case 2: if (getVerbosity() > QUDA_SILENT) printfQuda("Enabling peer-to-peer direct load/store access (disabling copy engines)\n"); break;
    case 3: if (getVerbosity() > QUDA_SILENT) printfQuda("Enabling peer-to-peer copy engine and direct load/store access\n"); break;
    case 5: if (getVerbosity() > QUDA_SILENT) printfQuda("Enabling peer-to-peer copy engine access (disabling direct load/store and non-p2p policies)\n"); break;
    case 6: if (getVerbosity() > QUDA_SILENT) printfQuda("Enabling peer-to-peer direct load/store access (disabling copy engines and non-p2p policies)\n"); break;
    case 7: if (getVerbosity() > QUDA_SILENT) printfQuda("Enabling peer-to-peer copy engine and direct load/store access (disabling non-p2p policies)\n"); break;
    default: errorQuda("Unexpected value QUDA_ENABLE_P2P=%d\n", enable_peer_to_peer);
    }

    if (enable_peer_to_peer < 0) { // only values -1, -2, -3 can make it here
      if (getVerbosity() > QUDA_SILENT) printfQuda("Disabling bi-directional peer-to-peer access\n");
      disable_peer_to_peer_bidir = true;
    }

    enable_peer_to_peer = abs(enable_peer_to_peer);

  } else { // !enable_peer_to_peer_env
    if (getVerbosity() > QUDA_SILENT) printfQuda("Enabling peer-to-peer copy engine and direct load/store access\n");
  }

  if (!peer2peer_init && enable_peer_to_peer) {

    // first check that the local GPU supports UVA
    const int gpuid = comm_gpuid();
    qudaDeviceProp prop;
    qudaGetDeviceProperties(&prop, gpuid);
    if(!prop.unifiedAddressing) return;

    comm_set_neighbor_ranks();

    char *hostname = comm_hostname();
    int *gpuid_recv_buf = (int *)safe_malloc(sizeof(int)*comm_size());

    comm_gather_gpuid(gpuid_recv_buf);

    for(int dir=0; dir<2; ++dir){ // forward/backward directions
      for(int dim=0; dim<4; ++dim){
	int neighbor_rank = comm_neighbor_rank(dir,dim);
	if(neighbor_rank == comm_rank()) continue;

	// disable peer-to-peer comms in one direction
	if ( ((comm_rank() > neighbor_rank && dir == 0) || (comm_rank() < neighbor_rank && dir == 1)) &&
	     disable_peer_to_peer_bidir && comm_dim(dim) == 2 ) continue;

	// if the neighbors are on the same
	if (!strncmp(hostname, &hostname_recv_buf[128*neighbor_rank], 128)) {
	  int neighbor_gpuid = gpuid_recv_buf[neighbor_rank];
	  int canAccessPeer[2];
<<<<<<< HEAD
	  qudaDeviceCanAccessPeer(&canAccessPeer[0], gpuid, neighbor_gpuid);
	  qudaDeviceCanAccessPeer(&canAccessPeer[1], neighbor_gpuid, gpuid);
=======
          qudaDeviceCanAccessPeer(&canAccessPeer[0], gpuid, neighbor_gpuid);
          qudaDeviceCanAccessPeer(&canAccessPeer[1], neighbor_gpuid, gpuid);
>>>>>>> a2543a25

          int accessRank[2] = {};
#if CUDA_VERSION >= 8000  // this was introduced with CUDA 8
	  if (canAccessPeer[0]*canAccessPeer[1] != 0) {
            qudaDeviceGetP2PAttribute(&accessRank[0], qudaDevP2PAttrPerformanceRank, gpuid, neighbor_gpuid);
            qudaDeviceGetP2PAttribute(&accessRank[1], qudaDevP2PAttrPerformanceRank, neighbor_gpuid, gpuid);
          }
#endif

	  // enable P2P if we can access the peer or if peer is self
	  if (canAccessPeer[0]*canAccessPeer[1] != 0 || gpuid == neighbor_gpuid) {
	    peer2peer_enabled[dir][dim] = true;
	    if (getVerbosity() > QUDA_SILENT) {
	      printf("Peer-to-peer enabled for rank %d (gpu=%d) with neighbor %d (gpu=%d) dir=%d, dim=%d, performance rank = (%d, %d)\n",
		     comm_rank(), gpuid, neighbor_rank, neighbor_gpuid, dir, dim, accessRank[0], accessRank[1]);
	    }
	  } else {
	    intranode_enabled[dir][dim] = true;
	    if (getVerbosity() > QUDA_SILENT) {
	      printf("Intra-node (non peer-to-peer) enabled for rank %d (gpu=%d) with neighbor %d (gpu=%d) dir=%d, dim=%d\n",
		     comm_rank(), gpuid, neighbor_rank, neighbor_gpuid, dir, dim);
	    }
	  }

	} // on the same node
      } // different dimensions - x, y, z, t
    } // different directions - forward/backward

    host_free(gpuid_recv_buf);
  }

  peer2peer_init = true;

  comm_barrier();

  peer2peer_present = comm_peer2peer_enabled_global();

  checkQudaErrorNoSync();
  return;
}

bool comm_peer2peer_present() { return peer2peer_present; }

static bool enable_p2p = true;

bool comm_peer2peer_enabled(int dir, int dim){
  return enable_p2p ? peer2peer_enabled[dir][dim] : false;
}

int comm_peer2peer_enabled_global() {
  if (!enable_p2p) return false;

  static bool init = false;
  static bool p2p_global = false;

  if (!init) {
    int p2p = 0;
    for (int dim=0; dim<4; dim++)
      for (int dir=0; dir<2; dir++)
	p2p += (int)comm_peer2peer_enabled(dir,dim);

    comm_allreduce_int(&p2p);
    init = true;
    p2p_global = p2p > 0 ? true : false;
  }
  return p2p_global * enable_peer_to_peer;
}

void comm_enable_peer2peer(bool enable) {
  enable_p2p = enable;
}

static bool enable_intranode = true;

bool comm_intranode_enabled(int dir, int dim){
  return enable_intranode ? intranode_enabled[dir][dim] : false;
}

void comm_enable_intranode(bool enable) {
  enable_intranode = enable;
}

int comm_ndim(const Topology *topo)
{
  return topo->ndim;
}


const int *comm_dims(const Topology *topo)
{
  return topo->dims;
}


const int *comm_coords(const Topology *topo)
{
  return topo->my_coords;
}


const int *comm_coords_from_rank(const Topology *topo, int rank)
{
  return topo->coords[rank];
}


int comm_rank_from_coords(const Topology *topo, const int *coords)
{
  return topo->ranks[index(topo->ndim, topo->dims, coords)];
}


static inline int mod(int a, int b)
{
  return ((a % b) + b) % b;
}

int comm_rank_displaced(const Topology *topo, const int displacement[])
{
  int coords[QUDA_MAX_DIM];

  for (int i = 0; i < QUDA_MAX_DIM; i++) {
    coords[i] = (i < topo->ndim) ? 
      mod(comm_coords(topo)[i] + displacement[i], comm_dims(topo)[i]) : 0;
  }

  return comm_rank_from_coords(topo, coords);
}


// FIXME: The following routines rely on a "default" topology.
// They should probably be reworked or eliminated eventually.

Topology *default_topo = NULL;

void comm_set_default_topology(Topology *topo)
{
  default_topo = topo;
}


Topology *comm_default_topology(void)
{
  if (!default_topo) {
    errorQuda("Default topology has not been declared");
  }
  return default_topo;
}

static int neighbor_rank[2][4] = { {-1,-1,-1,-1},
                                          {-1,-1,-1,-1} };

static bool neighbors_cached = false;

void comm_set_neighbor_ranks(Topology *topo){

  if(neighbors_cached) return;

  Topology *topology = topo ? topo : default_topo; // use default topology if topo is NULL
  if(!topology){
    errorQuda("Topology not specified");
    return;
  }
     
  for(int d=0; d<4; ++d){
    int pos_displacement[QUDA_MAX_DIM] = { };
    int neg_displacement[QUDA_MAX_DIM] = { };
    pos_displacement[d] = +1;
    neg_displacement[d] = -1;
    neighbor_rank[0][d] = comm_rank_displaced(topology, neg_displacement);
    neighbor_rank[1][d] = comm_rank_displaced(topology, pos_displacement);
  }
  neighbors_cached = true;
  return;
}

int comm_neighbor_rank(int dir, int dim){
  if(!neighbors_cached){
    comm_set_neighbor_ranks();
  }
  return neighbor_rank[dir][dim];
}


int comm_dim(int dim)
{
  Topology *topo = comm_default_topology();
  return comm_dims(topo)[dim];
}


int comm_coord(int dim)
{
  Topology *topo = comm_default_topology();
  return comm_coords(topo)[dim];
}

inline bool isHost(const void *buffer)
{
  CUmemorytype memType;
  void *attrdata[] = {(void *)&memType};
  CUpointer_attribute attributes[2] = {CU_POINTER_ATTRIBUTE_MEMORY_TYPE};
  QUresult err = cuPointerGetAttributes(1, attributes, attrdata, (QUdeviceptr)buffer);
  if (err != QUDA_SUCCESS) {
    const char *str;
    cuGetErrorName(err, &str);
    errorQuda("cuPointerGetAttributes returned error %s", str);
  }

  switch (memType) {
  case CU_MEMORYTYPE_DEVICE: return false;
  case CU_MEMORYTYPE_ARRAY: errorQuda("Using array memory for communications buffer is not supported");
  case CU_MEMORYTYPE_UNIFIED: errorQuda("Using unified memory for communications buffer is not supported");
  case CU_MEMORYTYPE_HOST:
  default: // memory not allocated by CUDA allocaters will default to being host memory
    return true;
  }
}

/**
 * Send to the "dir" direction in the "dim" dimension
 */
MsgHandle *comm_declare_send_relative_(const char *func, const char *file, int line,
				       void *buffer, int dim, int dir, size_t nbytes)
{
#ifdef HOST_DEBUG
  checkQudaError(); // check and clear error state first

  if (isHost(buffer)) {
    // test this memory allocation is ok by doing a memcpy from it
    void *tmp = safe_malloc(nbytes);
    try {
      std::copy(static_cast<char*>(buffer), static_cast<char*>(buffer)+nbytes, static_cast<char*>(tmp));
    } catch(std::exception &e) {
      printfQuda("ERROR: buffer failed (%s:%d in %s(), dim=%d, dir=%d, nbytes=%zu)\n", file, line, func, dim, dir, nbytes);
      errorQuda("aborting");
    }
    host_free(tmp);
  } else {
    // test this memory allocation is ok by doing a memcpy from it
    void *tmp = device_malloc(nbytes);
<<<<<<< HEAD
    qudaError_t err = qudaMemcpy(tmp, buffer, nbytes, qudaMemcpyDeviceToDevice);
    if (err != qudaSuccess) {
      printfQuda("ERROR: buffer failed (%s:%d in %s(), dim=%d, dir=%d, nbytes=%zu)\n", file, line, func, dim, dir, nbytes);
      errorQuda("aborting with error %s", cudaGetErrorString(err));
    }
=======
    qudaMemcpyNoTune(tmp, buffer, nbytes, qudaMemcpyDeviceToDevice);
>>>>>>> a2543a25
    device_free(tmp);
  }
#endif

  int disp[QUDA_MAX_DIM] = {0};
  disp[dim] = dir;

  return comm_declare_send_displaced(buffer, disp, nbytes);
}

/**
 * Receive from the "dir" direction in the "dim" dimension
 */
MsgHandle *comm_declare_receive_relative_(const char *func, const char *file, int line,
					  void *buffer, int dim, int dir, size_t nbytes)
{
#ifdef HOST_DEBUG
  checkQudaError(); // check and clear error state first

  if (isHost(buffer)) {
    // test this memory allocation is ok by filling it
    try {
      std::fill(static_cast<char*>(buffer), static_cast<char*>(buffer)+nbytes, 0);
    } catch(std::exception &e) {
      printfQuda("ERROR: buffer failed (%s:%d in %s(), dim=%d, dir=%d, nbytes=%zu)\n", file, line, func, dim, dir, nbytes);
      errorQuda("aborting");
    }
  } else {
    // test this memory allocation is ok by doing a memset
<<<<<<< HEAD
    qudaMemset(buffer, 0, nbytes);
=======
    qudaMemsetNoTune(buffer, 0, nbytes);
>>>>>>> a2543a25
  }
#endif

  int disp[QUDA_MAX_DIM] = {0};
  disp[dim] = dir;

  return comm_declare_receive_displaced(buffer, disp, nbytes);
}

/**
 * Strided send to the "dir" direction in the "dim" dimension
 */
MsgHandle *comm_declare_strided_send_relative_(const char *func, const char *file, int line,
					       void *buffer, int dim, int dir, size_t blksize, int nblocks, size_t stride)
{
#ifdef HOST_DEBUG
  checkQudaError(); // check and clear error state first

  if (isHost(buffer)) {
    // test this memory allocation is ok by doing a memcpy from it
    void *tmp = safe_malloc(blksize*nblocks);
    try {
      for (int i=0; i<nblocks; i++)
	std::copy(static_cast<char*>(buffer)+i*stride, static_cast<char*>(buffer)+i*stride+blksize, static_cast<char*>(tmp));
    } catch(std::exception &e) {
      printfQuda("ERROR: buffer failed (%s:%d in %s(), dim=%d, dir=%d, blksize=%zu nblocks=%d stride=%zu)\n",
		 file, line, func, dim, dir, blksize, nblocks, stride);
      errorQuda("aborting");
    }
    host_free(tmp);
  } else {
    // test this memory allocation is ok by doing a memcpy from it
    void *tmp = device_malloc(blksize*nblocks);
<<<<<<< HEAD
    //!!! NOT DEFINED qudaError_t err = qudaMemcpy2D(tmp, blksize, buffer, stride, blksize, nblocks, qudaMemcpyDeviceToDevice);
=======
    qudaMemcpy2D(tmp, blksize, buffer, stride, blksize, nblocks, qudaMemcpyDeviceToDevice);
>>>>>>> a2543a25
    device_free(tmp);
  }
#endif

  int disp[QUDA_MAX_DIM] = {0};
  disp[dim] = dir;

  return comm_declare_strided_send_displaced(buffer, disp, blksize, nblocks, stride);
}


/**
 * Strided receive from the "dir" direction in the "dim" dimension
 */
MsgHandle *comm_declare_strided_receive_relative_(const char *func, const char *file, int line,
						  void *buffer, int dim, int dir, size_t blksize, int nblocks, size_t stride)
{
#ifdef HOST_DEBUG
  checkQudaError(); // check and clear error state first

  if (isHost(buffer)) {
    // test this memory allocation is ok by filling it
    try {
      for (int i=0; i<nblocks; i++)
	std::fill(static_cast<char*>(buffer)+i*stride, static_cast<char*>(buffer)+i*stride+blksize, 0);
    } catch(std::exception &e) {
      printfQuda("ERROR: buffer failed (%s:%d in %s(), dim=%d, dir=%d, blksize=%zu nblocks=%d stride=%zu)\n",
		 file, line, func, dim, dir, blksize, nblocks, stride);
      errorQuda("aborting");
    }
  } else {
    // test this memory allocation is ok by doing a memset
    qudaMemset2D(buffer, stride, 0, blksize, nblocks);
  }
#endif

  int disp[QUDA_MAX_DIM] = {0};
  disp[dim] = dir;

  return comm_declare_strided_receive_displaced(buffer, disp, blksize, nblocks, stride);
}

void comm_finalize(void)
{
  Topology *topo = comm_default_topology();
  comm_destroy_topology(topo);
  comm_set_default_topology(NULL);
}

static char partition_string[16];          /** string that contains the job partitioning */
static char topology_string[128];          /** string that contains the job topology */
static char partition_override_string[16]; /** string that contains any overridden partitioning */

static int manual_set_partition[QUDA_MAX_DIM] = {0};

void comm_dim_partitioned_set(int dim)
{ 
#ifdef MULTI_GPU
  manual_set_partition[dim] = 1;
#endif

  snprintf(partition_string, 16, ",comm=%d%d%d%d", comm_dim_partitioned(0),
           comm_dim_partitioned(1), comm_dim_partitioned(2), comm_dim_partitioned(3));
}

void comm_dim_partitioned_reset(){
  for (int i = 0; i < QUDA_MAX_DIM; i++) manual_set_partition[i] = 0;

  snprintf(partition_string, 16, ",comm=%d%d%d%d", comm_dim_partitioned(0),
           comm_dim_partitioned(1), comm_dim_partitioned(2), comm_dim_partitioned(3));
}

int comm_dim_partitioned(int dim)
{
  return (manual_set_partition[dim] || (default_topo && comm_dim(dim) > 1));
}

int comm_partitioned()
{
  int partitioned = 0;
  for (int i=0; i<4; i++) {
    partitioned = partitioned || comm_dim_partitioned(i);
  }
  return partitioned;
}

bool comm_gdr_enabled() {
  static bool gdr_enabled = false;
#ifdef MULTI_GPU
  static bool gdr_init = false;

  if (!gdr_init) {
    char *enable_gdr_env = getenv("QUDA_ENABLE_GDR");
    if (enable_gdr_env && strcmp(enable_gdr_env, "1") == 0) {
      gdr_enabled = true;
    }
    gdr_init = true;
  }
#endif
  return gdr_enabled;
}

bool comm_gdr_blacklist() {
  static bool blacklist = false;
  static bool blacklist_init = false;

  if (!blacklist_init) {
    char *blacklist_env = getenv("QUDA_ENABLE_GDR_BLACKLIST");

    if (blacklist_env) { // set the policies to tune for explicitly
      std::stringstream blacklist_list(blacklist_env);

      int device_count;
      qudaGetDeviceCount(&device_count);

      int excluded_device;
      while (blacklist_list >> excluded_device) {
	// check this is a valid device
	if ( excluded_device < 0 || excluded_device >= device_count ) {
	  errorQuda("Cannot blacklist invalid GPU device ordinal %d", excluded_device);
	}

	if (blacklist_list.peek() == ',') blacklist_list.ignore();
	if (excluded_device == comm_gpuid()) blacklist = true;
      }
      comm_barrier();
      if (getVerbosity() > QUDA_SILENT && blacklist) printf("Blacklisting GPU-Direct RDMA for rank %d (GPU %d)\n", comm_rank(), comm_gpuid());
    }
    blacklist_init = true;

  }

  return blacklist;
}

static bool deterministic_reduce = false;

void comm_init_common(int ndim, const int *dims, QudaCommsMap rank_from_coords, void *map_data)
{
  Topology *topo = comm_create_topology(ndim, dims, rank_from_coords, map_data);
  comm_set_default_topology(topo);

  // determine which GPU this rank will use
  char *hostname_recv_buf = (char *)safe_malloc(128 * comm_size());
  comm_gather_hostname(hostname_recv_buf);

  gpuid = 0;
  for (int i = 0; i < comm_rank(); i++) {
    if (!strncmp(comm_hostname(), &hostname_recv_buf[128 * i], 128)) { gpuid++; }
  }

  int device_count;
  qudaGetDeviceCount(&device_count);
  if (device_count == 0) { errorQuda("No CUDA devices found"); }
  if (gpuid >= device_count) {
    char *enable_mps_env = getenv("QUDA_ENABLE_MPS");
    if (enable_mps_env && strcmp(enable_mps_env, "1") == 0) {
      gpuid = gpuid % device_count;
      printf("MPS enabled, rank=%d -> gpu=%d\n", comm_rank(), gpuid);
    } else {
      errorQuda("Too few GPUs available on %s", comm_hostname());
    }
  }

  comm_peer2peer_init(hostname_recv_buf);

  host_free(hostname_recv_buf);

  char *enable_reduce_env = getenv("QUDA_DETERMINISTIC_REDUCE");
  if (enable_reduce_env && strcmp(enable_reduce_env, "1") == 0) { deterministic_reduce = true; }

  snprintf(partition_string, 16, ",comm=%d%d%d%d", comm_dim_partitioned(0), comm_dim_partitioned(1),
           comm_dim_partitioned(2), comm_dim_partitioned(3));

  // if CUDA_VISIBLE_DEVICES is set, we include this information in the topology_string
  char *device_order_env = getenv("CUDA_VISIBLE_DEVICES");
  if (device_order_env) {

    // to ensure we have process consistency define using rank 0
    if (comm_rank() == 0) {
      std::stringstream device_list_raw(device_order_env); // raw input
      std::stringstream device_list;                       // formatted (no commas)

      int device;
      int deviceCount;
      qudaGetDeviceCount(&deviceCount);
      while (device_list_raw >> device) {
        // check this is a valid policy choice
        if (device < 0) { errorQuda("Invalid CUDA_VISIBLE_DEVICE ordinal %d", device); }

        device_list << device;
        if (device_list_raw.peek() == ',') device_list_raw.ignore();
      }
      snprintf(topology_string, 128, ",topo=%d%d%d%d,order=%s", comm_dim(0), comm_dim(1), comm_dim(2), comm_dim(3),
               device_list.str().c_str());
    }

    comm_broadcast(topology_string, 128);
  } else {
    snprintf(topology_string, 128, ",topo=%d%d%d%d", comm_dim(0), comm_dim(1), comm_dim(2), comm_dim(3));
  }
}

const char *comm_config_string()
{
  static char config_string[16];
  static bool config_init = false;

  if (!config_init) {
    strcpy(config_string, ",p2p=");
    strcat(config_string, std::to_string(comm_peer2peer_enabled_global()).c_str());
    strcat(config_string, ",gdr=");
    strcat(config_string, std::to_string(comm_gdr_enabled()).c_str());
    config_init = true;
  }

  return config_string;
}

const char *comm_dim_partitioned_string(const int *comm_dim_override)
{
  if (comm_dim_override) {
    char comm[5] = {(!comm_dim_partitioned(0) ? '0' : comm_dim_override[0] ? '1' : '0'),
                    (!comm_dim_partitioned(1) ? '0' : comm_dim_override[1] ? '1' : '0'),
                    (!comm_dim_partitioned(2) ? '0' : comm_dim_override[2] ? '1' : '0'),
                    (!comm_dim_partitioned(3) ? '0' : comm_dim_override[3] ? '1' : '0'), '\0'};
    strcpy(partition_override_string, ",comm=");
    strcat(partition_override_string, comm);
    return partition_override_string;
  } else {
    return partition_string;
  }
}

const char *comm_dim_topology_string() { return topology_string; }

bool comm_deterministic_reduce() { return deterministic_reduce; }

static bool globalReduce = true;
static bool asyncReduce = false;

void reduceMaxDouble(double &max) { comm_allreduce_max(&max); }

void reduceDouble(double &sum) { if (globalReduce) comm_allreduce(&sum); }

void reduceDoubleArray(double *sum, const int len)
{ if (globalReduce) comm_allreduce_array(sum, len); }

int commDim(int dir) { return comm_dim(dir); }

int commCoords(int dir) { return comm_coord(dir); }

int commDimPartitioned(int dir){ return comm_dim_partitioned(dir);}

void commDimPartitionedSet(int dir) { comm_dim_partitioned_set(dir);}

void commDimPartitionedReset(){ comm_dim_partitioned_reset();}

bool commGlobalReduction() { return globalReduce; }

void commGlobalReductionSet(bool global_reduction) { globalReduce = global_reduction; }

bool commAsyncReduction() { return asyncReduce; }

void commAsyncReductionSet(bool async_reduction) { asyncReduce = async_reduction; }

void comm_abort(int status)
{
#ifdef HOST_DEBUG
  raise(SIGABRT);
#endif
#ifdef QUDA_BACKWARDSCPP
  backward::StackTrace st; 
  st.load_here(32);
  backward::Printer p; 
  p.print(st, getOutputFile());
#endif
  comm_abort_(status);
}<|MERGE_RESOLUTION|>--- conflicted
+++ resolved
@@ -4,8 +4,6 @@
 #include <quda_internal.h>
 #include <comm_quda.h>
 #include <csignal>
-
-#include <quda_backend_api.h>
 
 #ifdef QUDA_BACKWARDSCPP
 #include "backward.hpp"
@@ -244,13 +242,8 @@
 	if (!strncmp(hostname, &hostname_recv_buf[128*neighbor_rank], 128)) {
 	  int neighbor_gpuid = gpuid_recv_buf[neighbor_rank];
 	  int canAccessPeer[2];
-<<<<<<< HEAD
-	  qudaDeviceCanAccessPeer(&canAccessPeer[0], gpuid, neighbor_gpuid);
-	  qudaDeviceCanAccessPeer(&canAccessPeer[1], neighbor_gpuid, gpuid);
-=======
           qudaDeviceCanAccessPeer(&canAccessPeer[0], gpuid, neighbor_gpuid);
           qudaDeviceCanAccessPeer(&canAccessPeer[1], neighbor_gpuid, gpuid);
->>>>>>> a2543a25
 
           int accessRank[2] = {};
 #if CUDA_VERSION >= 8000  // this was introduced with CUDA 8
@@ -288,7 +281,7 @@
 
   peer2peer_present = comm_peer2peer_enabled_global();
 
-  checkQudaErrorNoSync();
+  checkCudaErrorNoSync();
   return;
 }
 
@@ -477,7 +470,7 @@
 				       void *buffer, int dim, int dir, size_t nbytes)
 {
 #ifdef HOST_DEBUG
-  checkQudaError(); // check and clear error state first
+  checkCudaError(); // check and clear error state first
 
   if (isHost(buffer)) {
     // test this memory allocation is ok by doing a memcpy from it
@@ -492,15 +485,7 @@
   } else {
     // test this memory allocation is ok by doing a memcpy from it
     void *tmp = device_malloc(nbytes);
-<<<<<<< HEAD
-    qudaError_t err = qudaMemcpy(tmp, buffer, nbytes, qudaMemcpyDeviceToDevice);
-    if (err != qudaSuccess) {
-      printfQuda("ERROR: buffer failed (%s:%d in %s(), dim=%d, dir=%d, nbytes=%zu)\n", file, line, func, dim, dir, nbytes);
-      errorQuda("aborting with error %s", cudaGetErrorString(err));
-    }
-=======
     qudaMemcpyNoTune(tmp, buffer, nbytes, qudaMemcpyDeviceToDevice);
->>>>>>> a2543a25
     device_free(tmp);
   }
 #endif
@@ -518,7 +503,7 @@
 					  void *buffer, int dim, int dir, size_t nbytes)
 {
 #ifdef HOST_DEBUG
-  checkQudaError(); // check and clear error state first
+  checkCudaError(); // check and clear error state first
 
   if (isHost(buffer)) {
     // test this memory allocation is ok by filling it
@@ -530,11 +515,7 @@
     }
   } else {
     // test this memory allocation is ok by doing a memset
-<<<<<<< HEAD
-    qudaMemset(buffer, 0, nbytes);
-=======
     qudaMemsetNoTune(buffer, 0, nbytes);
->>>>>>> a2543a25
   }
 #endif
 
@@ -551,7 +532,7 @@
 					       void *buffer, int dim, int dir, size_t blksize, int nblocks, size_t stride)
 {
 #ifdef HOST_DEBUG
-  checkQudaError(); // check and clear error state first
+  checkCudaError(); // check and clear error state first
 
   if (isHost(buffer)) {
     // test this memory allocation is ok by doing a memcpy from it
@@ -568,11 +549,7 @@
   } else {
     // test this memory allocation is ok by doing a memcpy from it
     void *tmp = device_malloc(blksize*nblocks);
-<<<<<<< HEAD
-    //!!! NOT DEFINED qudaError_t err = qudaMemcpy2D(tmp, blksize, buffer, stride, blksize, nblocks, qudaMemcpyDeviceToDevice);
-=======
     qudaMemcpy2D(tmp, blksize, buffer, stride, blksize, nblocks, qudaMemcpyDeviceToDevice);
->>>>>>> a2543a25
     device_free(tmp);
   }
 #endif
@@ -591,7 +568,7 @@
 						  void *buffer, int dim, int dir, size_t blksize, int nblocks, size_t stride)
 {
 #ifdef HOST_DEBUG
-  checkQudaError(); // check and clear error state first
+  checkCudaError(); // check and clear error state first
 
   if (isHost(buffer)) {
     // test this memory allocation is ok by filling it
