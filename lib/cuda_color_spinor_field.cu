#include <stdlib.h>
#include <stdio.h>
#include <typeinfo>

#include <color_spinor_field.h>
#include <blas_quda.h>

#include <string.h>
#include <iostream>
#include <misc_helpers.h>
#include <face_quda.h>
#include <dslash_quda.h>

#ifdef DEVICE_PACK
static const QudaFieldLocation reorder_location_ = QUDA_CUDA_FIELD_LOCATION;
#else
static const QudaFieldLocation reorder_location_ = QUDA_CPU_FIELD_LOCATION;
#endif

int zeroCopy = 0;

namespace quda {

  bool cudaColorSpinorField::initGhostFaceBuffer = false;
  size_t cudaColorSpinorField::ghostFaceBytes = 0;

  cudaColorSpinorField::cudaColorSpinorField(const ColorSpinorParam &param) : 
    ColorSpinorField(param), alloc(false), init(true), texInit(false),
    ghostTexInit(false), ghost_field_tex{nullptr,nullptr}, bufferMessageHandler(0)
  {
    // this must come before create
    if (param.create == QUDA_REFERENCE_FIELD_CREATE) {
      v = param.v;
      norm = param.norm;
    }

    create(param.create);

    if  (param.create == QUDA_NULL_FIELD_CREATE) {
      // do nothing
    } else if (param.create == QUDA_ZERO_FIELD_CREATE) {
      zero();
    } else if (param.create == QUDA_REFERENCE_FIELD_CREATE) {
      // do nothing
    } else if (param.create == QUDA_COPY_FIELD_CREATE) {
      errorQuda("not implemented");
    }
  }

  cudaColorSpinorField::cudaColorSpinorField(const cudaColorSpinorField &src) : 
    ColorSpinorField(src), alloc(false), init(true), texInit(false),
    ghostTexInit(false), ghost_field_tex{nullptr,nullptr}, bufferMessageHandler(0)
  {
    create(QUDA_COPY_FIELD_CREATE);
    copySpinorField(src);
  }

  // creates a copy of src, any differences defined in param
  cudaColorSpinorField::cudaColorSpinorField(const ColorSpinorField &src, 
					     const ColorSpinorParam &param) :
    ColorSpinorField(src), alloc(false), init(true), texInit(false),
    ghostTexInit(false), ghost_field_tex{nullptr,nullptr}, bufferMessageHandler(0)
  {
    // can only overide if we are not using a reference or parity special case
    if (param.create != QUDA_REFERENCE_FIELD_CREATE || 
	(param.create == QUDA_REFERENCE_FIELD_CREATE && 
	 src.SiteSubset() == QUDA_FULL_SITE_SUBSET && 
	 param.siteSubset == QUDA_PARITY_SITE_SUBSET && 
	 typeid(src) == typeid(cudaColorSpinorField) ) || 
         (param.create == QUDA_REFERENCE_FIELD_CREATE && (param.is_composite || param.is_component))) {
      reset(param);
    } else {
      // errorQuda("Undefined behaviour"); // else silent bug possible?
      reset(param);
    }

    // This must be set before create is called
    if (param.create == QUDA_REFERENCE_FIELD_CREATE) {
      if (typeid(src) == typeid(cudaColorSpinorField)) {
	v = (void*)src.V();
	norm = (void*)src.Norm();
      } else {
	errorQuda("Cannot reference a non-cuda field");
      }

      if (composite_descr.is_component && !(src.SiteSubset() == QUDA_FULL_SITE_SUBSET && this->SiteSubset() == QUDA_PARITY_SITE_SUBSET)) 
      {//setup eigenvector form the set
        v    = (void*)((char*)v    + composite_descr.id*bytes);         
        norm = (void*)((char*)norm + composite_descr.id*norm_bytes);         
      }
    }

    create(param.create);

    if (param.create == QUDA_NULL_FIELD_CREATE) {
      // do nothing
    } else if (param.create == QUDA_ZERO_FIELD_CREATE) {
      zero();
    } else if (param.create == QUDA_COPY_FIELD_CREATE) {
      copySpinorField(src);
    } else if (param.create == QUDA_REFERENCE_FIELD_CREATE) {
      // do nothing
    } else {
      errorQuda("CreateType %d not implemented", param.create);
    }

  }

  cudaColorSpinorField::cudaColorSpinorField(const ColorSpinorField &src) 
    : ColorSpinorField(src), alloc(false), init(true), texInit(false),
      ghostTexInit(false), ghost_field_tex{nullptr,nullptr}, bufferMessageHandler(0)
  {
    create(QUDA_COPY_FIELD_CREATE);
    copySpinorField(src);
  }

  ColorSpinorField& cudaColorSpinorField::operator=(const ColorSpinorField &src) {
    if (typeid(src) == typeid(cudaColorSpinorField)) {
      *this = (dynamic_cast<const cudaColorSpinorField&>(src));
    } else if (typeid(src) == typeid(cpuColorSpinorField)) {
      *this = (dynamic_cast<const cpuColorSpinorField&>(src));
    } else {
      errorQuda("Unknown input ColorSpinorField %s", typeid(src).name());
    }
    return *this;
  }

  cudaColorSpinorField& cudaColorSpinorField::operator=(const cudaColorSpinorField &src) {
    if (&src != this) {
      // keep current attributes unless unset
      if (!ColorSpinorField::init) { // note this will turn a reference field into a regular field
	destroy();
	destroyComms(); // not sure if this necessary
	ColorSpinorField::operator=(src);
	create(QUDA_COPY_FIELD_CREATE);
      }
      copySpinorField(src);
    }
    return *this;
  }

  cudaColorSpinorField& cudaColorSpinorField::operator=(const cpuColorSpinorField &src) {
    // keep current attributes unless unset
    if (!ColorSpinorField::init) { // note this will turn a reference field into a regular field
      destroy();
      ColorSpinorField::operator=(src);
      create(QUDA_COPY_FIELD_CREATE);
    }
    loadSpinorField(src);
    return *this;
  }

  cudaColorSpinorField::~cudaColorSpinorField() {
    destroyComms();
    destroy();
  }

  void cudaColorSpinorField::create(const QudaFieldCreate create) {

    if (siteSubset == QUDA_FULL_SITE_SUBSET && siteOrder != QUDA_EVEN_ODD_SITE_ORDER) {
      errorQuda("Subset not implemented");
    }

    if (create != QUDA_REFERENCE_FIELD_CREATE) {
      switch(mem_type) {
      case QUDA_MEMORY_DEVICE:
	v = pool_device_malloc(bytes);
	if (precision == QUDA_HALF_PRECISION) norm = pool_device_malloc(norm_bytes);
	break;
      case QUDA_MEMORY_MAPPED:
	v_h = mapped_malloc(bytes);
	cudaHostGetDevicePointer(&v, v_h, 0); // set the matching device pointer
	if (precision == QUDA_HALF_PRECISION) {
	  norm_h = mapped_malloc(norm_bytes);
	  cudaHostGetDevicePointer(&norm, norm_h, 0); // set the matching device pointer
	}
	break;
      default:
	errorQuda("Unsupported memory type %d", mem_type);
      }
      alloc = true;
    }

    if (siteSubset == QUDA_FULL_SITE_SUBSET) {
      if(composite_descr.is_composite && (create != QUDA_REFERENCE_FIELD_CREATE)) {
	if(composite_descr.dim <= 0) errorQuda("\nComposite size is not defined\n");
	  
        ColorSpinorParam param;
        param.siteSubset = QUDA_FULL_SITE_SUBSET;
        param.nDim = nDim;
        memcpy(param.x, x, nDim*sizeof(int));
        param.create = QUDA_REFERENCE_FIELD_CREATE;
        param.v = v;
        param.norm = norm;
        param.is_composite   = false;
        param.composite_dim  = 0;
        param.is_component = true;
	param.mem_type = mem_type;

        components.reserve(composite_descr.dim);
        for(int cid = 0; cid < composite_descr.dim; cid++) {
	  param.component_id = cid;
	  components.push_back(new cudaColorSpinorField(*this, param));
        }
      } else {
        // create the associated even and odd subsets
        ColorSpinorParam param;
        param.siteSubset = QUDA_PARITY_SITE_SUBSET;
        param.nDim = nDim;
        memcpy(param.x, x, nDim*sizeof(int));
        param.x[0] /= 2; // set single parity dimensions
        param.create = QUDA_REFERENCE_FIELD_CREATE;
        param.v = v;
        param.norm = norm;
        param.is_composite  = false;
        param.composite_dim = 0;
        param.is_component  = composite_descr.is_component;
        param.component_id  = composite_descr.id;
	param.mem_type = mem_type;

        even = new cudaColorSpinorField(*this, param);
        odd = new cudaColorSpinorField(*this, param);

        // need this hackery for the moment (need to locate the odd pointers half way into the full field)
        (dynamic_cast<cudaColorSpinorField*>(odd))->v = (void*)((char*)v + bytes/2);
        if (precision == QUDA_HALF_PRECISION) 
	  (dynamic_cast<cudaColorSpinorField*>(odd))->norm = (void*)((char*)norm + norm_bytes/2);

#ifdef USE_TEXTURE_OBJECTS
        dynamic_cast<cudaColorSpinorField*>(even)->destroyTexObject();
        dynamic_cast<cudaColorSpinorField*>(even)->createTexObject();
        dynamic_cast<cudaColorSpinorField*>(odd)->destroyTexObject();
        dynamic_cast<cudaColorSpinorField*>(odd)->createTexObject();
#endif
      }
    } else { //siteSubset == QUDA_PARITY_SITE_SUBSET

      //! setup an object for selected eigenvector (the 1st one as a default):
      if (composite_descr.is_composite && (create != QUDA_REFERENCE_FIELD_CREATE)) 
      {
         if(composite_descr.dim <= 0) errorQuda("\nComposite size is not defined\n");
         //if(bytes > 1811939328) warningQuda("\nCUDA API probably won't be able to create texture object for the eigenvector set... Object size is : %u bytes\n", bytes);
         if (getVerbosity() == QUDA_DEBUG_VERBOSE) printfQuda("\nEigenvector set constructor...\n");
         // create the associated even and odd subsets
         ColorSpinorParam param;
         param.siteSubset = QUDA_PARITY_SITE_SUBSET;
         param.nDim = nDim;
         memcpy(param.x, x, nDim*sizeof(int));
         param.x[4] = 1;
         param.create = QUDA_REFERENCE_FIELD_CREATE;
         param.v = v;
         param.norm = norm;
         param.is_composite   = false;
         param.composite_dim  = 0;
         param.is_component = true;
	 param.mem_type = mem_type;

         //reserve eigvector set
         components.reserve(composite_descr.dim);
         //setup volume, [real_]length and stride for a single eigenvector
         for(int cid = 0; cid < composite_descr.dim; cid++)
         {
            param.component_id = cid;
            components.push_back(new cudaColorSpinorField(*this, param));

#ifdef USE_TEXTURE_OBJECTS //(a lot of texture objects...)
            dynamic_cast<cudaColorSpinorField*>(components[cid])->destroyTexObject();
            dynamic_cast<cudaColorSpinorField*>(components[cid])->createTexObject();
#endif
         }
      }
    }

    if (create != QUDA_REFERENCE_FIELD_CREATE) {
      if (siteSubset != QUDA_FULL_SITE_SUBSET) {
	zeroPad();
      } else if(!composite_descr.is_composite) {
	(dynamic_cast<cudaColorSpinorField*>(even))->zeroPad();
	(dynamic_cast<cudaColorSpinorField*>(odd))->zeroPad();
      } else { //temporary hack for the full spinor field sets, manual zeroPad for each component:
	for(int cid = 0; cid < composite_descr.dim; cid++) {
	  (dynamic_cast<cudaColorSpinorField&>(components[cid]->Even())).zeroPad();
	  (dynamic_cast<cudaColorSpinorField&>(components[cid]->Odd())).zeroPad();
	}
      }
    }

#ifdef USE_TEXTURE_OBJECTS
    // if (!composite_descr.is_composite || composite_descr.is_component)
      createTexObject();
#endif
  }

#ifdef USE_TEXTURE_OBJECTS
  void cudaColorSpinorField::createTexObject() {

    if (isNative()) {
      if (texInit) errorQuda("Already bound textures");
      
      // create the texture for the field components
      
      cudaChannelFormatDesc desc;
      memset(&desc, 0, sizeof(cudaChannelFormatDesc));
      if (precision == QUDA_SINGLE_PRECISION) desc.f = cudaChannelFormatKindFloat;
      else desc.f = cudaChannelFormatKindSigned; // half is short, double is int2
      
      // staggered and coarse fields in half and single are always two component
      if ( (nSpin == 1 || nSpin == 2) && (precision == QUDA_HALF_PRECISION || precision == QUDA_SINGLE_PRECISION)) {
	desc.x = 8*precision;
	desc.y = 8*precision;
	desc.z = 0;
	desc.w = 0;
      } else { // all others are four component (double2 is spread across int4)
	desc.x = (precision == QUDA_DOUBLE_PRECISION) ? 32 : 8*precision;
	desc.y = (precision == QUDA_DOUBLE_PRECISION) ? 32 : 8*precision;
	desc.z = (precision == QUDA_DOUBLE_PRECISION) ? 32 : 8*precision;
	desc.w = (precision == QUDA_DOUBLE_PRECISION) ? 32 : 8*precision;
      }
      
      cudaResourceDesc resDesc;
      memset(&resDesc, 0, sizeof(resDesc));
      resDesc.resType = cudaResourceTypeLinear;
      resDesc.res.linear.devPtr = v;
      resDesc.res.linear.desc = desc;
      resDesc.res.linear.sizeInBytes = bytes;
      
      cudaTextureDesc texDesc;
      memset(&texDesc, 0, sizeof(texDesc));
      if (precision == QUDA_HALF_PRECISION) texDesc.readMode = cudaReadModeNormalizedFloat;
      else texDesc.readMode = cudaReadModeElementType;
      
      cudaCreateTextureObject(&tex, &resDesc, &texDesc, NULL);

      // create the texture for the norm components
      if (precision == QUDA_HALF_PRECISION) {
	cudaChannelFormatDesc desc;
	memset(&desc, 0, sizeof(cudaChannelFormatDesc));
	desc.f = cudaChannelFormatKindFloat;
	desc.x = 8*QUDA_SINGLE_PRECISION; desc.y = 0; desc.z = 0; desc.w = 0;
	
	cudaResourceDesc resDesc;
	memset(&resDesc, 0, sizeof(resDesc));
	resDesc.resType = cudaResourceTypeLinear;
	resDesc.res.linear.devPtr = norm;
	resDesc.res.linear.desc = desc;
	resDesc.res.linear.sizeInBytes = norm_bytes;
	
	cudaTextureDesc texDesc;
	memset(&texDesc, 0, sizeof(texDesc));
	texDesc.readMode = cudaReadModeElementType;
	
	cudaCreateTextureObject(&texNorm, &resDesc, &texDesc, NULL);
      }
      
      texInit = true;

      checkCudaError();
    }
  }

  void cudaColorSpinorField::createGhostTexObject() const {
    // create the ghost texture object
    if (isNative() && ghost_bytes) {
      if (ghostTexInit) errorQuda("Already bound ghost texture");

      for (int b=0; b<2; b++) {
	cudaChannelFormatDesc desc;
	memset(&desc, 0, sizeof(cudaChannelFormatDesc));
	if (precision == QUDA_SINGLE_PRECISION) desc.f = cudaChannelFormatKindFloat;
	else desc.f = cudaChannelFormatKindSigned; // half is short, double is int2

	// staggered and coarse fields in half and single are always two component
	if ( (nSpin == 1 || nSpin == 2) && (precision == QUDA_HALF_PRECISION || precision == QUDA_SINGLE_PRECISION)) {
	  desc.x = 8*precision;
	  desc.y = 8*precision;
	  desc.z = 0;
	  desc.w = 0;
	} else { // all others are four component (double2 is spread across int4)
	  desc.x = (precision == QUDA_DOUBLE_PRECISION) ? 32 : 8*precision;
	  desc.y = (precision == QUDA_DOUBLE_PRECISION) ? 32 : 8*precision;
	  desc.z = (precision == QUDA_DOUBLE_PRECISION) ? 32 : 8*precision;
	  desc.w = (precision == QUDA_DOUBLE_PRECISION) ? 32 : 8*precision;
	}

	cudaResourceDesc resDesc;
	memset(&resDesc, 0, sizeof(resDesc));
	resDesc.resType = cudaResourceTypeLinear;
	resDesc.res.linear.devPtr = ghost_recv_buffer_d[b];
	resDesc.res.linear.desc = desc;
	resDesc.res.linear.sizeInBytes = ghost_bytes;

	cudaTextureDesc texDesc;
	memset(&texDesc, 0, sizeof(texDesc));
	if (precision == QUDA_HALF_PRECISION) texDesc.readMode = cudaReadModeNormalizedFloat;
	else texDesc.readMode = cudaReadModeElementType;

	cudaCreateTextureObject(&ghostTex[b], &resDesc, &texDesc, NULL);

	// second set of ghost texture map to the host-mapped pinned receive buffers
	resDesc.res.linear.devPtr = static_cast<char*>(ghost_pinned_buffer_hd[b])+ghost_bytes;
	cudaCreateTextureObject(&ghostTex[2+b], &resDesc, &texDesc, NULL);

	if (precision == QUDA_HALF_PRECISION) {
	  cudaChannelFormatDesc desc;
	  memset(&desc, 0, sizeof(cudaChannelFormatDesc));
	  desc.f = cudaChannelFormatKindFloat;
	  desc.x = 8*QUDA_SINGLE_PRECISION; desc.y = 0; desc.z = 0; desc.w = 0;

	  cudaResourceDesc resDesc;
	  memset(&resDesc, 0, sizeof(resDesc));
	  resDesc.resType = cudaResourceTypeLinear;
	  resDesc.res.linear.devPtr = ghost_recv_buffer_d[b];
	  resDesc.res.linear.desc = desc;
	  resDesc.res.linear.sizeInBytes = ghost_bytes;

	  cudaTextureDesc texDesc;
	  memset(&texDesc, 0, sizeof(texDesc));
	  texDesc.readMode = cudaReadModeElementType;

	  cudaCreateTextureObject(&ghostTexNorm[b], &resDesc, &texDesc, NULL);

	  resDesc.res.linear.devPtr = static_cast<char*>(ghost_pinned_buffer_hd[b])+ghost_bytes;
	  cudaCreateTextureObject(&ghostTexNorm[2+b], &resDesc, &texDesc, NULL);
	}

	ghost_field_tex[b] = ghost_recv_buffer_d[b];
	ghost_field_tex[2+b] = static_cast<char*>(ghost_pinned_buffer_hd[b])+ghost_bytes;
      } // buffer index

      ghostTexInit = true;

      checkCudaError();
    }

  }

  void cudaColorSpinorField::destroyTexObject() {
    if (isNative() && texInit) {
      cudaDestroyTextureObject(tex);
      if (ghost_bytes) {
	for (int i=0; i<4; i++) cudaDestroyTextureObject(ghostTex[i]);
      }
      if (precision == QUDA_HALF_PRECISION) {
        cudaDestroyTextureObject(texNorm);
        if (ghost_bytes) {
	  for (int i=0; i<4; i++) cudaDestroyTextureObject(ghostTexNorm[i]);
	}
      }
      texInit = false;
    }
  }

  void cudaColorSpinorField::destroyGhostTexObject() const {
    if (isNative() && ghostTexInit) {
      for (int i=0; i<4; i++) cudaDestroyTextureObject(ghostTex[i]);
      if (precision == QUDA_HALF_PRECISION) {
	for (int i=0; i<4; i++) cudaDestroyTextureObject(ghostTexNorm[i]);
      }
      ghostTexInit = false;
    }
  }
#endif

  void cudaColorSpinorField::destroy() {

    if (alloc) {
      switch(mem_type) {
      case QUDA_MEMORY_DEVICE:
	pool_device_free(v);
	if (precision == QUDA_HALF_PRECISION) pool_device_free(norm);
	break;
      case QUDA_MEMORY_MAPPED:
	host_free(v_h);
	if (precision == QUDA_HALF_PRECISION) host_free(norm_h);
	break;
      default:
	errorQuda("Unsupported memory type %d", mem_type);
      }
    }


    if (composite_descr.is_composite) 
    {
       CompositeColorSpinorField::iterator vec;
       for(vec = components.begin(); vec != components.end(); vec++) delete *vec;
    } 

    if ((siteSubset == QUDA_FULL_SITE_SUBSET && !composite_descr.is_composite) || (siteSubset == QUDA_FULL_SITE_SUBSET && composite_descr.is_component)) {
      delete even;
      delete odd;
    }

#ifdef USE_TEXTURE_OBJECTS
    // if (!composite_descr.is_composite || composite_descr.is_component)
      destroyTexObject();
#endif

  }

  // cuda's floating point format, IEEE-754, represents the floating point
  // zero as 4 zero bytes
  void cudaColorSpinorField::zero() {
    cudaMemsetAsync(v, 0, bytes, streams[Nstream-1]);
    if (precision == QUDA_HALF_PRECISION) cudaMemsetAsync(norm, 0, norm_bytes, streams[Nstream-1]);
  }

  void cudaColorSpinorField::zeroPad() {
    size_t pad_bytes = 0;//(stride - volume) * precision * fieldOrder;
    int Npad = nColor * nSpin * 2 / fieldOrder;

    if (composite_descr.is_composite && !composite_descr.is_component){//we consider the whole eigenvector set:
      Npad      *= composite_descr.dim;
      pad_bytes /= composite_descr.dim;
    }

    size_t pitch = ((!composite_descr.is_composite || composite_descr.is_component) ? stride : composite_descr.stride)*fieldOrder*precision;
    char   *dst  = (char*)v + ((!composite_descr.is_composite || composite_descr.is_component) ? volume : composite_descr.volume)*fieldOrder*precision;
    if (pad_bytes) cudaMemset2D(dst, pitch, 0, pad_bytes, Npad);

    //for (int i=0; i<Npad; i++) {
    //  if (pad_bytes) cudaMemset((char*)v + (volume + i*stride)*fieldOrder*precision, 0, pad_bytes);
    //}
  }

  void cudaColorSpinorField::copy(const cudaColorSpinorField &src) {
    checkField(*this, src);
    if (this->GammaBasis() != src.GammaBasis()) errorQuda("cannot call this copy with different basis");
    blas::copy(*this, src);
  }

  void cudaColorSpinorField::copySpinorField(const ColorSpinorField &src) {
    
    // src is on the device and is native
    if (typeid(src) == typeid(cudaColorSpinorField) && 
	isNative() && dynamic_cast<const cudaColorSpinorField &>(src).isNative() &&
	this->GammaBasis() == src.GammaBasis()) {
      copy(dynamic_cast<const cudaColorSpinorField&>(src));
    } else if (typeid(src) == typeid(cudaColorSpinorField)) {
      copyGenericColorSpinor(*this, src, QUDA_CUDA_FIELD_LOCATION);
    } else if (typeid(src) == typeid(cpuColorSpinorField)) { // src is on the host
      loadSpinorField(src);
    } else {
      errorQuda("Unknown input ColorSpinorField %s", typeid(src).name());
    }
  } 

  void cudaColorSpinorField::loadSpinorField(const ColorSpinorField &src) {

    if (reorder_location_ == QUDA_CPU_FIELD_LOCATION &&typeid(src) == typeid(cpuColorSpinorField)) {
      void *buffer = pool_pinned_malloc(bytes + norm_bytes);
      memset(buffer, 0, bytes+norm_bytes); // FIXME (temporary?) bug fix for padding

      copyGenericColorSpinor(*this, src, QUDA_CPU_FIELD_LOCATION, buffer, 0, static_cast<char*>(buffer)+bytes, 0);

      qudaMemcpy(v, buffer, bytes, cudaMemcpyHostToDevice);
      qudaMemcpy(norm, static_cast<char*>(buffer)+bytes, norm_bytes, cudaMemcpyHostToDevice);

      pool_pinned_free(buffer);
    } else if (typeid(src) == typeid(cudaColorSpinorField)) {
      copyGenericColorSpinor(*this, src, QUDA_CUDA_FIELD_LOCATION);
    } else {
      void *Src=nullptr, *srcNorm=nullptr, *buffer=nullptr;
      if (!zeroCopy) {
	resizeBufferDevice(src.Bytes()+src.NormBytes());
	Src = bufferDevice;
	srcNorm = (char*)bufferDevice + src.Bytes();
	qudaMemcpy(Src, src.V(), src.Bytes(), cudaMemcpyHostToDevice);
	qudaMemcpy(srcNorm, src.Norm(), src.NormBytes(), cudaMemcpyHostToDevice);
      } else {
	buffer = pool_pinned_malloc(src.Bytes()+src.NormBytes());
	memcpy(buffer, src.V(), src.Bytes());
	memcpy(static_cast<char*>(buffer)+src.Bytes(), src.Norm(), src.NormBytes());

	cudaHostGetDevicePointer(&Src, buffer, 0);
	srcNorm = (void*)((char*)Src + src.Bytes());
      }

      cudaMemset(v, 0, bytes); // FIXME (temporary?) bug fix for padding
      copyGenericColorSpinor(*this, src, QUDA_CUDA_FIELD_LOCATION, 0, Src, 0, srcNorm);

      if (zeroCopy) pool_pinned_free(buffer);
    }

    return;
  }


  void cudaColorSpinorField::saveSpinorField(ColorSpinorField &dest) const {

    if (reorder_location_ == QUDA_CPU_FIELD_LOCATION &&	typeid(dest) == typeid(cpuColorSpinorField)) {
      void *buffer = pool_pinned_malloc(bytes+norm_bytes);
      qudaMemcpy(buffer, v, bytes, cudaMemcpyDeviceToHost);
      qudaMemcpy(static_cast<char*>(buffer)+bytes, norm, norm_bytes, cudaMemcpyDeviceToHost);

      copyGenericColorSpinor(dest, *this, QUDA_CPU_FIELD_LOCATION, 0, buffer, 0, static_cast<char*>(buffer)+bytes);
      pool_pinned_free(buffer);
    } else if (typeid(dest) == typeid(cudaColorSpinorField)) {
      copyGenericColorSpinor(dest, *this, QUDA_CUDA_FIELD_LOCATION);
    } else {
      void *dst=nullptr, *dstNorm=nullptr, *buffer=nullptr;
      if (!zeroCopy) {
	resizeBufferDevice(dest.Bytes()+dest.NormBytes());
	dst = bufferDevice;
	dstNorm = (char*)bufferDevice+dest.Bytes();
      } else {
	buffer = pool_pinned_malloc(dest.Bytes()+dest.NormBytes());
	cudaHostGetDevicePointer(&dst, buffer, 0);
	dstNorm = (char*)dst+dest.Bytes();
      }
      copyGenericColorSpinor(dest, *this, QUDA_CUDA_FIELD_LOCATION, dst, v, dstNorm, 0);

      if (!zeroCopy) {
	qudaMemcpy(dest.V(), dst, dest.Bytes(), cudaMemcpyDeviceToHost);
	qudaMemcpy(dest.Norm(), dstNorm, dest.NormBytes(), cudaMemcpyDeviceToHost);
      } else {
	memcpy(dest.V(), buffer, dest.Bytes());
	memcpy(dest.Norm(), static_cast<char*>(buffer) + dest.Bytes(), dest.NormBytes());
      }

      if (zeroCopy) pool_pinned_free(buffer);
    }

    return;
  }

  void cudaColorSpinorField::allocateGhostBuffer(int nFace, bool spin_project) const {

    if (!comm_partitioned()) {
      for (int i=0; i<4; i++) ghost_face_bytes[i] = 0;
      return;
    }

    createGhostZone(nFace, spin_project);

    // temporary work around until the ghost buffer for fine and
    // coarse grid are merged: this ensures we reset the fine ghost
    // buffer if the coarse grid operator allocates a ghost buffer
    // that is larger than the fine grid operator
    static size_t ghostFaceBytes_ = 0;

    // only allocate if not already allocated or buffer required is bigger than previously
    if ( !initGhostFaceBuffer || ghost_bytes > ghostFaceBytes || ghost_bytes > ghostFaceBytes_) {

      if (initGhostFaceBuffer) {
#ifdef USE_TEXTURE_OBJECTS
	destroyGhostTexObject();
#endif
	if (ghost_bytes) {
	  for (int b=0; b<2; b++) {
	    device_pinned_free(ghost_recv_buffer_d[b]);
	    device_pinned_free(ghost_send_buffer_d[b]);
	    host_free(ghost_pinned_buffer_h[b]);
	  }
	}
      }

      if (ghost_bytes > 0) {
	for (int b=0; b<2; ++b) {
	  // gpu receive buffer (use pinned allocator to avoid this being redirected, e.g., by QDPJIT)
	  ghost_recv_buffer_d[b] = device_pinned_malloc(ghost_bytes);

	  // gpu send buffer (use pinned allocator to avoid this being redirected, e.g., by QDPJIT)
	  ghost_send_buffer_d[b] = device_pinned_malloc(ghost_bytes);

	  // pinned buffer used for sending and receiving
	  ghost_pinned_buffer_h[b] = mapped_malloc(2*ghost_bytes);

	  // set the matching device-mapper pointer
	  cudaHostGetDevicePointer(&ghost_pinned_buffer_hd[b], ghost_pinned_buffer_h[b], 0);
	}

	initGhostFaceBuffer = true;
	ghostFaceBytes = ghost_bytes;
	ghostFaceBytes_ = ghost_bytes;
      }

      LatticeField::ghost_field_reset = true; // this signals that we must reset the IPC comms
    }

#ifdef USE_TEXTURE_OBJECTS
    // ghost texture is per object
    if (ghost_field_tex[0] != ghost_recv_buffer_d[0] || ghost_field_tex[1] != ghost_recv_buffer_d[1]) destroyGhostTexObject();
    if (!ghostTexInit) createGhostTexObject();
#endif
<<<<<<< HEAD

    // always initialize the ghost receive pointers
    if (siteSubset == QUDA_PARITY_SITE_SUBSET) {
      for (int i=0; i<nDim; ++i) {
	if (commDimPartitioned(i)) {
	  for (int b=0; b<2; b++) {
	    ghost[b][i] = (char*)ghost_field[b] + ghostOffset[i][0]*precision;
	    if (precision == QUDA_HALF_PRECISION)
	      ghostNorm[b][i] = (char*)ghost_field[b] + ghostNormOffset[i][0]*QUDA_SINGLE_PRECISION;
	  }
	}
      }
    }

    // always initialize the ghost send pointers
    int Nint = nColor * nSpin * 2 / (nSpin == 4 ? 2 : 1); // number of internal degrees of freedom (assumes spin projection)
    size_t offset = 0;
    for (int i=0; i<4; i++) {
      if (!commDimPartitioned(i)) continue;
    
      // compute size of buffer required
      ghost_face_bytes[i] = nFace*ghostFace[i]*Nint*precision;
      if (precision == QUDA_HALF_PRECISION) {
        ghost_face_bytes[i] += nFace*ghostFace[i]*sizeof(float);
      }

      for (int b=0; b<2; ++b) {
	backGhostFaceBuffer[b][i] = (void*)(((char*)ghostFaceBuffer[b]) + offset);
      }
      offset += nFace*ghostFace[i]*Nint*precision;
      if (precision == QUDA_HALF_PRECISION) offset += nFace*ghostFace[i]*sizeof(float);
      
      for (int b=0; b<2; ++b) {
	fwdGhostFaceBuffer[b][i] = (void*)(((char*)ghostFaceBuffer[b]) + offset);
      }
      offset += nFace*ghostFace[i]*Nint*precision;
      if (precision == QUDA_HALF_PRECISION) offset += nFace*ghostFace[i]*sizeof(float);
    }
  }

  void cudaColorSpinorField::allocateGhostBuffer(void *send_buf[], void *recv_buf[]) const
  {
    int num_faces = 1;
    if (nSpin == 1) num_faces = 3; // staggered

    int spinor_size = 2*nSpin*nColor*precision;

    // resize face only if requested size is larger than previously allocated one
    size_t faceBytes = 0;
    for (int i=0; i<nDimComms; i++) {
      if (comm_dim_partitioned(i)) faceBytes += 2*siteSubset*num_faces*surfaceCB[i]*spinor_size;
    }

    if (!initGhostFaceBuffer || faceBytes > ghostFaceBytes) {

      if (initGhostFaceBuffer) {
	for (int b=0; b<2; ++b) device_free(ghostFaceBuffer[b]);
      }

      if (faceBytes > 0) {
	for (int b=0; b<2; ++b) ghostFaceBuffer[b] = device_malloc(faceBytes);
	initGhostFaceBuffer = true;
	ghostFaceBytes = faceBytes;
      }

    }

    size_t offset = 0;
    for (int i=0; i<nDimComms; i++) {
      if (comm_dim_partitioned(i)) {
	// use first buffer for recv and second for send
	recv_buf[2*i+0] = static_cast<void*>((static_cast<char*>(ghostFaceBuffer[0]) + offset));
	send_buf[2*i+0] = static_cast<void*>((static_cast<char*>(ghostFaceBuffer[1]) + offset));
	offset += siteSubset*num_faces*surfaceCB[i]*spinor_size;

	recv_buf[2*i+1] = static_cast<void*>((static_cast<char*>(ghostFaceBuffer[0]) + offset));
	send_buf[2*i+1] = static_cast<void*>((static_cast<char*>(ghostFaceBuffer[1]) + offset));
	offset += siteSubset*num_faces*surfaceCB[i]*spinor_size;
      } else {
	recv_buf[2*i+0] = nullptr;
	recv_buf[2*i+1] = nullptr;
	send_buf[2*i+0] = nullptr;
	send_buf[2*i+1] = nullptr;
      }
    }

=======
>>>>>>> 4717e962
  }

  void cudaColorSpinorField::freeGhostBuffer(void)
  {
    destroyIPCComms();

    if (!initGhostFaceBuffer) return;
  
    for (int b=0; b<2; b++) {
      // free receive buffer
      if (ghost_recv_buffer_d[b]) device_pinned_free(ghost_recv_buffer_d[b]);
      ghost_recv_buffer_d[b] = nullptr;

      // free send buffer
      if (ghost_send_buffer_d[b]) device_pinned_free(ghost_send_buffer_d[b]);
      ghost_send_buffer_d[b] = nullptr;

      // free pinned memory buffers
      if (ghost_pinned_buffer_h[b]) host_free(ghost_pinned_buffer_h[b]);
      ghost_pinned_buffer_h[b] = nullptr;
      ghost_pinned_buffer_hd[b] = nullptr;
    }
    initGhostFaceBuffer = false;
  }

  // pack the ghost zone into a contiguous buffer for communications
  void cudaColorSpinorField::packGhost(const int nFace, const QudaParity parity, 
                                       const int dim, const QudaDirection dir,
				       const int dagger, cudaStream_t *stream, 
				       MemoryLocation location [2*QUDA_MAX_DIM], double a, double b)
  {
#ifdef MULTI_GPU
    int face_num = (dir == QUDA_BACKWARDS) ? 0 : (dir == QUDA_FORWARDS) ? 1 : 2;
    void *packBuffer[2*QUDA_MAX_DIM];

    for (int dim=0; dim<4; dim++) {
      for (int dir=0; dir<2; dir++) {
	switch(location[2*dim+dir]) {
	case Device: // pack to local device buffer
	  packBuffer[2*dim+dir] = my_face_dim_dir_d[bufferIndex][dim][dir]; break;
	case Host:   // pack to zero-copy memory
	  packBuffer[2*dim+dir] = my_face_dim_dir_hd[bufferIndex][dim][dir]; break;
	default: errorQuda("Undefined location %d", location[2*dim+dir]);
	}
      }
    }

    packFace(packBuffer, *this, location, nFace, dagger, parity, dim, face_num, *stream, a, b);
#else
    errorQuda("packGhost not built on single-GPU build");
#endif
  }
 
  // send the ghost zone to the host
  void cudaColorSpinorField::sendGhost(void *ghost_spinor, const int nFace, const int dim, 
				       const QudaDirection dir, const int dagger, 
				       cudaStream_t *stream) {

#ifdef MULTI_GPU
    int Nvec = (nSpin == 1 || precision == QUDA_DOUBLE_PRECISION) ? 2 : 4;
    int Nint = (nColor * nSpin * 2) / (nSpin == 4 ? 2 : 1);  // (spin proj.) degrees of freedom
    int Npad = Nint / Nvec; // number Nvec buffers we have
    
    if (dim !=3 || getKernelPackT()) { // use kernels to pack into contiguous buffers then a single cudaMemcpy

<<<<<<< HEAD
      void* gpu_buf = 
	(dir == QUDA_BACKWARDS) ? this->backGhostFaceBuffer[bufferIndex][dim] : this->fwdGhostFaceBuffer[bufferIndex][dim];
=======
      size_t bytes = nFace*Nint*ghostFace[dim]*precision;

      if (precision == QUDA_HALF_PRECISION) bytes += nFace*ghostFace[dim]*sizeof(float);

      void* gpu_buf = (dir == QUDA_BACKWARDS) ? my_face_dim_dir_d[bufferIndex][dim][0] : my_face_dim_dir_d[bufferIndex][dim][1];
>>>>>>> 4717e962

      cudaMemcpyAsync(ghost_spinor, gpu_buf, ghost_face_bytes[dim], cudaMemcpyDeviceToHost, *stream);

    } else if (this->TwistFlavor() != QUDA_TWIST_NONDEG_DOUBLET) { // do multiple cudaMemcpys

      const int x4 = nDim==5 ? x[4] : 1;
      const int Nt_minus1_offset = (volumeCB - nFace*ghostFace[3])/x4; // N_t -1 = Vh-Vsh

      int offset = 0;
      if (nSpin == 1) {
	offset = (dir == QUDA_BACKWARDS) ? 0 : Nt_minus1_offset;
      } else if (nSpin == 4) {
	// !dagger: send lower components backwards, send upper components forwards
	// dagger: send upper components backwards, send lower components forwards
	bool upper = dagger ? true : false; // Fwd is !Back  
	if (dir == QUDA_FORWARDS) upper = !upper;
	int lower_spin_offset = Npad*stride;
	if (upper) offset = (dir == QUDA_BACKWARDS ? 0 : Nt_minus1_offset);
	else offset = lower_spin_offset + (dir == QUDA_BACKWARDS ? 0 : Nt_minus1_offset);
      }
    
      size_t len = nFace*(ghostFace[3]/x4)*Nvec*precision;
      size_t dpitch = x4*len;
      size_t spitch = composite_descr.is_composite ? composite_descr.stride*Nvec*precision : stride*Nvec*precision;

      // QUDA Memcpy NPad's worth. 
      //  -- Dest will point to the right beginning PAD. 
      //  -- Each Pad has size Nvec*Vsh Floats. 
      //  --  There is Nvec*Stride Floats from the start of one PAD to the start of the next
      for (int s=0; s<x4; s++) { // loop over multiple 4-d volumes (if they exist)
	void *dst = (char*)ghost_spinor + s*len;
	void *src = composite_descr.is_composite ? (char*)v + (offset + s*composite_descr.volumeCB*Npad)*Nvec*precision : (char*)v + (offset + s*(volumeCB/x4))*Nvec*precision;
	cudaMemcpy2DAsync(dst, dpitch, src, spitch, len, Npad, cudaMemcpyDeviceToHost, *stream);

	if (precision == QUDA_HALF_PRECISION) {
	  size_t len = nFace*(ghostFace[3]/x4)*sizeof(float);
	  int norm_offset = (dir == QUDA_BACKWARDS) ? 0 : Nt_minus1_offset*sizeof(float);
	  void *dst = (char*)ghost_spinor + nFace*Nint*ghostFace[3]*precision + s*len;
	  void *src = (char*)norm + norm_offset + s*(volumeCB/x4)*sizeof(float);
	  cudaMemcpyAsync(dst, src, len, cudaMemcpyDeviceToHost, *stream);
	}
      }
    }else{
      int flavorVolume = volume / 2;
      int flavorTFace  = ghostFace[3] / 2;
      int flavor1_Nt_minus1_offset = (flavorVolume - flavorTFace);
      int flavor2_Nt_minus1_offset = (volume - flavorTFace);
      int flavor1_offset = 0;
      int flavor2_offset = 0;
      // !dagger: send lower components backwards, send upper components forwards
      // dagger: send upper components backwards, send lower components forwards
      bool upper = dagger ? true : false; // Fwd is !Back
      if (dir == QUDA_FORWARDS) upper = !upper;
      int lower_spin_offset = Npad*stride;//ndeg tm: stride=2*flavor_volume+pad
      if (upper) {
        flavor1_offset = (dir == QUDA_BACKWARDS ? 0 : flavor1_Nt_minus1_offset);
        flavor2_offset = (dir == QUDA_BACKWARDS ? flavorVolume : flavor2_Nt_minus1_offset);
      }else{
        flavor1_offset = lower_spin_offset + (dir == QUDA_BACKWARDS ? 0 : flavor1_Nt_minus1_offset);
        flavor2_offset = lower_spin_offset + (dir == QUDA_BACKWARDS ? flavorVolume : flavor2_Nt_minus1_offset);
      }

      // QUDA Memcpy NPad's worth.
      //  -- Dest will point to the right beginning PAD.
      //  -- Each Pad has size Nvec*Vsh Floats.
      //  --  There is Nvec*Stride Floats from the start of one PAD to the start of the next

      void *dst = (char*)ghost_spinor;
      void *src = (char*)v + flavor1_offset*Nvec*precision;
      size_t len = flavorTFace*Nvec*precision;
      size_t spitch = stride*Nvec*precision;//ndeg tm: stride=2*flavor_volume+pad
      size_t dpitch = 2*len;
      cudaMemcpy2DAsync(dst, dpitch, src, spitch, len, Npad, cudaMemcpyDeviceToHost, *stream);
      dst = (char*)ghost_spinor+len;
      src = (char*)v + flavor2_offset*Nvec*precision;
      cudaMemcpy2DAsync(dst, dpitch, src, spitch, len, Npad, cudaMemcpyDeviceToHost, *stream);

      if (precision == QUDA_HALF_PRECISION) {
        int Nt_minus1_offset = (flavorVolume - flavorTFace);
        int norm_offset = (dir == QUDA_BACKWARDS) ? 0 : Nt_minus1_offset*sizeof(float);
	void *dst = (char*)ghost_spinor + Nint*ghostFace[3]*precision;
	void *src = (char*)norm + norm_offset;
        size_t dpitch = flavorTFace*sizeof(float);
        size_t spitch = flavorVolume*sizeof(float);
	cudaMemcpy2DAsync(dst, dpitch, src, spitch, flavorTFace*sizeof(float), 2, cudaMemcpyDeviceToHost, *stream);
      }
    }
#else
    errorQuda("sendGhost not built on single-GPU build");
#endif

  }


  void cudaColorSpinorField::unpackGhost(const void* ghost_spinor, const int nFace, 
					 const int dim, const QudaDirection dir, 
					 const int dagger, cudaStream_t* stream) 
  {
<<<<<<< HEAD
=======
    int Nint = (nColor * nSpin * 2) / (nSpin == 4 ? 2 : 1);  // (spin proj.) degrees of freedom

    int len = nFace*ghostFace[dim]*Nint*precision;
>>>>>>> 4717e962
    const void *src = ghost_spinor;
  
    int ghost_offset = (dir == QUDA_BACKWARDS) ? ghostOffset[dim][0] : ghostOffset[dim][1];
    void *ghost_dst = (char*)ghost_recv_buffer_d[bufferIndex] + precision*ghost_offset;

    cudaMemcpyAsync(ghost_dst, src, ghost_face_bytes[dim], cudaMemcpyHostToDevice, *stream);
  }


  // pack the ghost zone into a contiguous buffer for communications
  void cudaColorSpinorField::packGhostExtended(const int nFace, const int R[], const QudaParity parity,
					       const int dim, const QudaDirection dir,
					       const int dagger, cudaStream_t *stream, bool zero_copy)
  {
#ifdef MULTI_GPU
    int face_num = (dir == QUDA_BACKWARDS) ? 0 : (dir == QUDA_FORWARDS) ? 1 : 2;
    void *packBuffer[2*QUDA_MAX_DIM];
    MemoryLocation location[2*QUDA_MAX_DIM];

    if (zero_copy) {
      for (int d=0; d<4; d++) {
	packBuffer[2*d+0] = my_face_dim_dir_hd[bufferIndex][d][0];
	packBuffer[2*d+1] = my_face_dim_dir_hd[bufferIndex][d][1];
	location[2*d+0] = Host;
	location[2*d+1] = Host;
      }
    } else {
      for (int d=0; d<4; d++) {
	packBuffer[2*d+0] = my_face_dim_dir_d[bufferIndex][d][0];
	packBuffer[2*d+1] = my_face_dim_dir_d[bufferIndex][d][1];
	location[2*d+0] = Device;
	location[2*d+1] = Device;
      }
    }

    packFaceExtended(packBuffer, *this, location, nFace, R, dagger, parity, dim, face_num, *stream);
#else
    errorQuda("packGhostExtended not built on single-GPU build");
#endif

  }


  // copy data from host buffer into boundary region of device field
  void cudaColorSpinorField::unpackGhostExtended(const void* ghost_spinor, const int nFace, const QudaParity parity,
                                                 const int dim, const QudaDirection dir, 
                                                 const int dagger, cudaStream_t* stream, bool zero_copy)
  {
    // First call the regular unpackGhost routine to copy data into the `usual' ghost-zone region 
    // of the data array 
    unpackGhost(ghost_spinor, nFace, dim, dir, dagger, stream);

    // Next step is to copy data from the ghost zone back to the interior region
    int Nint = (nColor * nSpin * 2) / (nSpin == 4 ? 2 : 1); // (spin proj.) degrees of freedom

    int len = nFace*ghostFace[dim]*Nint;
    int offset = length + ghostOffset[dim][0];
    offset += (dir == QUDA_BACKWARDS) ? 0 : len;

#ifdef MULTI_GPU
    const int face_num = 2;
    const bool unpack = true;
    const int R[4] = {0,0,0,0};
    void *packBuffer[2*QUDA_MAX_DIM];
    MemoryLocation location[2*QUDA_MAX_DIM];

    if (zero_copy) {
      for (int d=0; d<4; d++) {
	packBuffer[2*d+0] = my_face_dim_dir_hd[bufferIndex][d][0];
	packBuffer[2*d+1] = my_face_dim_dir_hd[bufferIndex][d][1];
	location[2*d+0] = Host;
	location[2*d+1] = Host;
      }
    } else {
      for (int d=0; d<4; d++) {
	packBuffer[2*d+0] = my_face_dim_dir_d[bufferIndex][d][0];
	packBuffer[2*d+1] = my_face_dim_dir_d[bufferIndex][d][1];
	location[2*d+0] = Device;
	location[2*d+1] = Device;
      }
    }

    packFaceExtended(packBuffer, *this, location, nFace, R, dagger, parity, dim, face_num, *stream, unpack);
#else
    errorQuda("unpackGhostExtended not built on single-GPU build");
#endif
  }


  cudaStream_t *stream;

  void cudaColorSpinorField::createComms(int nFace, bool spin_project) {

    allocateGhostBuffer(nFace,spin_project); // allocate the ghost buffer if not yet allocated

    // ascertain if this instance needs its comms buffers to be updated
    bool comms_reset = ghost_field_reset || // FIXME add send buffer check
      (my_face_h[0] != ghost_pinned_buffer_h[0]) || (my_face_h[1] != ghost_pinned_buffer_h[1]) || // pinned buffers
      (ghost_field_tex[0] != ghost_recv_buffer_d[0]) || (ghost_field_tex[1] != ghost_recv_buffer_d[1]); // receive buffers

    if (!initComms || comms_reset) {

      destroyComms(); // if we are requesting a new number of faces destroy and start over

      int Nint = nColor * nSpin * 2 / (nSpin == 4 && spin_project ? 2 : 1); // number of internal degrees of freedom

<<<<<<< HEAD
      // faceBytes is the sum of all face sizes 
      size_t faceBytes = 0;
      
      // nbytes is the size in bytes of each face
      size_t nbytes[QUDA_MAX_DIM];
      
      for (int i=0; i<nDimComms; i++) {
	nbytes[i] = ghost_face_bytes[i];
	if (!commDimPartitioned(i)) continue;
	faceBytes += 2*nbytes[i];
=======
      for (int i=0; i<nDimComms; i++) { // compute size of ghost buffers required
	if (!commDimPartitioned(i)) { ghost_face_bytes[i] = 0; continue; }
	ghost_face_bytes[i] = nFace*ghostFace[i]*Nint*precision;
	if (precision == QUDA_HALF_PRECISION) ghost_face_bytes[i] += nFace*ghostFace[i]*sizeof(float);
      }

      // initialize the ghost pinned buffers
      for (int b=0; b<2; b++) {
	my_face_h[b] = ghost_pinned_buffer_h[b];
	my_face_hd[b] = ghost_pinned_buffer_hd[b];
	from_face_h[b] = static_cast<char*>(my_face_h[b]) + ghost_bytes;
	from_face_hd[b] = static_cast<char*>(my_face_hd[b]) + ghost_bytes;
>>>>>>> 4717e962
      }

      // initialize the ghost receive pointers
      for (int i=0; i<nDimComms; ++i) {
	if (commDimPartitioned(i)) {
	  for (int b=0; b<2; b++) {
	    ghost[b][i] = static_cast<char*>(ghost_recv_buffer_d[b]) + ghostOffset[i][0]*precision;
	    if (precision == QUDA_HALF_PRECISION)
	      ghostNorm[b][i] = static_cast<char*>(ghost_recv_buffer_d[b]) + ghostNormOffset[i][0]*QUDA_SINGLE_PRECISION;
	  }
	}
      }

      // initialize ghost send pointers
      size_t offset = 0;
      for (int i=0; i<nDimComms; i++) {
	if (!commDimPartitioned(i)) continue;

	for (int b=0; b<2; ++b) {
	  my_face_dim_dir_h[b][i][0] = static_cast<char*>(my_face_h[b]) + offset;
	  from_face_dim_dir_h[b][i][0] = static_cast<char*>(from_face_h[b]) + offset;

	  my_face_dim_dir_hd[b][i][0] = static_cast<char*>(my_face_hd[b]) + offset;
	  from_face_dim_dir_hd[b][i][0] = static_cast<char*>(from_face_hd[b]) + offset;

	  my_face_dim_dir_d[b][i][0] = static_cast<char*>(ghost_send_buffer_d[b]) + offset;
	  from_face_dim_dir_d[b][i][0] = static_cast<char*>(ghost_recv_buffer_d[b]) + ghostOffset[i][0]*precision;
	} // loop over b
	offset += ghost_face_bytes[i];

	for (int b=0; b<2; ++b) {
	  my_face_dim_dir_h[b][i][1] = static_cast<char*>(my_face_h[b]) + offset;
	  from_face_dim_dir_h[b][i][1] = static_cast<char*>(from_face_h[b]) + offset;

	  my_face_dim_dir_hd[b][i][1] = static_cast<char*>(my_face_hd[b]) + offset;
	  from_face_dim_dir_hd[b][i][1] = static_cast<char*>(from_face_hd[b]) + offset;

	  my_face_dim_dir_d[b][i][1] = static_cast<char*>(ghost_send_buffer_d[b]) + offset;
	  from_face_dim_dir_d[b][i][1] = static_cast<char*>(ghost_recv_buffer_d[b]) + ghostOffset[i][1]*precision;
	} // loop over b
	offset += ghost_face_bytes[i];

      } // loop over dimension

      bool gdr = comm_gdr_enabled(); // only allocate rdma buffers if GDR enabled

      // initialize the message handlers
      for (int i=0; i<nDimComms; i++) {
	if (!commDimPartitioned(i)) continue;

	for (int b=0; b<2; ++b) {
	  mh_send_fwd[b][i] = comm_declare_send_relative(my_face_dim_dir_h[b][i][1], i, +1, ghost_face_bytes[i]);
	  mh_send_back[b][i] = comm_declare_send_relative(my_face_dim_dir_h[b][i][0], i, -1, ghost_face_bytes[i]);

	  mh_recv_fwd[b][i] = comm_declare_receive_relative(from_face_dim_dir_h[b][i][1], i, +1, ghost_face_bytes[i]);
	  mh_recv_back[b][i] = comm_declare_receive_relative(from_face_dim_dir_h[b][i][0], i, -1, ghost_face_bytes[i]);

	  mh_send_rdma_fwd[b][i] = gdr ? comm_declare_send_relative(my_face_dim_dir_d[b][i][1], i, +1, ghost_face_bytes[i]) : nullptr;
	  mh_send_rdma_back[b][i] = gdr ? comm_declare_send_relative(my_face_dim_dir_d[b][i][0], i, -1, ghost_face_bytes[i]) : nullptr;

	  mh_recv_rdma_fwd[b][i] = gdr ? comm_declare_receive_relative(from_face_dim_dir_d[b][i][1], i, +1, ghost_face_bytes[i]) : nullptr;
	  mh_recv_rdma_back[b][i] = gdr ? comm_declare_receive_relative(from_face_dim_dir_d[b][i][0], i, -1, ghost_face_bytes[i]) : nullptr;
	} // loop over b

      } // loop over dimension
     
      initComms = true;
      checkCudaError();
    }

    if (LatticeField::ghost_field_reset) destroyIPCComms();
    createIPCComms();
  }

  void cudaColorSpinorField::destroyComms()
  {
    if (initComms) {

      for (int b=0; b<2; ++b) {
	for (int i=0; i<nDimComms; i++) {
	  if (commDimPartitioned(i)) {
	    if (mh_recv_fwd[b][i]) comm_free(mh_recv_fwd[b][i]);
	    if (mh_recv_back[b][i]) comm_free(mh_recv_back[b][i]);
	    if (mh_send_fwd[b][i]) comm_free(mh_send_fwd[b][i]);
	    if (mh_send_back[b][i]) comm_free(mh_send_back[b][i]);

	    if (mh_recv_rdma_fwd[b][i]) comm_free(mh_recv_rdma_fwd[b][i]);
	    if (mh_recv_rdma_back[b][i]) comm_free(mh_recv_rdma_back[b][i]);
	    if (mh_send_rdma_fwd[b][i]) comm_free(mh_send_rdma_fwd[b][i]);
	    if (mh_send_rdma_back[b][i]) comm_free(mh_send_rdma_back[b][i]);
	  }
	}
      } // loop over b

      initComms = false;
      checkCudaError();
    }

  }

  void cudaColorSpinorField::streamInit(cudaStream_t *stream_p) {
    stream = stream_p;
  }

  void cudaColorSpinorField::pack(int nFace, int parity, int dagger, int stream_idx,
				  MemoryLocation location[2*QUDA_MAX_DIM], double a, double b)
  {
    createComms(nFace); // must call this first

    const int dim=-1; // pack all partitioned dimensions
 
    packGhost(nFace, (QudaParity)parity, dim, QUDA_BOTH_DIRS, dagger, &stream[stream_idx], location, a, b);
  }

  void cudaColorSpinorField::packExtended(const int nFace, const int R[], const int parity, 
                                          const int dagger, const int dim,
                                          cudaStream_t *stream_p, const bool zero_copy)
  {
    createComms(nFace); // must call this first

    stream = stream_p;
 
    packGhostExtended(nFace, R, (QudaParity)parity, dim, QUDA_BOTH_DIRS, dagger, &stream[zero_copy ? 0 : (Nstream-1)], zero_copy);
  }

  void cudaColorSpinorField::gather(int nFace, int dagger, int dir, cudaStream_t* stream_p)
  {
    int dim = dir/2;

    // If stream_p != 0, use pack_stream, else use the stream array
    cudaStream_t *pack_stream = (stream_p) ? stream_p : stream+dir;

    if (dir%2 == 0) {
      // backwards copy to host
      if (comm_peer2peer_enabled(0,dim)) return;

      sendGhost(my_face_dim_dir_h[bufferIndex][dim][0], nFace, dim, QUDA_BACKWARDS, dagger, pack_stream);
    } else {
      // forwards copy to host
      if (comm_peer2peer_enabled(1,dim)) return;

      sendGhost(my_face_dim_dir_h[bufferIndex][dim][1], nFace, dim, QUDA_FORWARDS, dagger, pack_stream);
    }
  }


  void cudaColorSpinorField::recvStart(int nFace, int dir, int dagger, cudaStream_t* stream_p, bool gdr) {

    int dim = dir/2;
    if (!commDimPartitioned(dim)) return;
    if (gdr && !comm_gdr_enabled()) errorQuda("Requesting GDR comms but not GDR is not enabled");

    if (dir%2 == 0) { // sending backwards
      if (comm_peer2peer_enabled(1,dim)) {
	// receive from the processor in the +1 direction
	comm_start(mh_recv_p2p_fwd[bufferIndex][dim]);
      } else if (gdr) {
        // Prepost receive
        comm_start(mh_recv_rdma_fwd[bufferIndex][dim]);
      } else {
        // Prepost receive
        comm_start(mh_recv_fwd[bufferIndex][dim]);
      }
    } else { //sending forwards
      // Prepost receive
      if (comm_peer2peer_enabled(0,dim)) {
	comm_start(mh_recv_p2p_back[bufferIndex][dim]);
      } else if (gdr) {
        comm_start(mh_recv_rdma_back[bufferIndex][dim]);
      } else {
        comm_start(mh_recv_back[bufferIndex][dim]);
      }
    }
  }


  void cudaColorSpinorField::sendStart(int nFace, int d, int dagger, cudaStream_t* stream_p, bool gdr) {

    int dim = d/2;
    int dir = d%2;
    if (!commDimPartitioned(dim)) return;
    if (gdr && !comm_gdr_enabled()) errorQuda("Requesting GDR comms but not GDR is not enabled");

    int Nvec = (nSpin == 1 || precision == QUDA_DOUBLE_PRECISION) ? 2 : 4;
    int Nint = (nColor * nSpin * 2)/(nSpin == 4 ? 2 : 1); // (spin proj.) degrees of freedom
    int Npad = Nint/Nvec;

    if (!comm_peer2peer_enabled(dir,dim)) {
      if (dir == 0)
	if (gdr) comm_start(mh_send_rdma_back[bufferIndex][dim]);
	else comm_start(mh_send_back[bufferIndex][dim]);
      else
	if (gdr) comm_start(mh_send_rdma_fwd[bufferIndex][dim]);
	else comm_start(mh_send_fwd[bufferIndex][dim]);
    } else { // doing peer-to-peer
      cudaStream_t *copy_stream = (stream_p) ? stream_p : stream + d;

      // all goes here
      void* ghost_dst = static_cast<char*>(ghost_remote_send_buffer_d[bufferIndex][dim][dir])
	+ precision*ghostOffset[dim][(dir+1)%2];
      void *ghost_norm_dst = static_cast<char*>(ghost_remote_send_buffer_d[bufferIndex][dim][dir])
	+ QUDA_SINGLE_PRECISION*ghostNormOffset[dim][(d+1)%2];

      if (dim != 3 || getKernelPackT()) {

	cudaMemcpyAsync(ghost_dst,
			my_face_dim_dir_d[bufferIndex][dim][dir],
			ghost_face_bytes[dim],
			cudaMemcpyDeviceToDevice,
			*copy_stream); // copy to forward processor

      } else if (this->TwistFlavor() != QUDA_TWIST_NONDEG_DOUBLET) {

	const int x4 = nDim==5 ? x[4] : 1;
	const int Nt_minus_offset = (volumeCB - nFace*ghostFace[3])/x4;

	int offset = 0;
	if (nSpin == 1) {
	  offset = (dir == 0) ? 0 : Nt_minus_offset;
	} else if (nSpin == 4) {
	  // !dagger: send lower components backwards, send upper components forwards
	  // dagger: send upper components backwards, send lower components forwards
	  bool upper = dagger ? true : false;
	  if (dir == 1) upper = !upper;
	  int lower_spin_offset = Npad*stride;
	  if (dir == 0) {
	    offset = upper ? 0 : lower_spin_offset;
	  } else {
	    offset = (upper) ? Nt_minus_offset : lower_spin_offset + Nt_minus_offset;
	  }
	}

	size_t len = nFace*(ghostFace[3]/x4)*Nvec*precision;
	size_t dpitch = x4*len;
        size_t spitch = composite_descr.is_composite ? composite_descr.stride*Nvec*precision : stride*Nvec*precision;

	for (int s=0; s<x4; s++) {
	  void *dst = (char*)ghost_dst + s*len;
	  void *src = composite_descr.is_composite ? (char*)v + (offset + s*composite_descr.volumeCB*Npad)*Nvec*precision : (char*)v + (offset + s*(volumeCB/x4))*Nvec*precision;
	  // start the copy
	  cudaMemcpy2DAsync(dst, dpitch, src, spitch, len, Npad, cudaMemcpyDeviceToDevice, *copy_stream);

	  if (precision == QUDA_HALF_PRECISION) {
	    size_t len = nFace*(ghostFace[3]/x4)*sizeof(float);
	    int norm_offset = (dir == 0) ? 0 : Nt_minus_offset*sizeof(float);
	    void *dst = (char*)ghost_norm_dst + s*len;
	    void *src = static_cast<char*>(norm) + norm_offset + s*(volumeCB/x4)*sizeof(float);
	    cudaMemcpyAsync(dst, src, len, cudaMemcpyDeviceToDevice, *copy_stream);
	  }
	}
      } else { // twisted doublet
	int flavorVolume = volume / 2;
	int flavorTFace  = ghostFace[3] / 2;
	int flavor1_Nt_minus1_offset = (flavorVolume - flavorTFace);
	int flavor2_Nt_minus1_offset = (volume - flavorTFace);
	int flavor1_offset = 0;
	int flavor2_offset = 0;
	// !dagger: send lower components backwards, send upper components forwards
	// dagger: send upper components backwards, send lower components forwards
	bool upper = dagger ? true : false; // Fwd is !Back
	if (dir == 1) upper = !upper;
	int lower_spin_offset = Npad*stride;//ndeg tm: stride=2*flavor_volume+pad
	if (upper) {
	  flavor1_offset = (dir == 0 ? 0 : flavor1_Nt_minus1_offset);
	  flavor2_offset = (dir == 0 ? flavorVolume : flavor2_Nt_minus1_offset);
	}else{
	  flavor1_offset = lower_spin_offset + (dir == 0 ? 0 : flavor1_Nt_minus1_offset);
	  flavor2_offset = lower_spin_offset + (dir == 0 ? flavorVolume : flavor2_Nt_minus1_offset);
	}

	// QUDA Memcpy NPad's worth.
	//  -- Dest will point to the right beginning PAD.
	//  -- Each Pad has size Nvec*Vsh Floats.
	//  --  There is Nvec*Stride Floats from the start of one PAD to the start of the next

	void *src = static_cast<char*>(v) + flavor1_offset*Nvec*precision;
	size_t len = flavorTFace*Nvec*precision;
	size_t spitch = stride*Nvec*precision;//ndeg tm: stride=2*flavor_volume+pad
	size_t dpitch = 2*len;
	cudaMemcpy2DAsync(ghost_dst, dpitch, src, spitch, len, Npad, cudaMemcpyDeviceToDevice, *copy_stream);

	src = static_cast<char*>(v) + flavor2_offset*Nvec*precision;
	cudaMemcpy2DAsync(static_cast<char*>(ghost_dst)+len, dpitch, src, spitch, len, Npad, cudaMemcpyDeviceToDevice, *copy_stream);

	if (precision == QUDA_HALF_PRECISION) {
	  int norm_offset = (dir == 0) ? 0 : flavor1_Nt_minus1_offset*sizeof(float);
	  void *src = static_cast<char*>(norm) + norm_offset;
	  size_t dpitch = flavorTFace*sizeof(float);
	  size_t spitch = flavorVolume*sizeof(float);
	  cudaMemcpy2DAsync(ghost_norm_dst, dpitch, src, spitch, flavorTFace*sizeof(float), 2, cudaMemcpyDeviceToDevice, *copy_stream);
	}
      }

      if (dir == 0) {
	// record the event
	cudaEventRecord(ipcCopyEvent[bufferIndex][0][dim], *copy_stream);
	// send to the propcessor in the -1 direction
	comm_start(mh_send_p2p_back[bufferIndex][dim]);
      } else {
	cudaEventRecord(ipcCopyEvent[bufferIndex][1][dim], *copy_stream);
	// send to the processor in the +1 direction
	comm_start(mh_send_p2p_fwd[bufferIndex][dim]);
      }
    }
  }

  void cudaColorSpinorField::commsStart(int nFace, int dir, int dagger, cudaStream_t* stream_p, bool gdr) {
    recvStart(nFace, dir, dagger, stream_p, gdr);
    sendStart(nFace, dir, dagger, stream_p, gdr);
  }


  static bool complete_recv_fwd[QUDA_MAX_DIM] = { };
  static bool complete_recv_back[QUDA_MAX_DIM] = { };
  static bool complete_send_fwd[QUDA_MAX_DIM] = { };
  static bool complete_send_back[QUDA_MAX_DIM] = { };

  int cudaColorSpinorField::commsQuery(int nFace, int dir, int dagger, cudaStream_t *stream_p, bool gdr) {

    int dim = dir/2;
    if (!commDimPartitioned(dim)) return 0;
    if (gdr && !comm_gdr_enabled()) errorQuda("Requesting GDR comms but not GDR is not enabled");

    if (dir%2==0) {

      if (comm_peer2peer_enabled(1,dim)) {
	if (!complete_recv_fwd[dim]) complete_recv_fwd[dim] = comm_query(mh_recv_p2p_fwd[bufferIndex][dim]);
      } else if (gdr) {
	if (!complete_recv_fwd[dim]) complete_recv_fwd[dim] = comm_query(mh_recv_rdma_fwd[bufferIndex][dim]);
      } else {
	if (!complete_recv_fwd[dim]) complete_recv_fwd[dim] = comm_query(mh_recv_fwd[bufferIndex][dim]);
      }

      if (comm_peer2peer_enabled(0,dim)) {
	if (!complete_send_back[dim]) complete_send_back[dim] = comm_query(mh_send_p2p_back[bufferIndex][dim]);
      } else if (gdr) {
	if (!complete_send_back[dim]) complete_send_back[dim] = comm_query(mh_send_rdma_back[bufferIndex][dim]);
      } else {
	if (!complete_send_back[dim]) complete_send_back[dim] = comm_query(mh_send_back[bufferIndex][dim]);
      }

      if (complete_recv_fwd[dim] && complete_send_back[dim]) {
	complete_recv_fwd[dim] = false;
	complete_send_back[dim] = false;
	return 1;
      }

    } else { // dir%2 == 1

      if (comm_peer2peer_enabled(0,dim)) {
	if (!complete_recv_back[dim]) complete_recv_back[dim] = comm_query(mh_recv_p2p_back[bufferIndex][dim]);
      } else if (gdr) {
	if (!complete_recv_back[dim]) complete_recv_back[dim] = comm_query(mh_recv_rdma_back[bufferIndex][dim]);
      } else {
	if (!complete_recv_back[dim]) complete_recv_back[dim] = comm_query(mh_recv_back[bufferIndex][dim]);
      }

      if (comm_peer2peer_enabled(1,dim)) {
	if (!complete_send_fwd[dim]) complete_send_fwd[dim] = comm_query(mh_send_p2p_fwd[bufferIndex][dim]);
      } else if (gdr) {
	if (!complete_send_fwd[dim]) complete_send_fwd[dim] = comm_query(mh_send_rdma_fwd[bufferIndex][dim]);
      } else {
	if (!complete_send_fwd[dim]) complete_send_fwd[dim] = comm_query(mh_send_fwd[bufferIndex][dim]);
      }

      if (complete_recv_back[dim] && complete_send_fwd[dim]) {
	complete_recv_back[dim] = false;
	complete_send_fwd[dim] = false;
	return 1;
      }

    }

    return 0;
  }

  void cudaColorSpinorField::commsWait(int nFace, int dir, int dagger, cudaStream_t *stream_p, bool gdr) {
    int dim = dir / 2;
    if (!commDimPartitioned(dim)) return;
    if (gdr && !comm_gdr_enabled()) errorQuda("Requesting GDR comms but not GDR is not enabled");

    if (dir%2==0) {

      if (comm_peer2peer_enabled(1,dim)) {
	comm_wait(mh_recv_p2p_fwd[bufferIndex][dim]);
	cudaEventSynchronize(ipcRemoteCopyEvent[bufferIndex][1][dim]);
      } else if (gdr) {
	comm_wait(mh_recv_rdma_fwd[bufferIndex][dim]);
      } else {
	comm_wait(mh_recv_fwd[bufferIndex][dim]);
      }

      if (comm_peer2peer_enabled(0,dim)) {
	comm_wait(mh_send_p2p_back[bufferIndex][dim]);
	cudaEventSynchronize(ipcCopyEvent[bufferIndex][0][dim]);
      } else if (gdr) {
	comm_wait(mh_send_rdma_back[bufferIndex][dim]);
      } else {
	comm_wait(mh_send_back[bufferIndex][dim]);
      }
    } else {
      if (comm_peer2peer_enabled(0,dim)) {
	comm_wait(mh_recv_p2p_back[bufferIndex][dim]);
	cudaEventSynchronize(ipcRemoteCopyEvent[bufferIndex][0][dim]);
      } else if (gdr) {
	comm_wait(mh_recv_rdma_back[bufferIndex][dim]);
      } else {
	comm_wait(mh_recv_back[bufferIndex][dim]);
      }

      if (comm_peer2peer_enabled(1,dim)) {
	comm_wait(mh_send_p2p_fwd[bufferIndex][dim]);
	cudaEventSynchronize(ipcCopyEvent[bufferIndex][1][dim]);
      } else if (gdr) {
	comm_wait(mh_send_rdma_fwd[bufferIndex][dim]);
      } else {
	comm_wait(mh_send_fwd[bufferIndex][dim]);
      }
    }

    return;
  }

  void cudaColorSpinorField::scatter(int nFace, int dagger, int dim_dir, cudaStream_t* stream_p)
  {
    int dim = dim_dir/2;
    int dir = (dim_dir+1)%2; // dir = 1 - receive from forwards, dir == 0 recive from backwards
    if (!commDimPartitioned(dim)) return;

    if (comm_peer2peer_enabled(dir,dim)) return;
    unpackGhost(from_face_dim_dir_h[bufferIndex][dim][dir], nFace, dim, dir == 0 ? QUDA_BACKWARDS : QUDA_FORWARDS, dagger, stream_p);
  }

  void cudaColorSpinorField::scatter(int nFace, int dagger, int dim_dir)
  {
    int dim = dim_dir/2;
    int dir = (dim_dir+1)%2; // dir = 1 - receive from forwards, dir == 0 receive from backwards
    if (!commDimPartitioned(dim)) return;

    if (comm_peer2peer_enabled(dir,dim)) return;
    unpackGhost(from_face_dim_dir_h[bufferIndex][dim][dir], nFace, dim, dir == 0 ? QUDA_BACKWARDS : QUDA_FORWARDS, dagger, &stream[dim_dir]);
  }

  void cudaColorSpinorField::scatterExtended(int nFace, int parity, int dagger, int dim_dir)
  {
    bool zero_copy = false;
    int dim = dim_dir/2;
    int dir = (dim_dir+1)%2; // dir = 1 - receive from forwards, dir == 0 receive from backwards
    if (!commDimPartitioned(dim)) return;
    unpackGhostExtended(from_face_dim_dir_h[bufferIndex][dim][dir], nFace, static_cast<QudaParity>(parity), dim, dir == 0 ? QUDA_BACKWARDS : QUDA_FORWARDS, dagger, &stream[2*dim/*+0*/], zero_copy);
  }
 
  void cudaColorSpinorField::exchangeGhost(QudaParity parity, int nFace, int dagger, const MemoryLocation *pack_destination_,
					   const MemoryLocation *halo_location_, bool gdr_send, bool gdr_recv)  const {
    if ((gdr_send || gdr_recv) && !comm_gdr_enabled()) errorQuda("Requesting GDR comms but not GDR is not enabled");
    const_cast<cudaColorSpinorField&>(*this).createComms(nFace, false);

    // first set default values to device if needed
    MemoryLocation pack_destination[2*QUDA_MAX_DIM], halo_location[2*QUDA_MAX_DIM];
    for (int i=0; i<8; i++) {
      pack_destination[i] = pack_destination_ ? pack_destination_[i] : Device;
      halo_location[i] = halo_location_ ? halo_location_[i] : Device;
    }

    // If this is set to true, then we are assuming that the send
    // buffers are in a single contiguous memory space and we çan
    // aggregate all cudaMemcpys to reduce latency.  This only applies
    // if the memory locations are all "Device".
    bool fused_pack_memcpy = true;

    // If this is set to true, then we are assuming that the send
    // buffers are in a single contiguous memory space and we çan
    // aggregate all cudaMemcpys to reduce latency.  This only applies
    // if the memory locations are all "Device".
    bool fused_halo_memcpy = true;

    // set to true if any of the ghost packing is being done to Host memory
    bool pack_host = false;

    // set to true if the final halos will be left in Host memory
    bool halo_host = false;

    void *send[2*QUDA_MAX_DIM];
    for (int d=0; d<4; d++) {
      send[2*d+0] = pack_destination[2*d+0] == Host ? my_face_dim_dir_hd[bufferIndex][d][0] : my_face_dim_dir_d[bufferIndex][d][0];
      send[2*d+1] = pack_destination[2*d+1] == Host ? my_face_dim_dir_hd[bufferIndex][d][1] : my_face_dim_dir_d[bufferIndex][d][1];
      ghost_buf[2*d+0] = halo_location[2*d+0] == Host ? from_face_dim_dir_hd[bufferIndex][d][0] : from_face_dim_dir_d[bufferIndex][d][0];
      ghost_buf[2*d+1] = halo_location[2*d+1] == Host ? from_face_dim_dir_hd[bufferIndex][d][1] : from_face_dim_dir_d[bufferIndex][d][1];
      if (pack_destination[2*d+0] != Device || pack_destination[2*d+1] != Device) fused_pack_memcpy = false;
      if (halo_location[2*d+0] != Device || halo_location[2*d+1] != Device) fused_halo_memcpy = false;

      if (pack_destination[2*d+0] == Host || pack_destination[2*d+1] == Host) pack_host = true;
      if (halo_location[2*d+0] == Host || halo_location[2*d+1] == Host) halo_host = true;
    }

    genericPackGhost(send, *this, parity, dagger, pack_destination); // FIXME - need support for asymmetric topologies

    size_t total_bytes = 0;
    for (int i=0; i<nDimComms; i++) if (comm_dim_partitioned(i)) total_bytes += 2*ghost_face_bytes[i]; // 2 for fwd/bwd

    if (!gdr_send)  {
      if (!fused_pack_memcpy) {
	for (int i=0; i<nDimComms; i++) {
	  if (comm_dim_partitioned(i)) {
	    if (pack_destination[2*i+0] == Device) qudaMemcpy(my_face_dim_dir_h[bufferIndex][i][0], my_face_dim_dir_d[bufferIndex][i][0],
							      ghost_face_bytes[i], cudaMemcpyDeviceToHost);
	    if (pack_destination[2*i+1] == Device) qudaMemcpy(my_face_dim_dir_h[bufferIndex][i][1], my_face_dim_dir_d[bufferIndex][i][1],
							      ghost_face_bytes[i], cudaMemcpyDeviceToHost);
	  }
	}
      } else if (total_bytes && !pack_host) {
	qudaMemcpy(my_face_h[bufferIndex], ghost_send_buffer_d[bufferIndex], total_bytes, cudaMemcpyDeviceToHost);
      }
    }

    for (int i=0; i<nDimComms; i++) { // prepost receive
      if (comm_dim_partitioned(i)) {
	comm_start(gdr_recv ? mh_recv_rdma_back[bufferIndex][i] : mh_recv_back[bufferIndex][i]);
	comm_start(gdr_recv ? mh_recv_rdma_fwd[bufferIndex][i] : mh_recv_fwd[bufferIndex][i]);
      }
    }

    if (gdr_send || pack_host) cudaDeviceSynchronize(); // need to make sure packing has finished before kicking off MPI

    for (int i=0; i<nDimComms; i++) {
      if (comm_dim_partitioned(i)) {
	comm_start(gdr_send ? mh_send_rdma_fwd[bufferIndex][i] : mh_send_fwd[bufferIndex][i]);
	comm_start(gdr_send ? mh_send_rdma_back[bufferIndex][i] : mh_send_back[bufferIndex][i]);
      }
    }

    for (int i=0; i<nDimComms; i++) {
      if (!comm_dim_partitioned(i)) continue;
      comm_wait(gdr_send ? mh_send_rdma_fwd[bufferIndex][i] : mh_send_fwd[bufferIndex][i]);
      comm_wait(gdr_send ? mh_send_rdma_back[bufferIndex][i] : mh_send_back[bufferIndex][i]);
      comm_wait(gdr_recv ? mh_recv_rdma_back[bufferIndex][i] : mh_recv_back[bufferIndex][i]);
      comm_wait(gdr_recv ? mh_recv_rdma_fwd[bufferIndex][i] : mh_recv_fwd[bufferIndex][i]);
    }

    if (!gdr_recv) {
      if (!fused_halo_memcpy) {
	for (int i=0; i<nDimComms; i++) {
	  if (!comm_dim_partitioned(i)) continue;
	  if (halo_location[2*i+0] == Device) qudaMemcpy(from_face_dim_dir_d[bufferIndex][i][0], from_face_dim_dir_h[bufferIndex][i][0],
							 ghost_face_bytes[i], cudaMemcpyHostToDevice);
	  if (halo_location[2*i+1] == Device) qudaMemcpy(from_face_dim_dir_d[bufferIndex][i][1], from_face_dim_dir_h[bufferIndex][i][1],
							 ghost_face_bytes[i], cudaMemcpyHostToDevice);
	}
      } else if (total_bytes && !halo_host) {
	qudaMemcpy(ghost_recv_buffer_d[bufferIndex], from_face_h[bufferIndex], total_bytes, cudaMemcpyHostToDevice);
      }
    }

  }

  std::ostream& operator<<(std::ostream &out, const cudaColorSpinorField &a) {
    out << (const ColorSpinorField&)a;
    out << "v = " << a.v << std::endl;
    out << "norm = " << a.norm << std::endl;
    out << "alloc = " << a.alloc << std::endl;
    out << "init = " << a.init << std::endl;
    return out;
  }

//! for composite fields:
  cudaColorSpinorField& cudaColorSpinorField::Component(const int idx) const {
    
    if (this->IsComposite()) {
      if (idx < this->CompositeDim()) {//setup eigenvector form the set
        return *(dynamic_cast<cudaColorSpinorField*>(components[idx])); 
      }
      else{
        errorQuda("Incorrect component index...");
      }
    }
    errorQuda("Cannot get requested component");
    exit(-1);
  }

//copyCuda currently cannot not work with set of spinor fields..
  void cudaColorSpinorField::CopySubset(cudaColorSpinorField &dst, const int range, const int first_element) const{
#if 0
    if (first_element < 0) errorQuda("\nError: trying to set negative first element.\n");
    if (siteSubset == QUDA_PARITY_SITE_SUBSET && this->EigvId() == -1) {
      if (first_element == 0 && range == this->EigvDim())
      {
        if (range != dst.EigvDim())errorQuda("\nError: eigenvector range to big.\n");
        checkField(dst, *this);
        copyCuda(dst, *this);
      }
      else if ((first_element+range) < this->EigvDim()) 
      {//setup eigenvector subset

        cudaColorSpinorField *eigv_subset;

        ColorSpinorParam param;

        param.nColor = nColor;
        param.nSpin = nSpin;
        param.twistFlavor = twistFlavor;
        param.precision = precision;
        param.nDim = nDim;
        param.pad = pad;
        param.siteSubset = siteSubset;
        param.siteOrder = siteOrder;
        param.fieldOrder = fieldOrder;
        param.gammaBasis = gammaBasis;
        memcpy(param.x, x, nDim*sizeof(int));
        param.create = QUDA_REFERENCE_FIELD_CREATE;
 
        param.eigv_dim  = range;
        param.eigv_id   = -1;
        param.v = (void*)((char*)v + first_element*eigv_bytes);
        param.norm = (void*)((char*)norm + first_element*eigv_norm_bytes);

        eigv_subset = new cudaColorSpinorField(param);

        //Not really needed:
        eigv_subset->eigenvectors.reserve(param.eigv_dim);
        for (int id = first_element; id < (first_element+range); id++)
        {
            param.eigv_id = id;
            eigv_subset->eigenvectors.push_back(new cudaColorSpinorField(*this, param));
        }
        checkField(dst, *eigv_subset);
        copyCuda(dst, *eigv_subset);

        delete eigv_subset;
      } else {
        errorQuda("Incorrect eigenvector dimension...");
      }
    } else{
      errorQuda("Eigenvector must be a parity spinor");
      exit(-1);
    }
#endif
  }

  void cudaColorSpinorField::getTexObjectInfo() const
  {
#ifdef USE_TEXTURE_OBJECTS
    printfQuda("\nPrint texture info for the field:\n");
    std::cout << *this;
    cudaResourceDesc resDesc;
    //memset(&resDesc, 0, sizeof(resDesc));
    cudaGetTextureObjectResourceDesc(&resDesc, this->Tex());
    printfQuda("\nDevice pointer: %p\n", resDesc.res.linear.devPtr);
    printfQuda("\nVolume (in bytes): %lu\n", resDesc.res.linear.sizeInBytes);
    if (resDesc.resType == cudaResourceTypeLinear) printfQuda("\nResource type: linear \n");
#endif
  }

  void cudaColorSpinorField::Source(const QudaSourceType sourceType, const int st, const int s, const int c) {
    ColorSpinorParam param(*this);
    param.fieldOrder = QUDA_SPACE_SPIN_COLOR_FIELD_ORDER;
    param.location = QUDA_CPU_FIELD_LOCATION;
    param.create = QUDA_NULL_FIELD_CREATE;

    cpuColorSpinorField tmp(param);
    tmp.Source(sourceType, st, s, c);
    *this = tmp;
  }

  void cudaColorSpinorField::PrintVector(unsigned int i) {
    ColorSpinorParam param(*this);
    param.fieldOrder = QUDA_SPACE_SPIN_COLOR_FIELD_ORDER;
    param.location = QUDA_CPU_FIELD_LOCATION;
    param.create = QUDA_NULL_FIELD_CREATE;

    cpuColorSpinorField tmp(param);
    tmp = *this;
    tmp.PrintVector(i);
  }


} // namespace quda<|MERGE_RESOLUTION|>--- conflicted
+++ resolved
@@ -682,95 +682,6 @@
     if (ghost_field_tex[0] != ghost_recv_buffer_d[0] || ghost_field_tex[1] != ghost_recv_buffer_d[1]) destroyGhostTexObject();
     if (!ghostTexInit) createGhostTexObject();
 #endif
-<<<<<<< HEAD
-
-    // always initialize the ghost receive pointers
-    if (siteSubset == QUDA_PARITY_SITE_SUBSET) {
-      for (int i=0; i<nDim; ++i) {
-	if (commDimPartitioned(i)) {
-	  for (int b=0; b<2; b++) {
-	    ghost[b][i] = (char*)ghost_field[b] + ghostOffset[i][0]*precision;
-	    if (precision == QUDA_HALF_PRECISION)
-	      ghostNorm[b][i] = (char*)ghost_field[b] + ghostNormOffset[i][0]*QUDA_SINGLE_PRECISION;
-	  }
-	}
-      }
-    }
-
-    // always initialize the ghost send pointers
-    int Nint = nColor * nSpin * 2 / (nSpin == 4 ? 2 : 1); // number of internal degrees of freedom (assumes spin projection)
-    size_t offset = 0;
-    for (int i=0; i<4; i++) {
-      if (!commDimPartitioned(i)) continue;
-    
-      // compute size of buffer required
-      ghost_face_bytes[i] = nFace*ghostFace[i]*Nint*precision;
-      if (precision == QUDA_HALF_PRECISION) {
-        ghost_face_bytes[i] += nFace*ghostFace[i]*sizeof(float);
-      }
-
-      for (int b=0; b<2; ++b) {
-	backGhostFaceBuffer[b][i] = (void*)(((char*)ghostFaceBuffer[b]) + offset);
-      }
-      offset += nFace*ghostFace[i]*Nint*precision;
-      if (precision == QUDA_HALF_PRECISION) offset += nFace*ghostFace[i]*sizeof(float);
-      
-      for (int b=0; b<2; ++b) {
-	fwdGhostFaceBuffer[b][i] = (void*)(((char*)ghostFaceBuffer[b]) + offset);
-      }
-      offset += nFace*ghostFace[i]*Nint*precision;
-      if (precision == QUDA_HALF_PRECISION) offset += nFace*ghostFace[i]*sizeof(float);
-    }
-  }
-
-  void cudaColorSpinorField::allocateGhostBuffer(void *send_buf[], void *recv_buf[]) const
-  {
-    int num_faces = 1;
-    if (nSpin == 1) num_faces = 3; // staggered
-
-    int spinor_size = 2*nSpin*nColor*precision;
-
-    // resize face only if requested size is larger than previously allocated one
-    size_t faceBytes = 0;
-    for (int i=0; i<nDimComms; i++) {
-      if (comm_dim_partitioned(i)) faceBytes += 2*siteSubset*num_faces*surfaceCB[i]*spinor_size;
-    }
-
-    if (!initGhostFaceBuffer || faceBytes > ghostFaceBytes) {
-
-      if (initGhostFaceBuffer) {
-	for (int b=0; b<2; ++b) device_free(ghostFaceBuffer[b]);
-      }
-
-      if (faceBytes > 0) {
-	for (int b=0; b<2; ++b) ghostFaceBuffer[b] = device_malloc(faceBytes);
-	initGhostFaceBuffer = true;
-	ghostFaceBytes = faceBytes;
-      }
-
-    }
-
-    size_t offset = 0;
-    for (int i=0; i<nDimComms; i++) {
-      if (comm_dim_partitioned(i)) {
-	// use first buffer for recv and second for send
-	recv_buf[2*i+0] = static_cast<void*>((static_cast<char*>(ghostFaceBuffer[0]) + offset));
-	send_buf[2*i+0] = static_cast<void*>((static_cast<char*>(ghostFaceBuffer[1]) + offset));
-	offset += siteSubset*num_faces*surfaceCB[i]*spinor_size;
-
-	recv_buf[2*i+1] = static_cast<void*>((static_cast<char*>(ghostFaceBuffer[0]) + offset));
-	send_buf[2*i+1] = static_cast<void*>((static_cast<char*>(ghostFaceBuffer[1]) + offset));
-	offset += siteSubset*num_faces*surfaceCB[i]*spinor_size;
-      } else {
-	recv_buf[2*i+0] = nullptr;
-	recv_buf[2*i+1] = nullptr;
-	send_buf[2*i+0] = nullptr;
-	send_buf[2*i+1] = nullptr;
-      }
-    }
-
-=======
->>>>>>> 4717e962
   }
 
   void cudaColorSpinorField::freeGhostBuffer(void)
@@ -836,16 +747,11 @@
     
     if (dim !=3 || getKernelPackT()) { // use kernels to pack into contiguous buffers then a single cudaMemcpy
 
-<<<<<<< HEAD
-      void* gpu_buf = 
-	(dir == QUDA_BACKWARDS) ? this->backGhostFaceBuffer[bufferIndex][dim] : this->fwdGhostFaceBuffer[bufferIndex][dim];
-=======
       size_t bytes = nFace*Nint*ghostFace[dim]*precision;
 
       if (precision == QUDA_HALF_PRECISION) bytes += nFace*ghostFace[dim]*sizeof(float);
 
       void* gpu_buf = (dir == QUDA_BACKWARDS) ? my_face_dim_dir_d[bufferIndex][dim][0] : my_face_dim_dir_d[bufferIndex][dim][1];
->>>>>>> 4717e962
 
       cudaMemcpyAsync(ghost_spinor, gpu_buf, ghost_face_bytes[dim], cudaMemcpyDeviceToHost, *stream);
 
@@ -944,14 +850,7 @@
 					 const int dim, const QudaDirection dir, 
 					 const int dagger, cudaStream_t* stream) 
   {
-<<<<<<< HEAD
-=======
-    int Nint = (nColor * nSpin * 2) / (nSpin == 4 ? 2 : 1);  // (spin proj.) degrees of freedom
-
-    int len = nFace*ghostFace[dim]*Nint*precision;
->>>>>>> 4717e962
     const void *src = ghost_spinor;
-  
     int ghost_offset = (dir == QUDA_BACKWARDS) ? ghostOffset[dim][0] : ghostOffset[dim][1];
     void *ghost_dst = (char*)ghost_recv_buffer_d[bufferIndex] + precision*ghost_offset;
 
@@ -1056,18 +955,6 @@
 
       int Nint = nColor * nSpin * 2 / (nSpin == 4 && spin_project ? 2 : 1); // number of internal degrees of freedom
 
-<<<<<<< HEAD
-      // faceBytes is the sum of all face sizes 
-      size_t faceBytes = 0;
-      
-      // nbytes is the size in bytes of each face
-      size_t nbytes[QUDA_MAX_DIM];
-      
-      for (int i=0; i<nDimComms; i++) {
-	nbytes[i] = ghost_face_bytes[i];
-	if (!commDimPartitioned(i)) continue;
-	faceBytes += 2*nbytes[i];
-=======
       for (int i=0; i<nDimComms; i++) { // compute size of ghost buffers required
 	if (!commDimPartitioned(i)) { ghost_face_bytes[i] = 0; continue; }
 	ghost_face_bytes[i] = nFace*ghostFace[i]*Nint*precision;
@@ -1080,7 +967,6 @@
 	my_face_hd[b] = ghost_pinned_buffer_hd[b];
 	from_face_h[b] = static_cast<char*>(my_face_h[b]) + ghost_bytes;
 	from_face_hd[b] = static_cast<char*>(my_face_hd[b]) + ghost_bytes;
->>>>>>> 4717e962
       }
 
       // initialize the ghost receive pointers
