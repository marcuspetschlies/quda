--- conflicted
+++ resolved
@@ -712,14 +712,7 @@
           SharedMemoryCache<Link> &Matrix_cache) {
         auto mycoeff_seven = coeff_sign<sig_positive>(parity_a) * arg.coeff_seven;
 
-<<<<<<< HEAD
-        // Link product intermediates
-        Link Oy, Oz;
-
         int point_b = getIndexMILC<sig_positive>(x, arg.E, arg.sig);
-=======
-        int point_b = getIndexMILCDir(x, arg.E, arg.sig);
->>>>>>> ecdc0634
         int parity_b = 1 - parity_a;
 
         int y[4] = {x[0], x[1], x[2], x[3]};
@@ -759,14 +752,9 @@
         // Compute the force_rho --- contribution from the negative rho direction
         Link Uab = Matrix_cache.load_z(0);
         if constexpr (!sig_positive) Uab = conj(Uab);
-<<<<<<< HEAD
         Link force_rho = arg.force(arg.rho, point_a, parity_a);
-        force_rho += (parity_sign(parity_a) * mycoeff_seven) * conj(UbeOeOf) * conj(Uab);
-
-=======
-        Link force_rho = arg.force(pos_dir(arg.rho), point_a, parity_a);
         force_rho = mm_add((parity_sign(parity_a) * mycoeff_seven) * conj(UbeOeOf), conj(Uab), force_rho);
->>>>>>> ecdc0634
+
         // Compute the force_rho contribution from the positive rho direction
         Link Ufe = arg.link(arg.sig, fe_link_nbr_idx, fe_link_nbr_parity);
 
@@ -780,13 +768,8 @@
         Link Ob = arg.pNuMu(0, point_b, parity_b);
         Link UfeUebOb = UfeUeb * Ob;
         Link Oa = arg.qNuMu(0, point_a, parity_a);
-<<<<<<< HEAD
-        force_rho -= (parity_sign(parity_a) * mycoeff_seven) * UfeUebOb * Oa;
+        force_rho = mm_add((-parity_sign(parity_a) * mycoeff_seven) * UfeUebOb, Oa, force_rho);
         arg.force(arg.rho, point_a, parity_a) = force_rho;
-=======
-        force_rho = mm_add((-parity_sign(parity_a) * mycoeff_seven) * UfeUebOb, Oa, force_rho);
-        arg.force(pos_dir(arg.rho), point_a, parity_a) = force_rho;
->>>>>>> ecdc0634
 
         // Compute the p5 contribution from the positive rho direction
         Link p5_sig = arg.p5(0, point_a, parity_a);
@@ -802,21 +785,12 @@
         int dc_link_nbr_parity = (sig_positive) ? parity_d : parity_c;
 
         // Compute the p5 contribution from the negative rho direction
-<<<<<<< HEAD
         Link Udc = arg.link(arg.sig, dc_link_nbr_idx, dc_link_nbr_parity);
         Link Uda = arg.link(arg.rho, point_d, parity_d);
         Link Ucb = arg.link(arg.rho, point_c, parity_c);
-        Oz = Ucb * Ob;
-        Oy = (sig_positive ? Udc : conj(Udc)) * Oz;
-        p5_sig += arg.accumu_coeff_seven * conj(Uda) * Oy;
-=======
-        Link Udc = arg.link(pos_dir(arg.sig), dc_link_nbr_idx, dc_link_nbr_parity);
-        Link Uda = arg.link(pos_dir(arg.rho), point_d, parity_d);
-        Link Ucb = arg.link(pos_dir(arg.rho), point_c, parity_c);
         Link Oz = Ucb * Ob;
         Link Oy = (sig_positive ? Udc : conj(Udc)) * Oz;
         p5_sig = mm_add(arg.accumu_coeff_seven * conj(Uda), Oy, p5_sig);
->>>>>>> ecdc0634
         Matrix_cache.save_z(p5_sig, 1);
 
         // When sig is positive, compute the force_sig contribution from the
