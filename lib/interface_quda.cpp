#include <iostream>
#include <stdio.h>
#include <stdlib.h>
#include <math.h>
#include <string.h>
#include <sys/time.h>

#include <quda.h>
#include <quda_fortran.h>
#include <quda_internal.h>
#include <comm_quda.h>
#include <tune_quda.h>
#include <blas_quda.h>
#include <gauge_field.h>
#include <dirac_quda.h>
#include <dslash_quda.h>
#include <invert_quda.h>
#include <color_spinor_field.h>
#include <clover_field.h>
#include <llfat_quda.h>
#include <fat_force_quda.h>
#include <hisq_links_quda.h>
#include <algorithm>
#include <staggered_oprod.h>
#include <ks_improved_force.h>
#include <ks_force_quda.h>

#ifdef NUMA_AFFINITY
#include <numa_affinity.h>
#endif

#include <cuda.h>
#include "face_quda.h"

#ifdef MULTI_GPU
extern void exchange_cpu_sitelink_ex(int* X, int *R, void** sitelink, QudaGaugeFieldOrder cpu_order,
    QudaPrecision gPrecision, int optflag, int geom);
#endif // MULTI_GPU

#include <ks_force_quda.h>

#ifdef GPU_GAUGE_FORCE
#include <gauge_force_quda.h>
#endif
#include <gauge_update_quda.h>

#define MAX(a,b) ((a)>(b)? (a):(b))
#define TDIFF(a,b) (b.tv_sec - a.tv_sec + 0.000001*(b.tv_usec - a.tv_usec))

#define spinorSiteSize 24 // real numbers per spinor

#define MAX_GPU_NUM_PER_NODE 16

// define newQudaGaugeParam() and newQudaInvertParam()
#define INIT_PARAM
#include "check_params.h"
#undef INIT_PARAM

// define (static) checkGaugeParam() and checkInvertParam()
#define CHECK_PARAM
#include "check_params.h"
#undef CHECK_PARAM

// define printQudaGaugeParam() and printQudaInvertParam()
#define PRINT_PARAM
#include "check_params.h"
#undef PRINT_PARAM


int numa_affinity_enabled = 1;

using namespace quda;

cudaGaugeField *gaugePrecise = NULL;
cudaGaugeField *gaugeSloppy = NULL;
cudaGaugeField *gaugePrecondition = NULL;
cudaGaugeField *gaugeExtended = NULL;

// It's important that these alias the above so that constants are set correctly in Dirac::Dirac()
cudaGaugeField *&gaugeFatPrecise = gaugePrecise;
cudaGaugeField *&gaugeFatSloppy = gaugeSloppy;
cudaGaugeField *&gaugeFatPrecondition = gaugePrecondition;
cudaGaugeField *&gaugeFatExtended = gaugeExtended;


cudaGaugeField *gaugeLongExtended = NULL; 
cudaGaugeField *gaugeLongPrecise = NULL;
cudaGaugeField *gaugeLongSloppy = NULL;
cudaGaugeField *gaugeLongPrecondition = NULL;

cudaCloverField *cloverPrecise = NULL;
cudaCloverField *cloverSloppy = NULL;
cudaCloverField *cloverPrecondition = NULL;

cudaCloverField *cloverInvPrecise = NULL;
cudaCloverField *cloverInvSloppy = NULL;
cudaCloverField *cloverInvPrecondition = NULL;

cudaGaugeField *momResident = NULL;
cudaGaugeField *extendedGaugeResident = NULL;

cudaDeviceProp deviceProp;
cudaStream_t *streams;

static bool initialized = false;

//!< Profiler for initQuda
static TimeProfile profileInit("initQuda");

//!< Profile for loadGaugeQuda / saveGaugeQuda
static TimeProfile profileGauge("loadGaugeQuda");

//!< Profile for loadCloverQuda
static TimeProfile profileClover("loadCloverQuda");

//!< Profiler for invertQuda
static TimeProfile profileInvert("invertQuda");

//!< Profiler for invertMultiShiftQuda
static TimeProfile profileMulti("invertMultiShiftQuda");

//!< Profiler for invertMultiShiftMixedQuda
static TimeProfile profileMultiMixed("invertMultiShiftMixedQuda");

//!< Profiler for computeFatLinkQuda
static TimeProfile profileFatLink("computeKSLinkQuda");

//!< Profiler for computeGaugeForceQuda
static TimeProfile profileGaugeForce("computeGaugeForceQuda");

//!<Profiler for updateGaugeFieldQuda 
static TimeProfile profileGaugeUpdate("updateGaugeFieldQuda");

//!<Profiler for createExtendedGaugeField
static TimeProfile profileExtendedGauge("createExtendedGaugeField");


//!<Profiler for createClover>
static TimeProfile profileCloverCreate("createCloverQuda");

//!<Profiler for computeCloverDerivative
static TimeProfile profileCloverDerivative("computeCloverDerivativeQuda");

//!<Profiler for computeCloverSigmaTrace
static TimeProfile profileCloverTrace("computeCloverTraceQuda");

//!<Profiler for computeStaggeredOprodQuda
static TimeProfile profileStaggeredOprod("computeStaggeredOprodQuda");

//!<Profiler for computeAsqtadForceQuda
static TimeProfile profileAsqtadForce("computeAsqtadForceQuda");

//!<Profiler for computeAsqtadForceQuda
static TimeProfile profileHISQForce("computeHISQForceQuda");

//!<Profiler for computeHISQForceCompleteQuda
static TimeProfile profileHISQForceComplete("computeHISQForceCompleteQuda");

//!< Profiler for endQuda
static TimeProfile profileEnd("endQuda");

namespace quda {
  void printLaunchTimer();
}

void setVerbosityQuda(QudaVerbosity verbosity, const char prefix[], FILE *outfile)
{
  setVerbosity(verbosity);
  setOutputPrefix(prefix);
  setOutputFile(outfile);
}


typedef struct {
  int ndim;
  int dims[QUDA_MAX_DIM];
} LexMapData;

/**
 * For MPI, the default node mapping is lexicographical with t varying fastest.
 */
static int lex_rank_from_coords(const int *coords, void *fdata)
{
  LexMapData *md = static_cast<LexMapData *>(fdata);

  int rank = coords[0];
  for (int i = 1; i < md->ndim; i++) {
    rank = md->dims[i] * rank + coords[i];
  }
  return rank;
}

#ifdef QMP_COMMS
/**
 * For QMP, we use the existing logical topology if already declared.
 */
static int qmp_rank_from_coords(const int *coords, void *fdata)
{
  return QMP_get_node_number_from(coords);
}
#endif


static bool comms_initialized = false;

void initCommsGridQuda(int nDim, const int *dims, QudaCommsMap func, void *fdata)
{
  if (nDim != 4) {
    errorQuda("Number of communication grid dimensions must be 4");
  }

  LexMapData map_data;
<<<<<<< HEAD
=======

>>>>>>> 3cabd1a3
  if (!func) {

#if QMP_COMMS
    if (QMP_logical_topology_is_declared()) {
      if (QMP_get_logical_number_of_dimensions() != 4) {
        errorQuda("QMP logical topology must have 4 dimensions");
      }
      for (int i=0; i<nDim; i++) {
        int qdim = QMP_get_logical_dimensions()[i];
        if(qdim != dims[i]) {
          errorQuda("QMP logical dims[%d]=%d does not match dims[%d]=%d argument", i, qdim, i, dims[i]);
        }
      }
      fdata = NULL;
      func = qmp_rank_from_coords;
    } else {
      warningQuda("QMP logical topology is undeclared; using default lexicographical ordering");
#endif

      map_data.ndim = nDim;
      for (int i=0; i<nDim; i++) {
        map_data.dims[i] = dims[i];
      }
      fdata = (void *) &map_data;
      func = lex_rank_from_coords;

#if QMP_COMMS
    }
#endif      

  }
  comm_init(nDim, dims, func, fdata);
  comms_initialized = true;
}


static void init_default_comms()
{
#if defined(QMP_COMMS)
  if (QMP_logical_topology_is_declared()) {
    int ndim = QMP_get_logical_number_of_dimensions();
    const int *dims = QMP_get_logical_dimensions();
    initCommsGridQuda(ndim, dims, NULL, NULL);
  } else {
    errorQuda("initQuda() called without prior call to initCommsGridQuda(),"
        " and QMP logical topology has not been declared");
  }
#elif defined(MPI_COMMS)
  errorQuda("When using MPI for communications, initCommsGridQuda() must be called before initQuda()");
#else // single-GPU
  const int dims[4] = {1, 1, 1, 1};
  initCommsGridQuda(4, dims, NULL, NULL);
#endif
}


/*
 * Set the device that QUDA uses.
 */
void initQudaDevice(int dev) {

  //static bool initialized = false;
  if (initialized) return;
  initialized = true;

#if defined(GPU_DIRECT) && defined(MULTI_GPU) && (CUDA_VERSION == 4000)
  //check if CUDA_NIC_INTEROP is set to 1 in the enviroment
  // not needed for CUDA >= 4.1
  char* cni_str = getenv("CUDA_NIC_INTEROP");
  if(cni_str == NULL){
    errorQuda("Environment variable CUDA_NIC_INTEROP is not set");
  }
  int cni_int = atoi(cni_str);
  if (cni_int != 1){
    errorQuda("Environment variable CUDA_NIC_INTEROP is not set to 1");    
  }
#endif

  int deviceCount;
  cudaGetDeviceCount(&deviceCount);
  if (deviceCount == 0) {
    errorQuda("No CUDA devices found");
  }

  for(int i=0; i<deviceCount; i++) {
    cudaGetDeviceProperties(&deviceProp, i);
    checkCudaErrorNoSync(); // "NoSync" for correctness in HOST_DEBUG mode
    if (getVerbosity() >= QUDA_SUMMARIZE) {
      printfQuda("Found device %d: %s\n", i, deviceProp.name);
    }
  }

#ifdef MULTI_GPU
  if (dev < 0) {
    if (!comms_initialized) {
      errorQuda("initDeviceQuda() called with a negative device ordinal, but comms have not been initialized");
    }
    dev = comm_gpuid();
  }
#else
  if (dev < 0 || dev >= 16) errorQuda("Invalid device number %d", dev);
#endif

  cudaGetDeviceProperties(&deviceProp, dev);
  checkCudaErrorNoSync(); // "NoSync" for correctness in HOST_DEBUG mode
  if (deviceProp.major < 1) {
    errorQuda("Device %d does not support CUDA", dev);
  }

  if (getVerbosity() >= QUDA_SUMMARIZE) {
    printfQuda("Using device %d: %s\n", dev, deviceProp.name);
  }
#ifndef USE_QDPJIT
  cudaSetDevice(dev);
  checkCudaErrorNoSync(); // "NoSync" for correctness in HOST_DEBUG mode
#endif

#ifdef NUMA_AFFINITY
  if(numa_affinity_enabled){
    setNumaAffinity(dev);
  }
#endif

  // if the device supports host-mapped memory, then enable this
#ifndef USE_QDPJIT
  if(deviceProp.canMapHostMemory) cudaSetDeviceFlags(cudaDeviceMapHost);
  checkCudaError();
#endif

  cudaDeviceSetCacheConfig(cudaFuncCachePreferL1);
  //cudaDeviceSetSharedMemConfig(cudaSharedMemBankSizeEightByte);
  cudaGetDeviceProperties(&deviceProp, dev);
}


/*
 * Any persistent memory allocations that QUDA uses are done here.
 */
void initQudaMemory()
{
  if (!comms_initialized) init_default_comms();

  streams = new cudaStream_t[Nstream];

#if (CUDA_VERSION >= 5050)
  int greatestPriority;
  int leastPriority;
  cudaDeviceGetStreamPriorityRange(&leastPriority, &greatestPriority);
  for (int i=0; i<Nstream-1; i++) {
    cudaStreamCreateWithPriority(&streams[i], cudaStreamDefault, greatestPriority);
  }
  cudaStreamCreateWithPriority(&streams[Nstream-1], cudaStreamDefault, leastPriority);
#else
  for (int i=0; i<Nstream; i++) {
    cudaStreamCreate(&streams[i]);
  }
#endif

  checkCudaError();
  createDslashEvents();
  createStaggeredOprodEvents();  

  initBlas();

  loadTuneCache(getVerbosity());
}


void initQuda(int dev)
{
  profileInit.Start(QUDA_PROFILE_TOTAL);

  // initialize communications topology, if not already done explicitly via initCommsGridQuda()
  if (!comms_initialized) init_default_comms();

  // set the device that QUDA uses
  initQudaDevice(dev);

  // set the persistant memory allocations that QUDA uses (Blas, streams, etc.)
  initQudaMemory();

  profileInit.Stop(QUDA_PROFILE_TOTAL);
}


void loadGaugeQuda(void *h_gauge, QudaGaugeParam *param)
{
  //printfQuda("loadGaugeQuda use_resident_gauge = %d phase=%d\n", 
  //param->use_resident_gauge, param->staggered_phase_applied);

  profileGauge.Start(QUDA_PROFILE_TOTAL);

  if (!initialized) errorQuda("QUDA not initialized");
  if (getVerbosity() == QUDA_DEBUG_VERBOSE) printQudaGaugeParam(param);

  checkGaugeParam(param);

  profileGauge.Start(QUDA_PROFILE_INIT);  
  // Set the specific input parameters and create the cpu gauge field
  GaugeFieldParam gauge_param(h_gauge, *param);

  // if we are using half precision then we need to compute the fat
  // link maximum while still on the cpu
  // FIXME get a kernel for this
  if ((param->cuda_prec == QUDA_HALF_PRECISION ||
        param->cuda_prec_sloppy == QUDA_HALF_PRECISION ||
        param->cuda_prec_precondition == QUDA_HALF_PRECISION) &&
      param->type == QUDA_ASQTAD_FAT_LINKS)
    gauge_param.compute_fat_link_max = true;

  GaugeField *in = (param->location == QUDA_CPU_FIELD_LOCATION) ?
    static_cast<GaugeField*>(new cpuGaugeField(gauge_param)) : 
    static_cast<GaugeField*>(new cudaGaugeField(gauge_param));

  // if not preserving then copy the gauge field passed in
  cudaGaugeField *precise = NULL;
  // switch the parameters for creating the mirror precise cuda gauge field
  gauge_param.create = QUDA_NULL_FIELD_CREATE;
  gauge_param.precision = param->cuda_prec;
  gauge_param.reconstruct = param->reconstruct;
  gauge_param.pad = param->ga_pad;
  gauge_param.order = (gauge_param.precision == QUDA_DOUBLE_PRECISION || 
		       gauge_param.reconstruct == QUDA_RECONSTRUCT_NO ) ?
    QUDA_FLOAT2_GAUGE_ORDER : QUDA_FLOAT4_GAUGE_ORDER;

  precise = new cudaGaugeField(gauge_param);

  if (param->use_resident_gauge) {
    if(gaugePrecise == NULL) errorQuda("No resident gauge field");
    // copy rather than point at to ensure that the padded region is filled in
    precise->copy(*gaugePrecise);
    precise->exchangeGhost();
    delete gaugePrecise;
    gaugePrecise = NULL;
    profileGauge.Stop(QUDA_PROFILE_INIT);  
  } else {
    profileGauge.Stop(QUDA_PROFILE_INIT);  
    profileGauge.Start(QUDA_PROFILE_H2D);  
    precise->copy(*in);
    profileGauge.Stop(QUDA_PROFILE_H2D);  
  }

  param->gaugeGiB += precise->GBytes();

  // creating sloppy fields isn't really compute, but it is work done on the gpu
  profileGauge.Start(QUDA_PROFILE_COMPUTE); 

  // switch the parameters for creating the mirror sloppy cuda gauge field
  gauge_param.precision = param->cuda_prec_sloppy;
  gauge_param.reconstruct = param->reconstruct_sloppy;
  gauge_param.order = (gauge_param.precision == QUDA_DOUBLE_PRECISION || 
      gauge_param.reconstruct == QUDA_RECONSTRUCT_NO ) ?
    QUDA_FLOAT2_GAUGE_ORDER : QUDA_FLOAT4_GAUGE_ORDER;
  cudaGaugeField *sloppy = NULL;
  if (param->cuda_prec != param->cuda_prec_sloppy) {
    sloppy = new cudaGaugeField(gauge_param);
    sloppy->copy(*precise);
    param->gaugeGiB += sloppy->GBytes();
  } else {
    sloppy = precise;
  }

  // switch the parameters for creating the mirror preconditioner cuda gauge field
  gauge_param.precision = param->cuda_prec_precondition;
  gauge_param.reconstruct = param->reconstruct_precondition;
  gauge_param.order = (gauge_param.precision == QUDA_DOUBLE_PRECISION || 
      gauge_param.reconstruct == QUDA_RECONSTRUCT_NO ) ?
    QUDA_FLOAT2_GAUGE_ORDER : QUDA_FLOAT4_GAUGE_ORDER;
  cudaGaugeField *precondition = NULL;
  if (param->cuda_prec_sloppy != param->cuda_prec_precondition) {
    precondition = new cudaGaugeField(gauge_param);
    precondition->copy(*sloppy);
    param->gaugeGiB += precondition->GBytes();
  } else {
    precondition = sloppy;
  }

  // create an extended preconditioning field
  cudaGaugeField* extended = NULL;
  if(param->overlap){
    int R[4]; // domain-overlap widths in different directions 
    for(int i=0; i<4; ++i){ 
      R[i] = param->overlap*commDimPartitioned(i);
      gauge_param.x[i] += 2*R[i];
    }
    // the extended field does not require any ghost padding
    gauge_param.ghostExchange = QUDA_GHOST_EXCHANGE_NO;
    extended = new cudaGaugeField(gauge_param);

    // copy the unextended preconditioning field into the interior of the extended field
    copyExtendedGauge(*extended, *precondition, QUDA_CUDA_FIELD_LOCATION);
    // now perform communication and fill the overlap regions
    extended->exchangeExtendedGhost(R);
  }

  profileGauge.Stop(QUDA_PROFILE_COMPUTE); 

  switch (param->type) {
    case QUDA_WILSON_LINKS:
      //if (gaugePrecise) errorQuda("Precise gauge field already allocated");
      gaugePrecise = precise;
      //if (gaugeSloppy) errorQuda("Sloppy gauge field already allocated");
      gaugeSloppy = sloppy;
      //if (gaugePrecondition) errorQuda("Precondition gauge field already allocated");
      gaugePrecondition = precondition;
	
      if(param->overlap) gaugeExtended = extended;
      break;
    case QUDA_ASQTAD_FAT_LINKS:
      if (gaugeFatPrecise) errorQuda("Precise gauge fat field already allocated");
      gaugeFatPrecise = precise;
      if (gaugeFatSloppy) errorQuda("Sloppy gauge fat field already allocated");
      gaugeFatSloppy = sloppy;
      if (gaugeFatPrecondition) errorQuda("Precondition gauge fat field already allocated");
      gaugeFatPrecondition = precondition;

      if(param->overlap){
        if(gaugeFatExtended) errorQuda("Extended gauge fat field already allocated");
	gaugeFatExtended = extended;
      }
      break;
    case QUDA_ASQTAD_LONG_LINKS:
      if (gaugeLongPrecise) errorQuda("Precise gauge long field already allocated");
      gaugeLongPrecise = precise;
      if (gaugeLongSloppy) errorQuda("Sloppy gauge long field already allocated");
      gaugeLongSloppy = sloppy;
      if (gaugeLongPrecondition) errorQuda("Precondition gauge long field already allocated");
      gaugeLongPrecondition = precondition;
      if(param->overlap){
        if(gaugeLongExtended) errorQuda("Extended gauge long field already allocated");
   	gaugeLongExtended = extended;
      }	
      break;
    default:
      errorQuda("Invalid gauge type");   
  }


  profileGauge.Start(QUDA_PROFILE_FREE);  
  delete in;
  profileGauge.Stop(QUDA_PROFILE_FREE);  

  profileGauge.Stop(QUDA_PROFILE_TOTAL);
}

void saveGaugeQuda(void *h_gauge, QudaGaugeParam *param)
{
  profileGauge.Start(QUDA_PROFILE_TOTAL);

  if (param->location != QUDA_CPU_FIELD_LOCATION) 
    errorQuda("Non-cpu output location not yet supported");

  if (!initialized) errorQuda("QUDA not initialized");
  checkGaugeParam(param);

  // Set the specific cpu parameters and create the cpu gauge field
  GaugeFieldParam gauge_param(h_gauge, *param);
  cpuGaugeField cpuGauge(gauge_param);
  cudaGaugeField *cudaGauge = NULL;
  switch (param->type) {
    case QUDA_WILSON_LINKS:
      cudaGauge = gaugePrecise;
      break;
    case QUDA_ASQTAD_FAT_LINKS:
      cudaGauge = gaugeFatPrecise;
      break;
    case QUDA_ASQTAD_LONG_LINKS:
      cudaGauge = gaugeLongPrecise;
      break;
    default:
      errorQuda("Invalid gauge type");   
  }

  profileGauge.Start(QUDA_PROFILE_D2H);  
  cudaGauge->saveCPUField(cpuGauge, QUDA_CPU_FIELD_LOCATION);
  profileGauge.Stop(QUDA_PROFILE_D2H);  

  profileGauge.Stop(QUDA_PROFILE_TOTAL);
}


void loadCloverQuda(void *h_clover, void *h_clovinv, QudaInvertParam *inv_param)
{
  profileClover.Start(QUDA_PROFILE_TOTAL);

  bool device_calc = false; // calculate clover and inverse on the device?

  pushVerbosity(inv_param->verbosity);
  if (getVerbosity() >= QUDA_DEBUG_VERBOSE) printQudaInvertParam(inv_param);

  if (!initialized) errorQuda("QUDA not initialized");

  if (!h_clover && !h_clovinv) {
    printfQuda("clover_coeff: %lf\n", inv_param->clover_coeff);
    if(inv_param->clover_coeff != 0){
      device_calc = true;
    }else{
      errorQuda("loadCloverQuda() called with neither clover term nor inverse");
    }
  }


  if (inv_param->clover_cpu_prec == QUDA_HALF_PRECISION) {
    errorQuda("Half precision not supported on CPU");
  }
  if (gaugePrecise == NULL) {
    errorQuda("Gauge field must be loaded before clover");
  }
  if ((inv_param->dslash_type != QUDA_CLOVER_WILSON_DSLASH) && (inv_param->dslash_type != QUDA_TWISTED_CLOVER_DSLASH)) {
    errorQuda("Wrong dslash_type in loadCloverQuda()");
  }

  // determines whether operator is preconditioned when calling invertQuda()
  bool pc_solve = (inv_param->solve_type == QUDA_DIRECT_PC_SOLVE ||
      inv_param->solve_type == QUDA_NORMOP_PC_SOLVE);

  // determines whether operator is preconditioned when calling MatQuda() or MatDagMatQuda()
  bool pc_solution = (inv_param->solution_type == QUDA_MATPC_SOLUTION ||
      inv_param->solution_type == QUDA_MATPCDAG_MATPC_SOLUTION);

  bool asymmetric = (inv_param->matpc_type == QUDA_MATPC_EVEN_EVEN_ASYMMETRIC ||
      inv_param->matpc_type == QUDA_MATPC_ODD_ODD_ASYMMETRIC);

  // We issue a warning only when it seems likely that the user is screwing up:

  // uninverted clover term is required when applying unpreconditioned operator,
  // but note that dslashQuda() is always preconditioned
  if (!h_clover && !pc_solve && !pc_solution) {
    //warningQuda("Uninverted clover term not loaded");
  }

  // uninverted clover term is also required for "asymmetric" preconditioning
  if (!h_clover && pc_solve && pc_solution && asymmetric && !device_calc) {
    warningQuda("Uninverted clover term not loaded");
  }

  CloverFieldParam clover_param;
  CloverField *in, *inInv;

  if(!device_calc){
    // create a param for the cpu clover field
    profileClover.Start(QUDA_PROFILE_INIT);
    CloverFieldParam cpuParam;
    cpuParam.nDim = 4;
    for (int i=0; i<4; i++) cpuParam.x[i] = gaugePrecise->X()[i];
    cpuParam.precision = inv_param->clover_cpu_prec;
    cpuParam.order = inv_param->clover_order;
    cpuParam.direct = h_clover ? true : false;
    cpuParam.inverse = h_clovinv ? true : false;
    cpuParam.clover = h_clover;
    cpuParam.norm = 0;
    cpuParam.cloverInv = h_clovinv;
    cpuParam.invNorm = 0;
    cpuParam.create = QUDA_REFERENCE_FIELD_CREATE;
    cpuParam.siteSubset = QUDA_FULL_SITE_SUBSET;
    cpuParam.twisted = false;
    cpuParam.mu2 = 0.;

    if (inv_param->dslash_type == QUDA_TWISTED_CLOVER_DSLASH) {
      cpuParam.direct = true;
      cpuParam.inverse = false;
      cpuParam.cloverInv = NULL;
      cpuParam.clover = h_clover;
      in = (inv_param->clover_location == QUDA_CPU_FIELD_LOCATION) ?
        static_cast<CloverField*>(new cpuCloverField(cpuParam)) : 
        static_cast<CloverField*>(new cudaCloverField(cpuParam));

      cpuParam.cloverInv = h_clovinv;
      cpuParam.clover = NULL;
      cpuParam.twisted = true;
      cpuParam.direct = true;
      cpuParam.inverse = false;
      cpuParam.mu2 = 4.*inv_param->kappa*inv_param->kappa*inv_param->mu*inv_param->mu;

      inInv = (inv_param->clover_location == QUDA_CPU_FIELD_LOCATION) ?
        static_cast<CloverField*>(new cpuCloverField(cpuParam)) : 
        static_cast<CloverField*>(new cudaCloverField(cpuParam));
    } else {
      in = (inv_param->clover_location == QUDA_CPU_FIELD_LOCATION) ?
        static_cast<CloverField*>(new cpuCloverField(cpuParam)) : 
        static_cast<CloverField*>(new cudaCloverField(cpuParam));
    }

    clover_param.nDim = 4;
    for (int i=0; i<4; i++) clover_param.x[i] = gaugePrecise->X()[i];
    clover_param.setPrecision(inv_param->clover_cuda_prec);
    clover_param.pad = inv_param->cl_pad;
    clover_param.direct = h_clover ? true : false;
    clover_param.inverse = (h_clovinv || pc_solve) ? true : false;
    clover_param.create = QUDA_NULL_FIELD_CREATE;
    clover_param.siteSubset = QUDA_FULL_SITE_SUBSET;

    if (inv_param->dslash_type == QUDA_TWISTED_CLOVER_DSLASH) {
      clover_param.direct = true;
      clover_param.inverse = false;
      cloverPrecise = new cudaCloverField(clover_param);
      clover_param.direct = false;
      clover_param.inverse = true;
      clover_param.twisted = true;
      cloverInvPrecise = new cudaCloverField(clover_param);
      clover_param.twisted = false;
    } else {
      cloverPrecise = new cudaCloverField(clover_param);
    }

    profileClover.Stop(QUDA_PROFILE_INIT);

    profileClover.Start(QUDA_PROFILE_H2D);
    if (inv_param->dslash_type == QUDA_TWISTED_CLOVER_DSLASH) {
      cloverPrecise->copy(*in, false);
      cloverInvPrecise->copy(*in, true);
      cloverInvert(*cloverInvPrecise, inv_param->compute_clover_trlog, QUDA_CUDA_FIELD_LOCATION);
    } else {
      cloverPrecise->copy(*in, h_clovinv ? true : false);
    }

    profileClover.Stop(QUDA_PROFILE_H2D);
  } else {
    profileClover.Start(QUDA_PROFILE_COMPUTE);

    createCloverQuda(inv_param);

    if (inv_param->dslash_type == QUDA_TWISTED_CLOVER_DSLASH) {
      cloverInvert(*cloverInvPrecise, inv_param->compute_clover_trlog, QUDA_CUDA_FIELD_LOCATION);
      if (inv_param->compute_clover_trlog) {
        inv_param->trlogA[0] = cloverInvPrecise->TrLog()[0];
        inv_param->trlogA[1] = cloverInvPrecise->TrLog()[1];
      }
    }
    profileClover.Stop(QUDA_PROFILE_COMPUTE);
  }

  // inverted clover term is required when applying preconditioned operator
  if ((!h_clovinv && pc_solve) && inv_param->dslash_type != QUDA_TWISTED_CLOVER_DSLASH) {
    profileClover.Start(QUDA_PROFILE_COMPUTE);
    cloverInvert(*cloverPrecise, inv_param->compute_clover_trlog, QUDA_CUDA_FIELD_LOCATION);
    profileClover.Stop(QUDA_PROFILE_COMPUTE);
    if (inv_param->compute_clover_trlog) {
      inv_param->trlogA[0] = cloverPrecise->TrLog()[0];
      inv_param->trlogA[1] = cloverPrecise->TrLog()[1];
    }
  }

  if (inv_param->dslash_type != QUDA_TWISTED_CLOVER_DSLASH)
    inv_param->cloverGiB = cloverPrecise->GBytes();
  else
    inv_param->cloverGiB = cloverPrecise->GBytes() + cloverInvPrecise->GBytes();

  clover_param.norm    = 0;
  clover_param.invNorm = 0;
  clover_param.mu2 = 0.;
  clover_param.nDim = 4;
  for(int dir=0; dir<4; ++dir) clover_param.x[dir] = gaugePrecise->X()[dir];
  clover_param.pad = inv_param->cl_pad;
  clover_param.siteSubset = QUDA_FULL_SITE_SUBSET;
  clover_param.create = QUDA_NULL_FIELD_CREATE;
  clover_param.direct = true;
  clover_param.inverse = true;

  // create the mirror sloppy clover field
  if (inv_param->clover_cuda_prec != inv_param->clover_cuda_prec_sloppy) {
    profileClover.Start(QUDA_PROFILE_INIT);
    clover_param.setPrecision(inv_param->clover_cuda_prec_sloppy);

    if (inv_param->dslash_type == QUDA_TWISTED_CLOVER_DSLASH) {
      clover_param.direct = false;
      clover_param.inverse = true;
      clover_param.twisted = true;
      clover_param.mu2 = 4.*inv_param->kappa*inv_param->kappa*inv_param->mu*inv_param->mu;
      cloverInvSloppy = new cudaCloverField(clover_param); 
      cloverInvSloppy->copy(*cloverInvPrecise, true);
      clover_param.direct = true;
      clover_param.inverse = false;
      clover_param.twisted = false;
      cloverSloppy = new cudaCloverField(clover_param); 
      cloverSloppy->copy(*cloverPrecise);
      inv_param->cloverGiB += cloverSloppy->GBytes() + cloverInvSloppy->GBytes();
    } else {
      cloverSloppy = new cudaCloverField(clover_param); 
      cloverSloppy->copy(*cloverPrecise);
      inv_param->cloverGiB += cloverSloppy->GBytes();
    }
    profileClover.Stop(QUDA_PROFILE_INIT);
  } else {
    cloverSloppy = cloverPrecise;
    if (inv_param->dslash_type == QUDA_TWISTED_CLOVER_DSLASH)
      cloverInvSloppy = cloverInvPrecise;
  }

  // create the mirror preconditioner clover field
  if (inv_param->clover_cuda_prec_sloppy != inv_param->clover_cuda_prec_precondition &&
      inv_param->clover_cuda_prec_precondition != QUDA_INVALID_PRECISION) {
    profileClover.Start(QUDA_PROFILE_INIT);
    clover_param.setPrecision(inv_param->clover_cuda_prec_precondition);
    if (inv_param->dslash_type == QUDA_TWISTED_CLOVER_DSLASH) {
      clover_param.direct = true;
      clover_param.inverse = false;
      clover_param.twisted = false;
      cloverPrecondition = new cudaCloverField(clover_param); 
      cloverPrecondition->copy(*cloverSloppy);
      clover_param.direct = false;
      clover_param.inverse = true;
      clover_param.twisted = true;
      cloverInvPrecondition = new cudaCloverField(clover_param); 
      cloverInvPrecondition->copy(*cloverInvSloppy, true);
      inv_param->cloverGiB += cloverPrecondition->GBytes() + cloverInvPrecondition->GBytes();
    } else {
      cloverPrecondition = new cudaCloverField(clover_param);
      cloverPrecondition->copy(*cloverSloppy);
      inv_param->cloverGiB += cloverPrecondition->GBytes();
    }
    profileClover.Stop(QUDA_PROFILE_INIT);
  } else {
    cloverPrecondition = cloverSloppy;
    if (inv_param->dslash_type == QUDA_TWISTED_CLOVER_DSLASH)
      cloverInvPrecondition = cloverInvSloppy;
  }

  // need to copy back the odd inverse field into the application clover field
  if (!h_clovinv && pc_solve && !device_calc) {
    // copy the inverted clover term into host application order on the device
    clover_param.setPrecision(inv_param->clover_cpu_prec);
    clover_param.direct = false;
    clover_param.inverse = true;
    clover_param.order = inv_param->clover_order;

    // this isn't really "epilogue" but this label suffices
    profileClover.Start(QUDA_PROFILE_EPILOGUE);
    cudaCloverField hack(clover_param);
    hack.copy(*cloverPrecise);
    profileClover.Stop(QUDA_PROFILE_EPILOGUE);

    // copy the odd components into the host application's clover field
    profileClover.Start(QUDA_PROFILE_D2H);
    cudaMemcpy((char*)(in->V(false))+in->Bytes()/2, (char*)(hack.V(true))+hack.Bytes()/2, 
        in->Bytes()/2, cudaMemcpyDeviceToHost);
    profileClover.Stop(QUDA_PROFILE_D2H);

    checkCudaError();
  }

  if(!device_calc)
  {
    delete in; // delete object referencing input field

    if (inv_param->dslash_type == QUDA_TWISTED_CLOVER_DSLASH)
      delete inInv;
  }

  popVerbosity();

  profileClover.Stop(QUDA_PROFILE_TOTAL);
}

void freeGaugeQuda(void) 
{  
  if (!initialized) errorQuda("QUDA not initialized");
  if (gaugeSloppy != gaugePrecondition && gaugePrecondition) delete gaugePrecondition;
  if (gaugePrecise != gaugeSloppy && gaugeSloppy) delete gaugeSloppy;
  if (gaugePrecise) delete gaugePrecise;
  if (gaugeExtended) delete gaugeExtended;

  gaugePrecondition = NULL;
  gaugeSloppy = NULL;
  gaugePrecise = NULL;
  gaugeExtended = NULL;

  if (gaugeLongSloppy != gaugeLongPrecondition && gaugeLongPrecondition) delete gaugeLongPrecondition;
  if (gaugeLongPrecise != gaugeLongSloppy && gaugeLongSloppy) delete gaugeLongSloppy;
  if (gaugeLongPrecise) delete gaugeLongPrecise;
  if (gaugeLongExtended) delete gaugeLongExtended;

  gaugeLongPrecondition = NULL;
  gaugeLongSloppy = NULL;
  gaugeLongPrecise = NULL;
  gaugeLongExtended = NULL;

  if (gaugeFatSloppy != gaugeFatPrecondition && gaugeFatPrecondition) delete gaugeFatPrecondition;
  if (gaugeFatPrecise != gaugeFatSloppy && gaugeFatSloppy) delete gaugeFatSloppy;
  if (gaugeFatPrecise) delete gaugeFatPrecise;
  

  gaugeFatPrecondition = NULL;
  gaugeFatSloppy = NULL;
  gaugeFatPrecise = NULL;
  gaugeFatExtended = NULL;

  // Need to merge extendedGaugeResident and gaugeFatPrecise/gaugePrecise
  if (extendedGaugeResident) {
    delete extendedGaugeResident;
    extendedGaugeResident = NULL;
  }
}

// just free the sloppy fields used in mixed-precision solvers
void freeSloppyGaugeQuda(void) 
{  
  if (!initialized) errorQuda("QUDA not initialized");
  if (gaugeSloppy != gaugePrecondition && gaugePrecondition) delete gaugePrecondition;
  if (gaugePrecise != gaugeSloppy && gaugeSloppy) delete gaugeSloppy;

  gaugePrecondition = NULL;
  gaugeSloppy = NULL;

  if (gaugeLongSloppy != gaugeLongPrecondition && gaugeLongPrecondition) delete gaugeLongPrecondition;
  if (gaugeLongPrecise != gaugeLongSloppy && gaugeLongSloppy) delete gaugeLongSloppy;

  gaugeLongPrecondition = NULL;
  gaugeLongSloppy = NULL;

  if (gaugeFatSloppy != gaugeFatPrecondition && gaugeFatPrecondition) delete gaugeFatPrecondition;
  if (gaugeFatPrecise != gaugeFatSloppy && gaugeFatSloppy) delete gaugeFatSloppy;

  gaugeFatPrecondition = NULL;
  gaugeFatSloppy = NULL;
}


void freeCloverQuda(void)
{
  if (!initialized) errorQuda("QUDA not initialized");
  if (cloverPrecondition != cloverSloppy && cloverPrecondition) delete cloverPrecondition;
  if (cloverSloppy != cloverPrecise && cloverSloppy) delete cloverSloppy;
  if (cloverPrecise) delete cloverPrecise;

  cloverPrecondition = NULL;
  cloverSloppy = NULL;
  cloverPrecise = NULL;

<<<<<<< HEAD
  if (cloverInvPrecise != NULL) {
     if (cloverInvPrecondition != cloverInvSloppy && cloverInvPrecondition) delete cloverInvPrecondition;
     if (cloverInvSloppy != cloverInvPrecise && cloverInvSloppy) delete cloverInvSloppy;
     if (cloverInvPrecise) delete cloverInvPrecise;

     cloverInvPrecondition = NULL;
     cloverInvSloppy = NULL;
     cloverInvPrecise = NULL;
  }
}

=======
>>>>>>> 3cabd1a3
void endQuda(void)
{
  profileEnd.Start(QUDA_PROFILE_TOTAL);

  if (!initialized) return;

  LatticeField::freeBuffer();
  cudaColorSpinorField::freeBuffer();
  cudaColorSpinorField::freeGhostBuffer();
  cpuColorSpinorField::freeGhostBuffer();
  FaceBuffer::flushPinnedCache();
  freeGaugeQuda();
  freeCloverQuda();

  endBlas();

  if (streams) {
    for (int i=0; i<Nstream; i++) cudaStreamDestroy(streams[i]);
    delete []streams;
    streams = NULL;
  }
  destroyDslashEvents();

  destroyStaggeredOprodEvents();

  saveTuneCache(getVerbosity());

#if (!defined(USE_QDPJIT) && !defined(GPU_COMMS))
  // end this CUDA context
  cudaDeviceReset();
#endif

  initialized = false;

  comm_finalize();
  comms_initialized = false;

  profileEnd.Stop(QUDA_PROFILE_TOTAL);

  // print out the profile information of the lifetime of the library
  if (getVerbosity() >= QUDA_SUMMARIZE) {
    profileInit.Print();
    profileGauge.Print();
    profileCloverCreate.Print();
    profileClover.Print();
    profileInvert.Print();
    profileMulti.Print();
    profileMultiMixed.Print();
    profileFatLink.Print();
    profileGaugeForce.Print();
    profileGaugeUpdate.Print();
    profileExtendedGauge.Print();
    profileCloverDerivative.Print();
    profileCloverTrace.Print();
    profileStaggeredOprod.Print();
    profileAsqtadForce.Print();
    profileHISQForce.Print();
    profileEnd.Print();

    printLaunchTimer();

    printfQuda("\n");
    printPeakMemUsage();
    printfQuda("\n");
  }

  assertAllMemFree();
}


namespace quda {

  void setDiracParam(DiracParam &diracParam, QudaInvertParam *inv_param, const bool pc)
  {
    double kappa = inv_param->kappa;
    if (inv_param->dirac_order == QUDA_CPS_WILSON_DIRAC_ORDER) {
      kappa *= gaugePrecise->Anisotropy();
    }

    switch (inv_param->dslash_type) {
      case QUDA_WILSON_DSLASH:
        diracParam.type = pc ? QUDA_WILSONPC_DIRAC : QUDA_WILSON_DIRAC;
        break;
      case QUDA_CLOVER_WILSON_DSLASH:
        diracParam.type = pc ? QUDA_CLOVERPC_DIRAC : QUDA_CLOVER_DIRAC;
        break;
      case QUDA_DOMAIN_WALL_DSLASH:
        diracParam.type = pc ? QUDA_DOMAIN_WALLPC_DIRAC : QUDA_DOMAIN_WALL_DIRAC;
        diracParam.Ls = inv_param->Ls;
        break;
      case QUDA_STAGGERED_DSLASH:
        diracParam.type = pc ? QUDA_STAGGEREDPC_DIRAC : QUDA_STAGGERED_DIRAC;
        break;
      case QUDA_ASQTAD_DSLASH:
        diracParam.type = pc ? QUDA_ASQTADPC_DIRAC : QUDA_ASQTAD_DIRAC;
        break;
      case QUDA_TWISTED_MASS_DSLASH:
        diracParam.type = pc ? QUDA_TWISTED_MASSPC_DIRAC : QUDA_TWISTED_MASS_DIRAC;
        if (inv_param->twist_flavor == QUDA_TWIST_MINUS || inv_param->twist_flavor == QUDA_TWIST_PLUS)  
        {
          diracParam.Ls = 1;
          diracParam.epsilon = 0.0;
        }
        else 
        {
          diracParam.Ls = 2;
          diracParam.epsilon = inv_param->twist_flavor == QUDA_TWIST_NONDEG_DOUBLET ? inv_param->epsilon : 0.0;
        } 
        break;
      case QUDA_TWISTED_CLOVER_DSLASH:
        diracParam.type = pc ? QUDA_TWISTED_CLOVERPC_DIRAC : QUDA_TWISTED_CLOVER_DIRAC;
        if (inv_param->twist_flavor == QUDA_TWIST_MINUS || inv_param->twist_flavor == QUDA_TWIST_PLUS)  
        {
          diracParam.Ls = 1;
          diracParam.epsilon = 0.0;
        }
        else 
        {
          diracParam.Ls = 2;
          diracParam.epsilon = inv_param->twist_flavor == QUDA_TWIST_NONDEG_DOUBLET ? inv_param->epsilon : 0.0;
        } 
        break;
      default:
        errorQuda("Unsupported dslash_type %d", inv_param->dslash_type);
    }

    diracParam.matpcType = inv_param->matpc_type;
    diracParam.dagger = inv_param->dagger;
    diracParam.gauge = gaugePrecise;
    diracParam.fatGauge = gaugeFatPrecise;
    diracParam.longGauge = gaugeLongPrecise;    
    diracParam.clover = cloverPrecise;
    diracParam.cloverInv = cloverInvPrecise;
    diracParam.kappa = kappa;
    diracParam.mass = inv_param->mass;
    diracParam.m5 = inv_param->m5;
    diracParam.mu = inv_param->mu;

    for (int i=0; i<4; i++) {
      diracParam.commDim[i] = 1;   // comms are always on
    }
  }


  void setDiracSloppyParam(DiracParam &diracParam, QudaInvertParam *inv_param, const bool pc)
  {
    setDiracParam(diracParam, inv_param, pc);

    diracParam.gauge = gaugeSloppy;
    diracParam.fatGauge = gaugeFatSloppy;
    diracParam.longGauge = gaugeLongSloppy;    
    diracParam.clover = cloverSloppy;
    diracParam.cloverInv = cloverInvSloppy;

    for (int i=0; i<4; i++) {
      diracParam.commDim[i] = 1;   // comms are always on
    }

  }

  // The preconditioner currently mimicks the sloppy operator with no comms
  void setDiracPreParam(DiracParam &diracParam, QudaInvertParam *inv_param, const bool pc)
  {
    setDiracParam(diracParam, inv_param, pc);

    if(inv_param->overlap){
      diracParam.gauge = gaugeExtended;
      diracParam.fatGauge = gaugeFatExtended;
      diracParam.longGauge = gaugeLongExtended;	
    }else{
      diracParam.gauge = gaugePrecondition;
      diracParam.fatGauge = gaugeFatPrecondition;
      diracParam.longGauge = gaugeLongPrecondition;    
    }
    diracParam.clover = cloverPrecondition;
    diracParam.cloverInv = cloverInvPrecondition;

    for (int i=0; i<4; i++) {
      diracParam.commDim[i] = 0; // comms are always off
    }
  
    // In the preconditioned staggered CG allow a different dlsash type in the preconditioning
    if(inv_param->inv_type == QUDA_PCG_INVERTER && inv_param->dslash_type == QUDA_ASQTAD_DSLASH
       && inv_param->dslash_type_precondition == QUDA_STAGGERED_DSLASH) {
       diracParam.type = pc ? QUDA_STAGGEREDPC_DIRAC : QUDA_STAGGERED_DIRAC;
       diracParam.gauge = gaugeFatPrecondition;
    }
  }


  void createDirac(Dirac *&d, Dirac *&dSloppy, Dirac *&dPre, QudaInvertParam &param, const bool pc_solve)
  {
    DiracParam diracParam;
    DiracParam diracSloppyParam;
    DiracParam diracPreParam;

    setDiracParam(diracParam, &param, pc_solve);
    setDiracSloppyParam(diracSloppyParam, &param, pc_solve);
    setDiracPreParam(diracPreParam, &param, pc_solve);

    d = Dirac::create(diracParam); // create the Dirac operator   
    dSloppy = Dirac::create(diracSloppyParam);
    dPre = Dirac::create(diracPreParam);
  }

  void massRescale(QudaDslashType dslash_type, double &kappa, double &mass, 
      QudaSolutionType solution_type, 
      QudaMassNormalization mass_normalization, cudaColorSpinorField &b)
  {   
    if (getVerbosity() >= QUDA_DEBUG_VERBOSE) {
      printfQuda("Mass rescale: Kappa is: %g\n", kappa);
      printfQuda("Mass rescale: mass normalization: %d\n", mass_normalization);
      double nin = norm2(b);
      printfQuda("Mass rescale: norm of source in = %g\n", nin);
    }

    if (dslash_type == QUDA_ASQTAD_DSLASH || dslash_type == QUDA_STAGGERED_DSLASH) {
      switch (solution_type) {
        case QUDA_MAT_SOLUTION:
        case QUDA_MATPC_SOLUTION:
          if (mass_normalization == QUDA_KAPPA_NORMALIZATION) axCuda(2.0*mass, b);
          break;
        case QUDA_MATDAG_MAT_SOLUTION:
        case QUDA_MATPCDAG_MATPC_SOLUTION:
          if (mass_normalization == QUDA_KAPPA_NORMALIZATION) axCuda(4.0*mass*mass, b);
          break;
        default:
          errorQuda("Not implemented");
      }
      return;
    }

    // multiply the source to compensate for normalization of the Dirac operator, if necessary
    switch (solution_type) {
      case QUDA_MAT_SOLUTION:
        if (mass_normalization == QUDA_MASS_NORMALIZATION ||
            mass_normalization == QUDA_ASYMMETRIC_MASS_NORMALIZATION) {
          axCuda(2.0*kappa, b);
        }
        break;
      case QUDA_MATDAG_MAT_SOLUTION:
        if (mass_normalization == QUDA_MASS_NORMALIZATION ||
            mass_normalization == QUDA_ASYMMETRIC_MASS_NORMALIZATION) {
          axCuda(4.0*kappa*kappa, b);
        }
        break;
      case QUDA_MATPC_SOLUTION:
        if (mass_normalization == QUDA_MASS_NORMALIZATION) {
          axCuda(4.0*kappa*kappa, b);
        } else if (mass_normalization == QUDA_ASYMMETRIC_MASS_NORMALIZATION) {
          axCuda(2.0*kappa, b);
        }
        break;
      case QUDA_MATPCDAG_MATPC_SOLUTION:
        if (mass_normalization == QUDA_MASS_NORMALIZATION) {
          axCuda(16.0*pow(kappa,4), b);
        } else if (mass_normalization == QUDA_ASYMMETRIC_MASS_NORMALIZATION) {
          axCuda(4.0*kappa*kappa, b);
        }
        break;
      default:
        errorQuda("Solution type %d not supported", solution_type);
    }

    if (getVerbosity() >= QUDA_DEBUG_VERBOSE) printfQuda("Mass rescale done\n");   
    if (getVerbosity() >= QUDA_DEBUG_VERBOSE) {
      printfQuda("Mass rescale: Kappa is: %g\n", kappa);
      printfQuda("Mass rescale: mass normalization: %d\n", mass_normalization);
      double nin = norm2(b);
      printfQuda("Mass rescale: norm of source out = %g\n", nin);
    }

  }

  void massRescaleCoeff(QudaDslashType dslash_type, double &kappa, QudaSolutionType solution_type, 
      QudaMassNormalization mass_normalization, double &coeff)
  {    
    if (dslash_type == QUDA_ASQTAD_DSLASH || dslash_type == QUDA_STAGGERED_DSLASH) {
      if (mass_normalization != QUDA_MASS_NORMALIZATION) {
        errorQuda("Staggered code only supports QUDA_MASS_NORMALIZATION");
      }
      return;
    }

    // multiply the source to compensate for normalization of the Dirac operator, if necessary
    switch (solution_type) {
      case QUDA_MAT_SOLUTION:
        if (mass_normalization == QUDA_MASS_NORMALIZATION ||
            mass_normalization == QUDA_ASYMMETRIC_MASS_NORMALIZATION) {
          coeff *= 2.0*kappa;
        }
        break;
      case QUDA_MATDAG_MAT_SOLUTION:
        if (mass_normalization == QUDA_MASS_NORMALIZATION ||
            mass_normalization == QUDA_ASYMMETRIC_MASS_NORMALIZATION) {
          coeff *= 4.0*kappa*kappa;
        }
        break;
      case QUDA_MATPC_SOLUTION:
        if (mass_normalization == QUDA_MASS_NORMALIZATION) {
          coeff *= 4.0*kappa*kappa;
        } else if (mass_normalization == QUDA_ASYMMETRIC_MASS_NORMALIZATION) {
          coeff *= 2.0*kappa;
        }
        break;
      case QUDA_MATPCDAG_MATPC_SOLUTION:
        if (mass_normalization == QUDA_MASS_NORMALIZATION) {
          coeff*=16.0*pow(kappa,4);
        } else if (mass_normalization == QUDA_ASYMMETRIC_MASS_NORMALIZATION) {
          coeff*=4.0*kappa*kappa;
        }
        break;
      default:
        errorQuda("Solution type %d not supported", solution_type);
    }

    if (getVerbosity() >= QUDA_DEBUG_VERBOSE) printfQuda("Mass rescale done\n");   
  }
}

/*void QUDA_DiracField(QUDA_DiracParam *param) {

  }*/

void dslashQuda(void *h_out, void *h_in, QudaInvertParam *inv_param, QudaParity parity)
{
  if (inv_param->dslash_type == QUDA_DOMAIN_WALL_DSLASH) setKernelPackT(true);

  if (gaugePrecise == NULL) errorQuda("Gauge field not allocated");
  if (cloverPrecise == NULL && ((inv_param->dslash_type == QUDA_CLOVER_WILSON_DSLASH) || (inv_param->dslash_type == QUDA_TWISTED_CLOVER_DSLASH))) 
    errorQuda("Clover field not allocated");
  if (cloverInvPrecise == NULL && inv_param->dslash_type == QUDA_TWISTED_CLOVER_DSLASH)
    errorQuda("Clover field not allocated");

  pushVerbosity(inv_param->verbosity);
  if (getVerbosity() >= QUDA_DEBUG_VERBOSE) printQudaInvertParam(inv_param);

  ColorSpinorParam cpuParam(h_in, *inv_param, gaugePrecise->X(), 1);

  ColorSpinorField *in_h = (inv_param->input_location == QUDA_CPU_FIELD_LOCATION) ?
    static_cast<ColorSpinorField*>(new cpuColorSpinorField(cpuParam)) : 
    static_cast<ColorSpinorField*>(new cudaColorSpinorField(cpuParam));

  ColorSpinorParam cudaParam(cpuParam, *inv_param);
  cudaColorSpinorField in(*in_h, cudaParam);

  if (getVerbosity() >= QUDA_VERBOSE) {
    double cpu = norm2(*in_h);
    double gpu = norm2(in);
    printfQuda("In CPU %e CUDA %e\n", cpu, gpu);
  }

  if (inv_param->mass_normalization == QUDA_KAPPA_NORMALIZATION && 
      (inv_param->dslash_type == QUDA_STAGGERED_DSLASH ||
       inv_param->dslash_type == QUDA_ASQTAD_DSLASH) ) 
    axCuda(1.0/(2.0*inv_param->mass), in);

  cudaParam.create = QUDA_NULL_FIELD_CREATE;
  cudaColorSpinorField out(in, cudaParam);

  if (inv_param->dirac_order == QUDA_CPS_WILSON_DIRAC_ORDER) {
    if (parity == QUDA_EVEN_PARITY) {
      parity = QUDA_ODD_PARITY;
    } else {
      parity = QUDA_EVEN_PARITY;
    }
    axCuda(gaugePrecise->Anisotropy(), in);
  }
  bool pc = true;

  DiracParam diracParam;
  setDiracParam(diracParam, inv_param, pc);

  Dirac *dirac = Dirac::create(diracParam); // create the Dirac operator
  dirac->Dslash(out, in, parity); // apply the operator
  delete dirac; // clean up

  cpuParam.v = h_out;

  ColorSpinorField *out_h = (inv_param->output_location == QUDA_CPU_FIELD_LOCATION) ?
    static_cast<ColorSpinorField*>(new cpuColorSpinorField(cpuParam)) : 
    static_cast<ColorSpinorField*>(new cudaColorSpinorField(cpuParam));
  *out_h = out;

  if (getVerbosity() >= QUDA_VERBOSE) {
    double cpu = norm2(*out_h);
    double gpu = norm2(out);
    printfQuda("Out CPU %e CUDA %e\n", cpu, gpu);
  }

  delete out_h;
  delete in_h;

  popVerbosity();
}


void MatQuda(void *h_out, void *h_in, QudaInvertParam *inv_param)
{
  pushVerbosity(inv_param->verbosity);

  if (inv_param->dslash_type == QUDA_DOMAIN_WALL_DSLASH) setKernelPackT(true);

  if (gaugePrecise == NULL) errorQuda("Gauge field not allocated");
  if (cloverPrecise == NULL && ((inv_param->dslash_type == QUDA_CLOVER_WILSON_DSLASH) || (inv_param->dslash_type == QUDA_TWISTED_CLOVER_DSLASH))) 
    errorQuda("Clover field not allocated");
  if (cloverInvPrecise == NULL && inv_param->dslash_type == QUDA_TWISTED_CLOVER_DSLASH)
    errorQuda("Clover field not allocated");
  if (getVerbosity() >= QUDA_DEBUG_VERBOSE) printQudaInvertParam(inv_param);

  bool pc = (inv_param->solution_type == QUDA_MATPC_SOLUTION ||
      inv_param->solution_type == QUDA_MATPCDAG_MATPC_SOLUTION);

  ColorSpinorParam cpuParam(h_in, *inv_param, gaugePrecise->X(), pc);
  ColorSpinorField *in_h = (inv_param->input_location == QUDA_CPU_FIELD_LOCATION) ?
    static_cast<ColorSpinorField*>(new cpuColorSpinorField(cpuParam)) : 
    static_cast<ColorSpinorField*>(new cudaColorSpinorField(cpuParam));

  ColorSpinorParam cudaParam(cpuParam, *inv_param);
  cudaColorSpinorField in(*in_h, cudaParam);

  if (getVerbosity() >= QUDA_VERBOSE) {
    double cpu = norm2(*in_h);
    double gpu = norm2(in);
    printfQuda("In CPU %e CUDA %e\n", cpu, gpu);
  }

  cudaParam.create = QUDA_NULL_FIELD_CREATE;
  cudaColorSpinorField out(in, cudaParam);

  DiracParam diracParam;
  setDiracParam(diracParam, inv_param, pc);

  Dirac *dirac = Dirac::create(diracParam); // create the Dirac operator
  dirac->M(out, in); // apply the operator
  delete dirac; // clean up

  double kappa = inv_param->kappa;
  if (pc) {
    if (inv_param->mass_normalization == QUDA_MASS_NORMALIZATION) {
      axCuda(0.25/(kappa*kappa), out);
    } else if (inv_param->mass_normalization == QUDA_ASYMMETRIC_MASS_NORMALIZATION) {
      axCuda(0.5/kappa, out);
    }
  } else {
    if (inv_param->mass_normalization == QUDA_MASS_NORMALIZATION ||
        inv_param->mass_normalization == QUDA_ASYMMETRIC_MASS_NORMALIZATION) {
      axCuda(0.5/kappa, out);
    }
  }

  cpuParam.v = h_out;

  ColorSpinorField *out_h = (inv_param->output_location == QUDA_CPU_FIELD_LOCATION) ?
    static_cast<ColorSpinorField*>(new cpuColorSpinorField(cpuParam)) : 
    static_cast<ColorSpinorField*>(new cudaColorSpinorField(cpuParam));
  *out_h = out;

  if (getVerbosity() >= QUDA_VERBOSE) {
    double cpu = norm2(*out_h);
    double gpu = norm2(out);
    printfQuda("Out CPU %e CUDA %e\n", cpu, gpu);
  }

  delete out_h;
  delete in_h;

  popVerbosity();
}


void MatDagMatQuda(void *h_out, void *h_in, QudaInvertParam *inv_param)
{
  pushVerbosity(inv_param->verbosity);

  if (inv_param->dslash_type == QUDA_DOMAIN_WALL_DSLASH) setKernelPackT(true);

  if (!initialized) errorQuda("QUDA not initialized");
  if (gaugePrecise == NULL) errorQuda("Gauge field not allocated");
  if (cloverPrecise == NULL && ((inv_param->dslash_type == QUDA_CLOVER_WILSON_DSLASH) || (inv_param->dslash_type == QUDA_TWISTED_CLOVER_DSLASH))) 
    errorQuda("Clover field not allocated");
  if (cloverInvPrecise == NULL && inv_param->dslash_type == QUDA_TWISTED_CLOVER_DSLASH)
    errorQuda("Clover field not allocated");
  if (getVerbosity() >= QUDA_DEBUG_VERBOSE) printQudaInvertParam(inv_param);

  bool pc = (inv_param->solution_type == QUDA_MATPC_SOLUTION ||
      inv_param->solution_type == QUDA_MATPCDAG_MATPC_SOLUTION);

  ColorSpinorParam cpuParam(h_in, *inv_param, gaugePrecise->X(), pc);
  ColorSpinorField *in_h = (inv_param->input_location == QUDA_CPU_FIELD_LOCATION) ?
    static_cast<ColorSpinorField*>(new cpuColorSpinorField(cpuParam)) : 
    static_cast<ColorSpinorField*>(new cudaColorSpinorField(cpuParam));  

  ColorSpinorParam cudaParam(cpuParam, *inv_param);
  cudaColorSpinorField in(*in_h, cudaParam);

  if (getVerbosity() >= QUDA_VERBOSE) {
    double cpu = norm2(*in_h);
    double gpu = norm2(in);
    printfQuda("In CPU %e CUDA %e\n", cpu, gpu);
  }

  cudaParam.create = QUDA_NULL_FIELD_CREATE;
  cudaColorSpinorField out(in, cudaParam);

  //  double kappa = inv_param->kappa;
  //  if (inv_param->dirac_order == QUDA_CPS_WILSON_DIRAC_ORDER) kappa *= gaugePrecise->anisotropy;

  DiracParam diracParam;
  setDiracParam(diracParam, inv_param, pc);

  Dirac *dirac = Dirac::create(diracParam); // create the Dirac operator
  dirac->MdagM(out, in); // apply the operator
  delete dirac; // clean up

  double kappa = inv_param->kappa;
  if (pc) {
    if (inv_param->mass_normalization == QUDA_MASS_NORMALIZATION) {
      axCuda(1.0/pow(2.0*kappa,4), out);
    } else if (inv_param->mass_normalization == QUDA_ASYMMETRIC_MASS_NORMALIZATION) {
      axCuda(0.25/(kappa*kappa), out);
    }
  } else {
    if (inv_param->mass_normalization == QUDA_MASS_NORMALIZATION ||
        inv_param->mass_normalization == QUDA_ASYMMETRIC_MASS_NORMALIZATION) {
      axCuda(0.25/(kappa*kappa), out);
    }
  }

  cpuParam.v = h_out;

  ColorSpinorField *out_h = (inv_param->output_location == QUDA_CPU_FIELD_LOCATION) ?
    static_cast<ColorSpinorField*>(new cpuColorSpinorField(cpuParam)) : 
    static_cast<ColorSpinorField*>(new cudaColorSpinorField(cpuParam));
  *out_h = out;

  if (getVerbosity() >= QUDA_VERBOSE) {
    double cpu = norm2(*out_h);
    double gpu = norm2(out);
    printfQuda("Out CPU %e CUDA %e\n", cpu, gpu);
  }

  delete out_h;
  delete in_h;

  popVerbosity();
}

quda::cudaGaugeField* checkGauge(QudaInvertParam *param) {
  quda::cudaGaugeField *cudaGauge = NULL;
  if (param->dslash_type != QUDA_ASQTAD_DSLASH) {
    if (gaugePrecise == NULL) errorQuda("Precise gauge field doesn't exist");
    if (gaugeSloppy == NULL) errorQuda("Sloppy gauge field doesn't exist");
    if (gaugePrecondition == NULL) errorQuda("Precondition gauge field doesn't exist");
    if(param->overlap){
      if(gaugeExtended == NULL) errorQuda("Extended gauge field doesn't exist");
    }
    cudaGauge = gaugePrecise;
  } else {
    if (gaugeFatPrecise == NULL) errorQuda("Precise gauge fat field doesn't exist");
    if (gaugeFatSloppy == NULL) errorQuda("Sloppy gauge fat field doesn't exist");
    if (gaugeFatPrecondition == NULL) errorQuda("Precondition gauge fat field doesn't exist");
    if(param->overlap){
      if(gaugeFatExtended == NULL) errorQuda("Extended gauge fat field doesn't exist");
    }

    if (gaugeLongPrecise == NULL) errorQuda("Precise gauge long field doesn't exist");
    if (gaugeLongSloppy == NULL) errorQuda("Sloppy gauge long field doesn't exist");
    if (gaugeLongPrecondition == NULL) errorQuda("Precondition gauge long field doesn't exist");
    if(param->overlap){
      if(gaugeLongExtended == NULL) errorQuda("Extended gauge long field doesn't exist");
    }
    cudaGauge = gaugeFatPrecise;
  }
  return cudaGauge;
}


void cloverQuda(void *h_out, void *h_in, QudaInvertParam *inv_param, QudaParity parity, int inverse)
{
  pushVerbosity(inv_param->verbosity);

  if (!initialized) errorQuda("QUDA not initialized");
  if (gaugePrecise == NULL) errorQuda("Gauge field not allocated");
  if (cloverPrecise == NULL) errorQuda("Clover field not allocated");

  if (getVerbosity() >= QUDA_DEBUG_VERBOSE) printQudaInvertParam(inv_param);

  if ((inv_param->dslash_type != QUDA_CLOVER_WILSON_DSLASH) && (inv_param->dslash_type != QUDA_TWISTED_CLOVER_DSLASH))
    errorQuda("Cannot apply the clover term for a non Wilson-clover or Twisted-mass-clover dslash");

  ColorSpinorParam cpuParam(h_in, *inv_param, gaugePrecise->X(), 1);

  ColorSpinorField *in_h = (inv_param->input_location == QUDA_CPU_FIELD_LOCATION) ?
    static_cast<ColorSpinorField*>(new cpuColorSpinorField(cpuParam)) : 
    static_cast<ColorSpinorField*>(new cudaColorSpinorField(cpuParam));

  ColorSpinorParam cudaParam(cpuParam, *inv_param);
  cudaColorSpinorField in(*in_h, cudaParam);

  if (getVerbosity() >= QUDA_VERBOSE) {
    double cpu = norm2(*in_h);
    double gpu = norm2(in);
    printfQuda("In CPU %e CUDA %e\n", cpu, gpu);
  }

  cudaParam.create = QUDA_NULL_FIELD_CREATE;
  cudaColorSpinorField out(in, cudaParam);

  if (inv_param->dirac_order == QUDA_CPS_WILSON_DIRAC_ORDER) {
    if (parity == QUDA_EVEN_PARITY) {
      parity = QUDA_ODD_PARITY;
    } else {
      parity = QUDA_EVEN_PARITY;
    }
    axCuda(gaugePrecise->Anisotropy(), in);
  }
  bool pc = true;

  DiracParam diracParam;
  setDiracParam(diracParam, inv_param, pc);
	//FIXME: Do we need this for twisted clover???
  DiracCloverPC dirac(diracParam); // create the Dirac operator
  if (!inverse) dirac.Clover(out, in, parity); // apply the clover operator
  else dirac.CloverInv(out, in, parity);

  cpuParam.v = h_out;

  ColorSpinorField *out_h = (inv_param->output_location == QUDA_CPU_FIELD_LOCATION) ?
    static_cast<ColorSpinorField*>(new cpuColorSpinorField(cpuParam)) : 
    static_cast<ColorSpinorField*>(new cudaColorSpinorField(cpuParam));
  *out_h = out;

  if (getVerbosity() >= QUDA_VERBOSE) {
    double cpu = norm2(*out_h);
    double gpu = norm2(out);
    printfQuda("Out CPU %e CUDA %e\n", cpu, gpu);
  }

  /*for (int i=0; i<in_h->Volume(); i++) {
    ((cpuColorSpinorField*)out_h)->PrintVector(i);
    }*/

  delete out_h;
  delete in_h;

  popVerbosity();
}


void invertQuda(void *hp_x, void *hp_b, QudaInvertParam *param)
{
  if (param->dslash_type == QUDA_DOMAIN_WALL_DSLASH) setKernelPackT(true);

  profileInvert.Start(QUDA_PROFILE_TOTAL);

  if (!initialized) errorQuda("QUDA not initialized");

  pushVerbosity(param->verbosity);
  if (getVerbosity() >= QUDA_DEBUG_VERBOSE) printQudaInvertParam(param);

  // check the gauge fields have been created
  cudaGaugeField *cudaGauge = checkGauge(param);

  checkInvertParam(param);

  // It was probably a bad design decision to encode whether the system is even/odd preconditioned (PC) in
  // solve_type and solution_type, rather than in separate members of QudaInvertParam.  We're stuck with it
  // for now, though, so here we factorize everything for convenience.

  bool pc_solution = (param->solution_type == QUDA_MATPC_SOLUTION) || 
    (param->solution_type == QUDA_MATPCDAG_MATPC_SOLUTION);
  bool pc_solve = (param->solve_type == QUDA_DIRECT_PC_SOLVE) || 
    (param->solve_type == QUDA_NORMOP_PC_SOLVE);
  bool mat_solution = (param->solution_type == QUDA_MAT_SOLUTION) || 
    (param->solution_type ==  QUDA_MATPC_SOLUTION);
  bool direct_solve = (param->solve_type == QUDA_DIRECT_SOLVE) || 
    (param->solve_type == QUDA_DIRECT_PC_SOLVE);

  param->spinorGiB = cudaGauge->VolumeCB() * spinorSiteSize;
  if (!pc_solve) param->spinorGiB *= 2;
  param->spinorGiB *= (param->cuda_prec == QUDA_DOUBLE_PRECISION ? sizeof(double) : sizeof(float));
  if (param->preserve_source == QUDA_PRESERVE_SOURCE_NO) {
    param->spinorGiB *= (param->inv_type == QUDA_CG_INVERTER ? 5 : 7)/(double)(1<<30);
  } else {
    param->spinorGiB *= (param->inv_type == QUDA_CG_INVERTER ? 8 : 9)/(double)(1<<30);
  }

  param->secs = 0;
  param->gflops = 0;
  param->iter = 0;

  Dirac *d = NULL;
  Dirac *dSloppy = NULL;
  Dirac *dPre = NULL;

  // create the dirac operator
  createDirac(d, dSloppy, dPre, *param, pc_solve);

  Dirac &dirac = *d;
  Dirac &diracSloppy = *dSloppy;
  Dirac &diracPre = *dPre;

  profileInvert.Start(QUDA_PROFILE_H2D);

  cudaColorSpinorField *b = NULL;
  cudaColorSpinorField *x = NULL;
  cudaColorSpinorField *in = NULL;
  cudaColorSpinorField *out = NULL;

  const int *X = cudaGauge->X();

  // wrap CPU host side pointers
  ColorSpinorParam cpuParam(hp_b, *param, X, pc_solution);
  ColorSpinorField *h_b = (param->input_location == QUDA_CPU_FIELD_LOCATION) ?
    static_cast<ColorSpinorField*>(new cpuColorSpinorField(cpuParam)) : 
    static_cast<ColorSpinorField*>(new cudaColorSpinorField(cpuParam));

  cpuParam.v = hp_x;
  ColorSpinorField *h_x = (param->output_location == QUDA_CPU_FIELD_LOCATION) ?
    static_cast<ColorSpinorField*>(new cpuColorSpinorField(cpuParam)) : 
    static_cast<ColorSpinorField*>(new cudaColorSpinorField(cpuParam));

  // download source
  ColorSpinorParam cudaParam(cpuParam, *param);
  cudaParam.create = QUDA_COPY_FIELD_CREATE;
  b = new cudaColorSpinorField(*h_b, cudaParam); 

  if (param->use_init_guess == QUDA_USE_INIT_GUESS_YES) { // download initial guess
    // initial guess only supported for single-pass solvers
    if ((param->solution_type == QUDA_MATDAG_MAT_SOLUTION || param->solution_type == QUDA_MATPCDAG_MATPC_SOLUTION) &&
        (param->solve_type == QUDA_DIRECT_SOLVE || param->solve_type == QUDA_DIRECT_PC_SOLVE)) {
      errorQuda("Initial guess not supported for two-pass solver");
    }

    x = new cudaColorSpinorField(*h_x, cudaParam); // solution  
  } else { // zero initial guess
    cudaParam.create = QUDA_ZERO_FIELD_CREATE;
    x = new cudaColorSpinorField(cudaParam); // solution
  }

  profileInvert.Stop(QUDA_PROFILE_H2D);

  double nb = norm2(*b);
  if (nb==0.0) errorQuda("Source has zero norm");

  if (getVerbosity() >= QUDA_VERBOSE) {
    double nh_b = norm2(*h_b);
    double nh_x = norm2(*h_x);
    double nx = norm2(*x);
    printfQuda("Source: CPU = %g, CUDA copy = %g\n", nh_b, nb);
    printfQuda("Solution: CPU = %g, CUDA copy = %g\n", nh_x, nx);
  }

  // rescale the source and solution vectors to help prevent the onset of underflow
  if (param->solver_normalization == QUDA_SOURCE_NORMALIZATION) {
    axCuda(1.0/sqrt(nb), *b);
    axCuda(1.0/sqrt(nb), *x);
  }

  setTuning(param->tune);

  dirac.prepare(in, out, *x, *b, param->solution_type);
  if (getVerbosity() >= QUDA_VERBOSE) {
    double nin = norm2(*in);
    double nout = norm2(*out);
    printfQuda("Prepared source = %g\n", nin);   
    printfQuda("Prepared solution = %g\n", nout);   
  }

  massRescale(param->dslash_type, param->kappa, param->mass, 
      param->solution_type, param->mass_normalization, *in);

  if (getVerbosity() >= QUDA_VERBOSE) {
    double nin = norm2(*in);
    printfQuda("Prepared source post mass rescale = %g\n", nin);   
  }

  // solution_type specifies *what* system is to be solved.
  // solve_type specifies *how* the system is to be solved.
  //
  // We have the following four cases (plus preconditioned variants):
  //
  // solution_type    solve_type    Effect
  // -------------    ----------    ------
  // MAT              DIRECT        Solve Ax=b
  // MATDAG_MAT       DIRECT        Solve A^dag y = b, followed by Ax=y
  // MAT              NORMOP        Solve (A^dag A) x = (A^dag b)
  // MATDAG_MAT       NORMOP        Solve (A^dag A) x = b
  //
  // We generally require that the solution_type and solve_type
  // preconditioning match.  As an exception, the unpreconditioned MAT
  // solution_type may be used with any solve_type, including
  // DIRECT_PC and NORMOP_PC.  In these cases, preparation of the
  // preconditioned source and reconstruction of the full solution are
  // taken care of by Dirac::prepare() and Dirac::reconstruct(),
  // respectively.

  if (pc_solution && !pc_solve) {
    errorQuda("Preconditioned (PC) solution_type requires a PC solve_type");
  }

  if (!mat_solution && !pc_solution && pc_solve) {
    errorQuda("Unpreconditioned MATDAG_MAT solution_type requires an unpreconditioned solve_type");
  }

  if (mat_solution && !direct_solve) { // prepare source: b' = A^dag b
    cudaColorSpinorField tmp(*in);
    dirac.Mdag(*in, tmp);
  } else if (!mat_solution && direct_solve) { // perform the first of two solves: A^dag y = b
    DiracMdag m(dirac), mSloppy(diracSloppy), mPre(diracPre);
    SolverParam solverParam(*param);
    Solver *solve = Solver::create(solverParam, m, mSloppy, mPre, profileInvert);
    (*solve)(*out, *in);
    copyCuda(*in, *out);
    solverParam.updateInvertParam(*param);
    delete solve;
  }

  if (direct_solve) {
    DiracM m(dirac), mSloppy(diracSloppy), mPre(diracPre);
    SolverParam solverParam(*param);
    Solver *solve = Solver::create(solverParam, m, mSloppy, mPre, profileInvert);
    (*solve)(*out, *in);
    solverParam.updateInvertParam(*param);
    delete solve;
  } else {
    DiracMdagM m(dirac), mSloppy(diracSloppy), mPre(diracPre);
    SolverParam solverParam(*param);
    Solver *solve = Solver::create(solverParam, m, mSloppy, mPre, profileInvert);
    (*solve)(*out, *in);
    solverParam.updateInvertParam(*param);
    delete solve;
  }

  if (getVerbosity() >= QUDA_VERBOSE){
    double nx = norm2(*x);
    printfQuda("Solution = %g\n",nx);
  }
  dirac.reconstruct(*x, *b, param->solution_type);

  if (param->solver_normalization == QUDA_SOURCE_NORMALIZATION) {
    // rescale the solution
    axCuda(sqrt(nb), *x);
  }

  profileInvert.Start(QUDA_PROFILE_D2H);
  *h_x = *x;
  profileInvert.Stop(QUDA_PROFILE_D2H);

  if (getVerbosity() >= QUDA_VERBOSE){
    double nx = norm2(*x);
    double nh_x = norm2(*h_x);
    printfQuda("Reconstructed: CUDA solution = %g, CPU copy = %g\n", nx, nh_x);
  }

  delete h_b;
  delete h_x;
  delete b;
  delete x;

  delete d;
  delete dSloppy;
  delete dPre;

  popVerbosity();

  // FIXME: added temporarily so that the cache is written out even if a long benchmarking job gets interrupted
  saveTuneCache(getVerbosity());

  profileInvert.Stop(QUDA_PROFILE_TOTAL);
}

cudaColorSpinorField *solutionResident = NULL;

void invertMDQuda(void *hp_x, void *hp_b, QudaInvertParam *param)
{
  if (param->dslash_type == QUDA_DOMAIN_WALL_DSLASH) setKernelPackT(true);

  profileInvert.Start(QUDA_PROFILE_TOTAL);

  if (!initialized) errorQuda("QUDA not initialized");

  pushVerbosity(param->verbosity);
  if (getVerbosity() >= QUDA_DEBUG_VERBOSE) printQudaInvertParam(param);

  // check the gauge fields have been created
  cudaGaugeField *cudaGauge = checkGauge(param);

  checkInvertParam(param);

  // It was probably a bad design decision to encode whether the system is even/odd preconditioned (PC) in
  // solve_type and solution_type, rather than in separate members of QudaInvertParam.  We're stuck with it
  // for now, though, so here we factorize everything for convenience.

  bool pc_solution = (param->solution_type == QUDA_MATPC_SOLUTION) || 
    (param->solution_type == QUDA_MATPCDAG_MATPC_SOLUTION);
  bool pc_solve = (param->solve_type == QUDA_DIRECT_PC_SOLVE) || 
    (param->solve_type == QUDA_NORMOP_PC_SOLVE);
  bool mat_solution = (param->solution_type == QUDA_MAT_SOLUTION) || 
    (param->solution_type ==  QUDA_MATPC_SOLUTION);
  bool direct_solve = (param->solve_type == QUDA_DIRECT_SOLVE) || 
    (param->solve_type == QUDA_DIRECT_PC_SOLVE);

  param->spinorGiB = cudaGauge->VolumeCB() * spinorSiteSize;
  if (!pc_solve) param->spinorGiB *= 2;
  param->spinorGiB *= (param->cuda_prec == QUDA_DOUBLE_PRECISION ? sizeof(double) : sizeof(float));
  if (param->preserve_source == QUDA_PRESERVE_SOURCE_NO) {
    param->spinorGiB *= (param->inv_type == QUDA_CG_INVERTER ? 5 : 7)/(double)(1<<30);
  } else {
    param->spinorGiB *= (param->inv_type == QUDA_CG_INVERTER ? 8 : 9)/(double)(1<<30);
  }

  param->secs = 0;
  param->gflops = 0;
  param->iter = 0;

  Dirac *d = NULL;
  Dirac *dSloppy = NULL;
  Dirac *dPre = NULL;

  // create the dirac operator
  createDirac(d, dSloppy, dPre, *param, pc_solve);

  Dirac &dirac = *d;
  Dirac &diracSloppy = *dSloppy;
  Dirac &diracPre = *dPre;

  profileInvert.Start(QUDA_PROFILE_H2D);

  cudaColorSpinorField *b = NULL;
  cudaColorSpinorField *x = NULL;
  cudaColorSpinorField *in = NULL;
  cudaColorSpinorField *out = NULL;

  const int *X = cudaGauge->X();

  // wrap CPU host side pointers
  ColorSpinorParam cpuParam(hp_b, *param, X, pc_solution);
  ColorSpinorField *h_b = (param->input_location == QUDA_CPU_FIELD_LOCATION) ?
    static_cast<ColorSpinorField*>(new cpuColorSpinorField(cpuParam)) : 
    static_cast<ColorSpinorField*>(new cudaColorSpinorField(cpuParam));

  cpuParam.v = hp_x;
  ColorSpinorField *h_x = (param->output_location == QUDA_CPU_FIELD_LOCATION) ?
    static_cast<ColorSpinorField*>(new cpuColorSpinorField(cpuParam)) : 
    static_cast<ColorSpinorField*>(new cudaColorSpinorField(cpuParam));

  // download source
  ColorSpinorParam cudaParam(cpuParam, *param);
  cudaParam.create = QUDA_COPY_FIELD_CREATE;
  b = new cudaColorSpinorField(*h_b, cudaParam); 

  if (param->use_init_guess == QUDA_USE_INIT_GUESS_YES) { // download initial guess
    // initial guess only supported for single-pass solvers
    if ((param->solution_type == QUDA_MATDAG_MAT_SOLUTION || param->solution_type == QUDA_MATPCDAG_MATPC_SOLUTION) &&
        (param->solve_type == QUDA_DIRECT_SOLVE || param->solve_type == QUDA_DIRECT_PC_SOLVE)) {
      errorQuda("Initial guess not supported for two-pass solver");
    }

    x = new cudaColorSpinorField(*h_x, cudaParam); // solution  
  } else { // zero initial guess
    cudaParam.create = QUDA_ZERO_FIELD_CREATE;
    x = new cudaColorSpinorField(cudaParam); // solution
  }

  profileInvert.Stop(QUDA_PROFILE_H2D);

  double nb = norm2(*b);
  if (nb==0.0) errorQuda("Source has zero norm");

  if (getVerbosity() >= QUDA_VERBOSE) {
    double nh_b = norm2(*h_b);
    double nh_x = norm2(*h_x);
    double nx = norm2(*x);
    printfQuda("Source: CPU = %g, CUDA copy = %g\n", nh_b, nb);
    printfQuda("Solution: CPU = %g, CUDA copy = %g\n", nh_x, nx);
  }

  // rescale the source and solution vectors to help prevent the onset of underflow
  if (param->solver_normalization == QUDA_SOURCE_NORMALIZATION) {
    axCuda(1.0/sqrt(nb), *b);
    axCuda(1.0/sqrt(nb), *x);
  }

  setTuning(param->tune);

  dirac.prepare(in, out, *x, *b, param->solution_type);
  if (getVerbosity() >= QUDA_VERBOSE) {
    double nin = norm2(*in);
    double nout = norm2(*out);
    printfQuda("Prepared source = %g\n", nin);   
    printfQuda("Prepared solution = %g\n", nout);   
  }

  massRescale(param->dslash_type, param->kappa, param->mass, 
      param->solution_type, param->mass_normalization, *in);

  if (getVerbosity() >= QUDA_VERBOSE) {
    double nin = norm2(*in);
    printfQuda("Prepared source post mass rescale = %g\n", nin);   
  }

  // solution_type specifies *what* system is to be solved.
  // solve_type specifies *how* the system is to be solved.
  //
  // We have the following four cases (plus preconditioned variants):
  //
  // solution_type    solve_type    Effect
  // -------------    ----------    ------
  // MAT              DIRECT        Solve Ax=b
  // MATDAG_MAT       DIRECT        Solve A^dag y = b, followed by Ax=y
  // MAT              NORMOP        Solve (A^dag A) x = (A^dag b)
  // MATDAG_MAT       NORMOP        Solve (A^dag A) x = b
  //
  // We generally require that the solution_type and solve_type
  // preconditioning match.  As an exception, the unpreconditioned MAT
  // solution_type may be used with any solve_type, including
  // DIRECT_PC and NORMOP_PC.  In these cases, preparation of the
  // preconditioned source and reconstruction of the full solution are
  // taken care of by Dirac::prepare() and Dirac::reconstruct(),
  // respectively.

  if (pc_solution && !pc_solve) {
    errorQuda("Preconditioned (PC) solution_type requires a PC solve_type");
  }

  if (!mat_solution && !pc_solution && pc_solve) {
    errorQuda("Unpreconditioned MATDAG_MAT solution_type requires an unpreconditioned solve_type");
  }

  if (mat_solution && !direct_solve) { // prepare source: b' = A^dag b
    cudaColorSpinorField tmp(*in);
    dirac.Mdag(*in, tmp);
  } else if (!mat_solution && direct_solve) { // perform the first of two solves: A^dag y = b
    DiracMdag m(dirac), mSloppy(diracSloppy), mPre(diracPre);
    SolverParam solverParam(*param);
    Solver *solve = Solver::create(solverParam, m, mSloppy, mPre, profileInvert);
    (*solve)(*out, *in);
    copyCuda(*in, *out);
    solverParam.updateInvertParam(*param);
    delete solve;
  }

  if (direct_solve) {
    DiracM m(dirac), mSloppy(diracSloppy), mPre(diracPre);
    SolverParam solverParam(*param);
    Solver *solve = Solver::create(solverParam, m, mSloppy, mPre, profileInvert);
    (*solve)(*out, *in);
    solverParam.updateInvertParam(*param);
    delete solve;
  } else {
    DiracMdagM m(dirac), mSloppy(diracSloppy), mPre(diracPre);
    SolverParam solverParam(*param);
    Solver *solve = Solver::create(solverParam, m, mSloppy, mPre, profileInvert);
    (*solve)(*out, *in);
    solverParam.updateInvertParam(*param);
    delete solve;
  }

  if (getVerbosity() >= QUDA_VERBOSE){
    double nx = norm2(*x);
    printfQuda("Solution = %g\n",nx);
  }
  dirac.reconstruct(*x, *b, param->solution_type);

  if (param->solver_normalization == QUDA_SOURCE_NORMALIZATION) {
    // rescale the solution
    axCuda(sqrt(nb), *x);
  }

  if (solutionResident) 
    delete solutionResident;
  //errorQuda("solutionResident already allocated");
  cudaParam.siteSubset = QUDA_FULL_SITE_SUBSET;
  cudaParam.x[0] *= 2;
  cudaParam.create = QUDA_NULL_FIELD_CREATE;
  solutionResident = new cudaColorSpinorField(cudaParam);

  dirac.Dslash(solutionResident->Odd(), solutionResident->Even(), QUDA_ODD_PARITY);

  profileInvert.Start(QUDA_PROFILE_D2H);
  *h_x = *x;
  profileInvert.Stop(QUDA_PROFILE_D2H);

  if (getVerbosity() >= QUDA_VERBOSE){
    double nx = norm2(*x);
    double nh_x = norm2(*h_x);
    printfQuda("Reconstructed: CUDA solution = %g, CPU copy = %g\n", nx, nh_x);
  }

  delete h_b;
  delete h_x;
  delete b;
  delete x;

  delete d;
  delete dSloppy;
  delete dPre;

  popVerbosity();

  // FIXME: added temporarily so that the cache is written out even if a long benchmarking job gets interrupted
  saveTuneCache(getVerbosity());

  profileInvert.Stop(QUDA_PROFILE_TOTAL);
}


/*! 
 * Generic version of the multi-shift solver. Should work for
 * most fermions. Note that offset[0] is not folded into the mass parameter.
 *
 * At present, the solution_type must be MATDAG_MAT or MATPCDAG_MATPC,
 * and solve_type must be NORMOP or NORMOP_PC.  The solution and solve
 * preconditioning have to match.
 */
void invertMultiShiftQuda(void **_hp_x, void *_hp_b, QudaInvertParam *param)
{
  profileMulti.Start(QUDA_PROFILE_TOTAL);

  if (param->dslash_type == QUDA_DOMAIN_WALL_DSLASH) setKernelPackT(true);

  if (!initialized) errorQuda("QUDA not initialized");
  // check the gauge fields have been created
  cudaGaugeField *cudaGauge = checkGauge(param);
  checkInvertParam(param);

  if (param->num_offset > QUDA_MAX_MULTI_SHIFT) 
    errorQuda("Number of shifts %d requested greater than QUDA_MAX_MULTI_SHIFT %d", 
        param->num_offset, QUDA_MAX_MULTI_SHIFT);

  pushVerbosity(param->verbosity);

  bool pc_solution = (param->solution_type == QUDA_MATPC_SOLUTION) || (param->solution_type == QUDA_MATPCDAG_MATPC_SOLUTION);
  bool pc_solve = (param->solve_type == QUDA_DIRECT_PC_SOLVE) || (param->solve_type == QUDA_NORMOP_PC_SOLVE);
  bool mat_solution = (param->solution_type == QUDA_MAT_SOLUTION) || (param->solution_type ==  QUDA_MATPC_SOLUTION);
  bool direct_solve = (param->solve_type == QUDA_DIRECT_SOLVE) || (param->solve_type == QUDA_DIRECT_PC_SOLVE);

  if (mat_solution) {
    errorQuda("Multi-shift solver does not support MAT or MATPC solution types");
  }
  if (direct_solve) {
    errorQuda("Multi-shift solver does not support DIRECT or DIRECT_PC solve types");
  }
  if (pc_solution & !pc_solve) {
    errorQuda("Preconditioned (PC) solution_type requires a PC solve_type");
  }
  if (!pc_solution & pc_solve) {
    errorQuda("In multi-shift solver, a preconditioned (PC) solve_type requires a PC solution_type");
  }

  // No of GiB in a checkerboard of a spinor
  param->spinorGiB = cudaGauge->VolumeCB() * spinorSiteSize;
  if( !pc_solve) param->spinorGiB *= 2; // Double volume for non PC solve

  // **** WARNING *** this may not match implementation... 
  if( param->inv_type == QUDA_CG_INVERTER ) { 
    // CG-M needs 5 vectors for the smallest shift + 2 for each additional shift
    param->spinorGiB *= (5 + 2*(param->num_offset-1))/(double)(1<<30);
  } else {
    errorQuda("QUDA only currently supports multi-shift CG");
    // BiCGStab-M needs 7 for the original shift + 2 for each additional shift + 1 auxiliary
    // (Jegerlehner hep-lat/9612014 eq (3.13)
    param->spinorGiB *= (7 + 2*(param->num_offset-1))/(double)(1<<30);
  }

  // Timing and FLOP counters
  param->secs = 0;
  param->gflops = 0;
  param->iter = 0;

  for (int i=0; i<param->num_offset-1; i++) {
    for (int j=i+1; j<param->num_offset; j++) {
      if (param->offset[i] > param->offset[j])
        errorQuda("Offsets must be ordered from smallest to largest");
    }
  }

  // Host pointers for x, take a copy of the input host pointers
  void** hp_x;
  hp_x = new void* [ param->num_offset ];

  void* hp_b = _hp_b;
  for(int i=0;i < param->num_offset;i++){
    hp_x[i] = _hp_x[i];
  }

  // Create the matrix.
  // The way this works is that createDirac will create 'd' and 'dSloppy'
  // which are global. We then grab these with references...
  //
  // Balint: Isn't there a nice construction pattern we could use here? This is 
  // expedient but yucky.
  //  DiracParam diracParam; 
  if (param->dslash_type == QUDA_ASQTAD_DSLASH || 
      param->dslash_type == QUDA_STAGGERED_DSLASH){
    param->mass = sqrt(param->offset[0]/4);  
  }

  Dirac *d = NULL;
  Dirac *dSloppy = NULL;
  Dirac *dPre = NULL;

  // create the dirac operator
  createDirac(d, dSloppy, dPre, *param, pc_solve);
  Dirac &dirac = *d;
  Dirac &diracSloppy = *dSloppy;

  cudaColorSpinorField *b = NULL;   // Cuda RHS
  cudaColorSpinorField **x = NULL;  // Cuda Solutions

  // Grab the dimension array of the input gauge field.
  const int *X = ( param->dslash_type == QUDA_ASQTAD_DSLASH ) ? 
    gaugeFatPrecise->X() : gaugePrecise->X();

  // This creates a ColorSpinorParam struct, from the host data
  // pointer, the definitions in param, the dimensions X, and whether
  // the solution is on a checkerboard instruction or not. These can
  // then be used as 'instructions' to create the actual
  // ColorSpinorField
  ColorSpinorParam cpuParam(hp_b, *param, X, pc_solution);
  ColorSpinorField *h_b = (param->input_location == QUDA_CPU_FIELD_LOCATION) ?
    static_cast<ColorSpinorField*>(new cpuColorSpinorField(cpuParam)) : 
    static_cast<ColorSpinorField*>(new cudaColorSpinorField(cpuParam));

  ColorSpinorField **h_x = new ColorSpinorField* [ param->num_offset ]; // DYNAMIC ALLOCATION
  for(int i=0; i < param->num_offset; i++) { 
    cpuParam.v = hp_x[i];
    h_x[i] = (param->output_location == QUDA_CPU_FIELD_LOCATION) ?
      static_cast<ColorSpinorField*>(new cpuColorSpinorField(cpuParam)) : 
      static_cast<ColorSpinorField*>(new cudaColorSpinorField(cpuParam));
  }

  profileMulti.Start(QUDA_PROFILE_H2D);
  // Now I need a colorSpinorParam for the device
  ColorSpinorParam cudaParam(cpuParam, *param);
  // This setting will download a host vector
  cudaParam.create = QUDA_COPY_FIELD_CREATE;
  b = new cudaColorSpinorField(*h_b, cudaParam); // Creates b and downloads h_b to it
  profileMulti.Stop(QUDA_PROFILE_H2D);

  // Create the solution fields filled with zero
  x = new cudaColorSpinorField* [ param->num_offset ];
  cudaParam.create = QUDA_ZERO_FIELD_CREATE;
  for(int i=0; i < param->num_offset; i++) { 
    x[i] = new cudaColorSpinorField(cudaParam);
  }

  // Check source norms
  double nb = norm2(*b);
  if (nb==0.0) errorQuda("Solution has zero norm");

  if(getVerbosity() >= QUDA_VERBOSE ) {
    double nh_b = norm2(*h_b);
    printfQuda("Source: CPU = %g, CUDA copy = %g\n", nh_b, nb);
  }

  // rescale the source vector to help prevent the onset of underflow
  if (param->solver_normalization == QUDA_SOURCE_NORMALIZATION) {
    axCuda(1.0/sqrt(nb), *b);
  }

  setTuning(param->tune);

  massRescale(param->dslash_type, param->kappa, param->mass,
      param->solution_type, param->mass_normalization, *b);
  double *unscaled_shifts = new double [param->num_offset];
  for(int i=0; i < param->num_offset; i++){ 
    unscaled_shifts[i] = param->offset[i];
    massRescaleCoeff(param->dslash_type, param->kappa, param->solution_type, param->mass_normalization, param->offset[i]);
  }

  // use multi-shift CG
  {
    DiracMdagM m(dirac), mSloppy(diracSloppy);
    SolverParam solverParam(*param);
    MultiShiftCG cg_m(m, mSloppy, solverParam, profileMulti);
    cg_m(x, *b);  
    solverParam.updateInvertParam(*param);
  }

  // experimenting with Minimum residual extrapolation
  /*
     cudaColorSpinorField **q = new cudaColorSpinorField* [ param->num_offset ];
     cudaColorSpinorField **z = new cudaColorSpinorField* [ param->num_offset ];
     cudaColorSpinorField tmp(cudaParam);

     for(int i=0; i < param->num_offset; i++) {
     cudaParam.create = QUDA_ZERO_FIELD_CREATE;
     q[i] = new cudaColorSpinorField(cudaParam);
     cudaParam.create = QUDA_COPY_FIELD_CREATE;
     z[i] = new cudaColorSpinorField(*x[i], cudaParam);
     }

     for(int i=0; i < param->num_offset; i++) {
     dirac.setMass(sqrt(param->offset[i]/4));  
     DiracMdagM m(dirac);
     MinResExt mre(m, profileMulti);
     copyCuda(tmp, *b);
     mre(*x[i], tmp, z, q, param -> num_offset);
     dirac.setMass(sqrt(param->offset[0]/4));  
     }

     for(int i=0; i < param->num_offset; i++) {
     delete q[i];
     delete z[i];
     }
     delete []q;
     delete []z;
     */

  // check each shift has the desired tolerance and use sequential CG to refine

  cudaParam.create = QUDA_ZERO_FIELD_CREATE;
  cudaColorSpinorField r(*b, cudaParam);
  for(int i=0; i < param->num_offset; i++) { 
    double rsd_hq = param->residual_type & QUDA_HEAVY_QUARK_RESIDUAL ?
      param->true_res_hq_offset[i] : 0;

    double tol_hq = param->residual_type & QUDA_HEAVY_QUARK_RESIDUAL ?
      param->tol_hq_offset[i] : 0;

    // refine if either L2 or heavy quark residual tolerances have not been met
    if (param->true_res_offset[i] > param->tol_offset[i] || rsd_hq > tol_hq) {
      if (getVerbosity() >= QUDA_VERBOSE) 
        printfQuda("Refining shift %d: L2 residual %e / %e, heavy quark %e / %e (actual / requested)\n",
            i, param->true_res_offset[i], param->tol_offset[i], rsd_hq, tol_hq);

      // for staggered the shift is just a change in mass term (FIXME: for twisted mass also)
      if (param->dslash_type == QUDA_ASQTAD_DSLASH || 
          param->dslash_type == QUDA_STAGGERED_DSLASH) { 
        dirac.setMass(sqrt(param->offset[i]/4));  
        diracSloppy.setMass(sqrt(param->offset[i]/4));  
      }

      DiracMdagM m(dirac), mSloppy(diracSloppy);

      // need to curry in the shift if we are not doing staggered
      if (param->dslash_type != QUDA_ASQTAD_DSLASH &&
          param->dslash_type != QUDA_STAGGERED_DSLASH) { 
        m.shift = param->offset[i];
        mSloppy.shift = param->offset[i];
      }

      SolverParam solverParam(*param);
      solverParam.use_init_guess = QUDA_USE_INIT_GUESS_YES;
      solverParam.tol = param->tol_offset[i]; // set L2 tolerance
      solverParam.tol_hq = param->tol_hq_offset[i]; // set heavy quark tolerance

      CG cg(m, mSloppy, solverParam, profileMulti);
      cg(*x[i], *b);        

      solverParam.true_res_offset[i] = solverParam.true_res;
      solverParam.true_res_hq_offset[i] = solverParam.true_res_hq;
      solverParam.updateInvertParam(*param,i);

      if (param->dslash_type == QUDA_ASQTAD_DSLASH ||
          param->dslash_type == QUDA_STAGGERED_DSLASH) { 
        dirac.setMass(sqrt(param->offset[0]/4)); // restore just in case
        diracSloppy.setMass(sqrt(param->offset[0]/4)); // restore just in case
      }
    }
  }

  // restore shifts -- avoid side effects
  for(int i=0; i < param->num_offset; i++) { 
    param->offset[i] = unscaled_shifts[i];
  }

  delete [] unscaled_shifts;

  profileMulti.Start(QUDA_PROFILE_D2H);
  for(int i=0; i < param->num_offset; i++) { 
    if (param->solver_normalization == QUDA_SOURCE_NORMALIZATION) { // rescale the solution 
      axCuda(sqrt(nb), *x[i]);
    }

    if (getVerbosity() >= QUDA_VERBOSE){
      double nx = norm2(*x[i]);
      printfQuda("Solution %d = %g\n", i, nx);
    }

    *h_x[i] = *x[i];
  }
  profileMulti.Stop(QUDA_PROFILE_D2H);

  for(int i=0; i < param->num_offset; i++){ 
    delete h_x[i];
    delete x[i];
  }

  delete h_b;
  delete b;

  delete [] h_x;
  delete [] x;

  delete [] hp_x;

  delete d;
  delete dSloppy;
  delete dPre;

  popVerbosity();

  // FIXME: added temporarily so that the cache is written out even if a long benchmarking job gets interrupted
  saveTuneCache(getVerbosity());

  profileMulti.Stop(QUDA_PROFILE_TOTAL);
}


/*
 * Hacked multi-shift solver for Wilson RHMC molecular dynamics
 * FIXME!!
 */
void invertMultiShiftMDQuda(void **_hp_xe, void **_hp_xo, void **_hp_ye, void **_hp_yo, 
    void *_hp_b, QudaInvertParam *param)
{
  profileMulti.Start(QUDA_PROFILE_TOTAL);

  if (param->dslash_type == QUDA_DOMAIN_WALL_DSLASH) setKernelPackT(true);

  if (!initialized) errorQuda("QUDA not initialized");
  // check the gauge fields have been created
  cudaGaugeField *cudaGauge = checkGauge(param);
  checkInvertParam(param);

  if (param->num_offset > QUDA_MAX_MULTI_SHIFT) 
    errorQuda("Number of shifts %d requested greater than QUDA_MAX_MULTI_SHIFT %d", 
        param->num_offset, QUDA_MAX_MULTI_SHIFT);

  pushVerbosity(param->verbosity);

  bool pc_solution = (param->solution_type == QUDA_MATPC_SOLUTION) || (param->solution_type == QUDA_MATPCDAG_MATPC_SOLUTION);
  bool pc_solve = (param->solve_type == QUDA_DIRECT_PC_SOLVE) || (param->solve_type == QUDA_NORMOP_PC_SOLVE);
  bool mat_solution = (param->solution_type == QUDA_MAT_SOLUTION) || (param->solution_type ==  QUDA_MATPC_SOLUTION);
  bool direct_solve = (param->solve_type == QUDA_DIRECT_SOLVE) || (param->solve_type == QUDA_DIRECT_PC_SOLVE);

  if (mat_solution) {
    errorQuda("Multi-shift solver does not support MAT or MATPC solution types");
  }
  if (direct_solve) {
    errorQuda("Multi-shift solver does not support DIRECT or DIRECT_PC solve types");
  }
  if (pc_solution & !pc_solve) {
    errorQuda("Preconditioned (PC) solution_type requires a PC solve_type");
  }
  if (!pc_solution & pc_solve) {
    errorQuda("In multi-shift solver, a preconditioned (PC) solve_type requires a PC solution_type");
  }

  // No of GiB in a checkerboard of a spinor
  param->spinorGiB = cudaGauge->VolumeCB() * spinorSiteSize;
  if( !pc_solve) param->spinorGiB *= 2; // Double volume for non PC solve

  // **** WARNING *** this may not match implementation... 
  if( param->inv_type == QUDA_CG_INVERTER ) { 
    // CG-M needs 5 vectors for the smallest shift + 2 for each additional shift
    param->spinorGiB *= (5 + 2*(param->num_offset-1))/(double)(1<<30);
  } else {
    errorQuda("QUDA only currently supports multi-shift CG");
    // BiCGStab-M needs 7 for the original shift + 2 for each additional shift + 1 auxiliary
    // (Jegerlehner hep-lat/9612014 eq (3.13)
    param->spinorGiB *= (7 + 2*(param->num_offset-1))/(double)(1<<30);
  }

  // Timing and FLOP counters
  param->secs = 0;
  param->gflops = 0;
  param->iter = 0;

  for (int i=0; i<param->num_offset-1; i++) {
    for (int j=i+1; j<param->num_offset; j++) {
      if (param->offset[i] > param->offset[j])
        errorQuda("Offsets must be ordered from smallest to largest");
    }
  }

  // Host pointers for x, take a copy of the input host pointers
  void **hp_xe = new void* [ param->num_offset ];
  void **hp_xo = new void* [ param->num_offset ];
  void **hp_ye = new void* [ param->num_offset ];
  void **hp_yo = new void* [ param->num_offset ];

  void* hp_b = _hp_b;
  for(int i=0;i < param->num_offset;i++){
    hp_xe[i] = _hp_xe[i];
    hp_xo[i] = _hp_xo[i];
    hp_ye[i] = _hp_ye[i];
    hp_yo[i] = _hp_yo[i];
  }

  // Create the matrix.
  // The way this works is that createDirac will create 'd' and 'dSloppy'
  // which are global. We then grab these with references...
  if (param->dslash_type == QUDA_ASQTAD_DSLASH || 
      param->dslash_type == QUDA_STAGGERED_DSLASH){
    param->mass = sqrt(param->offset[0]/4);  
  }

  Dirac *d = NULL;
  Dirac *dSloppy = NULL;
  Dirac *dPre = NULL;

  // create the dirac operator
  createDirac(d, dSloppy, dPre, *param, pc_solve);
  Dirac &dirac = *d;
  Dirac &diracSloppy = *dSloppy;

  cudaColorSpinorField *b = NULL;   // Cuda RHS
  cudaColorSpinorField **xe = NULL;  // Cuda Solutions
  cudaColorSpinorField *xo, *ye, *yo = NULL;  // Cuda Solutions

  // Grab the dimension array of the input gauge field.
  const int *X = ( param->dslash_type == QUDA_ASQTAD_DSLASH ) ? 
    gaugeFatPrecise->X() : gaugePrecise->X();

  // This creates a ColorSpinorParam struct, from the host data
  // pointer, the definitions in param, the dimensions X, and whether
  // the solution is on a checkerboard instruction or not. These can
  // then be used as 'instructions' to create the actual
  // ColorSpinorField
  ColorSpinorParam cpuParam(hp_b, *param, X, pc_solution);
  ColorSpinorField *h_b = (param->input_location == QUDA_CPU_FIELD_LOCATION) ?
    static_cast<ColorSpinorField*>(new cpuColorSpinorField(cpuParam)) : 
    static_cast<ColorSpinorField*>(new cudaColorSpinorField(cpuParam));

  ColorSpinorField **h_xe = new ColorSpinorField* [ param->num_offset ]; // DYNAMIC ALLOCATION
  ColorSpinorField **h_xo = new ColorSpinorField* [ param->num_offset ]; // DYNAMIC ALLOCATION
  ColorSpinorField **h_ye = new ColorSpinorField* [ param->num_offset ]; // DYNAMIC ALLOCATION
  ColorSpinorField **h_yo = new ColorSpinorField* [ param->num_offset ]; // DYNAMIC ALLOCATION
  for(int i=0; i < param->num_offset; i++) { 
    cpuParam.v = hp_xe[i];
    h_xe[i] = (param->output_location == QUDA_CPU_FIELD_LOCATION) ?
      static_cast<ColorSpinorField*>(new cpuColorSpinorField(cpuParam)) : 
      static_cast<ColorSpinorField*>(new cudaColorSpinorField(cpuParam));

    cpuParam.v = hp_xo[i];
    h_xo[i] = (param->output_location == QUDA_CPU_FIELD_LOCATION) ?
      static_cast<ColorSpinorField*>(new cpuColorSpinorField(cpuParam)) : 
      static_cast<ColorSpinorField*>(new cudaColorSpinorField(cpuParam));

    cpuParam.v = hp_ye[i];
    h_ye[i] = (param->output_location == QUDA_CPU_FIELD_LOCATION) ?
      static_cast<ColorSpinorField*>(new cpuColorSpinorField(cpuParam)) : 
      static_cast<ColorSpinorField*>(new cudaColorSpinorField(cpuParam));

    cpuParam.v = hp_yo[i];
    h_yo[i] = (param->output_location == QUDA_CPU_FIELD_LOCATION) ?
      static_cast<ColorSpinorField*>(new cpuColorSpinorField(cpuParam)) : 
      static_cast<ColorSpinorField*>(new cudaColorSpinorField(cpuParam));
  }

  profileMulti.Start(QUDA_PROFILE_H2D);
  // Now I need a colorSpinorParam for the device
  ColorSpinorParam cudaParam(cpuParam, *param);
  // This setting will download a host vector
  cudaParam.create = QUDA_COPY_FIELD_CREATE;
  b = new cudaColorSpinorField(*h_b, cudaParam); // Creates b and downloads h_b to it
  profileMulti.Stop(QUDA_PROFILE_H2D);

  // Create the solution fields filled with zero
  xe = new cudaColorSpinorField* [ param->num_offset ];
  cudaParam.create = QUDA_ZERO_FIELD_CREATE;
  for(int i=0; i < param->num_offset; i++) { 
    xe[i] = new cudaColorSpinorField(cudaParam);
  }

  xo = new cudaColorSpinorField(cudaParam);
  ye = new cudaColorSpinorField(cudaParam);
  yo = new cudaColorSpinorField(cudaParam);

  // Check source norms
  double nb = norm2(*b);
  if (nb==0.0) errorQuda("Solution has zero norm");

  if(getVerbosity() >= QUDA_VERBOSE ) {
    double nh_b = norm2(*h_b);
    printfQuda("Source: CPU = %g, CUDA copy = %g\n", nh_b, nb);
  }

  // rescale the source vector to help prevent the onset of underflow
  if (param->solver_normalization == QUDA_SOURCE_NORMALIZATION) {
    axCuda(1.0/sqrt(nb), *b);
  }

  setTuning(param->tune);

  massRescale(param->dslash_type, param->kappa, param->mass,
      param->solution_type, param->mass_normalization, *b);
  double *unscaled_shifts = new double [param->num_offset];
  for(int i=0; i < param->num_offset; i++){ 
    unscaled_shifts[i] = param->offset[i];
    massRescaleCoeff(param->dslash_type, param->kappa, param->solution_type, param->mass_normalization, param->offset[i]);
  }

  // use multi-shift CG
  {
    DiracMdagM m(dirac), mSloppy(diracSloppy);
    SolverParam solverParam(*param);
    MultiShiftCG cg_m(m, mSloppy, solverParam, profileMulti);
    cg_m(xe, *b);  
    solverParam.updateInvertParam(*param);
  }

  // check each shift has the desired tolerance and use sequential CG to refine

  cudaParam.create = QUDA_ZERO_FIELD_CREATE;
  cudaColorSpinorField r(*b, cudaParam);
  for(int i=0; i < param->num_offset; i++) { 
    double rsd_hq = param->residual_type & QUDA_HEAVY_QUARK_RESIDUAL ?
      param->true_res_hq_offset[i] : 0;

    double tol_hq = param->residual_type & QUDA_HEAVY_QUARK_RESIDUAL ?
      param->tol_hq_offset[i] : 0;

    // refine if either L2 or heavy quark residual tolerances have not been met
    if (param->true_res_offset[i] > param->tol_offset[i] || rsd_hq > tol_hq) {
      if (getVerbosity() >= QUDA_VERBOSE) 
        printfQuda("Refining shift %d: L2 residual %e / %e, heavy quark %e / %e (actual / requested)\n",
            i, param->true_res_offset[i], param->tol_offset[i], rsd_hq, tol_hq);

      // for staggered the shift is just a change in mass term (FIXME: for twisted mass also)
      if (param->dslash_type == QUDA_ASQTAD_DSLASH || 
          param->dslash_type == QUDA_STAGGERED_DSLASH) { 
        dirac.setMass(sqrt(param->offset[i]/4));  
        diracSloppy.setMass(sqrt(param->offset[i]/4));  
      }

      DiracMdagM m(dirac), mSloppy(diracSloppy);

      // need to curry in the shift if we are not doing staggered
      if (param->dslash_type != QUDA_ASQTAD_DSLASH &&
          param->dslash_type != QUDA_STAGGERED_DSLASH) { 
        m.shift = param->offset[i];
        mSloppy.shift = param->offset[i];
      }

      SolverParam solverParam(*param);
      solverParam.use_init_guess = QUDA_USE_INIT_GUESS_YES;
      solverParam.tol = param->tol_offset[i]; // set L2 tolerance
      solverParam.tol_hq = param->tol_hq_offset[i]; // set heavy quark tolerance

      CG cg(m, mSloppy, solverParam, profileMulti);
      cg(*xe[i], *b);        

      solverParam.updateInvertParam(*param);
      param->true_res_offset[i] = param->true_res;
      param->true_res_hq_offset[i] = param->true_res_hq;

      if (param->dslash_type == QUDA_ASQTAD_DSLASH ||
          param->dslash_type == QUDA_STAGGERED_DSLASH) { 
        dirac.setMass(sqrt(param->offset[0]/4)); // restore just in case
        diracSloppy.setMass(sqrt(param->offset[0]/4)); // restore just in case
      }
    }
  }

  // restore shifts -- avoid side effects
  for(int i=0; i < param->num_offset; i++) { 
    param->offset[i] = unscaled_shifts[i];
  }

  delete [] unscaled_shifts;

  profileMulti.Start(QUDA_PROFILE_D2H);
  for(int i=0; i < param->num_offset; i++) { 
    if (param->solver_normalization == QUDA_SOURCE_NORMALIZATION) { // rescale the solution 
      axCuda(sqrt(nb), *xe[i]);
    }

    if (getVerbosity() >= QUDA_VERBOSE){
      double nx = norm2(*xe[i]);
      printfQuda("Solution %d = %g\n", i, nx);
    }

    dirac.Dslash(*xo, *xe[i], QUDA_ODD_PARITY);
    dirac.M(*ye, *xe[i]);
    dirac.Dagger(QUDA_DAG_YES);
    dirac.Dslash(*yo, *ye, QUDA_ODD_PARITY);
    dirac.Dagger(QUDA_DAG_NO);

    *h_xe[i] = *xe[i];
    *h_xo[i] = *xo;
    *h_ye[i] = *ye;
    *h_yo[i] = *yo;
  }
  profileMulti.Stop(QUDA_PROFILE_D2H);

  for(int i=0; i < param->num_offset; i++){ 
    delete h_xe[i];
    delete h_xo[i];
    delete h_ye[i];
    delete h_yo[i];
    delete xe[i];
  }

  delete h_b;
  delete b;

  delete [] h_xe;
  delete [] h_xo;
  delete [] h_ye;
  delete [] h_yo;

  delete [] xe;
  delete xo;
  delete ye;
  delete yo;

  delete [] hp_xe;
  delete [] hp_xo;
  delete [] hp_ye;
  delete [] hp_yo;

  delete d;
  delete dSloppy;
  delete dPre;

  popVerbosity();

  // FIXME: added temporarily so that the cache is written out even if a long benchmarking job gets interrupted
  saveTuneCache(getVerbosity());

  profileMulti.Stop(QUDA_PROFILE_TOTAL);
}


#ifdef GPU_FATLINK 
/*   @method  
 *   QUDA_COMPUTE_FAT_STANDARD: standard method (default)
 *   QUDA_COMPUTE_FAT_EXTENDED_VOLUME, extended volume method
 *
 */
#include <sys/time.h>

void setFatLinkPadding(QudaComputeFatMethod method, QudaGaugeParam* param)
{
  int* X    = param->X;
#ifdef MULTI_GPU
  int Vsh_x = X[1]*X[2]*X[3]/2;
  int Vsh_y = X[0]*X[2]*X[3]/2;
  int Vsh_z = X[0]*X[1]*X[3]/2;
#endif
  int Vsh_t = X[0]*X[1]*X[2]/2;

  int E[4];
  for (int i=0; i<4; i++) E[i] = X[i] + 4;

  // fat-link padding 
  param->llfat_ga_pad = Vsh_t;

  // site-link padding
  if(method ==  QUDA_COMPUTE_FAT_STANDARD) {
#ifdef MULTI_GPU
    int Vh_2d_max = MAX(X[0]*X[1]/2, X[0]*X[2]/2);
    Vh_2d_max = MAX(Vh_2d_max, X[0]*X[3]/2);
    Vh_2d_max = MAX(Vh_2d_max, X[1]*X[2]/2);
    Vh_2d_max = MAX(Vh_2d_max, X[1]*X[3]/2);
    Vh_2d_max = MAX(Vh_2d_max, X[2]*X[3]/2);
    param->site_ga_pad = 3*(Vsh_x+Vsh_y+Vsh_z+Vsh_t) + 4*Vh_2d_max;
#else
    param->site_ga_pad = Vsh_t;
#endif
  } else {
    param->site_ga_pad = (E[0]*E[1]*E[2]/2)*3;
  }
  param->ga_pad = param->site_ga_pad;

  // staple padding
  if(method == QUDA_COMPUTE_FAT_STANDARD) {
#ifdef MULTI_GPU
    param->staple_pad = 3*(Vsh_x + Vsh_y + Vsh_z+ Vsh_t);
#else
    param->staple_pad = 3*Vsh_t;
#endif
  } else {
    param->staple_pad = (E[0]*E[1]*E[2]/2)*3;
  }

  return;
}


namespace quda {
  void computeFatLinkCore(cudaGaugeField* cudaSiteLink, double* act_path_coeff,
      QudaGaugeParam* qudaGaugeParam, QudaComputeFatMethod method,
      cudaGaugeField* cudaFatLink, 
      cudaGaugeField* cudaLongLink,
      TimeProfile &profile)
  {

    profile.Start(QUDA_PROFILE_INIT);
    const int flag = qudaGaugeParam->preserve_gauge;
    GaugeFieldParam gParam(0,*qudaGaugeParam);

    if (method == QUDA_COMPUTE_FAT_STANDARD) {
      for(int dir=0; dir<4; ++dir) gParam.x[dir] = qudaGaugeParam->X[dir];
    } else {
      for(int dir=0; dir<4; ++dir) gParam.x[dir] = qudaGaugeParam->X[dir] + 4;
    }

    static cudaGaugeField* cudaStapleField=NULL, *cudaStapleField1=NULL;
    if (cudaStapleField == NULL || cudaStapleField1 == NULL) {
      gParam.pad    = qudaGaugeParam->staple_pad;
      gParam.create = QUDA_NULL_FIELD_CREATE;
      gParam.reconstruct = QUDA_RECONSTRUCT_NO;
      gParam.geometry = QUDA_SCALAR_GEOMETRY; // only require a scalar matrix field for the staple
      gParam.order = QUDA_FLOAT2_GAUGE_ORDER;
#ifdef MULTI_GPU
      if(method == QUDA_COMPUTE_FAT_EXTENDED_VOLUME) gParam.ghostExchange = QUDA_GHOST_EXCHANGE_NO;
#else
      gParam.ghostExchange = QUDA_GHOST_EXCHANGE_NO;
#endif
      cudaStapleField  = new cudaGaugeField(gParam);
      cudaStapleField1 = new cudaGaugeField(gParam);
    }
    profile.Stop(QUDA_PROFILE_INIT);

    profile.Start(QUDA_PROFILE_COMPUTE);
    if (method == QUDA_COMPUTE_FAT_STANDARD) {
      llfat_cuda(cudaFatLink, cudaLongLink, *cudaSiteLink, *cudaStapleField, *cudaStapleField1, qudaGaugeParam, act_path_coeff);
    } else { //method == QUDA_COMPUTE_FAT_EXTENDED_VOLUME
      llfat_cuda_ex(cudaFatLink, cudaLongLink, *cudaSiteLink, *cudaStapleField, *cudaStapleField1, qudaGaugeParam, act_path_coeff);
    }
    profile.Stop(QUDA_PROFILE_COMPUTE);


    profile.Start(QUDA_PROFILE_FREE);
    if (!(flag & QUDA_FAT_PRESERVE_GPU_GAUGE) ){
      delete cudaStapleField; cudaStapleField = NULL;
      delete cudaStapleField1; cudaStapleField1 = NULL;
    }
    profile.Stop(QUDA_PROFILE_FREE);


    return;
  }
} // namespace quda


void computeKSLinkQuda(void* fatlink, void* longlink, void* ulink, void* inlink, double *path_coeff, QudaGaugeParam *param, QudaComputeFatMethod method)
{

  profileFatLink.Start(QUDA_PROFILE_TOTAL);
  profileFatLink.Start(QUDA_PROFILE_INIT);
  // Initialize unitarization parameters
  if(ulink){
    const double unitarize_eps = 1e-14;
    const double max_error = 1e-10;
    const int reunit_allow_svd = 1;
    const int reunit_svd_only  = 0;
    const double svd_rel_error = 1e-6;
    const double svd_abs_error = 1e-6;
    quda::setUnitarizeLinksConstants(unitarize_eps, max_error,
        reunit_allow_svd, reunit_svd_only,
        svd_rel_error, svd_abs_error);
  }

  cudaGaugeField* cudaFatLink        = NULL;
  cudaGaugeField* cudaLongLink       = NULL;
  cudaGaugeField* cudaUnitarizedLink = NULL;
  cudaGaugeField* cudaInLinkEx       = NULL;

  QudaGaugeParam qudaGaugeParam_ex_buf;
  QudaGaugeParam* qudaGaugeParam_ex = &qudaGaugeParam_ex_buf;
  memcpy(qudaGaugeParam_ex, param, sizeof(QudaGaugeParam));
  for(int dir=0; dir<4; ++dir){ qudaGaugeParam_ex->X[dir] = param->X[dir]+4; }

  // fat-link padding
  setFatLinkPadding(method, param);
  qudaGaugeParam_ex->llfat_ga_pad = param->llfat_ga_pad;
  qudaGaugeParam_ex->staple_pad   = param->staple_pad;
  qudaGaugeParam_ex->site_ga_pad  = param->site_ga_pad;

  GaugeFieldParam gParam(0, *param);
  gParam.ghostExchange = QUDA_GHOST_EXCHANGE_NO;
  // create the host fatlink
  gParam.create = QUDA_REFERENCE_FIELD_CREATE;
  gParam.link_type = QUDA_GENERAL_LINKS;
  gParam.order = QUDA_MILC_GAUGE_ORDER;
  gParam.gauge = fatlink;
  cpuGaugeField cpuFatLink(gParam);
  gParam.gauge = longlink;
  cpuGaugeField cpuLongLink(gParam);
  gParam.gauge = ulink;
  cpuGaugeField cpuUnitarizedLink(gParam);

  // create the device fatlink 
  gParam.pad    = param->llfat_ga_pad;
  gParam.create = QUDA_ZERO_FIELD_CREATE;
  gParam.link_type = QUDA_GENERAL_LINKS;
  gParam.order = QUDA_FLOAT2_GAUGE_ORDER;
  gParam.reconstruct = QUDA_RECONSTRUCT_NO;
  cudaFatLink = new cudaGaugeField(gParam);
  if(longlink) cudaLongLink = new cudaGaugeField(gParam);
  if(ulink){
    cudaUnitarizedLink = new cudaGaugeField(gParam);
    quda::setUnitarizeLinksPadding(param->llfat_ga_pad,param->llfat_ga_pad);
  }
  // create the host sitelink  
  gParam.pad = 0; 
  gParam.create    = QUDA_REFERENCE_FIELD_CREATE;
  gParam.link_type = param->type;
  gParam.order = QUDA_MILC_GAUGE_ORDER;
  gParam.gauge     = inlink;
  cpuGaugeField cpuInLink(gParam);


  gParam.pad         = param->site_ga_pad;
  gParam.create      = QUDA_NULL_FIELD_CREATE;
  gParam.link_type   = param->type;
  gParam.reconstruct = param->reconstruct;    
  gParam.order       = (param->reconstruct == QUDA_RECONSTRUCT_12) ? QUDA_FLOAT4_GAUGE_ORDER : QUDA_FLOAT2_GAUGE_ORDER;
  cudaGaugeField* cudaInLink = new cudaGaugeField(gParam);

  if(method == QUDA_COMPUTE_FAT_EXTENDED_VOLUME){
    for(int dir=0; dir<4; ++dir) gParam.x[dir] = qudaGaugeParam_ex->X[dir];
    gParam.ghostExchange = QUDA_GHOST_EXCHANGE_NO;
    cudaInLinkEx = new cudaGaugeField(gParam);
  }

#define QUDA_VER ((10000*QUDA_VERSION_MAJOR) + (100*QUDA_VERSION_MINOR) + QUDA_VERSION_SUBMINOR)
#if (QUDA_VER > 400)
  profileFatLink.Stop(QUDA_PROFILE_INIT);
  initLatticeConstants(*cudaFatLink, profileFatLink);
  profileFatLink.Start(QUDA_PROFILE_INIT);
#else
  initCommonConstants(*cudaFatLink);
#endif

  cudaGaugeField* inlinkPtr;
  if(method == QUDA_COMPUTE_FAT_STANDARD){
    llfat_init_cuda(param);
    param->ga_pad = param->site_ga_pad;
    inlinkPtr = cudaInLink;
  }else{
    llfat_init_cuda_ex(qudaGaugeParam_ex);
    inlinkPtr = cudaInLinkEx;
  }
  profileFatLink.Stop(QUDA_PROFILE_INIT);

  profileFatLink.Start(QUDA_PROFILE_H2D);
  cudaInLink->loadCPUField(cpuInLink, QUDA_CPU_FIELD_LOCATION);
  profileFatLink.Stop(QUDA_PROFILE_H2D);

  if(method != QUDA_COMPUTE_FAT_STANDARD){
    profileFatLink.Start(QUDA_PROFILE_COMMS);
    int R[4] = {2, 2, 2, 2}; 
    copyExtendedGauge(*cudaInLinkEx, *cudaInLink, QUDA_CUDA_FIELD_LOCATION);
#ifdef MULTI_GPU
    cudaInLinkEx->exchangeExtendedGhost(R,true); // instead of exchange_cpu_sitelink_ex 
#endif
    profileFatLink.Stop(QUDA_PROFILE_COMMS);
  } // Initialise and load siteLinks

  quda::computeFatLinkCore(inlinkPtr, const_cast<double*>(path_coeff), param, method, cudaFatLink, cudaLongLink, profileFatLink);

  if(ulink){
    profileFatLink.Start(QUDA_PROFILE_INIT);
    int num_failures=0;
    int* num_failures_dev;
    cudaMalloc((void**)&num_failures_dev, sizeof(int));
    cudaMemset(num_failures_dev, 0, sizeof(int));
    if(num_failures_dev == NULL) errorQuda("cudaMalloc fialed for dev_pointer\n");
    profileFatLink.Stop(QUDA_PROFILE_INIT);

    profileFatLink.Start(QUDA_PROFILE_COMPUTE);
    quda::unitarizeLinksCuda(*param, *cudaFatLink, cudaUnitarizedLink, num_failures_dev); // unitarize on the gpu
    profileFatLink.Stop(QUDA_PROFILE_COMPUTE);


    profileFatLink.Start(QUDA_PROFILE_D2H); 
    cudaMemcpy(&num_failures, num_failures_dev, sizeof(int), cudaMemcpyDeviceToHost);
    profileFatLink.Stop(QUDA_PROFILE_D2H); 
    cudaFree(num_failures_dev); 
    if(num_failures>0){
      errorQuda("Error in the unitarization component of the hisq fattening\n"); 
      exit(1);
    }
    profileFatLink.Start(QUDA_PROFILE_D2H);
    cudaUnitarizedLink->saveCPUField(cpuUnitarizedLink, QUDA_CPU_FIELD_LOCATION);
    profileFatLink.Stop(QUDA_PROFILE_D2H);
  }

  profileFatLink.Start(QUDA_PROFILE_D2H);
  if(fatlink) cudaFatLink->saveCPUField(cpuFatLink, QUDA_CPU_FIELD_LOCATION);
  if(longlink) cudaLongLink->saveCPUField(cpuLongLink, QUDA_CPU_FIELD_LOCATION);
  profileFatLink.Stop(QUDA_PROFILE_D2H);

  profileFatLink.Start(QUDA_PROFILE_FREE);
  if(longlink) delete cudaLongLink;
  delete cudaFatLink; 
  delete cudaInLink; 
  delete cudaUnitarizedLink; 
  if(cudaInLinkEx) delete cudaInLinkEx; 
  profileFatLink.Stop(QUDA_PROFILE_FREE);

  profileFatLink.Stop(QUDA_PROFILE_TOTAL);

  return;
}

#endif

int getGaugePadding(GaugeFieldParam& param){
  int pad = 0;
#ifdef MULTI_GPU
  int volume = param.x[0]*param.x[1]*param.x[2]*param.x[3];
  int face_size[4];
  for(int dir=0; dir<4; ++dir) face_size[dir] = (volume/param.x[dir])/2;
  pad = *std::max_element(face_size, face_size+4);
#endif

  return pad;
}

#if 0 
  int
computeGaugeForceQuda(void* mom, void* sitelink,  int*** input_path_buf, int* path_length,
    void* loop_coeff, int num_paths, int max_length, double eb3,
    QudaGaugeParam* qudaGaugeParam, double* timeinfo)
{
#ifdef GPU_GAUGE_FORCE

  profileGaugeForce.Start(QUDA_PROFILE_TOTAL);
  profileGaugeForce.Start(QUDA_PROFILE_INIT); 

#ifdef MULTI_GPU
  int E[4];
  QudaGaugeParam qudaGaugeParam_ex_buf;
  QudaGaugeParam* qudaGaugeParam_ex=&qudaGaugeParam_ex_buf;
  memcpy(qudaGaugeParam_ex, qudaGaugeParam, sizeof(QudaGaugeParam));
  for (int d=0; d<4; d++) E[d] = qudaGaugeParam_ex->X[d] = qudaGaugeParam->X[d] + 4;
#endif

  GaugeFieldParam gParam(0, *qudaGaugeParam);
#ifdef MULTI_GPU
  GaugeFieldParam gParam_ex(0, *qudaGaugeParam_ex);
  GaugeFieldParam& gParamSL = gParam_ex;  
#else
  GaugeFieldParam& gParamSL = gParam;
  int* X = qudaGaugeParam->X;
#endif

  gParamSL.pad = 0;
#ifndef MULTI_GPU
  gParamSL.create = QUDA_REFERENCE_FIELD_CREATE;
  gParamSL.gauge = sitelink;
  cpuGaugeField *cpuSiteLink = new cpuGaugeField(gParamSL);
#else
  // need to get host gauge field into extended order (can be MILC or QDP)
  GaugeFieldParam appParam = gParam;
  appParam.order = gParam.order;
  appParam.create = QUDA_REFERENCE_FIELD_CREATE;
  appParam.gauge = sitelink;
  appParam.ghostExchange = QUDA_GHOST_EXCHANGE_NO;
  cpuGaugeField appLink(appParam);

  gParamSL.order = QUDA_MILC_GAUGE_ORDER;
  gParamSL.create = QUDA_ZERO_FIELD_CREATE;
  gParamSL.ghostExchange = QUDA_GHOST_EXCHANGE_NO;
  cpuGaugeField *cpuSiteLink = new cpuGaugeField(gParamSL);

  copyExtendedGauge(*cpuSiteLink, appLink, QUDA_CPU_FIELD_LOCATION);

  int R[4] = {2, 2, 2, 2}; // radius of the extended region in each dimension / direction

  profileGaugeForce.Stop(QUDA_PROFILE_INIT);
  profileGaugeForce.Start(QUDA_PROFILE_COMMS);
  cpuSiteLink->exchangeExtendedGhost(R);
  //exchange_cpu_sitelink_ex(qudaGaugeParam->X, R, (void**)cpuSiteLink->Gauge_p(), 
  //			   cpuSiteLink->Order(), qudaGaugeParam->cpu_prec, 1, 4);

  profileGaugeForce.Stop(QUDA_PROFILE_COMMS);
  profileGaugeForce.Start(QUDA_PROFILE_INIT);
#endif

  gParamSL.create = QUDA_ZERO_FIELD_CREATE;
  gParamSL.pad = 0;
  gParamSL.reconstruct = qudaGaugeParam->reconstruct;
  gParamSL.order = (qudaGaugeParam->reconstruct == QUDA_RECONSTRUCT_NO || 
      qudaGaugeParam->cuda_prec == QUDA_DOUBLE_PRECISION) ? 
    QUDA_FLOAT2_GAUGE_ORDER : QUDA_FLOAT4_GAUGE_ORDER;

  cudaGaugeField* cudaSiteLink = new cudaGaugeField(gParamSL);  

  qudaGaugeParam->site_ga_pad = gParamSL.pad;//need to record this value

  GaugeFieldParam &gParamMom = gParam;
  gParamMom.pad = 0;
  gParamMom.order = qudaGaugeParam->gauge_order;
  // FIXME - test program uses MILC for mom but can use QDP for gauge
  if (gParamMom.order == QUDA_QDP_GAUGE_ORDER) gParamMom.order = QUDA_MILC_GAUGE_ORDER;
  gParamMom.precision = qudaGaugeParam->cpu_prec;

  gParamMom.link_type = QUDA_ASQTAD_MOM_LINKS;
  gParamMom.create = QUDA_REFERENCE_FIELD_CREATE;
  if (gParamMom.order == QUDA_TIFR_GAUGE_ORDER) {
    gParamMom.reconstruct = QUDA_RECONSTRUCT_NO;
  } else {
    gParamMom.reconstruct = QUDA_RECONSTRUCT_10;
  }

  gParamMom.gauge=mom;

  cpuGaugeField* cpuMom = new cpuGaugeField(gParamMom);              

  gParamMom.pad = 0;
  gParamMom.create = QUDA_NULL_FIELD_CREATE;  
  gParamMom.order = QUDA_FLOAT2_GAUGE_ORDER;

  gParamMom.reconstruct = QUDA_RECONSTRUCT_10;
  gParamMom.link_type = QUDA_ASQTAD_MOM_LINKS;

  gParamMom.precision = qudaGaugeParam->cuda_prec;

  cudaGaugeField* cudaMom = new cudaGaugeField(gParamMom);
  qudaGaugeParam->mom_ga_pad = gParamMom.pad; //need to record this value
  profileGaugeForce.Stop(QUDA_PROFILE_INIT);

  initLatticeConstants(*cudaMom, profileGaugeForce);

  gauge_force_init_cuda(qudaGaugeParam, max_length); 

  profileGaugeForce.Start(QUDA_PROFILE_H2D);
#ifdef MULTI_GPU
  loadLinkToGPU_ex(cudaSiteLink, cpuSiteLink);
#else  
  loadLinkToGPU(cudaSiteLink, cpuSiteLink, qudaGaugeParam);    
#endif
  cudaMom->loadCPUField(*cpuMom, QUDA_CPU_FIELD_LOCATION);
  profileGaugeForce.Stop(QUDA_PROFILE_H2D);

  // actually do the computation
  profileGaugeForce.Start(QUDA_PROFILE_COMPUTE);
  gauge_force_cuda(*cudaMom, eb3, *cudaSiteLink, qudaGaugeParam, input_path_buf, 
      path_length, loop_coeff, num_paths, max_length);
  profileGaugeForce.Stop(QUDA_PROFILE_COMPUTE);

  profileGaugeForce.Start(QUDA_PROFILE_D2H);

  cudaMom->saveCPUField(*cpuMom, QUDA_CPU_FIELD_LOCATION);
  profileGaugeForce.Stop(QUDA_PROFILE_D2H);

  profileGaugeForce.Start(QUDA_PROFILE_FREE);
  delete cpuSiteLink;
  delete cpuMom;
  delete cudaSiteLink;
  delete cudaMom;
  profileGaugeForce.Stop(QUDA_PROFILE_FREE);

  profileGaugeForce.Stop(QUDA_PROFILE_TOTAL);

  if(timeinfo){
    timeinfo[0] = profileGaugeForce.Last(QUDA_PROFILE_H2D);
    timeinfo[1] = profileGaugeForce.Last(QUDA_PROFILE_COMPUTE);
    timeinfo[2] = profileGaugeForce.Last(QUDA_PROFILE_D2H);
  }

  checkCudaError();
#else
  errorQuda("Gauge force has not been built");
#endif // GPU_GAUGE_FORCE
  return 0;  
}

#else

  int
computeGaugeForceQuda(void* mom, void* siteLink,  int*** input_path_buf, int* path_length,
    double* loop_coeff, int num_paths, int max_length, double eb3,
    QudaGaugeParam* qudaGaugeParam, double* timeinfo)
{

  /*printfQuda("GaugeForce: use_resident_gauge = %d, make_resident_gauge = %d\n", 
    qudaGaugeParam->use_resident_gauge, qudaGaugeParam->make_resident_gauge);
    printfQuda("GaugeForce: use_resident_mom = %d, make_resident_mom = %d\n", 
    qudaGaugeParam->use_resident_mom, qudaGaugeParam->make_resident_mom);*/

#ifdef GPU_GAUGE_FORCE
  profileGaugeForce.Start(QUDA_PROFILE_TOTAL);
  profileGaugeForce.Start(QUDA_PROFILE_INIT); 

  checkGaugeParam(qudaGaugeParam);

  GaugeFieldParam gParam(0, *qudaGaugeParam);
  gParam.ghostExchange = QUDA_GHOST_EXCHANGE_NO;
  gParam.pad = 0;

#ifdef MULTI_GPU
  GaugeFieldParam gParamEx(gParam);
  for (int d=0; d<4; d++) gParamEx.x[d] = gParam.x[d] + 4;
#endif

  gParam.create = QUDA_REFERENCE_FIELD_CREATE;
  gParam.gauge = siteLink;
  cpuGaugeField *cpuSiteLink = new cpuGaugeField(gParam);

  cudaGaugeField* cudaSiteLink = NULL;

  if (qudaGaugeParam->use_resident_gauge) {
    if (!gaugePrecise) errorQuda("No resident gauge field to use");
    cudaSiteLink = gaugePrecise;
    profileGaugeForce.Stop(QUDA_PROFILE_INIT); 
    printfQuda("GaugeForce: Using resident gauge field\n");
  } else {
    gParam.create = QUDA_NULL_FIELD_CREATE;
    gParam.reconstruct = qudaGaugeParam->reconstruct;
    gParam.order = (qudaGaugeParam->reconstruct == QUDA_RECONSTRUCT_NO || 
        qudaGaugeParam->cuda_prec == QUDA_DOUBLE_PRECISION) ? 
      QUDA_FLOAT2_GAUGE_ORDER : QUDA_FLOAT4_GAUGE_ORDER;

    cudaSiteLink = new cudaGaugeField(gParam);  
    profileGaugeForce.Stop(QUDA_PROFILE_INIT); 

    profileGaugeForce.Start(QUDA_PROFILE_H2D);
    cudaSiteLink->loadCPUField(*cpuSiteLink, QUDA_CPU_FIELD_LOCATION);    
    profileGaugeForce.Stop(QUDA_PROFILE_H2D);
  }

  profileGaugeForce.Start(QUDA_PROFILE_INIT); 

#ifndef MULTI_GPU
  cudaGaugeField *cudaGauge = cudaSiteLink;
#else

  gParamEx.create = QUDA_ZERO_FIELD_CREATE;
  gParamEx.reconstruct = qudaGaugeParam->reconstruct;
  gParamEx.order = (qudaGaugeParam->reconstruct == QUDA_RECONSTRUCT_NO || 
      qudaGaugeParam->cuda_prec == QUDA_DOUBLE_PRECISION) ? 
    QUDA_FLOAT2_GAUGE_ORDER : QUDA_FLOAT4_GAUGE_ORDER;
  qudaGaugeParam->site_ga_pad = gParamEx.pad;//need to record this value

  cudaGaugeField *cudaGauge = new cudaGaugeField(gParamEx);

  copyExtendedGauge(*cudaGauge, *cudaSiteLink, QUDA_CUDA_FIELD_LOCATION);
  int R[4] = {2, 2, 2, 2}; // radius of the extended region in each dimension / direction

  profileGaugeForce.Stop(QUDA_PROFILE_INIT); 

  profileGaugeForce.Start(QUDA_PROFILE_COMMS);
  cudaGauge->exchangeExtendedGhost(R);
  profileGaugeForce.Stop(QUDA_PROFILE_COMMS);
  profileGaugeForce.Start(QUDA_PROFILE_INIT); 
#endif

  GaugeFieldParam &gParamMom = gParam;
  gParamMom.order = qudaGaugeParam->gauge_order;
  // FIXME - test program always uses MILC for mom but can use QDP for gauge
  if (gParamMom.order == QUDA_QDP_GAUGE_ORDER) gParamMom.order = QUDA_MILC_GAUGE_ORDER;
  gParamMom.precision = qudaGaugeParam->cpu_prec;
  gParamMom.link_type = QUDA_ASQTAD_MOM_LINKS;
  gParamMom.create = QUDA_REFERENCE_FIELD_CREATE;
  gParamMom.gauge=mom;
  if (gParamMom.order == QUDA_TIFR_GAUGE_ORDER) gParamMom.reconstruct = QUDA_RECONSTRUCT_NO;
  else gParamMom.reconstruct = QUDA_RECONSTRUCT_10;

  cpuGaugeField* cpuMom = new cpuGaugeField(gParamMom);              

  cudaGaugeField* cudaMom = NULL;
  if (qudaGaugeParam->use_resident_mom) {
    if (!gaugePrecise) errorQuda("No resident momentum field to use");
    cudaMom = momResident;
    printfQuda("GaugeForce: Using resident mom field\n");
    profileGaugeForce.Stop(QUDA_PROFILE_INIT);
  } else {
    gParamMom.create = QUDA_ZERO_FIELD_CREATE;  
    gParamMom.order = QUDA_FLOAT2_GAUGE_ORDER;
    gParamMom.reconstruct = QUDA_RECONSTRUCT_10;
    gParamMom.link_type = QUDA_ASQTAD_MOM_LINKS;
    gParamMom.precision = qudaGaugeParam->cuda_prec;
    cudaMom = new cudaGaugeField(gParamMom);
    profileGaugeForce.Stop(QUDA_PROFILE_INIT);

    profileGaugeForce.Start(QUDA_PROFILE_H2D);
    cudaMom->loadCPUField(*cpuMom, QUDA_CPU_FIELD_LOCATION);
    profileGaugeForce.Stop(QUDA_PROFILE_H2D);
  }

  initLatticeConstants(*cudaMom, profileGaugeForce);

  profileGaugeForce.Start(QUDA_PROFILE_CONSTANT);
  qudaGaugeParam->mom_ga_pad = gParamMom.pad; //need to set this (until we use order classes)
  gauge_force_init_cuda(qudaGaugeParam, max_length); 
  profileGaugeForce.Stop(QUDA_PROFILE_CONSTANT);

  // actually do the computation
  profileGaugeForce.Start(QUDA_PROFILE_COMPUTE);
  gauge_force_cuda(*cudaMom, eb3, *cudaGauge, qudaGaugeParam, input_path_buf, 
      path_length, loop_coeff, num_paths, max_length);
  profileGaugeForce.Stop(QUDA_PROFILE_COMPUTE);

  // still need to copy this back even when preserving
  profileGaugeForce.Start(QUDA_PROFILE_D2H);
  cudaMom->saveCPUField(*cpuMom, QUDA_CPU_FIELD_LOCATION);
  profileGaugeForce.Stop(QUDA_PROFILE_D2H);

  profileGaugeForce.Start(QUDA_PROFILE_FREE);
  if (qudaGaugeParam->make_resident_gauge) {
    if (gaugePrecise && gaugePrecise != cudaSiteLink) delete gaugePrecise;
    gaugePrecise = cudaSiteLink;
  } else {
    delete cudaSiteLink;
  }

  if (qudaGaugeParam->make_resident_mom) {
    if (momResident && momResident != cudaMom) delete momResident;
    momResident = cudaMom;
  } else {
    delete cudaMom;
  }

  delete cpuSiteLink;
  delete cpuMom;

#ifdef MULTI_GPU
  delete cudaGauge;
#endif
  profileGaugeForce.Stop(QUDA_PROFILE_FREE);

  profileGaugeForce.Stop(QUDA_PROFILE_TOTAL);

  if(timeinfo){
    timeinfo[0] = profileGaugeForce.Last(QUDA_PROFILE_H2D);
    timeinfo[1] = profileGaugeForce.Last(QUDA_PROFILE_COMPUTE);
    timeinfo[2] = profileGaugeForce.Last(QUDA_PROFILE_D2H);
  }

  checkCudaError();
#else
  errorQuda("Gauge force has not been built");
#endif // GPU_GAUGE_FORCE
  return 0;  
}

#endif



void createCloverQuda(QudaInvertParam* invertParam)
{
  profileCloverCreate.Start(QUDA_PROFILE_TOTAL);
  profileCloverCreate.Start(QUDA_PROFILE_INIT);
  if(!cloverPrecise){
    printfQuda("About to create cloverPrecise\n");
    CloverFieldParam cloverParam;
    cloverParam.nDim = 4;
    for(int dir=0; dir<4; ++dir) cloverParam.x[dir] = gaugePrecise->X()[dir];
    cloverParam.setPrecision(invertParam->clover_cuda_prec);
    cloverParam.pad = invertParam->cl_pad;
    cloverParam.direct = true;
    cloverParam.inverse = true;
    cloverParam.norm    = 0;
    cloverParam.invNorm = 0;
    cloverParam.twisted = false;
    cloverParam.create = QUDA_NULL_FIELD_CREATE;
    cloverParam.siteSubset = QUDA_FULL_SITE_SUBSET;
    cloverParam.setPrecision(invertParam->cuda_prec);
    if (invertParam->dslash_type == QUDA_TWISTED_CLOVER_DSLASH)
    {
      cloverParam.direct = true;
      cloverParam.inverse = false;
      cloverPrecise = new cudaCloverField(cloverParam);
      cloverParam.inverse = true;
      cloverParam.direct = false;
      cloverParam.twisted = true;
      cloverParam.mu2 = 4.*invertParam->kappa*invertParam->kappa*invertParam->mu*invertParam->mu;
      cloverInvPrecise = new cudaCloverField(cloverParam);	//FIXME Only with tmClover
    } else {
      cloverPrecise = new cudaCloverField(cloverParam);
    } 
  }

  int y[4];
  for(int dir=0; dir<4; ++dir) y[dir] = gaugePrecise->X()[dir] + 4;
  int pad = 0;
  GaugeFieldParam gParamEx(y, gaugePrecise->Precision(), QUDA_RECONSTRUCT_NO,
      pad, QUDA_VECTOR_GEOMETRY, QUDA_GHOST_EXCHANGE_NO);
  gParamEx.create = QUDA_ZERO_FIELD_CREATE;
  gParamEx.order = gaugePrecise->Order();
  gParamEx.siteSubset = QUDA_FULL_SITE_SUBSET;
  gParamEx.t_boundary = gaugePrecise->TBoundary();
  gParamEx.nFace = 1;

  cudaGaugeField *cudaGaugeExtended = NULL;
  if (extendedGaugeResident) {
    cudaGaugeExtended = extendedGaugeResident;
    profileCloverCreate.Stop(QUDA_PROFILE_INIT);
  } else {
    cudaGaugeExtended = new cudaGaugeField(gParamEx);

    // copy gaugePrecise into the extended device gauge field
    copyExtendedGauge(*cudaGaugeExtended, *gaugePrecise, QUDA_CUDA_FIELD_LOCATION);
    int R[4] = {2,2,2,2}; // radius of the extended region in each dimension / direction
#if 1
    profileCloverCreate.Stop(QUDA_PROFILE_INIT);
    profileCloverCreate.Start(QUDA_PROFILE_COMMS);
    cudaGaugeExtended->exchangeExtendedGhost(R,true);
    profileCloverCreate.Stop(QUDA_PROFILE_COMMS);
#else

    GaugeFieldParam gParam(gaugePrecise->X(), gaugePrecise->Precision(), QUDA_RECONSTRUCT_NO,
        pad, QUDA_VECTOR_GEOMETRY, QUDA_GHOST_EXCHANGE_NO);
    gParam.create = QUDA_ZERO_FIELD_CREATE;
    gParam.order = QUDA_MILC_GAUGE_ORDER;
    gParam.siteSubset = QUDA_FULL_SITE_SUBSET;
    gParam.t_boundary = gaugePrecise->TBoundary();
    gParam.nFace = 1;

    // create an extended gauge field on the hose
    for(int dir=0; dir<4; ++dir) gParam.x[dir] += 4;
    cpuGaugeField cpuGaugeExtended(gParam);
    cudaGaugeExtended->saveCPUField(cpuGaugeExtended, QUDA_CPU_FIELD_LOCATION);

    profileCloverCreate.Stop(QUDA_PROFILE_INIT);
    // communicate data
    profileCloverCreate.Start(QUDA_PROFILE_COMMS);
    //exchange_cpu_sitelink_ex(const_cast<int*>(gaugePrecise->X()), R, (void**)cpuGaugeExtended.Gauge_p(),
    //			   cpuGaugeExtended.Order(),cpuGaugeExtended.Precision(), 0, 4);
    cpuGaugeExtended.exchangeExtendedGhost(R,true);

    cudaGaugeExtended->loadCPUField(cpuGaugeExtended, QUDA_CPU_FIELD_LOCATION);
    profileCloverCreate.Stop(QUDA_PROFILE_COMMS);
#endif
  }

  profileCloverCreate.Start(QUDA_PROFILE_COMPUTE);
  computeClover(*cloverPrecise, *cudaGaugeExtended, invertParam->clover_coeff, QUDA_CUDA_FIELD_LOCATION);

  if (invertParam->dslash_type == QUDA_TWISTED_CLOVER_DSLASH)
    computeClover(*cloverInvPrecise, *cudaGaugeExtended, invertParam->clover_coeff, QUDA_CUDA_FIELD_LOCATION);	//FIXME Only with tmClover

  profileCloverCreate.Stop(QUDA_PROFILE_COMPUTE);

  profileCloverCreate.Stop(QUDA_PROFILE_TOTAL);

  // FIXME always preserve the extended gauge
  extendedGaugeResident = cudaGaugeExtended;

  return;
}

void* createGaugeField(void* gauge, int geometry, QudaGaugeParam* param)
{

  GaugeFieldParam gParam(0,*param);
  if(geometry == 1){
    gParam.geometry = QUDA_SCALAR_GEOMETRY;
  }else if(geometry == 4){ 
    gParam.geometry = QUDA_VECTOR_GEOMETRY;
  }else{
    errorQuda("Only scalar and vector geometries are supported\n");
  }
  gParam.pad = 0;
  gParam.ghostExchange = QUDA_GHOST_EXCHANGE_NO;
  gParam.gauge = gauge;
  gParam.link_type = QUDA_GENERAL_LINKS;


  gParam.order = QUDA_FLOAT2_GAUGE_ORDER;
  gParam.create = QUDA_ZERO_FIELD_CREATE;
  cudaGaugeField* cudaGauge = new cudaGaugeField(gParam);
  if(gauge){
    gParam.order = QUDA_MILC_GAUGE_ORDER;
    gParam.create = QUDA_REFERENCE_FIELD_CREATE;
    cpuGaugeField cpuGauge(gParam);
    cudaGauge->loadCPUField(cpuGauge,QUDA_CPU_FIELD_LOCATION);
  }
  return cudaGauge;
}


void saveGaugeField(void* gauge, void* inGauge, QudaGaugeParam* param){

  cudaGaugeField* cudaGauge = reinterpret_cast<cudaGaugeField*>(inGauge);

  GaugeFieldParam gParam(0,*param);
  gParam.geometry = cudaGauge->Geometry();
  gParam.pad = 0;
  gParam.ghostExchange = QUDA_GHOST_EXCHANGE_NO;
  gParam.gauge = gauge;
  gParam.link_type = QUDA_GENERAL_LINKS;
  gParam.order = QUDA_MILC_GAUGE_ORDER;
  gParam.create = QUDA_REFERENCE_FIELD_CREATE; 

  cpuGaugeField cpuGauge(gParam);
  cudaGauge->saveCPUField(cpuGauge,QUDA_CPU_FIELD_LOCATION);
}


void* createExtendedGaugeField(void* gauge, int geometry, QudaGaugeParam* param)
{
  profileExtendedGauge.Start(QUDA_PROFILE_TOTAL);

  if (param->use_resident_gauge && extendedGaugeResident && geometry == 4) {
    profileExtendedGauge.Stop(QUDA_PROFILE_TOTAL);
    return extendedGaugeResident;
  }

  profileExtendedGauge.Start(QUDA_PROFILE_INIT);

  QudaFieldGeometry geom = QUDA_INVALID_GEOMETRY;
  if (geometry == 1) {
    geom = QUDA_SCALAR_GEOMETRY;
  } else if(geometry == 4) {
    geom = QUDA_VECTOR_GEOMETRY;
  } else {
    errorQuda("Only scalar and vector geometries are supported");
  }

  cpuGaugeField* cpuGauge;
  cudaGaugeField* cudaGauge;


  // Create the unextended cpu field 
  GaugeFieldParam gParam(0, *param);
  gParam.order          =  QUDA_MILC_GAUGE_ORDER;
  gParam.pad            = 0;
  gParam.link_type      = param->type;
  gParam.ghostExchange  = QUDA_GHOST_EXCHANGE_NO;
  gParam.create         = QUDA_REFERENCE_FIELD_CREATE;
  gParam.gauge          = gauge;
  gParam.geometry       = geom;

  if(gauge){
    cpuGauge  = new cpuGaugeField(gParam);
    // Create the unextended GPU field 
    gParam.order  = QUDA_FLOAT2_GAUGE_ORDER;
    gParam.create = QUDA_NULL_FIELD_CREATE;
    cudaGauge     = new cudaGaugeField(gParam);
    profileExtendedGauge.Stop(QUDA_PROFILE_INIT);

    // load the data into the unextended device field 
    profileExtendedGauge.Start(QUDA_PROFILE_H2D);
    cudaGauge->loadCPUField(*cpuGauge, QUDA_CPU_FIELD_LOCATION);
    profileExtendedGauge.Stop(QUDA_PROFILE_H2D);

    profileExtendedGauge.Start(QUDA_PROFILE_INIT);
  }

  QudaGaugeParam param_ex;
  memcpy(&param_ex, param, sizeof(QudaGaugeParam));
  for(int dir=0; dir<4; ++dir) param_ex.X[dir] = param->X[dir]+4;
  GaugeFieldParam gParam_ex(0, param_ex);
  gParam_ex.link_type     = param->type; 
  gParam_ex.geometry      = geom;
  gParam_ex.order         = QUDA_FLOAT2_GAUGE_ORDER;
  gParam_ex.create        = QUDA_ZERO_FIELD_CREATE;
  gParam_ex.pad           = 0;
  gParam_ex.ghostExchange = QUDA_GHOST_EXCHANGE_NO;
  // create the extended gauge field
  cudaGaugeField* cudaGaugeEx = new cudaGaugeField(gParam_ex);

  // copy data from the interior into the border region
  if(gauge) copyExtendedGauge(*cudaGaugeEx, *cudaGauge, QUDA_CUDA_FIELD_LOCATION);

  profileExtendedGauge.Stop(QUDA_PROFILE_INIT);
  if(gauge){
    int R[4] = {2,2,2,2};
    // communicate 
    profileExtendedGauge.Start(QUDA_PROFILE_COMMS);
    cudaGaugeEx->exchangeExtendedGhost(R, true);
    profileExtendedGauge.Stop(QUDA_PROFILE_COMMS);
    delete cpuGauge;
    delete cudaGauge;
  }
  profileExtendedGauge.Stop(QUDA_PROFILE_TOTAL);

  return cudaGaugeEx;
}

// extend field on the GPU
void extendGaugeField(void* out, void* in){
  cudaGaugeField* inGauge   = reinterpret_cast<cudaGaugeField*>(in);
  cudaGaugeField* outGauge  = reinterpret_cast<cudaGaugeField*>(out);

  copyExtendedGauge(*outGauge, *inGauge, QUDA_CUDA_FIELD_LOCATION);

  int R[4] = {2,2,2,2};
  outGauge->exchangeExtendedGhost(R,true);

  return;
}



void destroyQudaGaugeField(void* gauge){
  cudaGaugeField* g = reinterpret_cast<cudaGaugeField*>(gauge);
  delete g;
}


void computeCloverTraceQuda(void *out,
    void *clov,
    int mu,
    int nu,
    int dim[4])
{

  profileCloverTrace.Start(QUDA_PROFILE_TOTAL);


  cudaGaugeField* cudaGauge = reinterpret_cast<cudaGaugeField*>(out);

  if(cloverPrecise){
    computeCloverSigmaTrace(*cudaGauge, *cloverPrecise, mu, nu,  QUDA_CUDA_FIELD_LOCATION);
    //computeCloverSigmaTrace(*cudaGauge, cudaClover, mu, nu,  QUDA_CUDA_FIELD_LOCATION);
  }else{
    errorQuda("cloverPrecise not set\n");
  }
  profileCloverTrace.Stop(QUDA_PROFILE_TOTAL);
  return;
}


void computeCloverDerivativeQuda(void* out,
    void* gauge,
    void* oprod,
    int mu, int nu,
    double coeff,
    QudaParity parity,
    QudaGaugeParam* param,
    int conjugate)
{
  profileCloverDerivative.Start(QUDA_PROFILE_TOTAL);

  checkGaugeParam(param);

  profileCloverDerivative.Start(QUDA_PROFILE_INIT);
#ifndef USE_EXTENDED_VOLUME
#define USE_EXTENDED_VOLUME
#endif

  // create host fields
  GaugeFieldParam gParam(0, *param);
  gParam.order = QUDA_MILC_GAUGE_ORDER;
  gParam.pad = 0;
  gParam.geometry = QUDA_SCALAR_GEOMETRY;
  gParam.link_type = QUDA_GENERAL_LINKS;
  gParam.create = QUDA_REFERENCE_FIELD_CREATE;
  //  gParam.gauge = out;
  //  cpuGaugeField cpuOut(gParam);
#ifndef USE_EXTENDED_VOLUME
  gParam.geometry = QUDA_SCALAR_GEOMETRY;
  gParam.link_type = QUDA_GENERAL_LINKS;
  gParam.gauge = oprod;
  cpuGaugeField cpuOprod(gParam);

  gParam.geometry = QUDA_VECTOR_GEOMETRY;
  gParam.link_type = QUDA_SU3_LINKS;
  gParam.gauge = gauge;
  cpuGaugeField cpuGauge(gParam);
#endif

  /*
  // create device fields
  gParam.geometry = QUDA_SCALAR_GEOMETRY;
  gParam.link_type = QUDA_GENERAL_LINKS;
  gParam.create = QUDA_NULL_FIELD_CREATE;
  //  gParam.pad = getGaugePadding(gParam);
  gParam.pad = 0;
  gParam.ghostExchange  = QUDA_GHOST_EXCHANGE_NO;
  gParam.order = QUDA_FLOAT2_GAUGE_ORDER;
  gParam.create = QUDA_ZERO_FIELD_CREATE;
  //  cudaGaugeField cudaOut(gParam);
  */

#ifndef USE_EXTENDED_VOLUME
  cudaGaugeField cudaOprod(gParam);

  gParam.geometry = QUDA_VECTOR_GEOMETRY;
  gParam.link_type = QUDA_SU3_LINKS;
  cudaGaugeField cudaGauge(gParam);
#endif
  profileCloverDerivative.Stop(QUDA_PROFILE_INIT);

  cudaGaugeField* cudaOut = reinterpret_cast<cudaGaugeField*>(out);
  cudaGaugeField* gPointer = reinterpret_cast<cudaGaugeField*>(gauge);
  cudaGaugeField* oPointer = reinterpret_cast<cudaGaugeField*>(oprod);


  profileCloverDerivative.Start(QUDA_PROFILE_COMPUTE);
  cloverDerivative(*cudaOut, *gPointer, *oPointer, mu, nu, coeff, parity, conjugate);
  profileCloverDerivative.Stop(QUDA_PROFILE_COMPUTE);


  profileCloverDerivative.Start(QUDA_PROFILE_D2H);

  //  saveGaugeField(out, cudaOut, param);
  //  cudaOut->saveCPUField(cpuOut, QUDA_CPU_FIELD_LOCATION);
  profileCloverDerivative.Stop(QUDA_PROFILE_D2H);
  checkCudaError();

  //  delete cudaOut;

  profileCloverDerivative.Stop(QUDA_PROFILE_TOTAL);


  return;
}

void computeKSOprodQuda(void* oprod,
    void* fermion,
    double coeff,
    int X[4],
    QudaPrecision prec)

{
  using namespace quda;       

  cudaGaugeField* cudaOprod;
  cudaColorSpinorField* cudaQuark;

  const int Ls = 1;
  const int Ninternal = 6;
#ifdef BUILD_TIFR_INTERFACE
  const int Nface = 1;
#else
  const int Nface = 3;  
#endif
  FaceBuffer fB(X, 4, Ninternal, Nface, prec, Ls);
  cudaOprod = reinterpret_cast<cudaGaugeField*>(oprod);
  cudaQuark = reinterpret_cast<cudaColorSpinorField*>(fermion);

  double new_coeff[2] = {0,0}; 
  new_coeff[0] = coeff;
  // Operate on even-parity sites
  computeStaggeredOprod(*cudaOprod, *cudaOprod, *cudaQuark, fB, 0, new_coeff);

  // Operator on odd-parity sites
  computeStaggeredOprod(*cudaOprod, *cudaOprod, *cudaQuark, fB, 1, new_coeff);

  return;
}


void computeStaggeredForceQuda(void* cudaMom, void* qudaQuark, double coeff)
{
  bool use_resident_solution = false;
  if (solutionResident) {
    qudaQuark = solutionResident;
    use_resident_solution = true;
  } else {
    errorQuda("No input quark field defined");
  }

  if (momResident) {
    cudaMom = momResident;
  } else {
    errorQuda("No input momentum defined");
  }

  if (!gaugePrecise) {
    errorQuda("No resident gauge field");
  }

  int pad = 0;
  GaugeFieldParam oParam(gaugePrecise->X(), gaugePrecise->Precision(), QUDA_RECONSTRUCT_NO, 
      pad, QUDA_VECTOR_GEOMETRY, QUDA_GHOST_EXCHANGE_NO);
  oParam.create = QUDA_ZERO_FIELD_CREATE;
  oParam.order  = QUDA_FLOAT2_GAUGE_ORDER;
  oParam.siteSubset = QUDA_FULL_SITE_SUBSET;
  oParam.t_boundary = QUDA_PERIODIC_T;
  oParam.nFace = 1;

  // create temporary field for quark-field outer product
  cudaGaugeField cudaOprod(oParam);

  // compute quark-field outer product
  computeKSOprodQuda(&cudaOprod, qudaQuark, coeff,
      const_cast<int*>(gaugePrecise->X()),
      gaugePrecise->Precision());

  cudaGaugeField* mom = reinterpret_cast<cudaGaugeField*>(cudaMom);

  completeKSForce(*mom, cudaOprod, *gaugePrecise, QUDA_CUDA_FIELD_LOCATION);

  if (use_resident_solution) {
    delete solutionResident;
    solutionResident = NULL;
  }

  return;
}


void computeAsqtadForceQuda(void* const milc_momentum,
    long long *flops,
    const double act_path_coeff[6],
    const void* const one_link_src[4],
    const void* const naik_src[4],
    const void* const link,
    const QudaGaugeParam* gParam)
{

#ifdef GPU_HISQ_FORCE
  long long partialFlops;
  using namespace quda::fermion_force;
  profileAsqtadForce.Start(QUDA_PROFILE_TOTAL);
  profileAsqtadForce.Start(QUDA_PROFILE_INIT);

  cudaGaugeField *cudaGauge = NULL;
  cpuGaugeField *cpuGauge = NULL;
  cudaGaugeField *cudaInForce = NULL;
  cpuGaugeField *cpuOneLinkInForce = NULL;
  cpuGaugeField *cpuNaikInForce = NULL;
  cudaGaugeField *cudaOutForce = NULL;
  cudaGaugeField *cudaMom = NULL;
  cpuGaugeField *cpuMom = NULL;

#ifdef MULTI_GPU
  cudaGaugeField *cudaGauge_ex = NULL;
  cudaGaugeField *cudaInForce_ex = NULL;
  cudaGaugeField *cudaOutForce_ex = NULL;
#endif

  GaugeFieldParam param(0, *gParam);
  param.create = QUDA_NULL_FIELD_CREATE;
  param.anisotropy = 1.0;
  param.siteSubset = QUDA_FULL_SITE_SUBSET;
  param.ghostExchange = QUDA_GHOST_EXCHANGE_NO;
  param.t_boundary = QUDA_PERIODIC_T;
  param.nFace = 1;

  param.link_type = QUDA_GENERAL_LINKS;
  param.reconstruct = QUDA_RECONSTRUCT_NO;
  param.create = QUDA_REFERENCE_FIELD_CREATE;

  // create host fields
  param.gauge = (void*)link;
  cpuGauge = new cpuGaugeField(param);

  param.order = QUDA_QDP_GAUGE_ORDER;  
  param.gauge = (void*)one_link_src;
  cpuOneLinkInForce = new cpuGaugeField(param);

  param.gauge = (void*)naik_src;
  cpuNaikInForce = new cpuGaugeField(param);

  param.order = QUDA_MILC_GAUGE_ORDER;
  param.link_type = QUDA_ASQTAD_MOM_LINKS;
  param.reconstruct = QUDA_RECONSTRUCT_10;
  param.gauge = milc_momentum;
  cpuMom = new cpuGaugeField(param);

  // create device fields
  param.create = QUDA_NULL_FIELD_CREATE;
  param.link_type = QUDA_GENERAL_LINKS;
  param.reconstruct = QUDA_RECONSTRUCT_NO;
  param.order =  QUDA_FLOAT2_GAUGE_ORDER;

  cudaGauge    = new cudaGaugeField(param);
  cudaInForce  = new cudaGaugeField(param);
  cudaOutForce = new cudaGaugeField(param);

  param.link_type = QUDA_ASQTAD_MOM_LINKS;
  param.reconstruct = QUDA_RECONSTRUCT_10;
  cudaMom = new cudaGaugeField(param);

#ifdef MULTI_GPU
  for(int dir=0; dir<4; ++dir) param.x[dir] += 4;
  param.link_type = QUDA_GENERAL_LINKS;
  param.create = QUDA_ZERO_FIELD_CREATE;
  param.reconstruct = QUDA_RECONSTRUCT_NO;

  cudaGauge_ex    = new cudaGaugeField(param);
  cudaInForce_ex  = new cudaGaugeField(param);
  cudaOutForce_ex = new cudaGaugeField(param);
#endif
  profileAsqtadForce.Stop(QUDA_PROFILE_INIT);

#ifdef MULTI_GPU
  int R[4] = {2, 2, 2, 2};
#endif

  profileAsqtadForce.Start(QUDA_PROFILE_H2D);
  cudaGauge->loadCPUField(*cpuGauge, QUDA_CPU_FIELD_LOCATION);
  profileAsqtadForce.Stop(QUDA_PROFILE_H2D);
#ifdef MULTI_GPU
  cudaMemset((void**)(cudaInForce_ex->Gauge_p()), 0, cudaInForce_ex->Bytes());
  copyExtendedGauge(*cudaGauge_ex, *cudaGauge, QUDA_CUDA_FIELD_LOCATION);
  cudaGauge_ex->exchangeExtendedGhost(R,true);
#endif

  profileAsqtadForce.Start(QUDA_PROFILE_H2D);
  cudaInForce->loadCPUField(*cpuOneLinkInForce, QUDA_CPU_FIELD_LOCATION);
  profileAsqtadForce.Stop(QUDA_PROFILE_H2D);
#ifdef MULTI_GPU
  cudaMemset((void**)(cudaInForce_ex->Gauge_p()), 0, cudaInForce_ex->Bytes());
  copyExtendedGauge(*cudaInForce_ex, *cudaInForce, QUDA_CUDA_FIELD_LOCATION);
  cudaInForce_ex->exchangeExtendedGhost(R,true);
#endif

  cudaMemset((void**)(cudaOutForce->Gauge_p()), 0, cudaOutForce->Bytes());
  profileAsqtadForce.Start(QUDA_PROFILE_COMPUTE);
#ifdef MULTI_GPU
  cudaMemset((void**)(cudaOutForce_ex->Gauge_p()), 0, cudaOutForce_ex->Bytes());
  hisqStaplesForceCuda(act_path_coeff, *gParam, *cudaInForce_ex, *cudaGauge_ex, cudaOutForce_ex, &partialFlops);
  *flops += partialFlops;
#else
  hisqStaplesForceCuda(act_path_coeff, *gParam, *cudaInForce, *cudaGauge, cudaOutForce, &partialFlops);
  *flops += partialFlops;
#endif
  profileAsqtadForce.Stop(QUDA_PROFILE_COMPUTE);

  profileAsqtadForce.Start(QUDA_PROFILE_H2D);
  cudaInForce->loadCPUField(*cpuNaikInForce, QUDA_CPU_FIELD_LOCATION); 
#ifdef MULTI_GPU
  copyExtendedGauge(*cudaInForce_ex, *cudaInForce, QUDA_CUDA_FIELD_LOCATION);
  cudaInForce_ex->exchangeExtendedGhost(R,true);
#endif
  profileAsqtadForce.Stop(QUDA_PROFILE_H2D);

  profileAsqtadForce.Start(QUDA_PROFILE_COMPUTE);
#ifdef MULTI_GPU
  hisqLongLinkForceCuda(act_path_coeff[1], *gParam, *cudaInForce_ex, *cudaGauge_ex, cudaOutForce_ex, &partialFlops);
  *flops += partialFlops;
  completeKSForce(*cudaMom, *cudaOutForce_ex, *cudaGauge_ex, QUDA_CUDA_FIELD_LOCATION, &partialFlops);
  *flops += partialFlops;
#else
  hisqLongLinkForceCuda(act_path_coeff[1], *gParam, *cudaInForce, *cudaGauge, cudaOutForce, &partialFlops);
  *flops += partialFlops;
  hisqCompleteForceCuda(*gParam, *cudaOutForce, *cudaGauge, cudaMom, &partialFlops);
  *flops += partialFlops;
#endif
  profileAsqtadForce.Stop(QUDA_PROFILE_COMPUTE);

  profileAsqtadForce.Start(QUDA_PROFILE_D2H);
  cudaMom->saveCPUField(*cpuMom, QUDA_CPU_FIELD_LOCATION);
  profileAsqtadForce.Stop(QUDA_PROFILE_D2H);

  profileAsqtadForce.Start(QUDA_PROFILE_FREE);
  delete cudaInForce;
  delete cudaOutForce;
  delete cudaGauge;
  delete cudaMom;
#ifdef MULTI_GPU
  delete cudaInForce_ex;
  delete cudaOutForce_ex;
  delete cudaGauge_ex;
#endif

  delete cpuGauge;
  delete cpuOneLinkInForce;
  delete cpuNaikInForce;
  delete cpuMom;

  profileAsqtadForce.Stop(QUDA_PROFILE_FREE);

  profileAsqtadForce.Stop(QUDA_PROFILE_TOTAL);
  return;

#else
  errorQuda("HISQ force has not been built");
#endif

}

void 
computeHISQForceCompleteQuda(void* const milc_momentum,
                             const double level2_coeff[6],
                             const double fat7_coeff[6],
                             void** quark_array,
                             int num_terms,
                             double** quark_coeff,
                             const void* const w_link,
                             const void* const v_link,
                             const void* const u_link,
                             const QudaGaugeParam* gParam)
{

  void* oprod[2];

/*
  computeStaggeredOprodQuda(void** oprod,
    void** fermion,
    int num_terms,
    double** coeff,
    QudaGaugeParam* gParam)

  computeHISQForceQuda(milc_momentum,
                       level2_coeff,
                       fat7_coeff,
                       staple_src,
                       one_link_src,
                       naik_src,
                       w_link, 
                       v_link,
                       u_link,
                       gParam);

*/
  return;
}




  void
computeHISQForceQuda(void* const milc_momentum,
    long long *flops,
    const double level2_coeff[6],
    const double fat7_coeff[6],
    const void* const staple_src[4],
    const void* const one_link_src[4],
    const void* const naik_src[4],
    const void* const w_link,
    const void* const v_link,
    const void* const u_link,
    const QudaGaugeParam* gParam)
{
#ifdef GPU_HISQ_FORCE

  long long partialFlops;
	
  using namespace quda::fermion_force;
  profileHISQForce.Start(QUDA_PROFILE_TOTAL);
  profileHISQForce.Start(QUDA_PROFILE_INIT); 

  double act_path_coeff[6] = {0,1,level2_coeff[2],level2_coeff[3],level2_coeff[4],level2_coeff[5]};
  // You have to look at the MILC routine to understand the following
  // Basically, I have already absorbed the one-link coefficient

  GaugeFieldParam param(0, *gParam);
  param.create = QUDA_REFERENCE_FIELD_CREATE;
  param.order  = QUDA_MILC_GAUGE_ORDER;
  param.link_type = QUDA_ASQTAD_MOM_LINKS; 
  param.reconstruct = QUDA_RECONSTRUCT_10;
  param.gauge = (void*)milc_momentum;
  cpuGaugeField* cpuMom = new cpuGaugeField(param);

  param.create = QUDA_ZERO_FIELD_CREATE;
  param.order  = QUDA_FLOAT2_GAUGE_ORDER;
  cudaGaugeField* cudaMom = new cudaGaugeField(param);

  param.order = QUDA_MILC_GAUGE_ORDER;
  param.link_type = QUDA_GENERAL_LINKS;
  param.reconstruct = QUDA_RECONSTRUCT_NO;
  param.create = QUDA_REFERENCE_FIELD_CREATE;
  param.gauge = (void*)w_link;
  cpuGaugeField cpuWLink(param);
  param.gauge = (void*)v_link;
  cpuGaugeField cpuVLink(param);
  param.gauge = (void*)u_link;
  cpuGaugeField cpuULink(param);
  param.create = QUDA_ZERO_FIELD_CREATE;

  param.ghostExchange =  QUDA_GHOST_EXCHANGE_NO;
  param.order = QUDA_FLOAT2_GAUGE_ORDER;
  cudaGaugeField* cudaGauge = new cudaGaugeField(param);

  cpuGaugeField* cpuStapleForce;
  cpuGaugeField* cpuOneLinkForce;
  cpuGaugeField* cpuNaikForce;

  param.order = QUDA_QDP_GAUGE_ORDER;
  param.create = QUDA_REFERENCE_FIELD_CREATE;
  param.gauge = (void*)staple_src;
  cpuStapleForce = new cpuGaugeField(param);
  param.gauge = (void*)one_link_src;
  cpuOneLinkForce = new cpuGaugeField(param);
  param.gauge = (void*)naik_src;
  cpuNaikForce = new cpuGaugeField(param);
  param.create = QUDA_ZERO_FIELD_CREATE;

  param.ghostExchange =  QUDA_GHOST_EXCHANGE_NO;
  param.link_type = QUDA_GENERAL_LINKS; 
  param.precision = gParam->cpu_prec;

  param.order = QUDA_FLOAT2_GAUGE_ORDER;
  cudaGaugeField* cudaInForce  = new cudaGaugeField(param);

#ifdef MULTI_GPU
  for(int dir=0; dir<4; ++dir) param.x[dir] += 4;
  param.reconstruct = QUDA_RECONSTRUCT_NO;
  param.create = QUDA_ZERO_FIELD_CREATE;
  cudaGaugeField* cudaGaugeEx = new cudaGaugeField(param);
  cudaGaugeField* cudaInForceEx = new cudaGaugeField(param);
  cudaGaugeField* cudaOutForceEx = new cudaGaugeField(param);
  cudaGaugeField* gaugePtr = cudaGaugeEx;
  cudaGaugeField* inForcePtr = cudaInForceEx;
  cudaGaugeField* outForcePtr = cudaOutForceEx;
#else
  cudaGaugeField* cudaOutForce = new cudaGaugeField(param);
  cudaGaugeField* gaugePtr = cudaGauge;
  cudaGaugeField* inForcePtr = cudaInForce;
  cudaGaugeField* outForcePtr = cudaOutForce;
#endif


  {
    // default settings for the unitarization
    const double unitarize_eps = 1e-14;
    const double hisq_force_filter = 5e-5;
    const double max_det_error = 1e-10;
    const bool   allow_svd = true;
    const bool   svd_only = false;
    const double svd_rel_err = 1e-8;
    const double svd_abs_err = 1e-8;

    setUnitarizeForceConstants(unitarize_eps, 
        hisq_force_filter, 
        max_det_error, 
        allow_svd, 
        svd_only, 
        svd_rel_err, 
        svd_abs_err);
  }
  profileHISQForce.Stop(QUDA_PROFILE_INIT); 


  profileHISQForce.Start(QUDA_PROFILE_H2D);
  cudaGauge->loadCPUField(cpuWLink, QUDA_CPU_FIELD_LOCATION);
  profileHISQForce.Stop(QUDA_PROFILE_H2D);
#ifdef MULTI_GPU
  int R[4] = {2, 2, 2, 2};
  profileHISQForce.Start(QUDA_PROFILE_COMMS);
  copyExtendedGauge(*cudaGaugeEx, *cudaGauge, QUDA_CUDA_FIELD_LOCATION);
  cudaGaugeEx->exchangeExtendedGhost(R,true);
  profileHISQForce.Stop(QUDA_PROFILE_COMMS);
#endif

  profileHISQForce.Start(QUDA_PROFILE_H2D);
  cudaInForce->loadCPUField(*cpuStapleForce, QUDA_CPU_FIELD_LOCATION);
  profileHISQForce.Stop(QUDA_PROFILE_H2D);
#ifdef MULTI_GPU
  profileHISQForce.Start(QUDA_PROFILE_COMMS);
  copyExtendedGauge(*cudaInForceEx, *cudaInForce, QUDA_CUDA_FIELD_LOCATION);
  cudaInForceEx->exchangeExtendedGhost(R,true);
  profileHISQForce.Stop(QUDA_PROFILE_COMMS);
  profileHISQForce.Start(QUDA_PROFILE_H2D);
  cudaInForce->loadCPUField(*cpuOneLinkForce, QUDA_CPU_FIELD_LOCATION);
  profileHISQForce.Stop(QUDA_PROFILE_H2D);
  profileHISQForce.Start(QUDA_PROFILE_COMMS);
  copyExtendedGauge(*cudaOutForceEx, *cudaInForce, QUDA_CUDA_FIELD_LOCATION);
  cudaOutForceEx->exchangeExtendedGhost(R,true);
  profileHISQForce.Stop(QUDA_PROFILE_COMMS);
#else 
  profileHISQForce.Start(QUDA_PROFILE_H2D);
  cudaOutForce->loadCPUField(*cpuOneLinkForce, QUDA_CPU_FIELD_LOCATION);
  profileHISQForce.Stop(QUDA_PROFILE_H2D);
#endif

  profileHISQForce.Start(QUDA_PROFILE_COMPUTE);
  hisqStaplesForceCuda(act_path_coeff, *gParam, *inForcePtr, *gaugePtr, outForcePtr, &partialFlops);
  *flops += partialFlops;
  profileHISQForce.Stop(QUDA_PROFILE_COMPUTE);

  // Load naik outer product
  profileHISQForce.Start(QUDA_PROFILE_H2D);
  cudaInForce->loadCPUField(*cpuNaikForce, QUDA_CPU_FIELD_LOCATION);
  profileHISQForce.Stop(QUDA_PROFILE_H2D);
#ifdef MULTI_GPU
  profileHISQForce.Start(QUDA_PROFILE_COMMS);
  copyExtendedGauge(*cudaInForceEx, *cudaInForce, QUDA_CUDA_FIELD_LOCATION);
  cudaInForceEx->exchangeExtendedGhost(R,true);
  profileHISQForce.Stop(QUDA_PROFILE_COMMS);
#endif

  // Compute Naik three-link term
  profileHISQForce.Start(QUDA_PROFILE_COMPUTE);
  hisqLongLinkForceCuda(act_path_coeff[1], *gParam, *inForcePtr, *gaugePtr, outForcePtr, &partialFlops);
  *flops += partialFlops;
  profileHISQForce.Stop(QUDA_PROFILE_COMPUTE);
#ifdef MULTI_GPU
  profileHISQForce.Start(QUDA_PROFILE_COMMS);
  cudaOutForceEx->exchangeExtendedGhost(R,true);
  profileHISQForce.Stop(QUDA_PROFILE_COMMS);
#endif
  // load v-link
  profileHISQForce.Start(QUDA_PROFILE_H2D);
  cudaGauge->loadCPUField(cpuVLink, QUDA_CPU_FIELD_LOCATION);
  profileHISQForce.Stop(QUDA_PROFILE_H2D);
#ifdef MULTI_GPU
  profileHISQForce.Start(QUDA_PROFILE_COMMS);
  copyExtendedGauge(*cudaGaugeEx, *cudaGauge, QUDA_CUDA_FIELD_LOCATION);
  cudaGaugeEx->exchangeExtendedGhost(R,true);
  profileHISQForce.Stop(QUDA_PROFILE_COMMS);
#endif
  // Done with cudaInForce. It becomes the output force. Oops!
  profileHISQForce.Start(QUDA_PROFILE_INIT);
  int numFailures = 0;
  int* numFailuresDev;

  if(cudaMalloc((void**)&numFailuresDev, sizeof(int)) == cudaErrorMemoryAllocation){
    errorQuda("cudaMalloc failed for numFailuresDev\n");
  }
  cudaMemset(numFailuresDev, 0, sizeof(int));
  profileHISQForce.Stop(QUDA_PROFILE_INIT);


  profileHISQForce.Start(QUDA_PROFILE_COMPUTE);
  unitarizeForceCuda(*outForcePtr, *gaugePtr, inForcePtr, numFailuresDev, &partialFlops);
  *flops += partialFlops;
  profileHISQForce.Stop(QUDA_PROFILE_COMPUTE);
  profileHISQForce.Start(QUDA_PROFILE_D2H);
  cudaMemcpy(&numFailures, numFailuresDev, sizeof(int), cudaMemcpyDeviceToHost);
  profileHISQForce.Stop(QUDA_PROFILE_D2H);
  cudaFree(numFailuresDev); 

  if(numFailures>0){
    errorQuda("Error in the unitarization component of the hisq fermion force\n"); 
    exit(1);
  } 
  cudaMemset((void**)(outForcePtr->Gauge_p()), 0, outForcePtr->Bytes());
  // read in u-link
  profileHISQForce.Start(QUDA_PROFILE_COMPUTE);
  cudaGauge->loadCPUField(cpuULink, QUDA_CPU_FIELD_LOCATION);
  profileHISQForce.Stop(QUDA_PROFILE_COMPUTE);
#ifdef MULTI_GPU
  profileHISQForce.Start(QUDA_PROFILE_COMMS);
  copyExtendedGauge(*cudaGaugeEx, *cudaGauge, QUDA_CUDA_FIELD_LOCATION);
  cudaGaugeEx->exchangeExtendedGhost(R,true);
  profileHISQForce.Stop(QUDA_PROFILE_COMMS);
#endif
  // Compute Fat7-staple term 
  profileHISQForce.Start(QUDA_PROFILE_COMPUTE);
  hisqStaplesForceCuda(fat7_coeff, *gParam, *inForcePtr, *gaugePtr, outForcePtr, &partialFlops);
  *flops += partialFlops;
  hisqCompleteForceCuda(*gParam, *outForcePtr, *gaugePtr, cudaMom, &partialFlops);
  *flops += partialFlops;
  profileHISQForce.Stop(QUDA_PROFILE_COMPUTE);

  profileHISQForce.Start(QUDA_PROFILE_D2H);
  // Close the paths, make anti-hermitian, and store in compressed format
  cudaMom->saveCPUField(*cpuMom, QUDA_CPU_FIELD_LOCATION);
  profileHISQForce.Stop(QUDA_PROFILE_D2H);



  profileHISQForce.Start(QUDA_PROFILE_FREE);

  delete cpuStapleForce;
  delete cpuOneLinkForce;
  delete cpuNaikForce;
  delete cpuMom;

  delete cudaInForce;
  delete cudaGauge;
  delete cudaMom;

#ifdef MULTI_GPU
  delete cudaInForceEx;
  delete cudaOutForceEx;
  delete cudaGaugeEx;
#else
  delete cudaOutForce;
#endif
  profileHISQForce.Stop(QUDA_PROFILE_FREE);
  profileHISQForce.Stop(QUDA_PROFILE_TOTAL);
  return;
#else 
  errorQuda("HISQ force has not been built");
#endif    
}

void computeStaggeredOprodQuda(void** oprod,   
    void** fermion,
    int num_terms,
    double** coeff,
    QudaGaugeParam* param)
{
  using namespace quda;
  profileStaggeredOprod.Start(QUDA_PROFILE_TOTAL);

  checkGaugeParam(param);

  profileStaggeredOprod.Start(QUDA_PROFILE_INIT);
  GaugeFieldParam oParam(0, *param);

  oParam.nDim = 4;
  oParam.nFace = 0; 
  // create the host outer-product field
  oParam.pad = 0;
  oParam.create = QUDA_REFERENCE_FIELD_CREATE;
  oParam.link_type = QUDA_GENERAL_LINKS;
  oParam.reconstruct = QUDA_RECONSTRUCT_NO;
  oParam.order = QUDA_QDP_GAUGE_ORDER;
  oParam.gauge = oprod[0];
  cpuGaugeField cpuOprod0(oParam);

  oParam.gauge = oprod[1];
  cpuGaugeField cpuOprod1(oParam);

  // create the device outer-product field
  oParam.create = QUDA_ZERO_FIELD_CREATE;
  oParam.order = QUDA_FLOAT2_GAUGE_ORDER;
  cudaGaugeField cudaOprod0(oParam);
  cudaGaugeField cudaOprod1(oParam);
  profileStaggeredOprod.Stop(QUDA_PROFILE_INIT); 
  initLatticeConstants(cudaOprod0, profileStaggeredOprod);



  profileStaggeredOprod.Start(QUDA_PROFILE_H2D);
  cudaOprod0.loadCPUField(cpuOprod0,QUDA_CPU_FIELD_LOCATION);
  cudaOprod1.loadCPUField(cpuOprod1,QUDA_CPU_FIELD_LOCATION);
  profileStaggeredOprod.Stop(QUDA_PROFILE_H2D);


  profileStaggeredOprod.Start(QUDA_PROFILE_INIT);



  ColorSpinorParam qParam;
  qParam.nColor = 3;
  qParam.nSpin = 1;
  qParam.siteSubset = QUDA_FULL_SITE_SUBSET;
  qParam.fieldOrder = QUDA_SPACE_COLOR_SPIN_FIELD_ORDER;
  qParam.siteOrder = QUDA_EVEN_ODD_SITE_ORDER;
  qParam.nDim = 4;
  qParam.precision = oParam.precision;
  qParam.pad = 0;
  for(int dir=0; dir<4; ++dir) qParam.x[dir] = oParam.x[dir];

  // create the device quark field
  qParam.create = QUDA_NULL_FIELD_CREATE;
  qParam.fieldOrder = QUDA_FLOAT2_FIELD_ORDER;
  cudaColorSpinorField cudaQuark(qParam); 

  // create the host quark field
  qParam.create = QUDA_REFERENCE_FIELD_CREATE;
  qParam.fieldOrder = QUDA_SPACE_COLOR_SPIN_FIELD_ORDER;

  const int Ls = 1;
  const int Ninternal = 6;
  FaceBuffer faceBuffer1(cudaOprod0.X(), 4, Ninternal, 3, cudaOprod0.Precision(), Ls);
  FaceBuffer faceBuffer2(cudaOprod0.X(), 4, Ninternal, 3, cudaOprod0.Precision(), Ls);
  profileStaggeredOprod.Stop(QUDA_PROFILE_INIT);

  // loop over different quark fields
  for(int i=0; i<num_terms; ++i){

    profileStaggeredOprod.Start(QUDA_PROFILE_INIT);
    qParam.v = fermion[i];
    cpuColorSpinorField cpuQuark(qParam); // create host quark field
    profileStaggeredOprod.Stop(QUDA_PROFILE_INIT);

    profileStaggeredOprod.Start(QUDA_PROFILE_H2D);
    cudaQuark = cpuQuark;
    profileStaggeredOprod.Stop(QUDA_PROFILE_H2D);

    profileStaggeredOprod.Start(QUDA_PROFILE_COMPUTE);
    // Operate on even-parity sites
    computeStaggeredOprod(cudaOprod0, cudaOprod1, cudaQuark, faceBuffer1, 0, coeff[i]);

    // Operate on odd-parity sites
    computeStaggeredOprod(cudaOprod0, cudaOprod1, cudaQuark, faceBuffer2, 1, coeff[i]);
    profileStaggeredOprod.Stop(QUDA_PROFILE_COMPUTE);
  }


  // copy the outer product field back to the host
  profileStaggeredOprod.Start(QUDA_PROFILE_D2H);
  cudaOprod0.saveCPUField(cpuOprod0,QUDA_CPU_FIELD_LOCATION);
  cudaOprod1.saveCPUField(cpuOprod1,QUDA_CPU_FIELD_LOCATION);
  profileStaggeredOprod.Stop(QUDA_PROFILE_D2H); 


  profileStaggeredOprod.Stop(QUDA_PROFILE_TOTAL);

  checkCudaError();
  return;
}


/*
   void computeStaggeredOprodQuda(void** oprod,   
   void** fermion,
   int num_terms,
   double** coeff,
   QudaGaugeParam* param)
   {
   using namespace quda;
   profileStaggeredOprod.Start(QUDA_PROFILE_TOTAL);

   checkGaugeParam(param);

   profileStaggeredOprod.Start(QUDA_PROFILE_INIT);
   GaugeFieldParam oParam(0, *param);

   oParam.nDim = 4;
   oParam.nFace = 0; 
// create the host outer-product field
oParam.pad = 0;
oParam.create = QUDA_REFERENCE_FIELD_CREATE;
oParam.link_type = QUDA_GENERAL_LINKS;
oParam.reconstruct = QUDA_RECONSTRUCT_NO;
oParam.order = QUDA_QDP_GAUGE_ORDER;
oParam.gauge = oprod[0];
cpuGaugeField cpuOprod0(oParam);

oParam.gauge = oprod[1];
cpuGaugeField cpuOprod1(oParam);

// create the device outer-product field
oParam.create = QUDA_ZERO_FIELD_CREATE;
oParam.order = QUDA_FLOAT2_GAUGE_ORDER;
cudaGaugeField cudaOprod0(oParam);
cudaGaugeField cudaOprod1(oParam);
initLatticeConstants(cudaOprod0, profileStaggeredOprod);

profileStaggeredOprod.Stop(QUDA_PROFILE_INIT); 


profileStaggeredOprod.Start(QUDA_PROFILE_H2D);
cudaOprod0.loadCPUField(cpuOprod0,QUDA_CPU_FIELD_LOCATION);
cudaOprod1.loadCPUField(cpuOprod1,QUDA_CPU_FIELD_LOCATION);
profileStaggeredOprod.Stop(QUDA_PROFILE_H2D);



ColorSpinorParam qParam;
qParam.nColor = 3;
qParam.nSpin = 1;
qParam.siteSubset = QUDA_FULL_SITE_SUBSET;
qParam.fieldOrder = QUDA_SPACE_COLOR_SPIN_FIELD_ORDER;
qParam.siteOrder = QUDA_EVEN_ODD_SITE_ORDER;
qParam.nDim = 4;
qParam.precision = oParam.precision;
qParam.pad = 0;
for(int dir=0; dir<4; ++dir) qParam.x[dir] = oParam.x[dir];

// create the device quark field
qParam.create = QUDA_NULL_FIELD_CREATE;
qParam.fieldOrder = QUDA_FLOAT2_FIELD_ORDER;
cudaColorSpinorField cudaQuark(qParam); 


cudaColorSpinorField**dQuark = new cudaColorSpinorField*[num_terms];
for(int i=0; i<num_terms; ++i){
dQuark[i] = new cudaColorSpinorField(qParam);
}

double* new_coeff  = new double[num_terms];

// create the host quark field
qParam.create = QUDA_REFERENCE_FIELD_CREATE;
qParam.fieldOrder = QUDA_SPACE_COLOR_SPIN_FIELD_ORDER;
for(int i=0; i<num_terms; ++i){
  qParam.v = fermion[i];
  cpuColorSpinorField cpuQuark(qParam);
  *(dQuark[i]) = cpuQuark;
  new_coeff[i] = coeff[i][0];
}



// loop over different quark fields
for(int i=0; i<num_terms; ++i){
  computeKSOprodQuda(&cudaOprod0, dQuark[i], new_coeff[i], oParam.x, oParam.precision);
}



// copy the outer product field back to the host
profileStaggeredOprod.Start(QUDA_PROFILE_D2H);
cudaOprod0.saveCPUField(cpuOprod0,QUDA_CPU_FIELD_LOCATION);
cudaOprod1.saveCPUField(cpuOprod1,QUDA_CPU_FIELD_LOCATION);
profileStaggeredOprod.Stop(QUDA_PROFILE_D2H); 


for(int i=0; i<num_terms; ++i){
  delete dQuark[i];
}
delete[] dQuark;
delete[] new_coeff;

profileStaggeredOprod.Stop(QUDA_PROFILE_TOTAL);

checkCudaError();
return;
}
*/





void updateGaugeFieldQuda(void* gauge, 
    void* momentum, 
    double dt, 
    int conj_mom,
    int exact,
    QudaGaugeParam* param)
{
  profileGaugeUpdate.Start(QUDA_PROFILE_TOTAL);

  checkGaugeParam(param);

  profileGaugeUpdate.Start(QUDA_PROFILE_INIT);  
  GaugeFieldParam gParam(0, *param);

  // create the host fields
  gParam.pad = 0;
  gParam.create = QUDA_REFERENCE_FIELD_CREATE;
  gParam.link_type = QUDA_SU3_LINKS;
  gParam.reconstruct = QUDA_RECONSTRUCT_NO;
  gParam.gauge = gauge;
  gParam.ghostExchange = QUDA_GHOST_EXCHANGE_NO;
  cpuGaugeField *cpuGauge = new cpuGaugeField(gParam);

  if (gParam.order == QUDA_TIFR_GAUGE_ORDER) {
    gParam.reconstruct = QUDA_RECONSTRUCT_NO;
  } else {
    gParam.reconstruct = QUDA_RECONSTRUCT_10;
  }
  gParam.link_type = QUDA_ASQTAD_MOM_LINKS;

  gParam.gauge = momentum;

  cpuGaugeField *cpuMom = new cpuGaugeField(gParam);

  // create the device fields 
  gParam.create = QUDA_NULL_FIELD_CREATE;
  gParam.order = QUDA_FLOAT2_GAUGE_ORDER;
  gParam.link_type = QUDA_ASQTAD_MOM_LINKS;
  gParam.reconstruct = QUDA_RECONSTRUCT_10;

  cudaGaugeField *cudaMom = !param->use_resident_mom ? new cudaGaugeField(gParam) : NULL;

  gParam.pad = param->ga_pad;
  gParam.link_type = QUDA_SU3_LINKS;
  gParam.reconstruct = param->reconstruct;

  cudaGaugeField *cudaInGauge = !param->use_resident_gauge ? new cudaGaugeField(gParam) : NULL;
  cudaGaugeField *cudaOutGauge = new cudaGaugeField(gParam);

  profileGaugeUpdate.Stop(QUDA_PROFILE_INIT);  

  profileGaugeUpdate.Start(QUDA_PROFILE_H2D);

  /*printfQuda("UpdateGaugeFieldQuda use_resident_gauge = %d, make_resident_gauge = %d\n", 
    param->use_resident_gauge, param->make_resident_gauge);
    printfQuda("UpdateGaugeFieldQuda use_resident_mom = %d, make_resident_mom = %d\n", 
    param->use_resident_mom, param->make_resident_mom);*/

  if (!param->use_resident_gauge) {   // load fields onto the device
    cudaInGauge->loadCPUField(*cpuGauge, QUDA_CPU_FIELD_LOCATION);
  } else { // or use resident fields already present
    if (!gaugePrecise) errorQuda("No resident gauge field allocated");
    cudaInGauge = gaugePrecise;
    gaugePrecise = NULL;
  } 

  if (!param->use_resident_mom) {
    cudaMom->loadCPUField(*cpuMom, QUDA_CPU_FIELD_LOCATION);
  } else {
    if (!momResident) errorQuda("No resident mom field allocated");
    cudaMom = momResident;
    momResident = NULL;
  }

  profileGaugeUpdate.Stop(QUDA_PROFILE_H2D);
  
  // perform the update
  profileGaugeUpdate.Start(QUDA_PROFILE_COMPUTE);
  updateGaugeField(*cudaOutGauge, dt, *cudaInGauge, *cudaMom, 
      (bool)conj_mom, (bool)exact);
  profileGaugeUpdate.Stop(QUDA_PROFILE_COMPUTE);

  // copy the gauge field back to the host
  profileGaugeUpdate.Start(QUDA_PROFILE_D2H);
  cudaOutGauge->saveCPUField(*cpuGauge, QUDA_CPU_FIELD_LOCATION);
  profileGaugeUpdate.Stop(QUDA_PROFILE_D2H);

  profileGaugeUpdate.Stop(QUDA_PROFILE_TOTAL);

  if (param->make_resident_gauge) {
    if (gaugePrecise != NULL) delete gaugePrecise;
    gaugePrecise = cudaOutGauge;
  } else {
    delete cudaOutGauge;
  }

  if (param->make_resident_mom) {
    if (momResident != NULL && momResident != cudaMom) delete momResident;
    momResident = cudaMom;
  } else {
    delete cudaMom;
  }

  delete cudaInGauge;
  delete cpuMom;
  delete cpuGauge;

  checkCudaError();
  return;
}




/*
   The following functions are for the Fortran interface.
   */

void init_quda_(int *dev) { initQuda(*dev); }
void init_quda_device_(int *dev) { initQudaDevice(*dev); }
void init_quda_memory_() { initQudaMemory(); }
void end_quda_() { endQuda(); }
void load_gauge_quda_(void *h_gauge, QudaGaugeParam *param) { loadGaugeQuda(h_gauge, param); }
void free_gauge_quda_() { freeGaugeQuda(); }
void free_sloppy_gauge_quda_() { freeSloppyGaugeQuda(); }
void load_clover_quda_(void *h_clover, void *h_clovinv, QudaInvertParam *inv_param) 
{ loadCloverQuda(h_clover, h_clovinv, inv_param); }
void free_clover_quda_(void) { freeCloverQuda(); }
void dslash_quda_(void *h_out, void *h_in, QudaInvertParam *inv_param,
    QudaParity *parity) { dslashQuda(h_out, h_in, inv_param, *parity); }
void clover_quda_(void *h_out, void *h_in, QudaInvertParam *inv_param,
    QudaParity *parity, int *inverse) { cloverQuda(h_out, h_in, inv_param, *parity, *inverse); }
void mat_quda_(void *h_out, void *h_in, QudaInvertParam *inv_param)
{ MatQuda(h_out, h_in, inv_param); }
void mat_dag_mat_quda_(void *h_out, void *h_in, QudaInvertParam *inv_param)
{ MatDagMatQuda(h_out, h_in, inv_param); }
void invert_quda_(void *hp_x, void *hp_b, QudaInvertParam *param) 
{ invertQuda(hp_x, hp_b, param); }    
void invert_md_quda_(void *hp_x, void *hp_b, QudaInvertParam *param) 
{ invertMDQuda(hp_x, hp_b, param); }    
void new_quda_gauge_param_(QudaGaugeParam *param) {
  *param = newQudaGaugeParam();
}
void new_quda_invert_param_(QudaInvertParam *param) {
  *param = newQudaInvertParam();
}
void update_gauge_field_quda_(void *gauge, void *momentum, double *dt, 
    bool *conj_mom, bool *exact, 
    QudaGaugeParam *param) {
  updateGaugeFieldQuda(gauge, momentum, *dt, (int)*conj_mom, (int)*exact, param);
}

int compute_gauge_force_quda_(void *mom, void *gauge,  int *input_path_buf, int *path_length,
    double *loop_coeff, int *num_paths, int *max_length, double *dt,
    QudaGaugeParam *param) {

  // fortran uses multi-dimenional arrays which we have convert into an array of pointers to pointers 
  const int dim = 4;
  int ***input_path = (int***)safe_malloc(dim*sizeof(int**));
  for (int i=0; i<dim; i++) {
    input_path[i] = (int**)safe_malloc(*num_paths*sizeof(int*));
    for (int j=0; j<*num_paths; j++) {
      input_path[i][j] = (int*)safe_malloc(path_length[j]*sizeof(int));
      for (int k=0; k<path_length[j]; k++) {
        input_path[i][j][k] = input_path_buf[(i* (*num_paths) + j)* (*max_length) + k];
      }
    }
  }

  computeGaugeForceQuda(mom, gauge, input_path, path_length, loop_coeff, *num_paths, *max_length, *dt, param, 0);

  for (int i=0; i<dim; i++) {
    for (int j=0; j<*num_paths; j++) { host_free(input_path[i][j]); }
    host_free(input_path[i]);
  }
  host_free(input_path);

  return 0;
}

void compute_staggered_force_quda_(void* cudaMom, void* qudaQuark, double *coeff) {
  computeStaggeredForceQuda(cudaMom, qudaQuark, *coeff);
}

// apply the staggered phases
void apply_staggered_phase_quda_() {
  printfQuda("applying staggered phase\n");
  if (gaugePrecise) {
    gaugePrecise->applyStaggeredPhase();
  } else {
    errorQuda("No persistent gauge field");
  }
}

// remove the staggered phases
void remove_staggered_phase_quda_() {
  printfQuda("removing staggered phase\n");
  if (gaugePrecise) {
    gaugePrecise->removeStaggeredPhase();
  } else {
    errorQuda("No persistent gauge field");
  }
  cudaDeviceSynchronize();
}

/**
 * BQCD wants a node mapping with x varying fastest.
 */
static int bqcd_rank_from_coords(const int *coords, void *fdata)
{
  int *dims = static_cast<int *>(fdata);

  int rank = coords[3];
  for (int i = 2; i >= 0; i--) {
    rank = dims[i] * rank + coords[i];
  }
  return rank;
}

void comm_set_gridsize_(int *grid)
{
#ifdef MULTI_GPU
  initCommsGridQuda(4, grid, bqcd_rank_from_coords, static_cast<void *>(grid));
#endif
}

/**
 * Exposed due to poor derived MPI datatype performance with GPUDirect RDMA
 */
void set_kernel_pack_t_(int* pack) 
{
  bool pack_ = *pack ? true : false;
  setKernelPackT(pack_);
}
<|MERGE_RESOLUTION|>--- conflicted
+++ resolved
@@ -210,10 +210,6 @@
   }
 
   LexMapData map_data;
-<<<<<<< HEAD
-=======
-
->>>>>>> 3cabd1a3
   if (!func) {
 
 #if QMP_COMMS
@@ -943,7 +939,6 @@
   cloverSloppy = NULL;
   cloverPrecise = NULL;
 
-<<<<<<< HEAD
   if (cloverInvPrecise != NULL) {
      if (cloverInvPrecondition != cloverInvSloppy && cloverInvPrecondition) delete cloverInvPrecondition;
      if (cloverInvSloppy != cloverInvPrecise && cloverInvSloppy) delete cloverInvSloppy;
@@ -955,8 +950,6 @@
   }
 }
 
-=======
->>>>>>> 3cabd1a3
 void endQuda(void)
 {
   profileEnd.Start(QUDA_PROFILE_TOTAL);
