#pragma once

#include <cstdlib>
#include <cstdint>
#include <enum_quda.h>

namespace quda {

  void printPeakMemUsage();
  void assertAllMemFree();

  /**
     @return peak device memory allocated
   */
  long device_allocated_peak();

  /**
     @return peak pinned memory allocated
   */
  long pinned_allocated_peak();

  /**
     @return peak mapped memory allocated
   */
  long mapped_allocated_peak();

  /**
     @return peak host memory allocated
   */
  long host_allocated_peak();

  /**
     @return are we using managed memory for device allocations
  */
  bool use_managed_memory();

  /**
     @return is prefetching support enabled (assumes managed memory is enabled)
  */
  bool is_prefetch_enabled();

  /*
   * The following functions should not be called directly.  Use the
   * macros below instead.
   */
  void *device_malloc_(const char *func, const char *file, int line, size_t size);
  void *device_pinned_malloc_(const char *func, const char *file, int line, size_t size);
  void *device_comms_pinned_malloc_(const char *func, const char *file, int line, size_t size);
  void *safe_malloc_(const char *func, const char *file, int line, size_t size);
  void *pinned_malloc_(const char *func, const char *file, int line, size_t size);
  void *mapped_malloc_(const char *func, const char *file, int line, size_t size);
  void *managed_malloc_(const char *func, const char *file, int line, size_t size);
  void device_free_(const char *func, const char *file, int line, void *ptr);
  void device_pinned_free_(const char *func, const char *file, int line, void *ptr);
  void device_comms_pinned_free_(const char *func, const char *file, int line, void *ptr);
  void managed_free_(const char *func, const char *file, int line, void *ptr);
  void host_free_(const char *func, const char *file, int line, void *ptr);
  void register_pinned_(const char *func, const char *file, int line, void *ptr, size_t bytes);
  void unregister_pinned_(const char *func, const char *file, int line, void *ptr);

  QudaFieldLocation get_pointer_location(const void *ptr);

  /*
    @brief Get device view of a host-mapped pointer
   */
  void *get_mapped_device_pointer_(const char *func, const char *file, int line, const void *ptr);

  /**
   * @return whether the pointer is aligned
   */
  inline bool is_aligned(const void *ptr, size_t alignment)
  {
    return (reinterpret_cast<std::uintptr_t>(ptr) & (alignment - 1)) == 0;
  }

} // namespace quda

#define device_malloc(size) quda::device_malloc_(__func__, quda::file_name(__FILE__), __LINE__, size)
#define device_pinned_malloc(size) quda::device_pinned_malloc_(__func__, quda::file_name(__FILE__), __LINE__, size)
#define device_comms_pinned_malloc(size)                                                                               \
  quda::device_comms_pinned_malloc_(__func__, quda::file_name(__FILE__), __LINE__, size)
#define safe_malloc(size) quda::safe_malloc_(__func__, quda::file_name(__FILE__), __LINE__, size)
#define pinned_malloc(size) quda::pinned_malloc_(__func__, quda::file_name(__FILE__), __LINE__, size)
#define mapped_malloc(size) quda::mapped_malloc_(__func__, quda::file_name(__FILE__), __LINE__, size)
#define managed_malloc(size) quda::managed_malloc_(__func__, quda::file_name(__FILE__), __LINE__, size)
#define device_free(ptr) quda::device_free_(__func__, quda::file_name(__FILE__), __LINE__, ptr)
#define device_pinned_free(ptr) quda::device_pinned_free_(__func__, quda::file_name(__FILE__), __LINE__, ptr)
#define device_comms_pinned_free(ptr)                                                                                  \
  quda::device_comms_pinned_free_(__func__, quda::file_name(__FILE__), __LINE__, ptr)
#define managed_free(ptr) quda::managed_free_(__func__, quda::file_name(__FILE__), __LINE__, ptr)
#define host_free(ptr) quda::host_free_(__func__, quda::file_name(__FILE__), __LINE__, ptr)
<<<<<<< HEAD
#define get_mapped_device_pointer(ptr) quda::get_mapped_device_pointer_(__func__, quda::file_name(__FILE__), __LINE__, ptr)
#define register_pinned(ptr, bytes) quda::register_pinned_(__func__, quda::file_name(__FILE__), __LINE__, ptr, bytes)
#define unregister_pinned(size) quda::unregister_pinned_(__func__, quda::file_name(__FILE__), __LINE__, ptr)
=======
#define get_mapped_device_pointer(ptr)                                                                                 \
  quda::get_mapped_device_pointer_(__func__, quda::file_name(__FILE__), __LINE__, ptr)
>>>>>>> f9c80ba6

namespace quda {

  namespace pool {

    /**
       @brief Initialize the memory pool allocator
    */
    void init();

    /**
       @brief Allocate device-memory.  If free pre-existing allocation exists
       reuse this.
       @param size Size of allocation
       @return Pointer to allocated memory
    */
    void *device_malloc_(const char *func, const char *file, int line, size_t size);

    /**
       @brief Virtual free of pinned-memory allocation.
       @param ptr Pointer to be (virtually) freed
    */
    void device_free_(const char *func, const char *file, int line, void *ptr);

    /**
       @brief Allocate pinned-memory.  If a free pre-existing allocation exists
       reuse this.
       @param size Size of allocation
       @return Pointer to allocated memory
    */
    void *pinned_malloc_(const char *func, const char *file, int line, size_t size);

    /**
       @brief Virtual free of pinned-memory allocation.
       @param ptr Pointer to be (virtually) freed
    */
    void pinned_free_(const char *func, const char *file, int line, void *ptr);

    /**
       @brief Free all outstanding device-memory allocations.
    */
    void flush_device();

    /**
       @brief Free all outstanding pinned-memory allocations.
    */
    void flush_pinned();

  } // namespace pool

}

#define pool_device_malloc(size) quda::pool::device_malloc_(__func__, __FILE__, __LINE__, size)
#define pool_device_free(ptr) quda::pool::device_free_(__func__, __FILE__, __LINE__, ptr)
#define pool_pinned_malloc(size) quda::pool::pinned_malloc_(__func__, __FILE__, __LINE__, size)
#define pool_pinned_free(ptr) quda::pool::pinned_free_(__func__, __FILE__, __LINE__, ptr)<|MERGE_RESOLUTION|>--- conflicted
+++ resolved
@@ -89,14 +89,10 @@
   quda::device_comms_pinned_free_(__func__, quda::file_name(__FILE__), __LINE__, ptr)
 #define managed_free(ptr) quda::managed_free_(__func__, quda::file_name(__FILE__), __LINE__, ptr)
 #define host_free(ptr) quda::host_free_(__func__, quda::file_name(__FILE__), __LINE__, ptr)
-<<<<<<< HEAD
-#define get_mapped_device_pointer(ptr) quda::get_mapped_device_pointer_(__func__, quda::file_name(__FILE__), __LINE__, ptr)
+#define get_mapped_device_pointer(ptr)                                                                                 \
+  quda::get_mapped_device_pointer_(__func__, quda::file_name(__FILE__), __LINE__, ptr)
 #define register_pinned(ptr, bytes) quda::register_pinned_(__func__, quda::file_name(__FILE__), __LINE__, ptr, bytes)
 #define unregister_pinned(size) quda::unregister_pinned_(__func__, quda::file_name(__FILE__), __LINE__, ptr)
-=======
-#define get_mapped_device_pointer(ptr)                                                                                 \
-  quda::get_mapped_device_pointer_(__func__, quda::file_name(__FILE__), __LINE__, ptr)
->>>>>>> f9c80ba6
 
 namespace quda {
 
