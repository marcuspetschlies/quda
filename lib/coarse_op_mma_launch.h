#pragma once

#include <tune_quda.h>

#if (CUDA_VERSION >= 10010 && __COMPUTE_CAPABILITY__ >= 700)

#include <kernels/coarse_op_kernel_mma.cuh>

#endif

/**
  Here we detail how the MMA kernels for computeUV and computeVUV should be launched. Specifically:
  - bM, bN, bK: the CTA-local MMA shape sizes.
  - block_y, block_z: number of threads in each direction. (blockDim.x has nothing to do with the MMA shape)
 */

namespace quda
{

  namespace mma
  {

#if (CUDA_VERSION >= 10010 && __COMPUTE_CAPABILITY__ >= 700)

    template <int dim, QudaDirection dir, int bM, int bN, int bK, int block_y, int block_z, class Arg, class Tunable>
    std::enable_if_t<!Arg::is_mma_compatible, void>
      launch_compute_uv_kernel(TuneParam &, const Arg &, int, const qudaStream_t &, Tunable &)
    {
      errorQuda("MMA implementation is ONLY built for AoS order.");
    }

    template <int dim, QudaDirection dir, int bM, int bN, int bK, int block_y, int block_z, class Arg, class Tunable>
    std::enable_if_t<Arg::is_mma_compatible, void>
      launch_compute_uv_kernel(TuneParam &tp, const Arg &arg, int min_threads, const qudaStream_t &stream,
                               Tunable &tunable)
    {
      tp.block.x = 1;
      tp.block.y = block_y;
      tp.block.z = block_z;
      constexpr int shared_bytes = shared_memory_bytes(bM, bN, bK);
      tp.shared_bytes = shared_bytes;

      // TODO: Fix the split M/N.
      constexpr int t_m = 1;
      constexpr int t_n = 1;

      tp.grid = dim3(min_threads * t_m * t_n, 2, 1);
      tp.set_max_shared_bytes = true;

      tunable.template launch_cuda<ComputeUVMMA>(tp, stream, mmaArg<Arg, dim, dir, bM, bN, bK, block_y, block_z>(arg));
    }

    template <int bM, int bN, int bK, int block_y, int block_z, class Arg, typename Tunable>
    void launch_compute_uv_kernel(TuneParam &tp, const Arg &arg, int min_threads,
                                  const qudaStream_t &stream, Tunable &tunable)
    {
      if (arg.dir == QUDA_BACKWARDS) {
        switch (arg.dim) {
        case 0:
          launch_compute_uv_kernel<0, QUDA_BACKWARDS, bM, bN, bK, block_y, block_z>(tp, arg, min_threads,
                                                                                    stream, tunable);
          break;
        case 1:
          launch_compute_uv_kernel<1, QUDA_BACKWARDS, bM, bN, bK, block_y, block_z>(tp, arg, min_threads,
                                                                                    stream, tunable);
          break;
        case 2:
          launch_compute_uv_kernel<2, QUDA_BACKWARDS, bM, bN, bK, block_y, block_z>(tp, arg, min_threads,
                                                                                    stream, tunable);
          break;
        case 3:
          launch_compute_uv_kernel<3, QUDA_BACKWARDS, bM, bN, bK, block_y, block_z>(tp, arg, min_threads,
                                                                                    stream, tunable);
          break;
        default: errorQuda("arg.dim(=%d) is NOT supported.", arg.dim);
        }
      } else if (arg.dir == QUDA_FORWARDS) {
        switch (arg.dim) {
        case 0:
          launch_compute_uv_kernel<0, QUDA_FORWARDS, bM, bN, bK, block_y, block_z>(tp, arg, min_threads,
                                                                                   stream, tunable);
          break;
        case 1:
          launch_compute_uv_kernel<1, QUDA_FORWARDS, bM, bN, bK, block_y, block_z>(tp, arg, min_threads,
                                                                                   stream, tunable);
          break;
        case 2:
          launch_compute_uv_kernel<2, QUDA_FORWARDS, bM, bN, bK, block_y, block_z>(tp, arg, min_threads,
                                                                                   stream, tunable);
          break;
        case 3:
          launch_compute_uv_kernel<3, QUDA_FORWARDS, bM, bN, bK, block_y, block_z>(tp, arg, min_threads,
                                                                                   stream, tunable);
          break;
        default: errorQuda("arg.dim(=%d) is NOT supported.", arg.dim);
        }
      } else if (arg.dir == QUDA_IN_PLACE) {
        launch_compute_uv_kernel<0, QUDA_IN_PLACE, bM, bN, bK, block_y, block_z>(tp, arg, min_threads,
                                                                                 stream, tunable);
      } else {
        errorQuda("arg.dir(=%d) is not supported", arg.dir);
      }
    }

    template <bool query_max = false, class Arg, class Tunable>
    std::enable_if_t<!Arg::from_coarse, int> launch_compute_uv_kernel(TuneParam &, const Arg &, int, const qudaStream_t &, Tunable &)
    {
      errorQuda("MMA implementation is ONLY built for !from_coarse.");
      return -1;
    }

    /**
        The following functions have switches that list computeUV and computeVUV MMA kernels instantiations.
        if query_max = true, it will simply return how many instantiations there are; if query_max = false,
        the MMA kernel is launched with the corresponding configuration.
     */

<<<<<<< HEAD
    template <bool from_coarse, bool query_max = false, class Arg>
    typename std::enable_if<Arg::fineColor == 2*N_COLORS && Arg::coarseColor == 2*N_COLORS && Arg::fineSpin == 2 && Arg::coarseSpin == 2, int>::type
    launch_compute_uv_kernel(TuneParam &tp, const Arg &arg, int min_threads, const qudaStream_t &stream)
=======
    template <bool query_max = false, class Arg, class Tunable>
    std::enable_if_t<Arg::fineColor == 6 && Arg::coarseColor == 6 && Arg::fineSpin == 2 && Arg::coarseSpin == 2, int>
      launch_compute_uv_kernel(TuneParam &tp, const Arg &arg, int min_threads, const qudaStream_t &stream, Tunable &tunable)
>>>>>>> f0c737c9
    {
      if (query_max) return 1;
      switch (tp.aux.x) {
      // clang-format off
      case 0: launch_compute_uv_kernel< 16,  16,   8,   4,   8>(tp, arg, min_threads, stream, tunable); break;
      case 1: launch_compute_uv_kernel< 16,  16,   8,   8,   4>(tp, arg, min_threads, stream, tunable); break;
      // clang-format on
      default:
        errorQuda("tp.aux.x(=%d) is NOT supported by (%d, %d, %d, %d).", tp.aux.x, Arg::fineSpin, Arg::coarseSpin,
                  Arg::fineColor, Arg::coarseColor);
      }
      return -1;
    }

    template <bool query_max = false, class Arg, class Tunable>
    std::enable_if_t<Arg::fineColor == 24 && Arg::coarseColor == 24 && Arg::fineSpin == 2 && Arg::coarseSpin == 2, int>
      launch_compute_uv_kernel(TuneParam &tp, const Arg &arg, int min_threads, const qudaStream_t &stream, Tunable &tunable)
    {
#if (__COMPUTE_CAPABILITY__ >= 750) // Turing or above
      if (query_max) return 5;
      switch (tp.aux.x) {
      // clang-format off
      case 0: launch_compute_uv_kernel< 48,  24,  24,  24,  12>(tp, arg, min_threads, stream, tunable); break;
      case 1: launch_compute_uv_kernel< 48,  24,  24,  16,   6>(tp, arg, min_threads, stream, tunable); break;
      case 2: launch_compute_uv_kernel< 48,  24,  24,  16,   2>(tp, arg, min_threads, stream, tunable); break;
      case 3: launch_compute_uv_kernel< 48,  24,  24,   8,  12>(tp, arg, min_threads, stream, tunable); break;
      case 4: launch_compute_uv_kernel< 48,  24,  24,   8,   4>(tp, arg, min_threads, stream, tunable); break;
      case 5: launch_compute_uv_kernel< 48,  24,  24,   4,   8>(tp, arg, min_threads, stream, tunable); break;
      // clang-format on
      default:
        errorQuda("tp.aux.x(=%d) is NOT supported by (%d, %d, %d, %d).", tp.aux.x, Arg::fineSpin, Arg::coarseSpin,
                  Arg::fineColor, Arg::coarseColor);
      }
#else
      if (query_max) return 4;
      switch (tp.aux.x) {
      // clang-format off
      case 0: launch_compute_uv_kernel< 48,  32,  24,   8,   8>(tp, arg, min_threads, stream, tunable); break;
      case 1: launch_compute_uv_kernel< 48,  32,  24,   8,  12>(tp, arg, min_threads, stream, tunable); break;
      case 2: launch_compute_uv_kernel< 48,  32,  24,   8,  24>(tp, arg, min_threads, stream, tunable); break;
      case 3: launch_compute_uv_kernel< 48,  32,  24,  16,   4>(tp, arg, min_threads, stream, tunable); break;
      case 4: launch_compute_uv_kernel< 48,  32,  24,  16,  12>(tp, arg, min_threads, stream, tunable); break;
      // clang-format on
      default:
        errorQuda("tp.aux.x(=%d) is NOT supported by (%d, %d, %d, %d).", tp.aux.x, Arg::fineSpin, Arg::coarseSpin,
                  Arg::fineColor, Arg::coarseColor);
      }
#endif
      return -1;
    }

    template <bool query_max = false, class Arg, class Tunable>
    std::enable_if_t<Arg::fineColor == 24 && Arg::coarseColor == 32 && Arg::fineSpin == 2 && Arg::coarseSpin == 2, int>
      launch_compute_uv_kernel(TuneParam &tp, const Arg &arg, int min_threads, const qudaStream_t &stream, Tunable &tunable)
    {
      if (query_max) return 3;
      switch (tp.aux.x) {
      // clang-format off
      case 0: launch_compute_uv_kernel< 48,  32,  24,   8,  12>(tp, arg, min_threads, stream, tunable); break;
      case 1: launch_compute_uv_kernel< 48,  32,  24,   8,  12>(tp, arg, min_threads, stream, tunable); break;
      case 2: launch_compute_uv_kernel< 48,  32,  24,   8,  24>(tp, arg, min_threads, stream, tunable); break;
      case 3: launch_compute_uv_kernel< 48,  32,  24,  16,  12>(tp, arg, min_threads, stream, tunable); break;
      // clang-format on
      default:
        errorQuda("tp.aux.x(=%d) is NOT supported by (%d, %d, %d, %d).", tp.aux.x, Arg::fineSpin, Arg::coarseSpin,
                  Arg::fineColor, Arg::coarseColor);
      }
      return -1;
    }

    template <bool query_max = false, class Arg, class Tunable>
    std::enable_if_t<Arg::fineColor == 24 && Arg::coarseColor == 64 && Arg::fineSpin == 2 && Arg::coarseSpin == 2, int>
      launch_compute_uv_kernel(TuneParam &tp, const Arg &arg, int min_threads, const qudaStream_t &stream, Tunable &tunable)
    {
      if (query_max) return 5;
      switch (tp.aux.x) {
      // clang-format off
      case 0: launch_compute_uv_kernel< 48,  64,  24,   8,  12>(tp, arg, min_threads, stream, tunable); break;
      case 1: launch_compute_uv_kernel< 48,  64,  24,   8,  12>(tp, arg, min_threads, stream, tunable); break;
      case 2: launch_compute_uv_kernel< 48,  64,  24,   8,  24>(tp, arg, min_threads, stream, tunable); break;
      case 3: launch_compute_uv_kernel< 48,  64,  24,  16,  12>(tp, arg, min_threads, stream, tunable); break;
      case 4: launch_compute_uv_kernel< 48,  64,  24,  32,  12>(tp, arg, min_threads, stream, tunable); break;
      case 5: launch_compute_uv_kernel< 48,  64,  24,  16,  24>(tp, arg, min_threads, stream, tunable); break;
      // clang-format on
      default:
        errorQuda("tp.aux.x(=%d) is NOT supported by (%d, %d, %d, %d).", tp.aux.x, Arg::fineSpin, Arg::coarseSpin,
                  Arg::fineColor, Arg::coarseColor);
      }
      return -1;
    }

    // note --- currently unused, may be revisited in the future
    template <bool query_max = false, class Arg, class Tunable>
    std::enable_if_t<Arg::fineColor == 24 && Arg::coarseColor == 96 && Arg::fineSpin == 2 && Arg::coarseSpin == 2, int>
      launch_compute_uv_kernel(TuneParam &tp, const Arg &arg, int min_threads, const qudaStream_t &stream, Tunable &tunable)
    {
      if (query_max) return 6;
      switch (tp.aux.x) {
      // clang-format off
      case 0: launch_compute_uv_kernel< 48,  96,  24,   8,  12>(tp, arg, min_threads, stream, tunable); break;
      case 1: launch_compute_uv_kernel< 48,  96,  24,   8,  24>(tp, arg, min_threads, stream, tunable); break;
      case 2: launch_compute_uv_kernel< 48,  96,  24,  16,   6>(tp, arg, min_threads, stream, tunable); break;
      case 3: launch_compute_uv_kernel< 48,  96,  24,  16,  12>(tp, arg, min_threads, stream, tunable); break;
      case 4: launch_compute_uv_kernel< 48,  96,  24,  16,  12>(tp, arg, min_threads, stream, tunable); break;
      case 5: launch_compute_uv_kernel< 48,  96,  24,  24,  12>(tp, arg, min_threads, stream, tunable); break;
      case 6: launch_compute_uv_kernel< 48,  96,  24,  24,  24>(tp, arg, min_threads, stream, tunable); break;
      // clang-format on
      default:
        errorQuda("tp.aux.x(=%d) is NOT supported by (%d, %d, %d, %d).", tp.aux.x, Arg::fineSpin, Arg::coarseSpin,
                  Arg::fineColor, Arg::coarseColor);
      }
      return -1;
    }

    template <bool query_max = false, class Arg, class Tunable>
    std::enable_if_t<Arg::fineColor == 32 && Arg::coarseColor == 32 && Arg::fineSpin == 2 && Arg::coarseSpin == 2, int>
      launch_compute_uv_kernel(TuneParam &tp, const Arg &arg, int min_threads, const qudaStream_t &stream, Tunable &tunable)
    {
      if (query_max) return 2;
      switch (tp.aux.x) {
      // clang-format off
      case 0: launch_compute_uv_kernel< 64,  32,  32,   8,  16>(tp, arg, min_threads, stream, tunable); break;
      case 1: launch_compute_uv_kernel< 64,  32,  32,   8,  32>(tp, arg, min_threads, stream, tunable); break;
      case 2: launch_compute_uv_kernel< 64,  32,  32,  16,  16>(tp, arg, min_threads, stream, tunable); break;
      // clang-format on
      default:
        errorQuda("tp.aux.x(=%d) is NOT supported by (%d, %d, %d, %d).", tp.aux.x, Arg::fineSpin, Arg::coarseSpin,
                  Arg::fineColor, Arg::coarseColor);
      }
      return -1;
    }

    template <bool query_max = false, class Arg, class Tunable>
    std::enable_if_t<Arg::fineColor == 64 && Arg::coarseColor == 64 && Arg::fineSpin == 2 && Arg::coarseSpin == 2, int>
      launch_compute_uv_kernel(TuneParam &tp, const Arg &arg, int min_threads, const qudaStream_t &stream, Tunable &tunable)
    {
      if (query_max) return 6;
      switch (tp.aux.x) {
      // clang-format off
      case 0: launch_compute_uv_kernel<128,  64,  64,   8,  16>(tp, arg, min_threads, stream, tunable); break;
      case 1: launch_compute_uv_kernel<128,  64,  64,   8,  32>(tp, arg, min_threads, stream, tunable); break;
      case 2: launch_compute_uv_kernel<128,  64,  64,  16,   8>(tp, arg, min_threads, stream, tunable); break;
      case 3: launch_compute_uv_kernel<128,  64,  64,  16,  16>(tp, arg, min_threads, stream, tunable); break;
      case 4: launch_compute_uv_kernel<128,  64,  64,  16,  32>(tp, arg, min_threads, stream, tunable); break;
      case 5: launch_compute_uv_kernel<128,  64,  64,  32,   8>(tp, arg, min_threads, stream, tunable); break;
      case 6: launch_compute_uv_kernel<128,  64,  64,  32,  16>(tp, arg, min_threads, stream, tunable); break;
      // clang-format on
      default:
        errorQuda("tp.aux.x(=%d) is NOT supported by (%d, %d, %d, %d).", tp.aux.x, Arg::fineSpin, Arg::coarseSpin,
                  Arg::fineColor, Arg::coarseColor);
      }
      return -1;
    }

    template <bool query_max = false, class Arg, class Tunable>
    std::enable_if_t<Arg::fineColor == 64 && Arg::coarseColor == 96 && Arg::fineSpin == 2 && Arg::coarseSpin == 2, int>
      launch_compute_uv_kernel(TuneParam &tp, const Arg &arg, int min_threads, const qudaStream_t &stream, Tunable &tunable)
    {
      if (query_max) return 6;
      switch (tp.aux.x) {
      // clang-format off
      case 0: launch_compute_uv_kernel< 64,  96,  64,  32,  24>(tp, arg, min_threads, stream, tunable); break;
      case 1: launch_compute_uv_kernel< 64,  96,  64,  12,  32>(tp, arg, min_threads, stream, tunable); break;
      case 2: launch_compute_uv_kernel< 64,  96,  64,  32,  12>(tp, arg, min_threads, stream, tunable); break;
      case 3: launch_compute_uv_kernel< 64,  96,  64,  16,  24>(tp, arg, min_threads, stream, tunable); break;
      case 4: launch_compute_uv_kernel< 64,  96,  64,  16,  48>(tp, arg, min_threads, stream, tunable); break;
      case 5: launch_compute_uv_kernel< 64,  96,  64,  32,   6>(tp, arg, min_threads, stream, tunable); break;
      case 6: launch_compute_uv_kernel< 64,  96,  64,  32,   8>(tp, arg, min_threads, stream, tunable); break;
      // clang-format on
      default:
        errorQuda("tp.aux.x(=%d) is NOT supported by (%d, %d, %d, %d).", tp.aux.x, Arg::fineSpin, Arg::coarseSpin,
                  Arg::fineColor, Arg::coarseColor);
      }
      return -1;
    }

    // note --- currently unused, may be revisited in the future
    template <bool query_max = false, class Arg, class Tunable>
    std::enable_if_t<Arg::fineColor == 96 && Arg::coarseColor == 96 && Arg::fineSpin == 2 && Arg::coarseSpin == 2, int>
      launch_compute_uv_kernel(TuneParam &tp, const Arg &arg, int min_threads, const qudaStream_t &stream, Tunable &tunable)
    {
      if (query_max) return 5;
      switch (tp.aux.x) {
      // clang-format off
      case 0: launch_compute_uv_kernel<192,  96,  48,  24,  12>(tp, arg, min_threads, stream, tunable); break;
      case 1: launch_compute_uv_kernel<192,  96,  48,  24,  24>(tp, arg, min_threads, stream, tunable); break;
      case 2: launch_compute_uv_kernel< 96,  96,  96,  24,  12>(tp, arg, min_threads, stream, tunable); break;
      case 3: launch_compute_uv_kernel< 96,  96,  96,  24,  24>(tp, arg, min_threads, stream, tunable); break;
      case 4: launch_compute_uv_kernel< 96,  96,  96,  32,  12>(tp, arg, min_threads, stream, tunable); break;
      case 5: launch_compute_uv_kernel< 96,  96,  96,  12,  32>(tp, arg, min_threads, stream, tunable); break;
      // clang-format on
      default:
        errorQuda("tp.aux.x(=%d) is NOT supported by (%d, %d, %d, %d).", tp.aux.x, Arg::fineSpin, Arg::coarseSpin,
                  Arg::fineColor, Arg::coarseColor);
      }
      return -1;
    }

    template <int dim, QudaDirection dir, int bM, int bN, int bK, int block_y, int block_z, class Arg, class Tunable>
    typename std::enable_if_t<!Arg::is_mma_compatible, void>
      launch_compute_vuv_kernel(TuneParam &, const Arg &, int, const qudaStream_t &, Tunable &)
    {
      errorQuda("MMA implementation is ONLY built for AoS order.");
    }

    template <int dim, QudaDirection dir, int bM, int bN, int bK, int block_y, int block_z, class Arg, class Tunable>
    std::enable_if_t<Arg::is_mma_compatible, void>
      launch_compute_vuv_kernel(TuneParam &tp, const Arg &arg, int min_threads, const qudaStream_t &stream, Tunable &tunable)
    {
      tp.block.x = 1;
      tp.block.y = block_y;
      tp.block.z = block_z;
      constexpr int shared_bytes = shared_memory_bytes(bM, bN, bK);
      tp.shared_bytes = shared_bytes;

      // TODO: Fix the split M/N.
      constexpr int t_m = 1;
      constexpr int t_n = 1;

      tp.grid = dim3(min_threads * t_m * t_n, 2, 1);
      tp.set_max_shared_bytes = true;

      tunable.template launch_cuda<ComputeVUVMMA>(tp, stream, mmaArg<Arg, dim, dir, bM, bN, bK, block_y, block_z>(arg));
    }

    template <int bM, int bN, int bK, int block_y, int block_z, class Arg, class Tunable>
      void launch_compute_vuv_kernel(TuneParam &tp, const Arg &arg, int min_threads, const qudaStream_t &stream, Tunable &tunable)
    {
      if (arg.dir == QUDA_BACKWARDS) {
        switch (arg.dim) {
        case 0:
          launch_compute_vuv_kernel<0, QUDA_BACKWARDS, bM, bN, bK, block_y, block_z>(tp, arg, min_threads,
                                                                                     stream, tunable);
          break;
        case 1:
          launch_compute_vuv_kernel<1, QUDA_BACKWARDS, bM, bN, bK, block_y, block_z>(tp, arg, min_threads,
                                                                                     stream, tunable);
          break;
        case 2:
          launch_compute_vuv_kernel<2, QUDA_BACKWARDS, bM, bN, bK, block_y, block_z>(tp, arg, min_threads,
                                                                                     stream, tunable);
          break;
        case 3:
          launch_compute_vuv_kernel<3, QUDA_BACKWARDS, bM, bN, bK, block_y, block_z>(tp, arg, min_threads,
                                                                                     stream, tunable);
          break;
        default: errorQuda("arg.dim(=%d) is NOT supported.", arg.dim);
        }
      } else if (arg.dir == QUDA_FORWARDS) {
        switch (arg.dim) {
        case 0:
          launch_compute_vuv_kernel<0, QUDA_FORWARDS, bM, bN, bK, block_y, block_z>(tp, arg, min_threads,
                                                                                    stream, tunable);
          break;
        case 1:
          launch_compute_vuv_kernel<1, QUDA_FORWARDS, bM, bN, bK, block_y, block_z>(tp, arg, min_threads,
                                                                                    stream, tunable);
          break;
        case 2:
          launch_compute_vuv_kernel<2, QUDA_FORWARDS, bM, bN, bK, block_y, block_z>(tp, arg, min_threads,
                                                                                    stream, tunable);
          break;
        case 3:
          launch_compute_vuv_kernel<3, QUDA_FORWARDS, bM, bN, bK, block_y, block_z>(tp, arg, min_threads,
                                                                                    stream, tunable);
          break;
        default: errorQuda("arg.dim(=%d) is NOT supported.", arg.dim);
        }
      } else if (arg.dir == QUDA_IN_PLACE) {
        launch_compute_vuv_kernel<0, QUDA_IN_PLACE, bM, bN, bK, block_y, block_z>(tp, arg, min_threads,
                                                                                  stream, tunable);
      } else {
        errorQuda("arg.dir(=%d) is not supported", arg.dir);
      }

    }

    template <bool query_max = false, class Arg, class Tunable>
    std::enable_if_t<!Arg::from_coarse, int>
      launch_compute_vuv_kernel(TuneParam &, const Arg &, int, const qudaStream_t &, Tunable &)
    {
      errorQuda("MMA implementation is ONLY built for !from_coarse.");
      return -1;
    }

<<<<<<< HEAD
    template <bool from_coarse, bool query_max = false, class Arg>
      typename std::enable_if<Arg::fineColor == 2*N_COLORS && Arg::coarseColor == 2*N_COLORS && Arg::fineSpin == 2 && Arg::coarseSpin == 2, int>::type
      launch_compute_vuv_kernel(TuneParam &tp, const Arg &arg, int min_threads, const qudaStream_t &stream)
      {
#if (__COMPUTE_CAPABILITY__ < 750) && (2*N_COLORS <= 8)
	  constexpr int k_tile = 8;
#elif (__COMPUTE_CAPABILITY__ < 750) && (2*N_COLORS <= 12)
	  constexpr int k_tile = 12;
#elif (__COMPUTE_CAPABILITY__ < 750) && (2*N_COLORS <= 16)
	constexpr int k_tile = 16;
#endif
	if (query_max) return 2;
	switch (tp.aux.x) {
	  // clang-format off
	case 0: launch_compute_vuv_kernel<from_coarse,  16,  16,   k_tile,   8,   4>(tp, arg, min_threads, stream); break;
	case 1: launch_compute_vuv_kernel<from_coarse,  16,  16,   k_tile,   4,   8>(tp, arg, min_threads, stream); break;
	  // clang-format on
	default:
	  errorQuda("tp.aux.x(=%d) is NOT supported by (%d, %d, %d, %d).", tp.aux.x, Arg::fineSpin, Arg::coarseSpin,
		    Arg::fineColor, Arg::coarseColor);
	}
	return -1;
=======
    template <bool query_max = false, class Arg, class Tunable>
    std::enable_if_t<Arg::fineColor == 6 && Arg::coarseColor == 6 && Arg::fineSpin == 2 && Arg::coarseSpin == 2, int>
      launch_compute_vuv_kernel(TuneParam &tp, const Arg &arg, int min_threads, const qudaStream_t &stream, Tunable &tunable)
    {
      if (query_max) return 2;
      switch (tp.aux.x) {
      // clang-format off
      case 0: launch_compute_vuv_kernel< 16,  16,   8,   8,   4>(tp, arg, min_threads, stream, tunable); break;
      case 1: launch_compute_vuv_kernel< 16,  16,   8,   4,   8>(tp, arg, min_threads, stream, tunable); break;
      // clang-format on
      default:
        errorQuda("tp.aux.x(=%d) is NOT supported by (%d, %d, %d, %d).", tp.aux.x, Arg::fineSpin, Arg::coarseSpin,
                  Arg::fineColor, Arg::coarseColor);
>>>>>>> f0c737c9
      }

<<<<<<< HEAD
    template <bool from_coarse, bool query_max = false, class Arg>
    typename std::enable_if<Arg::fineColor == 24 && Arg::coarseColor == 24 && Arg::fineSpin == 2 && Arg::coarseSpin == 2,
                            int>::type
      launch_compute_vuv_kernel(TuneParam &tp, const Arg &arg, int min_threads, const qudaStream_t &stream)
=======
    template <bool query_max = false, class Arg, class Tunable>
    std::enable_if_t<Arg::fineColor == 24 && Arg::coarseColor == 24 && Arg::fineSpin == 2 && Arg::coarseSpin == 2, int>
    launch_compute_vuv_kernel(TuneParam &tp, const Arg &arg, int min_threads, const qudaStream_t &stream, Tunable &tunable)
>>>>>>> f0c737c9
    {
#if (__COMPUTE_CAPABILITY__ >= 750) // Turing or above
      if (query_max) return 1;
      switch (tp.aux.x) {
      // clang-format off
      case 0: launch_compute_vuv_kernel< 32,  24,  24,  16,   6>(tp, arg, min_threads, stream, tunable); break;
      case 1: launch_compute_vuv_kernel< 32,  24,  24,  16,  12>(tp, arg, min_threads, stream, tunable); break;
      // clang-format on
      default:
        errorQuda("tp.aux.x(=%d) is NOT supported by (%d, %d, %d, %d).", tp.aux.x, Arg::fineSpin, Arg::coarseSpin,
                  Arg::fineColor, Arg::coarseColor);
      }
#else
      if (query_max) return 4;
      switch (tp.aux.x) {
      // clang-format off
      case 0: launch_compute_vuv_kernel< 32,  32,  24,   8,   8>(tp, arg, min_threads, stream, tunable); break;
      case 1: launch_compute_vuv_kernel< 32,  32,  24,   8,  16>(tp, arg, min_threads, stream, tunable); break;
      case 2: launch_compute_vuv_kernel< 32,  32,  24,   8,  16>(tp, arg, min_threads, stream, tunable); break;
      case 3: launch_compute_vuv_kernel< 32,  32,  24,  16,   8>(tp, arg, min_threads, stream, tunable); break;
      case 4: launch_compute_vuv_kernel< 32,  32,  24,  32,   4>(tp, arg, min_threads, stream, tunable); break;
      // clang-format on
      default:
        errorQuda("tp.aux.x(=%d) is NOT supported by (%d, %d, %d, %d).", tp.aux.x, Arg::fineSpin, Arg::coarseSpin,
                  Arg::fineColor, Arg::coarseColor);
      }
#endif
      return -1;
    }

    template <bool query_max = false, class Arg, class Tunable>
    std::enable_if_t<Arg::fineColor == 24 && Arg::coarseColor == 32 && Arg::fineSpin == 2 && Arg::coarseSpin == 2, int>
    launch_compute_vuv_kernel(TuneParam &tp, const Arg &arg, int min_threads, const qudaStream_t &stream, Tunable &tunable)
    {
      if (query_max) return 4;
      switch (tp.aux.x) {
      // clang-format off
      case 0: launch_compute_vuv_kernel< 32,  32,  24,   8,   8>(tp, arg, min_threads, stream, tunable); break;
      case 1: launch_compute_vuv_kernel< 32,  32,  24,   8,  16>(tp, arg, min_threads, stream, tunable); break;
      case 2: launch_compute_vuv_kernel< 32,  32,  24,   8,  16>(tp, arg, min_threads, stream, tunable); break;
      case 3: launch_compute_vuv_kernel< 32,  32,  24,  16,   8>(tp, arg, min_threads, stream, tunable); break;
      case 4: launch_compute_vuv_kernel< 32,  32,  24,  32,   4>(tp, arg, min_threads, stream, tunable); break;
      // clang-format on
      default:
        errorQuda("tp.aux.x(=%d) is NOT supported by (%d, %d, %d, %d).", tp.aux.x, Arg::fineSpin, Arg::coarseSpin,
                  Arg::fineColor, Arg::coarseColor);
      }
      return -1;
    }

    template <bool query_max = false, class Arg, class Tunable>
    std::enable_if_t<Arg::fineColor == 24 && Arg::coarseColor == 64 && Arg::fineSpin == 2 && Arg::coarseSpin == 2, int>
    launch_compute_vuv_kernel(TuneParam &tp, const Arg &arg, int min_threads, const qudaStream_t &stream, Tunable &tunable)
    {
      if (query_max) return 7;
      switch (tp.aux.x) {
      // clang-format off
      case 0: launch_compute_vuv_kernel< 64,  64,  24,   8,   8>(tp, arg, min_threads, stream, tunable); break;
      case 1: launch_compute_vuv_kernel< 64,  64,  24,   8,  16>(tp, arg, min_threads, stream, tunable); break;
      case 2: launch_compute_vuv_kernel< 64,  64,  24,   8,  32>(tp, arg, min_threads, stream, tunable); break;
      case 3: launch_compute_vuv_kernel< 64,  64,  24,  16,   8>(tp, arg, min_threads, stream, tunable); break;
      case 4: launch_compute_vuv_kernel< 64,  64,  24,  16,  16>(tp, arg, min_threads, stream, tunable); break;
      case 5: launch_compute_vuv_kernel< 64,  64,  24,  16,  32>(tp, arg, min_threads, stream, tunable); break;
      case 6: launch_compute_vuv_kernel< 64,  64,  24,  32,   8>(tp, arg, min_threads, stream, tunable); break;
      case 7: launch_compute_vuv_kernel< 64,  64,  24,  32,  16>(tp, arg, min_threads, stream, tunable); break;
      // clang-format on
      default:
        errorQuda("tp.aux.x(=%d) is NOT supported by (%d, %d, %d, %d).", tp.aux.x, Arg::fineSpin, Arg::coarseSpin,
                  Arg::fineColor, Arg::coarseColor);
      }
      return -1;
    }

    // note -- currently unused, may be used in the future
    template <bool query_max = false, class Arg, class Tunable>
    std::enable_if_t<Arg::fineColor == 24 && Arg::coarseColor == 96 && Arg::fineSpin == 2 && Arg::coarseSpin == 2, int>
      launch_compute_vuv_kernel(TuneParam &tp, const Arg &arg, int min_threads, const qudaStream_t &stream, Tunable &tunable)
    {
      if (query_max) return 6;
      // clang-format off
      switch (tp.aux.x) {
      case 0: launch_compute_vuv_kernel< 96,  96,  24,  12,   8>(tp, arg, min_threads, stream, tunable); break;
      case 1: launch_compute_vuv_kernel< 96,  96,  24,  24,   8>(tp, arg, min_threads, stream, tunable); break;
      case 2: launch_compute_vuv_kernel< 96,  96,  24,   6,  16>(tp, arg, min_threads, stream, tunable); break;
      case 3: launch_compute_vuv_kernel< 96,  96,  24,  12,  16>(tp, arg, min_threads, stream, tunable); break;
      case 4: launch_compute_vuv_kernel< 96,  96,  24,  24,  16>(tp, arg, min_threads, stream, tunable); break;
      case 5: launch_compute_vuv_kernel< 96,  96,  24,  12,  24>(tp, arg, min_threads, stream, tunable); break;
      case 6: launch_compute_vuv_kernel< 96,  96,  24,  24,  24>(tp, arg, min_threads, stream, tunable); break;
      default: errorQuda("tp.aux.x(=%d) is NOT supported by (%d, %d, %d, %d).", tp.aux.x, Arg::fineSpin, Arg::coarseSpin, Arg::fineColor, Arg::coarseColor);
      }
      // clang-format on
      return -1;
    }

    template <bool query_max = false, class Arg, class Tunable>
    std::enable_if_t<Arg::fineColor == 32 && Arg::coarseColor == 32 && Arg::fineSpin == 2 && Arg::coarseSpin == 2, int>
      launch_compute_vuv_kernel(TuneParam &tp, const Arg &arg, int min_threads, const qudaStream_t &stream, Tunable &tunable)
    {
      if (query_max) return 3;
      // clang-format off
      switch (tp.aux.x) {
      case 0: launch_compute_vuv_kernel< 32,  32,  32,   8,   8>(tp, arg, min_threads, stream, tunable); break;
      case 1: launch_compute_vuv_kernel< 32,  32,  32,   8,  16>(tp, arg, min_threads, stream, tunable); break;
      case 2: launch_compute_vuv_kernel< 32,  32,  32,  16,   8>(tp, arg, min_threads, stream, tunable); break;
      case 3: launch_compute_vuv_kernel< 32,  32,  32,  32,   4>(tp, arg, min_threads, stream, tunable); break;
      default: errorQuda("tp.aux.x(=%d) is NOT supported by (%d, %d, %d, %d).", tp.aux.x, Arg::fineSpin, Arg::coarseSpin, Arg::fineColor, Arg::coarseColor);
      }
      // clang-format on
      return -1;
    }

    template <bool query_max = false, class Arg, class Tunable>
    std::enable_if_t<Arg::fineColor == 64 && Arg::coarseColor == 64 && Arg::fineSpin == 2 && Arg::coarseSpin == 2, int>
      launch_compute_vuv_kernel(TuneParam &tp, const Arg &arg, int min_threads, const qudaStream_t &stream, Tunable &tunable)
    {
      if (query_max) return 7;
      // clang-format off
      switch (tp.aux.x) {
      case 0: launch_compute_vuv_kernel< 64,  64,  64,   8,   8>(tp, arg, min_threads, stream, tunable); break;
      case 1: launch_compute_vuv_kernel< 64,  64,  64,   8,  16>(tp, arg, min_threads, stream, tunable); break;
      case 2: launch_compute_vuv_kernel< 64,  64,  64,  16,   8>(tp, arg, min_threads, stream, tunable); break;
      case 3: launch_compute_vuv_kernel< 64,  64,  64,  16,  16>(tp, arg, min_threads, stream, tunable); break;
      case 4: launch_compute_vuv_kernel< 64,  64,  64,  16,  32>(tp, arg, min_threads, stream, tunable); break;
      case 5: launch_compute_vuv_kernel< 64,  64,  64,  32,   4>(tp, arg, min_threads, stream, tunable); break;
      case 6: launch_compute_vuv_kernel< 64,  64,  64,  32,   8>(tp, arg, min_threads, stream, tunable); break;
      case 7: launch_compute_vuv_kernel< 64,  64,  64,  32,  16>(tp, arg, min_threads, stream, tunable); break;
      default: errorQuda("tp.aux.x(=%d) is NOT supported by (%d, %d, %d, %d).", tp.aux.x, Arg::fineSpin, Arg::coarseSpin, Arg::fineColor, Arg::coarseColor);
      }
      // clang-format on
      return -1;
    }

    template <bool query_max = false, class Arg, class Tunable>
    std::enable_if_t<Arg::fineColor == 64 && Arg::coarseColor == 96 && Arg::fineSpin == 2 && Arg::coarseSpin == 2, int>
      launch_compute_vuv_kernel(TuneParam &tp, const Arg &arg, int min_threads, const qudaStream_t &stream, Tunable &tunable)
    {
      if (query_max) return 6;
      switch (tp.aux.x) {
      // clang-format off
      case 0: launch_compute_vuv_kernel< 96,  96,  64,   8,   8>(tp, arg, min_threads, stream, tunable); break;
      case 1: launch_compute_vuv_kernel< 96,  96,  64,   8,  12>(tp, arg, min_threads, stream, tunable); break;
      case 2: launch_compute_vuv_kernel< 96,  96,  64,  16,   6>(tp, arg, min_threads, stream, tunable); break;
      case 3: launch_compute_vuv_kernel< 96,  96,  64,  16,   8>(tp, arg, min_threads, stream, tunable); break;
      case 4: launch_compute_vuv_kernel< 96,  96,  64,  16,  12>(tp, arg, min_threads, stream, tunable); break;
      case 5: launch_compute_vuv_kernel< 96,  96,  64,  32,   4>(tp, arg, min_threads, stream, tunable); break;
      case 6: launch_compute_vuv_kernel< 96,  96,  64,  32,   6>(tp, arg, min_threads, stream, tunable); break;
      // clang-format on
      default:
        errorQuda("tp.aux.x(=%d) is NOT supported by (%d, %d, %d, %d).", tp.aux.x, Arg::fineSpin, Arg::coarseSpin,
                  Arg::fineColor, Arg::coarseColor);
      }
      return -1;
    }

    // note -- currently unused, may be revisited in the future
    template <bool query_max = false, class Arg, class Tunable>
    std::enable_if_t<Arg::fineColor == 96 && Arg::coarseColor == 96 && Arg::fineSpin == 2 && Arg::coarseSpin == 2, int>
    launch_compute_vuv_kernel(TuneParam &tp, const Arg &arg, int min_threads, const qudaStream_t &stream, Tunable &tunable)
    {
      if (query_max) return 6;
      switch (tp.aux.x) {
      // clang-format off
      case 0: launch_compute_vuv_kernel< 96,  96,  96,  12,   8>(tp, arg, min_threads, stream, tunable); break;
      case 1: launch_compute_vuv_kernel< 96,  96,  96,  24,   8>(tp, arg, min_threads, stream, tunable); break;
      case 2: launch_compute_vuv_kernel< 96,  96,  96,   6,  16>(tp, arg, min_threads, stream, tunable); break;
      case 3: launch_compute_vuv_kernel< 96,  96,  96,  12,  16>(tp, arg, min_threads, stream, tunable); break;
      case 4: launch_compute_vuv_kernel< 96,  96,  96,  24,  16>(tp, arg, min_threads, stream, tunable); break;
      case 5: launch_compute_vuv_kernel< 96,  96,  96,  12,  24>(tp, arg, min_threads, stream, tunable); break;
      case 6: launch_compute_vuv_kernel< 96,  96,  96,  24,  24>(tp, arg, min_threads, stream, tunable); break;
      // clang-format on
      default:
        errorQuda("tp.aux.x(=%d) is NOT supported by (%d, %d, %d, %d).", tp.aux.x, Arg::fineSpin, Arg::coarseSpin,
                  Arg::fineColor, Arg::coarseColor);
      }
      return -1;
    }

#else

    template <bool query_max = false, class Arg, class Tunable>
      int launch_compute_uv_kernel(TuneParam &, const Arg &, int, const qudaStream_t &, Tunable &)
    {
      errorQuda("MMA multigrid is not available for this setup.");
      return -1;
    }

    template <bool query_max = false, class Arg, class Tunable>
      int launch_compute_vuv_kernel(TuneParam &, const Arg &, int, const qudaStream_t &, Tunable &)
    {
      errorQuda("MMA multigrid is not available for this setup.");
      return -1;
    }

#endif // compute capability >= 700, CUDA >= 10.1

  } // namespace mma

} // namespace quda<|MERGE_RESOLUTION|>--- conflicted
+++ resolved
@@ -115,15 +115,9 @@
         the MMA kernel is launched with the corresponding configuration.
      */
 
-<<<<<<< HEAD
-    template <bool from_coarse, bool query_max = false, class Arg>
-    typename std::enable_if<Arg::fineColor == 2*N_COLORS && Arg::coarseColor == 2*N_COLORS && Arg::fineSpin == 2 && Arg::coarseSpin == 2, int>::type
-    launch_compute_uv_kernel(TuneParam &tp, const Arg &arg, int min_threads, const qudaStream_t &stream)
-=======
-    template <bool query_max = false, class Arg, class Tunable>
-    std::enable_if_t<Arg::fineColor == 6 && Arg::coarseColor == 6 && Arg::fineSpin == 2 && Arg::coarseSpin == 2, int>
-      launch_compute_uv_kernel(TuneParam &tp, const Arg &arg, int min_threads, const qudaStream_t &stream, Tunable &tunable)
->>>>>>> f0c737c9
+    template <bool query_max = false, class Arg, class Tunable>
+    std::enable_if_t<Arg::fineColor == 2*N_COLORS && Arg::coarseColor == 2*N_COLORS && Arg::fineSpin == 2 && Arg::coarseSpin == 2, int>
+    launch_compute_uv_kernel(TuneParam &tp, const Arg &arg, int min_threads, const qudaStream_t &stream, Tunable &tunable)      
     {
       if (query_max) return 1;
       switch (tp.aux.x) {
@@ -408,57 +402,34 @@
       errorQuda("MMA implementation is ONLY built for !from_coarse.");
       return -1;
     }
-
-<<<<<<< HEAD
-    template <bool from_coarse, bool query_max = false, class Arg>
-      typename std::enable_if<Arg::fineColor == 2*N_COLORS && Arg::coarseColor == 2*N_COLORS && Arg::fineSpin == 2 && Arg::coarseSpin == 2, int>::type
-      launch_compute_vuv_kernel(TuneParam &tp, const Arg &arg, int min_threads, const qudaStream_t &stream)
+    
+    template <bool query_max = false, class Arg, class Tunable>
+      std::enable_if_t<Arg::fineColor == 2*N_COLORS && Arg::coarseColor == 2*N_COLORS && Arg::fineSpin == 2 && Arg::coarseSpin == 2, int>
+      launch_compute_vuv_kernel(TuneParam &tp, const Arg &arg, int min_threads, const qudaStream_t &stream, Tunable &tunable)
       {
 #if (__COMPUTE_CAPABILITY__ < 750) && (2*N_COLORS <= 8)
-	  constexpr int k_tile = 8;
+	constexpr int k_tile = 8;
 #elif (__COMPUTE_CAPABILITY__ < 750) && (2*N_COLORS <= 12)
-	  constexpr int k_tile = 12;
+	constexpr int k_tile = 12;
 #elif (__COMPUTE_CAPABILITY__ < 750) && (2*N_COLORS <= 16)
 	constexpr int k_tile = 16;
 #endif
 	if (query_max) return 2;
 	switch (tp.aux.x) {
 	  // clang-format off
-	case 0: launch_compute_vuv_kernel<from_coarse,  16,  16,   k_tile,   8,   4>(tp, arg, min_threads, stream); break;
-	case 1: launch_compute_vuv_kernel<from_coarse,  16,  16,   k_tile,   4,   8>(tp, arg, min_threads, stream); break;
+	case 0: launch_compute_vuv_kernel<16,  16,   k_tile,   8,   4>(tp, arg, min_threads, stream, tunable); break;
+	case 1: launch_compute_vuv_kernel<16,  16,   k_tile,   4,   8>(tp, arg, min_threads, stream, tunable); break;
 	  // clang-format on
 	default:
 	  errorQuda("tp.aux.x(=%d) is NOT supported by (%d, %d, %d, %d).", tp.aux.x, Arg::fineSpin, Arg::coarseSpin,
 		    Arg::fineColor, Arg::coarseColor);
 	}
 	return -1;
-=======
-    template <bool query_max = false, class Arg, class Tunable>
-    std::enable_if_t<Arg::fineColor == 6 && Arg::coarseColor == 6 && Arg::fineSpin == 2 && Arg::coarseSpin == 2, int>
+      }
+      
+    template <bool query_max = false, class Arg, class Tunable>
+      std::enable_if_t<Arg::fineColor == 24 && Arg::coarseColor == 24 && Arg::fineSpin == 2 && Arg::coarseSpin == 2, int>
       launch_compute_vuv_kernel(TuneParam &tp, const Arg &arg, int min_threads, const qudaStream_t &stream, Tunable &tunable)
-    {
-      if (query_max) return 2;
-      switch (tp.aux.x) {
-      // clang-format off
-      case 0: launch_compute_vuv_kernel< 16,  16,   8,   8,   4>(tp, arg, min_threads, stream, tunable); break;
-      case 1: launch_compute_vuv_kernel< 16,  16,   8,   4,   8>(tp, arg, min_threads, stream, tunable); break;
-      // clang-format on
-      default:
-        errorQuda("tp.aux.x(=%d) is NOT supported by (%d, %d, %d, %d).", tp.aux.x, Arg::fineSpin, Arg::coarseSpin,
-                  Arg::fineColor, Arg::coarseColor);
->>>>>>> f0c737c9
-      }
-
-<<<<<<< HEAD
-    template <bool from_coarse, bool query_max = false, class Arg>
-    typename std::enable_if<Arg::fineColor == 24 && Arg::coarseColor == 24 && Arg::fineSpin == 2 && Arg::coarseSpin == 2,
-                            int>::type
-      launch_compute_vuv_kernel(TuneParam &tp, const Arg &arg, int min_threads, const qudaStream_t &stream)
-=======
-    template <bool query_max = false, class Arg, class Tunable>
-    std::enable_if_t<Arg::fineColor == 24 && Arg::coarseColor == 24 && Arg::fineSpin == 2 && Arg::coarseSpin == 2, int>
-    launch_compute_vuv_kernel(TuneParam &tp, const Arg &arg, int min_threads, const qudaStream_t &stream, Tunable &tunable)
->>>>>>> f0c737c9
     {
 #if (__COMPUTE_CAPABILITY__ >= 750) // Turing or above
       if (query_max) return 1;
