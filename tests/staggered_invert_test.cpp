--- conflicted
+++ resolved
@@ -343,13 +343,8 @@
 
   set_params(&gaugeParam, &inv_param,
       xdim, ydim, zdim, tdim,
-<<<<<<< HEAD
-      cpu_prec, prec, prec_sloppy,
+      cpu_prec, prec, prec_sloppy, prec_refinement_sloppy,
       link_recon, link_recon_sloppy, mass, tol, tadpole_factor);
-=======
-      cpu_prec, prec, prec_sloppy, prec_refinement_sloppy,
-      link_recon, link_recon_sloppy, mass, tol, 0.8);
->>>>>>> 0c6384ad
 
   // this must be before the FaceBuffer is created (this is because it allocates pinned memory - FIXME)
   initQuda(device);
