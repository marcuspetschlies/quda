#include <stdio.h>
#include <stdlib.h>
#include <math.h>
#include <iostream>

#include <quda_internal.h>
#include <color_spinor_field.h>
#include <blas_quda.h>
#include <dslash_quda.h>
#include <invert_quda.h>
#include <util_quda.h>
#include <sys/time.h>

namespace quda {


  template<typename T>
    static void applyT(T d_out[], const T d_in[], const T gamma[], const T rho[], int N)
    { 
      if(N <= 0) return;
      for(int i=0; i<N; ++i){
        d_out[i] = d_in[i]/gamma[i];
      }

      for(int i=0; i<N-1; ++i){
        d_out[i] += (d_in[i+1]*(1-rho[i+1])/(gamma[i+1]*rho[i+1]));
      }

      for(int i=1; i<N; ++i){
        d_out[i] -= d_in[i-1]/(rho[i-1]*gamma[i-1]);
      }

      return;
    }

  template<typename T>
    static void applyB(T d_out[], const T d_in[], int N)
    {
      d_out[0] = static_cast<T>(0);
      for(int i=1; i<N; ++i) d_out[i] = d_in[i-1]; 
      return;
    }

  void print(const double d[], int n){
    for(int i=0; i<n; ++i){
      std::cout << d[i] << " ";
    }
    std::cout << std::endl;
  }

  template<typename T>
    static void zero(T d[], int N){
      for(int i=0; i<N; ++i) d[i] = static_cast<T>(0);
    }

  template<typename T>
    static void applyThirdTerm(T d_out[], const T d_in[], int k, int j, int s, const T gamma[], const T rho[], const T gamma_kprev[], const T rho_kprev[])
    {
      // s is the number of steps
      // The input and output vectors are of dimension 2*s + 1
      const int dim = 2*s + 1;    

      zero(d_out, dim);
      if(k) applyT(d_out, d_in, gamma_kprev, rho_kprev, s); // compute the upper half of the vector


      applyB(d_out+s, d_in+s, s+1); // update the lower half

      // This has to come after applyB
      if(k) d_out[s] -= d_in[s-1]/(rho_kprev[s-1]*gamma_kprev[s-1]);

      // Finally scale everything
      for(int i=0; i<dim; ++i) d_out[i] *= -rho[j]*gamma[j];

      return;
    }

  template<typename T>
    static void computeCoeffs(T d_out[], const T d_p1[], const T d_p2[], int k, int j, int s, const T gamma[], const T rho[], const T gamma_kprev[], const T rho_kprev[])
    {
      applyThirdTerm(d_out, d_p1, k, j-1, s, gamma, rho, gamma_kprev, rho_kprev);


      for(int i=0; i<(2*s+1); ++i){
        d_out[i] += rho[j-1]*d_p1[i] + (1 - rho[j-1])*d_p2[i];
      }
      return;
    }

    MPCG::MPCG(const DiracMatrix &mat, SolverParam &param, TimeProfile &profile) :
      Solver(mat, mat, mat, mat, param, profile)
    {
<<<<<<< HEAD

  }
=======
    }
>>>>>>> 2ef770bc

  MPCG::~MPCG() {

  }

  void MPCG::computeMatrixPowers(cudaColorSpinorField out[], cudaColorSpinorField &in, int nvec)
  {
    cudaColorSpinorField temp(in);
    out[0] = in;
    for(int i=1; i<nvec; ++i){
      mat(out[i], out[i-1], temp);
    }
    return;
  }

  void MPCG::computeMatrixPowers(std::vector<cudaColorSpinorField>& out, std::vector<cudaColorSpinorField>& in, int nsteps)
  {
    cudaColorSpinorField temp(in[0]);

    for(int i=0; i<=nsteps; ++i) out[i] = in[i];

    for(int i=(nsteps+1); i<=(2*nsteps); ++i){
      mat(out[i], out[i-1], temp);
    }
    return;
  }

#ifdef SSTEP
  static void computeGramMatrix(double** G, std::vector<cudaColorSpinorField>& v, double* mu){

    const int dim = v.size();
    const int nsteps = (dim-1)/2;

    {
      std::vector<cudaColorSpinorField*> vp1; vp1.reserve((nsteps+1)*nsteps);
      std::vector<cudaColorSpinorField*> vp2; vp2.reserve((nsteps+1)*nsteps);
      double g[(nsteps+1)*nsteps];
    
      for(int i=0; i<nsteps; ++i){
        for(int j=nsteps; j<dim; j++){
          vp1.push_back(&v[i]);
          vp2.push_back(&v[j]);
        }
      }
      blas::reDotProduct(g, vp1, vp2);
      int k=0;
      for(int i=0; i<nsteps; ++i){
        for(int j=nsteps; j<dim; j++){
          G[i][j] = g[k++];
        }
      }
   }


    const int num = dim-nsteps;
    const int offset = nsteps;
    double d[2*nsteps+1];
    std::vector<cudaColorSpinorField*> vp1; vp1.reserve(2*nsteps+1);
    std::vector<cudaColorSpinorField*> vp2; vp2.reserve(2*nsteps+1);
    for(int i=0; i<=nsteps; ++i){
      vp1.push_back(&v[0+offset]);
      vp2.push_back(&v[i+offset]);
    }
    for(int i=1; i<=nsteps; ++i){
      vp1.push_back(&v[i+offset]);
      vp2.push_back(&v[nsteps+offset]);
    }


    blas::reDotProduct(d,vp1,vp2); 

    for(int i=0; i<num; ++i){
      for(int j=0; j<=i; ++j){
        G[j+offset][i+offset] = G[i+offset][j+offset] = d[i+j];
      }
    }
    for(int i=0; i<nsteps; ++i){
      G[i][i] = mu[i];
    }
  } 

          
  static void computeMuNu(double& result, const double* u, double** G, const double* v, int dim){

    result = 0.0;
    const int nsteps = (dim-1)/2;
    
    for(int i=nsteps; i<dim; ++i){
      for(int j=nsteps; j<dim; ++j){
        result += u[i]*v[j]*G[i][j];
      }
    }

    for(int i=0; i<nsteps; ++i){
      for(int j=nsteps; j<dim; ++j){
        result += (u[i]*v[j] + u[j]*v[i])*G[i][j];
      }
      result += u[i]*v[i]*G[i][i];
    }


    return;
  }
#endif // SSTEP

  void MPCG::operator()(ColorSpinorField &, ColorSpinorField &) 
  {
#ifndef SSTEP
    errorQuda("S-step solvers not built\n");
#else
    // Check to see that we're not trying to invert on a zero-field source    
    const double b2 = blas::norm2(b);
    if(b2 == 0){
      profile.TPSTOP(QUDA_PROFILE_INIT);
      printfQuda("Warning: inverting on zero-field source\n");
      x=b;
      param.true_res = 0.0;
      param.true_res_hq = 0.0;
      return;
    }


    cudaColorSpinorField temp(b); // temporary field

    // Use ColorSpinorParam to create zerod fields
    ColorSpinorParam csParam(x);
    csParam.create = QUDA_ZERO_FIELD_CREATE;
    cudaColorSpinorField x_prev(x,csParam);
    cudaColorSpinorField x_new(x,csParam);


    const int s = 2;

    // create the residual array and the matrix powers array
    std::vector<cudaColorSpinorField> R(s+1,cudaColorSpinorField(b,csParam));
    std::vector<cudaColorSpinorField> V(2*s+1,cudaColorSpinorField(b,csParam));

    // Set up the first residual
    for(int i=0; i<s; ++i) blas::zero(R[i]);


    mat(R[s], x, temp);
    double r2 = blas::xmyNorm(b,R[s]);

    double stop = stopping(param.tol, b2, param.residual_type);


    int it = 0;
    double* d    = new double[2*s+1];
    double* d_p1 = new double[2*s+1];
    double* d_p2 = new double[2*s+1];
    double* g    = new double[2*s+1];
    double* g_p1 = new double[2*s+1];
    double* g_p2 = new double[2*s+1];
    double** G  = new double*[2*s+1];
    for(int i=0; i<(2*s+1); ++i){
      G[i] = new double[2*s+1];
    } 


    // Matrix powers kernel
    // The first s vectors hold the previous s residuals 
    // v[s] holds current residual
    // v[s+1] holds A r
    // v[s+2] holds A^(2)r
    // v[2*s] holds A^(s)r
    cudaColorSpinorField w(b);

    double rAr;

    //   double gamma_prev = 0.0;
    //   double mu_prev = 0.0;
    //    double rho_prev = 0.0;
    double rho[s];
    double mu[s];
    double gamma[s];   
    double rho_kprev[s];
    double gamma_kprev[s];

    zero(mu,s); 

    for(int i=0; i<(2*s+1); ++i){
      zero(G[i], (2*s+1)); 
    }


    int k = 0;
    while(!convergence(r2,0.0,stop,0.0) && it < param.maxiter){
      // compute the matrix powers kernel - need to set r[s] above
      computeMatrixPowers(V, R, s); 
      computeGramMatrix(G,V, mu);
    
      R[0] = R[s];

      int j = 0;
      while(!convergence(r2,0.0,stop,0.0) && j<s){ 
        const int prev_idx = j ? j-1 : s-1;
        cudaColorSpinorField& R_prev = R[prev_idx];
        double& mu_prev    = mu[prev_idx];
        double& rho_prev   = rho[prev_idx];
        double& gamma_prev = gamma[prev_idx];



        if(j == 0){ 
          zero(d, 2*s+1); d[s+1] = 1.0;
          w = V[s+1];
          zero(g, 2*s+1); g[s] = 1.0;
        }else{
          if(j==1){ 
            zero(d_p2, 2*s+1);
            if(k > 0){
              d_p2[s-2] = (1 - rho_kprev[s-1])/(rho_kprev[s-1]*gamma_kprev[s-1]);
              d_p2[s-1] = (1./gamma_kprev[s-1]);
              d_p2[s]   = (-1./(gamma_kprev[s-1]*rho_kprev[s-1]));
            }
            zero(g_p2, 2*s+1);
            if(k > 0) g_p2[s-1] = 1.0;
          }
          // compute g coeffs
          for(int i=0; i<(2*s+1); ++i){
            g[i] = rho[j-1]*g_p1[i] - rho[j-1]*gamma[j-1]*d_p1[i] 
                 + (1 - rho[j-1])*g_p2[i];
          }
       
          // compute d coeffs 
          computeCoeffs(d, d_p1, d_p2, k, j, s, gamma, rho, gamma_kprev, rho_kprev);
	  blas::zero(w); 
          for(int i=0; i<(2*s+1); ++i){
            if(d[i] != 0.) blas::axpy(d[i], V[i], w);
          }
        }

        computeMuNu(r2, g, G, g, 2*s+1);
        computeMuNu(rAr, g, G, d, 2*s+1);

        mu[j] = r2;
        gamma[j] = r2/rAr;
        rho[j] = (it==0) ? 1.0 : 1.0/(1.0 - (gamma[j]/gamma_prev)*(mu[j]/mu_prev)*(1.0/rho_prev));  

        R[j+1] = R_prev;
	blas::ax((1.0 - rho[j]), R[j+1]);
	blas::axpy(rho[j], R[j], R[j+1]);
	blas::axpy(-rho[j]*gamma[j], w, R[j+1]);

        x_new = x_prev;
	blas::ax((1.0 - rho[j]), x_new);
	blas::axpy(rho[j], x, x_new);
	blas::axpy(gamma[j]*rho[j], R[j], x_new);



        // copy d to d_p1
        if(j>0){ 
          for(int i=0; i<(2*s+1); ++i) d_p2[i] = d_p1[i];
          for(int i=0; i<(2*s+1); ++i) g_p2[i] = g_p1[i];
        }
        for(int i=0; i<(2*s+1); ++i) d_p1[i] = d[i];
        for(int i=0; i<(2*s+1); ++i) g_p1[i] = g[i];
    

        PrintStats("MPCG", it, r2, b2, 0.0);
        it++;

        x_prev = x;
        x = x_new;
        ++j;
      } // loop over j



      for(int i=0; i<s; ++i){
        rho_kprev[i] = rho[i];
        gamma_kprev[i] = gamma[i];
      }
      k++;
    }


    mat(R[0], x_prev, temp);
    param.true_res = sqrt(blas::xmyNorm(b, R[0]) / b2);


    PrintSummary("MPCG", it, r2, b2, stop, param.tol_hq);

    delete[] d;
    delete[] d_p1;
    delete[] d_p2;

    delete[] g;
    delete[] g_p1;
    delete[] g_p2;

    for(int i=0; i<(2*s+1); ++i){
      delete[] G[i];
    }
    delete G;
#endif // sstep
    return;
  }

} // namespace quda<|MERGE_RESOLUTION|>--- conflicted
+++ resolved
@@ -90,12 +90,7 @@
     MPCG::MPCG(const DiracMatrix &mat, SolverParam &param, TimeProfile &profile) :
       Solver(mat, mat, mat, mat, param, profile)
     {
-<<<<<<< HEAD
-
-  }
-=======
-    }
->>>>>>> 2ef770bc
+    }
 
   MPCG::~MPCG() {
 
