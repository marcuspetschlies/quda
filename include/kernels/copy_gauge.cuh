#include <gauge_field_order.h>
#include <quda_matrix.h>
#include <kernel.h>

namespace quda {

  using namespace gauge;

  /**
     Kernel argument struct
   */
  template <typename store_out_t, typename store_in_t, int length_, typename OutOrder, typename InOrder>
  struct CopyGaugeArg : kernel_param<> {
    using real_out_t  = typename mapper<store_out_t>::type;
    using real_in_t  = typename mapper<store_in_t>::type;
    static constexpr int length = length_;
    static constexpr int nColor = gauge::Ncolor(length);
    OutOrder out;
    const InOrder in;
    int volume;
    int faceVolumeCB[QUDA_MAX_DIM];
    int_fastdiv nDim;
    int_fastdiv geometry;
    int out_offset;
    int in_offset;
    CopyGaugeArg(const OutOrder &out, const InOrder &in, const GaugeField &meta) :
      kernel_param(dim3(1, 1, meta.Geometry() * 2)), // FIXME - need to set .x and .y components
      out(out),
      in(in),
      volume(meta.Volume()),
      nDim(meta.Ndim()),
      geometry(meta.Geometry()),
      out_offset(0),
      in_offset(0)
    {
      for (int d=0; d<nDim; d++) faceVolumeCB[d] = meta.SurfaceCB(d) * meta.Nface();
    }
  };

  /**
     Check whether the field contains Nans
  */
  template <typename Arg>
  void checkNan(const Arg &arg)
  {
    for (int parity=0; parity<2; parity++) {

      for (int d=0; d<arg.geometry; d++) {
	for (int x=0; x<arg.volume/2; x++) {
#ifdef FINE_GRAINED_ACCESS
	  for (int i=0; i<Arg::nColor; i++)
	    for (int j=0; j<Arg::nColor; j++) {
              complex<typename Arg::real_in_t> u = arg.in(d, parity, x, i, j);
<<<<<<< HEAD
	      if (isnan(u.real()))
	        errorQuda("Nan detected at parity=%d, dir=%d, x=%d, i=%d", parity, d, x, 2*(i*Arg::nColor+j));
	      if (isnan(u.imag()))
		errorQuda("Nan detected at parity=%d, dir=%d, x=%d, i=%d", parity, d, x, 2*(i*Arg::nColor+j+1));
=======

	      if (std::isnan(u.real()))
	        errorQuda("Nan detected at parity=%d, dir=%d, x=%d, i=%d", parity, d, x, 2*(i*Arg::nColor+j));
	      if (std::isnan(u.imag()))
		errorQuda("Nan detected at parity=%d, dir=%d, x=%d, i=%d", parity, d, x, 2*(i*Arg::nColor+j+1));

>>>>>>> 67f5db99
            }
#else
	  Matrix<complex<typename Arg::real_in_t>, Arg::nColor> u = arg.in(d, x, parity);
	  for (int i=0; i<Arg::length/2; i++)
	    if (std::isnan(u(i).real()) || std::isnan(u(i).imag())) errorQuda("Nan detected at parity=%d, dir=%d, x=%d, i=%d", parity, d, x, i);
#endif
	}
      }

    }
  }

  /**
     @brief Generic gauge reordering and packing
  */
  template <typename Arg>
  struct CopyGauge_ {
    const Arg &arg;
    constexpr CopyGauge_(const Arg &arg) : arg(arg) {}
    static constexpr const char *filename() { return KERNEL_FILE; }

    __device__ __host__ inline void operator()(int x, int, int parity_d)
    {
      int parity = parity_d / arg.geometry;
      int d = parity_d % arg.geometry;
      Matrix<complex<typename Arg::real_in_t>, Arg::nColor> in = arg.in(d, x, parity);
      Matrix<complex<typename Arg::real_out_t>, Arg::nColor> out = in;
      arg.out(d, x, parity) = out;
    }
  };

  /**
     @brief Generic gauge reordering and packing using fine-grain accessors
  */
  template <typename Arg>
  struct CopyGaugeFineGrained_ {
    const Arg &arg;
    constexpr CopyGaugeFineGrained_(const Arg &arg) :arg(arg) {}
    static constexpr const char *filename() { return KERNEL_FILE; }

    __device__ __host__ inline void operator()(int x, int i, int parity_d)
    {
      int parity = parity_d / arg.geometry;
      int d = parity_d % arg.geometry;
      for (int j=0; j<Arg::nColor; j++) arg.out(d, parity, x, i, j) = arg.in(d, parity, x, i, j);
    }
  };

  /**
     @brief Generic gauge reordering and packing
  */
  template <typename Arg>
  struct CopyGhost_ {
    const Arg &arg;
    constexpr CopyGhost_(const Arg &arg) : arg(arg) {}
    static constexpr const char *filename() { return KERNEL_FILE; }

    __device__ __host__ inline void operator()(int x, int, int parity_d)
    {
      int parity = parity_d / arg.nDim;
      int d = parity_d % arg.nDim;

      if (x < arg.faceVolumeCB[d]) {
        Matrix<complex<typename Arg::real_in_t>, Arg::nColor> in = arg.in.Ghost(d + arg.in_offset, x, parity);
        Matrix<complex<typename Arg::real_out_t>, Arg::nColor> out = in;
        arg.out.Ghost(d + arg.out_offset, x, parity) = out;
      }
    }
  };

  /**
     @brief Generic gauge reordering and packing using fine-grain accessors
  */
  template <typename Arg>
  struct CopyGhostFineGrained_ {
    const Arg &arg;
    constexpr CopyGhostFineGrained_(const Arg &arg) :arg(arg) {}
    static constexpr const char *filename() { return KERNEL_FILE; }

    __device__ __host__ inline void operator()(int x, int i, int parity_d)
    {
      int parity = parity_d / arg.nDim;
      int d = parity_d % arg.nDim;

      if (x < arg.faceVolumeCB[d]) {
        for (int j=0; j<Arg::nColor; j++) {
          arg.out.Ghost(d+arg.out_offset, parity, x, i, j) = arg.in.Ghost(d+arg.in_offset, parity, x, i, j);
        }
      }
    }
  };

} // namespace quda<|MERGE_RESOLUTION|>--- conflicted
+++ resolved
@@ -51,19 +51,12 @@
 	  for (int i=0; i<Arg::nColor; i++)
 	    for (int j=0; j<Arg::nColor; j++) {
               complex<typename Arg::real_in_t> u = arg.in(d, parity, x, i, j);
-<<<<<<< HEAD
-	      if (isnan(u.real()))
-	        errorQuda("Nan detected at parity=%d, dir=%d, x=%d, i=%d", parity, d, x, 2*(i*Arg::nColor+j));
-	      if (isnan(u.imag()))
-		errorQuda("Nan detected at parity=%d, dir=%d, x=%d, i=%d", parity, d, x, 2*(i*Arg::nColor+j+1));
-=======
 
 	      if (std::isnan(u.real()))
 	        errorQuda("Nan detected at parity=%d, dir=%d, x=%d, i=%d", parity, d, x, 2*(i*Arg::nColor+j));
 	      if (std::isnan(u.imag()))
 		errorQuda("Nan detected at parity=%d, dir=%d, x=%d, i=%d", parity, d, x, 2*(i*Arg::nColor+j+1));
 
->>>>>>> 67f5db99
             }
 #else
 	  Matrix<complex<typename Arg::real_in_t>, Arg::nColor> u = arg.in(d, x, parity);
