--- conflicted
+++ resolved
@@ -17,217 +17,12 @@
     return make_double2(x.x + y.x, x.y + y.y);
   }
 
-<<<<<<< HEAD
-  __host__ __device__ inline double2 operator-(const double2 &x, const double2 &y)
-  {
-    return make_double2(x.x - y.x, x.y - y.y);
-  }
-
-  __host__ __device__ inline float2 operator-(const float2 &x, const float2 &y)
-  {
-    return make_float2(x.x - y.x, x.y - y.y);
-  }
-
-  __host__ __device__ inline float4 operator-(const float4 &x, const float4 &y)
-  {
-    return make_float4(x.x - y.x, x.y - y.y, x.z - y.z, x.w - y.w);
-  }
-
-  __host__ __device__ inline float8 operator-(const float8 &x, const float8 &y)
-  {
-    float8 z;
-    z.x = x.x - y.x;
-    z.y = x.y - y.y;
-    return z;
-  }
-
   __host__ __device__ inline double3 operator+(const double3 &x, const double3 &y)
   {
-=======
-  __host__ __device__ inline double3 operator+(const double3 &x, const double3 &y)
-  {
->>>>>>> 8b14691a
     return make_double3(x.x + y.x, x.y + y.y, x.z + y.z);
   }
 
   __host__ __device__ inline double4 operator+(const double4 &x, const double4 &y)
-<<<<<<< HEAD
-  {
-    return make_double4(x.x + y.x, x.y + y.y, x.z + y.z, x.w + y.w);
-  }
-
-  __host__ __device__ inline float4 operator*(const float &a, const float4 &x)
-  {
-    float4 y;
-    y.x = a*x.x;
-    y.y = a*x.y;
-    y.z = a*x.z;
-    y.w = a*x.w;
-    return y;
-  }
-
-  __host__ __device__ inline float2 operator*(const float &a, const float2 &x)
-  {
-    float2 y;
-    y.x = a*x.x;
-    y.y = a*x.y;
-    return y;
-  }
-
-  __host__ __device__ inline double2 operator*(const double &a, const double2 &x)
-  {
-    double2 y;
-    y.x = a*x.x;
-    y.y = a*x.y;
-    return y;
-  }
-
-  __host__ __device__ inline double4 operator*(const double &a, const double4 &x)
-  {
-    double4 y;
-    y.x = a*x.x;
-    y.y = a*x.y;
-    y.z = a*x.z;
-    y.w = a*x.w;
-    return y;
-  }
-
-  __host__ __device__ inline float8 operator*(const float &a, const float8 &x)
-  {
-    float8 y;
-    y.x = a * x.x;
-    y.y = a * x.y;
-    return y;
-  }
-
-  __host__ __device__ inline float2 operator+(const float2 &x, const float2 &y)
-  {
-    float2 z;
-    z.x = x.x + y.x;
-    z.y = x.y + y.y;
-    return z;
-  }
-
-  __host__ __device__ inline float4 operator+(const float4 &x, const float4 &y)
-  {
-    float4 z;
-    z.x = x.x + y.x;
-    z.y = x.y + y.y;
-    z.z = x.z + y.z;
-    z.w = x.w + y.w;
-    return z;
-  }
-
-  __host__ __device__ inline float8 operator+(const float8 &x, const float8 &y)
-  {
-    float8 z;
-    z.x = x.x + y.x;
-    z.y = x.y + y.y;
-    return z;
-  }
-
-  __host__ __device__ inline float4 operator+=(float4 &x, const float4 &y)
-  {
-    x.x += y.x;
-    x.y += y.y;
-    x.z += y.z;
-    x.w += y.w;
-    return x;
-  }
-
-  __host__ __device__ inline float2 operator+=(float2 &x, const float2 &y)
-  {
-    x.x += y.x;
-    x.y += y.y;
-    return x;
-  }
-
-  __host__ __device__ inline float8 operator+=(float8 &x, const float8 &y)
-  {
-    x.x += y.x;
-    x.y += y.y;
-    return x;
-  }
-
-  __host__ __device__ inline double2 operator+=(double2 &x, const double2 &y)
-  {
-    x.x += y.x;
-    x.y += y.y;
-    return x;
-  }
-
-  __host__ __device__ inline double3 operator+=(double3 &x, const double3 &y)
-  {
-    x.x += y.x;
-    x.y += y.y;
-    x.z += y.z;
-    return x;
-  }
-
-  __host__ __device__ inline double4 operator+=(double4 &x, const double4 &y)
-  {
-    x.x += y.x;
-    x.y += y.y;
-    x.z += y.z;
-    x.w += y.w;
-    return x;
-  }
-
-  __host__ __device__ inline float4 operator-=(float4 &x, const float4 &y)
-  {
-    x.x -= y.x;
-    x.y -= y.y;
-    x.z -= y.z;
-    x.w -= y.w;
-    return x;
-  }
-
-  __host__ __device__ inline float2 operator-=(float2 &x, const float2 &y)
-  {
-    x.x -= y.x;
-    x.y -= y.y;
-    return x;
-  }
-
-  __host__ __device__ inline float8 operator-=(float8 &x, const float8 &y)
-  {
-    x.x -= y.x;
-    x.y -= y.y;
-    return x;
-  }
-
-  __host__ __device__ inline double2 operator-=(double2 &x, const double2 &y)
-  {
-    x.x -= y.x;
-    x.y -= y.y;
-    return x;
-  }
-
-  __host__ __device__ inline float2 operator*=(float2 &x, const float &a)
-  {
-    x.x *= a;
-    x.y *= a;
-    return x;
-  }
-
-  __host__ __device__ inline double2 operator*=(double2 &x, const float &a)
-  {
-    x.x *= a;
-    x.y *= a;
-    return x;
-  }
-
-  __host__ __device__ inline float4 operator*=(float4 &a, const float &b) {
-    a.x *= b;
-    a.y *= b;
-    a.z *= b;
-    a.w *= b;
-    return a;
-  }
-
-  __host__ __device__ inline float8 operator*=(float8 &a, const float &b)
-=======
->>>>>>> 8b14691a
   {
     return make_double4(x.x + y.x, x.y + y.y, x.z + y.z, x.w + y.w);
   }
