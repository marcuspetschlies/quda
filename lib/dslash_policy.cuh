#include <memory>
#include <tune_quda.h>
#include <index_helper.cuh>
#include <timer.h>

namespace quda
{

  namespace dslash
  {

    extern int it;

    extern qudaEvent_t packEnd[]; // double buffered
    extern qudaEvent_t gatherEnd[];
    extern qudaEvent_t scatterEnd[];
    extern qudaEvent_t dslashStart[]; // double buffered

    // FIX this is a hack from hell
    // Auxiliary work that can be done while waiting on comms to finish
    extern Worker *aux_worker;

    // these variables are used for benchmarking the dslash components in isolation
    extern bool dslash_pack_compute;
    extern bool dslash_interior_compute;
    extern bool dslash_exterior_compute;
    extern bool dslash_comms;
    extern bool dslash_copy;
    static cudaColorSpinorField *inSpinor;

    /**
     * Arrays used for the dynamic scheduling.
     */
    struct DslashCommsPattern {
      static constexpr int nDim = 4;
      static constexpr int nDir = 2;
      static constexpr int nStream = nDim * nDir + 1;

      std::array<int, nStream> gatherCompleted;
      std::array<int, nStream> previousDir;
      std::array<int, nStream> commsCompleted;
      std::array<int, nStream> dslashCompleted;
      int commDimTotal;
      int completeSum;

      inline DslashCommsPattern(const int commDim[], bool gdr_send = false) :
        commsCompleted {},
        dslashCompleted {},
        completeSum(0)
      {

        for (int i = 0; i < nStream - 1; i++) gatherCompleted[i] = gdr_send ? 1 : 0;
        gatherCompleted[nStream - 1] = 1;
        commsCompleted[nStream - 1] = 1;
        dslashCompleted[nStream - 1] = 1;

        //   We need to know which was the previous direction in which
        //   communication was issued, since we only query a given event /
        //   comms call after the previous the one has successfully
        //   completed.
        for (int i = 3; i >= 0; i--) {
          if (commDim[i]) {
            int prev = nStream - 1;
            for (int j = 3; j > i; j--)
              if (commDim[j]) prev = 2 * j;
            previousDir[2 * i + 1] = prev;
            previousDir[2 * i + 0] = 2 * i + 1; // always valid
          }
        }

        // this tells us how many events / comms occurances there are in
        // total.  Used for exiting the while loop
        commDimTotal = 0;
        for (int i = 3; i >= 0; i--) { commDimTotal += commDim[i]; }
        commDimTotal *= gdr_send ? 2 : 4; // 2 from pipe length, 2 from direction
      }
    };

    template <typename Arg, typename Dslash>
    inline void setFusedParam(Arg &param, Dslash &dslash, const int *faceVolumeCB)
    {
      int prev = -1;

      param.threads = 0;
      for (int i = 0; i < 4; ++i) {
        param.threadDimMapLower[i] = 0;
        param.threadDimMapUpper[i] = 0;
        if (!dslash.dslashParam.commDim[i]) continue;
        param.threadDimMapLower[i] = (prev >= 0 ? param.threadDimMapUpper[prev] : 0);
        param.threadDimMapUpper[i] = param.threadDimMapLower[i] + dslash.Nface() * faceVolumeCB[i];
        param.threads = param.threadDimMapUpper[i];
        prev = i;
      }

      param.exterior_threads = param.threads;
      param.kernel_type = EXTERIOR_KERNEL_ALL;
    }

#undef DSLASH_PROFILE
#ifdef DSLASH_PROFILE
#define PROFILE(f, profile, idx)		\
  profile.TPSTART(idx);				\
  f;						\
  profile.TPSTOP(idx); 
#else
#define PROFILE(f, profile, idx) f;
#endif


  /**
     @brief This helper function simply posts all receives in all directions
     @param[out] input Field that we are doing halo exchange
     @param[in] dslash The dslash object
     @param[in] stream Stream were the receive is being posted (effectively ignored)
     @param[in] gdr Whether we are using GPU Direct RDMA or not
  */
  template <typename Dslash>
  inline void issueRecv(cudaColorSpinorField &input, const Dslash &dslash, bool gdr)
  {
    for(int i=3; i>=0; i--){
      if (!dslash.dslashParam.commDim[i]) continue;
      for(int dir=1; dir>=0; dir--) {
        PROFILE(if (dslash_comms) input.recvStart(2*i+dir, device::get_stream(2*i+dir), gdr), profile, QUDA_PROFILE_COMMS_START);
      }
    }
  }

  /**
     @brief This helper function simply posts the packing kernel needed for halo exchange
     @param[out] in Field that we are packing
     @param[in] dslash The dslash object
     @param[in] parity Field parity
     @param[in] location Memory location where we are packing to
     - if Host is requested, the non-p2p halos will be sent to host
     - if Remote is requested, the p2p halos will be written directly
     @param[in] packIndex Stream index where the packing kernel will run
  */
  template <typename Dslash>
  inline void issuePack(cudaColorSpinorField &in, const Dslash &dslash, int parity, MemoryLocation location,
                        int packIndex, int shmem = 0)
  {
    auto &arg = dslash.dslashParam;
    if ( (location & Device) & Host) errorQuda("MemoryLocation cannot be both Device and Host");

    bool pack = false;
    for (int i=3; i>=0; i--)
      if (arg.commDim[i]) {
        pack = true;
        break;
      }

    MemoryLocation pack_dest[2*QUDA_MAX_DIM];
    for (int dim=0; dim<4; dim++) {
      for (int dir=0; dir<2; dir++) {
        if ((location & Shmem)) {
          pack_dest[2 * dim + dir] = Shmem; // pack to p2p remote
        } else if ((location & Remote) && comm_peer2peer_enabled(dir, dim)) {
          pack_dest[2*dim+dir] = Remote; // pack to p2p remote
        } else if (location & Host && !comm_peer2peer_enabled(dir, dim)) {
          pack_dest[2*dim+dir] = Host;   // pack to cpu memory
        } else {
          pack_dest[2*dim+dir] = Device; // pack to local gpu memory
        }
      }
    }
    if (pack) {
      PROFILE(if (dslash_pack_compute) in.pack(dslash.Nface() / 2, parity, dslash.Dagger(), device::get_stream(packIndex), pack_dest,
                                               location, arg.spin_project, arg.twist_a, arg.twist_b, arg.twist_c, shmem),
              profile, QUDA_PROFILE_PACK_KERNEL);

      // Record the end of the packing
      PROFILE(if (location != Host) qudaEventRecord(packEnd[in.bufferIndex], device::get_stream(packIndex)), profile, QUDA_PROFILE_EVENT_RECORD);
    }
  }

  /**
     @brief This helper function simply posts the device-host memory
     copies of all halos in all dimensions and directions
     @param[out] in Field that whose halos we are communicating
     @param[in] dslash The dslash object
  */
  template <typename Dslash> inline void issueGather(cudaColorSpinorField &in, const Dslash &dslash)
  {

    for (int i = 3; i >=0; i--) {
      if (!dslash.dslashParam.commDim[i]) continue;

      for (int dir=1; dir>=0; dir--) { // forwards gather
        auto &event = packEnd[in.bufferIndex];

        PROFILE(qudaStreamWaitEvent(device::get_stream(2*i+dir), event, 0), profile, QUDA_PROFILE_STREAM_WAIT_EVENT);

        // Initialize host transfer from source spinor
        PROFILE(if (dslash_copy) in.gather(2*i+dir, device::get_stream(2*i+dir)), profile, QUDA_PROFILE_GATHER);

        // Record the end of the gathering if not peer-to-peer
	if (!comm_peer2peer_enabled(dir,i)) {
	  PROFILE(qudaEventRecord(gatherEnd[2*i+dir], device::get_stream(2*i+dir)), profile, QUDA_PROFILE_EVENT_RECORD);
	}
      }
    }
  }

  /**
     @brief Returns a stream index for posting the pack/scatters to.
     We desire a stream index that is not being used for peer-to-peer
     communication.  This is used by the fused halo dslash kernels
     where we post all scatters to the same stream so we only have a
     single event to wait on before the exterior kernel is applied,
     and by the zero-copy dslash kernels where we want to post the
     packing kernel to an unused stream.
     @return stream index
  */
  template <typename T>
  inline int getStreamIndex(const T &dslashParam) {
    // set index to a stream index not being used for p2p
    int index = -1;
    for (int i = 3; i >=0; i--) {
      if (!dslashParam.commDim[i]) continue;
      if (!comm_peer2peer_enabled(0,i)) index = 2*i+0;
      else if (!comm_peer2peer_enabled(1,i)) index = 2*i+1;
    }
    // make sure we pick a valid index, in case we are fully p2p connected
    if (index == -1) index = 0;
    return index;
  }

  /**
     @brief Wrapper for querying if communication is finished in the
     dslash, and if it is take the appropriate action:

     - if peer-to-peer then we now know that the peer-to-peer copy is
       now in flight and we are safe to post the cudaStreamWaitEvent
       in our GPU context

     - if gdr or zero-copy for the receive buffer then we have nothing
       else to do, it is now safe to post halo kernel

     - if basic staging, we post the scatter (host to device memory copy)

     @param[in,out] in Field being commicated
     @param[in] dslash The dslash object (unused)
     @param[in] dim Dimension we are working on
     @param[in] dir Direction we are working on
     @param[in] gdr_send Whether GPU Direct RDMA is being used for sending
     @param[in] gdr_recv Whether GPU Direct RDMA is being used for receiving
     @param[in] zero_copy_recv Whether we are using zero-copy on the
     receive end (and hence do not need to do CPU->GPU copy)
     @param[in] scatterIndex The stream index used for posting the host-to-device memory copy in
   */
  template <typename Dslash>
  inline bool commsComplete(cudaColorSpinorField &in, const Dslash &, int dim, int dir, bool gdr_send,
                            bool gdr_recv, bool zero_copy_recv, int scatterIndex = -1)
  {
    PROFILE(int comms_test = dslash_comms ? in.commsQuery(2*dim+dir, device::get_stream(2*dim+dir), gdr_send, gdr_recv) : 1, profile, QUDA_PROFILE_COMMS_QUERY);
    if (comms_test) {
      // if peer-2-peer in a given direction then we need to insert a wait on that copy event

       // now we are receive centric
      int dir2 = 1-dir;
      if (comm_peer2peer_enabled(dir2,dim)) {
	PROFILE(qudaStreamWaitEvent(device::get_default_stream(), in.getIPCRemoteCopyEvent(dir2,dim), 0), profile, QUDA_PROFILE_STREAM_WAIT_EVENT);
      } else {
        if (scatterIndex == -1) scatterIndex = 2 * dim + dir;

        if (!gdr_recv && !zero_copy_recv) { // Issue CPU->GPU copy if not GDR
          // note the ColorSpinorField::scatter transforms from
          // scatter centric to gather centric (e.g., flips
          // direction) so here just use dir not dir2
          PROFILE(if (dslash_copy) in.scatter(2*dim+dir, device::get_stream(scatterIndex)), profile, QUDA_PROFILE_SCATTER);
	}
      }
    }
    return comms_test;
  }

  /**
     @brief Ensure that the dslash is complete.  By construction, the
     dslash will have completed (or is in flight) on this process,
     however, we must also ensure that no local work begins until any
     communication in flight from this process to another has
     completed.  This prevents a race condition where we could start
     updating the local buffers on a subsequent computation before we
     have finished sending.
  */
#if defined(QUDA_ENABLE_P2P)
  template <typename T>
  inline void completeDslash(const ColorSpinorField &in, const T&dslashParam) {
    // this ensures that the p2p sending is completed before any
    // subsequent work is done on the compute stream
    for (int dim=3; dim>=0; dim--) {
      if (!dslashParam.commDim[dim]) continue;
      for (int dir=0; dir<2; dir++) {
	if (comm_peer2peer_enabled(dir,dim)) {
	  PROFILE(qudaStreamWaitEvent(device::get_default_stream(), in.getIPCCopyEvent(dir,dim), 0), profile, QUDA_PROFILE_STREAM_WAIT_EVENT);
	}
      }
    }
  }
#else
  // This version is if there is no IPC. Then the function is effecitvely empty
  // we removed named arguments to stop the compiler complaining about unused arguments
  template <typename T>
  inline void completeDslash(const ColorSpinorField &, const T&) { }
#endif

  /**
     @brief Set the ghosts to the mapped CPU ghost buffer, or unsets
     if already set.  Note this must not be called until after the
     interior dslash has been called, since sets the peer-to-peer
     ghost pointers, and this need to be done without the mapped ghost
     enabled.

     @param[in,out] dslash The dslash object
     @param[in,out] in The ColorSpinorField source
     @param[in] to_mapped Whether we are switching to mapped ghosts or not
   */
  template <typename Dslash> inline void setMappedGhost(Dslash &dslash, ColorSpinorField &in, bool to_mapped)
  {
    static char aux_copy[TuneKey::aux_n];
    static bool set_mapped = false;

    if (to_mapped) {
      if (set_mapped) errorQuda("set_mapped already set");
      // in the below we switch to the mapped ghost buffer and update the tuneKey to reflect this
      in.bufferIndex += 2;
      strcpy(aux_copy,dslash.getAux(dslash.dslashParam.kernel_type));
      if (comm_peer2peer_enabled_global())
        dslash.augmentAux(dslash.dslashParam.kernel_type, ",zero_copy,p2p=1");
      else
        dslash.augmentAux(dslash.dslashParam.kernel_type, ",zero_copy,p2p=0");
      set_mapped = true;
    } else {
      if (!set_mapped) errorQuda("set_mapped not set");
      // reset to default
      dslash.setAux(dslash.dslashParam.kernel_type, aux_copy);
      in.bufferIndex -= 2;
      set_mapped = false;
    }
  }

  template <typename Dslash> struct DslashPolicyImp {

    virtual void operator()(Dslash &, cudaColorSpinorField *, const int, const int *, TimeProfile &) { }

    virtual ~DslashPolicyImp() { }
  };

  /**
     Standard dslash parallelization with host staging for send and receive
  */
  template <typename Dslash> struct DslashBasic : DslashPolicyImp<Dslash> {

    void operator()(
        Dslash &dslash, cudaColorSpinorField *in, const int volume, const int *faceVolumeCB, TimeProfile &profile)
    {
      profile.TPSTART(QUDA_PROFILE_TOTAL);
      auto &dslashParam = dslash.dslashParam;
      dslashParam.kernel_type = INTERIOR_KERNEL;
      dslashParam.threads = volume;
      dslash.setShmem(0);

      issueRecv(*in, dslash, false); // Prepost receives

      const int packIndex = device::get_default_stream_idx();
      const int parity_src = (in->SiteSubset() == QUDA_PARITY_SITE_SUBSET ? 1 - dslashParam.parity : 0);
      issuePack(*in, dslash, parity_src, static_cast<MemoryLocation>(Device | (Remote * dslashParam.remote_write)),
                packIndex);

      issueGather(*in, dslash);

      PROFILE(if (dslash_interior_compute) dslash.apply(device::get_default_stream()), profile, QUDA_PROFILE_DSLASH_KERNEL);
      if (aux_worker) aux_worker->apply(device::get_default_stream());

      DslashCommsPattern pattern(dslashParam.commDim);
      while (pattern.completeSum < pattern.commDimTotal) {
        for (int i = 3; i >= 0; i--) {
          if (!dslashParam.commDim[i]) continue;

          for (int dir = 1; dir >= 0; dir--) {
            // Query if gather has completed
            if (!pattern.gatherCompleted[2 * i + dir] && pattern.gatherCompleted[pattern.previousDir[2 * i + dir]]) {
              bool event_test = comm_peer2peer_enabled(dir, i);
              if (!event_test)
                PROFILE(event_test = qudaEventQuery(gatherEnd[2 * i + dir]), profile, QUDA_PROFILE_EVENT_QUERY);

              if (event_test) {
                pattern.gatherCompleted[2 * i + dir] = 1;
                pattern.completeSum++;
                PROFILE(if (dslash_comms) in->sendStart(2 * i + dir,
                                                        device::get_stream(dslashParam.remote_write ? packIndex : 2 * i + dir),
                                                        false, dslashParam.remote_write),
                    profile, QUDA_PROFILE_COMMS_START);
              }
            }

            // Query if comms has finished
            if (!pattern.commsCompleted[2 * i + dir] && pattern.gatherCompleted[2 * i + dir]) {
              if (commsComplete(*in, dslash, i, dir, false, false, false)) {
                pattern.commsCompleted[2 * i + dir] = 1;
                pattern.completeSum++;
              }
            }

          } // dir=0,1

          if (!pattern.dslashCompleted[2 * i] && pattern.dslashCompleted[pattern.previousDir[2 * i + 1]]
              && pattern.commsCompleted[2 * i] && pattern.commsCompleted[2 * i + 1]) {

            for (int dir = 1; dir >= 0; dir--) {
              if (!comm_peer2peer_enabled(
                      1 - dir, i)) { // if not peer-to-peer we post an event in the scatter stream and wait on that
                // Record the end of the scattering
                PROFILE(qudaEventRecord(scatterEnd[2 * i + dir], device::get_stream(2 * i + dir)), profile, QUDA_PROFILE_EVENT_RECORD);
                // wait for scattering to finish and then launch dslash
                PROFILE(qudaStreamWaitEvent(device::get_default_stream(), scatterEnd[2 * i + dir], 0), profile,
                    QUDA_PROFILE_STREAM_WAIT_EVENT);
              }
            }

            dslashParam.kernel_type = static_cast<KernelType>(i);
            dslashParam.threads = dslash.Nface() * faceVolumeCB[i]; // updating 2 or 6 faces

            // all faces use this stream
            PROFILE(if (dslash_exterior_compute) dslash.apply(device::get_default_stream()), profile, QUDA_PROFILE_DSLASH_KERNEL);

            pattern.dslashCompleted[2 * i] = 1;
          }
        }
      }

      completeDslash(*in, dslashParam);
      in->bufferIndex = (1 - in->bufferIndex);
      profile.TPSTOP(QUDA_PROFILE_TOTAL);
    }
  };

  /**
     Generic shmem dslash
      // shmem bitfield encodes
      // 0 - no shmem
      // 1 - pack P2P (merged in interior)
      // 2 - pack IB (merged in interior)
      // 3 - pack P2P + IB (merged in interior)
      // 8 - barrier part I (packing) (merged in interior, only useful if packing) -- currently required
      // 16 - barrier part II (spin exterior) (merged in exterior) -- currently required
      // 32 - use packstream -- not used
      // 64 - use uber kernel (merge exterior)
  */
  template <typename Dslash, int shmem> struct DslashShmemGeneric : DslashPolicyImp<Dslash> {

#ifdef NVSHMEM_COMMS
    void operator()(Dslash &dslash, cudaColorSpinorField *in, const int volume, const int *faceVolumeCB,
                    TimeProfile &profile)
    {
      profile.TPSTART(QUDA_PROFILE_TOTAL);

      auto &dslashParam = dslash.dslashParam;
      setFusedParam(dslashParam, dslash, faceVolumeCB);

      DslashCommsPattern pattern(dslashParam.commDim);
      dslashParam.kernel_type = (shmem & 64) ? UBER_KERNEL : INTERIOR_KERNEL;
      dslashParam.threads = volume;
      dslash.setShmem(shmem);
      dslashParam.setExteriorDims(shmem & 64);

      // record start of the dslash
      const int packIndex = device::get_default_stream_idx();
      constexpr MemoryLocation location = static_cast<MemoryLocation>(Shmem);

      if (!((shmem & 2) and (shmem & 1))) {
        issuePack(*in, dslash, 1 - dslashParam.parity, location, packIndex, shmem);
      }

      dslash.setPack(((shmem & 2) or (shmem & 1)), location); // enable fused kernel packing

      PROFILE(if (dslash_interior_compute) dslash.apply(device::get_default_stream()), profile, QUDA_PROFILE_DSLASH_KERNEL);

      dslash.setPack(false, location); // disable fused kernel packing
      if (aux_worker) aux_worker->apply(device::get_default_stream());

      if (pattern.commDimTotal) {
        setFusedParam(dslashParam, dslash, faceVolumeCB); // setup for exterior kernel
        if (!(shmem & 64)) {
          PROFILE(if (dslash_exterior_compute) dslash.apply(device::get_default_stream()), profile, QUDA_PROFILE_DSLASH_KERNEL);
        }
      }

      dslash::inc_shmem_sync_counter();
      in->bufferIndex = (1 - in->bufferIndex);
      profile.TPSTOP(QUDA_PROFILE_TOTAL);
    }
#else
    void operator()(Dslash &, cudaColorSpinorField *, const int, const int *, TimeProfile &)
    {
      errorQuda("NVSHMEM Dslash policies not built.");
    }
#endif
  };

  template <typename Dslash> using DslashShmemUberPackIntra = DslashShmemGeneric<Dslash, 64 + 16 + 8 + 1>;
  template <typename Dslash> using DslashShmemUberPackFull = DslashShmemGeneric<Dslash, 64 + 16 + 8 + 2 + 1>;
  template <typename Dslash> using DslashShmemPackIntra = DslashShmemGeneric<Dslash, 16 + 8 + 1>;
  template <typename Dslash> using DslashShmemPackFull = DslashShmemGeneric<Dslash, 16 + 8 + 2 + 1>;

  /**
   Standard dslash parallelization with host staging for send and receive, and fused halo update kernel
 */
  template <typename Dslash> struct DslashFusedExterior : DslashPolicyImp<Dslash> {

    void operator()(
        Dslash &dslash, cudaColorSpinorField *in, const int volume, const int *faceVolumeCB, TimeProfile &profile)
    {

      profile.TPSTART(QUDA_PROFILE_TOTAL);

      auto &dslashParam = dslash.dslashParam;
      dslashParam.kernel_type = INTERIOR_KERNEL;
      dslashParam.threads = volume;
      dslash.setShmem(0);

      issueRecv(*in, dslash, false); // Prepost receives

      const int packIndex = device::get_default_stream_idx();
      const int parity_src = (in->SiteSubset() == QUDA_PARITY_SITE_SUBSET ? 1 - dslashParam.parity : 0);
      issuePack(*in, dslash, parity_src, static_cast<MemoryLocation>(Device | (Remote * dslashParam.remote_write)),
                packIndex);

      issueGather(*in, dslash);

      PROFILE(if (dslash_interior_compute) dslash.apply(device::get_default_stream()), profile, QUDA_PROFILE_DSLASH_KERNEL);
      if (aux_worker) aux_worker->apply(device::get_default_stream());

      const int scatterIndex = getStreamIndex(dslashParam);
      DslashCommsPattern pattern(dslashParam.commDim);
      while (pattern.completeSum < pattern.commDimTotal) {
        for (int i = 3; i >= 0; i--) {
          if (!dslashParam.commDim[i]) continue;

          for (int dir = 1; dir >= 0; dir--) {
            // Query if gather has completed
            if (!pattern.gatherCompleted[2 * i + dir] && pattern.gatherCompleted[pattern.previousDir[2 * i + dir]]) {
              bool event_test = comm_peer2peer_enabled(dir, i);
              if (!event_test)
                PROFILE(event_test = qudaEventQuery(gatherEnd[2 * i + dir]), profile, QUDA_PROFILE_EVENT_QUERY);

              if (event_test) {
                pattern.gatherCompleted[2 * i + dir] = 1;
                pattern.completeSum++;
                PROFILE(if (dslash_comms) in->sendStart(2 * i + dir,
                                                        device::get_stream(dslashParam.remote_write ? packIndex : 2 * i + dir),
                                                        false, dslashParam.remote_write),
                    profile, QUDA_PROFILE_COMMS_START);
              }
            }

            // Query if comms has finished
            if (!pattern.commsCompleted[2 * i + dir] && pattern.gatherCompleted[2 * i + dir]) {
              if (commsComplete(*in, dslash, i, dir, false, false, false, scatterIndex)) {
                pattern.commsCompleted[2 * i + dir] = 1;
                pattern.completeSum++;
              }
            }
          } // dir=0,1
        }   // i
      }     // while(pattern.completeSum < commDimTotal)

      for (int i = 3; i >= 0; i--) {
        if (dslashParam.commDim[i]
            && (!comm_peer2peer_enabled(0, i)
                || !comm_peer2peer_enabled(
                    1, i))) { // if not peer-to-peer we post an event in the scatter stream and wait on that
          PROFILE(qudaEventRecord(scatterEnd[0], device::get_stream(scatterIndex)), profile, QUDA_PROFILE_EVENT_RECORD);
          PROFILE(qudaStreamWaitEvent(device::get_default_stream(), scatterEnd[0], 0), profile, QUDA_PROFILE_STREAM_WAIT_EVENT);
          break;
        }
      }

      // Launch exterior kernel
      if (pattern.commDimTotal) {
        setFusedParam(dslashParam, dslash, faceVolumeCB); // setup for exterior kernel
        PROFILE(if (dslash_exterior_compute) dslash.apply(device::get_default_stream()), profile, QUDA_PROFILE_DSLASH_KERNEL);
      }

      completeDslash(*in, dslashParam);
      in->bufferIndex = (1 - in->bufferIndex);
      profile.TPSTOP(QUDA_PROFILE_TOTAL);
    }
  };

/**
   Dslash parallelization with GDR for send and receive
 */
  template <typename Dslash> struct DslashGDR : DslashPolicyImp<Dslash> {

    void operator()(
        Dslash &dslash, cudaColorSpinorField *in, const int volume, const int *faceVolumeCB, TimeProfile &profile)
    {

      profile.TPSTART(QUDA_PROFILE_TOTAL);

      auto &dslashParam = dslash.dslashParam;
      dslashParam.kernel_type = INTERIOR_KERNEL;
      dslashParam.threads = volume;
      dslash.setShmem(0);

      issueRecv(*in, dslash, true); // Prepost receives

      const int packIndex = device::get_default_stream_idx();
      const int parity_src = (in->SiteSubset() == QUDA_PARITY_SITE_SUBSET ? 1 - dslashParam.parity : 0);
      issuePack(*in, dslash, parity_src, static_cast<MemoryLocation>(Device | (Remote * dslashParam.remote_write)),
                packIndex);

      PROFILE(if (dslash_interior_compute) dslash.apply(device::get_default_stream()), profile, QUDA_PROFILE_DSLASH_KERNEL);
      if (aux_worker) aux_worker->apply(device::get_default_stream());

      bool pack_event = false;
      for (int p2p = 0; p2p < 2; p2p++) { // schedule non-p2p traffic first, then do p2p
        for (int i = 3; i >= 0; i--) {
          if (!dslashParam.commDim[i]) continue;

          if (!pack_event) {
            qudaEventSynchronize(packEnd[in->bufferIndex]);
            pack_event = true;
          }

          for (int dir = 1; dir >= 0; dir--) {
            if ((comm_peer2peer_enabled(dir, i) + p2p) % 2 == 0) {
              PROFILE(if (dslash_comms) in->sendStart(2 * i + dir,
                                                      device::get_stream(dslashParam.remote_write ? packIndex : 2 * i + dir),
                                                      true, dslashParam.remote_write),
                  profile, QUDA_PROFILE_COMMS_START);
            } // is p2p?
          }   // dir
        }     // i
      }       // p2p

      DslashCommsPattern pattern(dslashParam.commDim, true);
      while (pattern.completeSum < pattern.commDimTotal) {
        for (int i = 3; i >= 0; i--) {
          if (!dslashParam.commDim[i]) continue;

          for (int dir = 1; dir >= 0; dir--) {

            // Query if comms has finished
            if (!pattern.commsCompleted[2 * i + dir]) {
              if (commsComplete(*in, dslash, i, dir, true, true, false)) {
                ;
                pattern.commsCompleted[2 * i + dir] = 1;
                pattern.completeSum++;
              }
            }

          } // dir=0,1

          if (!pattern.dslashCompleted[2 * i] && pattern.dslashCompleted[pattern.previousDir[2 * i + 1]]
              && pattern.commsCompleted[2 * i] && pattern.commsCompleted[2 * i + 1]) {
            dslashParam.kernel_type = static_cast<KernelType>(i);
            dslashParam.threads = dslash.Nface() * faceVolumeCB[i]; // updating 2 or 6 faces

            // all faces use this stream
            PROFILE(if (dslash_exterior_compute) dslash.apply(device::get_default_stream()), profile, QUDA_PROFILE_DSLASH_KERNEL);

            pattern.dslashCompleted[2 * i] = 1;
          }
        }
      }

      completeDslash(*in, dslashParam);
      in->bufferIndex = (1 - in->bufferIndex);
      profile.TPSTOP(QUDA_PROFILE_TOTAL);
    }
  };

/**
   Dslash parallelization with GDR for send and receive with fused halo update kernel
 */
  template <typename Dslash> struct DslashFusedGDR : DslashPolicyImp<Dslash> {

    void operator()(
        Dslash &dslash, cudaColorSpinorField *in, const int volume, const int *faceVolumeCB, TimeProfile &profile)
    {

      profile.TPSTART(QUDA_PROFILE_TOTAL);

      auto &dslashParam = dslash.dslashParam;
      dslashParam.kernel_type = INTERIOR_KERNEL;
      dslashParam.threads = volume;
      dslash.setShmem(0);

      issueRecv(*in, dslash, true); // Prepost receives

      const int packIndex = device::get_default_stream_idx();
      const int parity_src = (in->SiteSubset() == QUDA_PARITY_SITE_SUBSET ? 1 - dslashParam.parity : 0);
      issuePack(*in, dslash, parity_src, static_cast<MemoryLocation>(Device | (Remote * dslashParam.remote_write)),
                packIndex);

      PROFILE(if (dslash_interior_compute) dslash.apply(device::get_default_stream()), profile, QUDA_PROFILE_DSLASH_KERNEL);
      if (aux_worker) aux_worker->apply(device::get_default_stream());

      bool pack_event = false;
      for (int p2p = 0; p2p < 2; p2p++) { // schedule non-p2p traffic first, then do p2p
        for (int i = 3; i >= 0; i--) {
          if (!dslashParam.commDim[i]) continue;

          if (!pack_event) {
            qudaEventSynchronize(packEnd[in->bufferIndex]);
            pack_event = true;
          }

          for (int dir = 1; dir >= 0; dir--) {
            if ((comm_peer2peer_enabled(dir, i) + p2p) % 2 == 0) {
              PROFILE(if (dslash_comms) in->sendStart(2 * i + dir,
                                                      device::get_stream(dslashParam.remote_write ? packIndex : 2 * i + dir),
                                                      true, dslashParam.remote_write),
                  profile, QUDA_PROFILE_COMMS_START);
            } // is p2p?
          }
        }
      } // p2p

      DslashCommsPattern pattern(dslashParam.commDim, true);
      while (pattern.completeSum < pattern.commDimTotal) {
        for (int i = 3; i >= 0; i--) {
          if (!dslashParam.commDim[i]) continue;

          for (int dir = 1; dir >= 0; dir--) {

            // Query if comms has finished
            if (!pattern.commsCompleted[2 * i + dir]) {
              if (commsComplete(*in, dslash, i, dir, true, true, false)) {
                pattern.commsCompleted[2 * i + dir] = 1;
                pattern.completeSum++;
              }
            }
          } // dir=0,1
        }   // i
      }     // pattern.completeSum < pattern.CommDimTotal

      // Launch exterior kernel
      if (pattern.commDimTotal) {
        setFusedParam(dslashParam, dslash, faceVolumeCB); // setup for exterior kernel
        PROFILE(if (dslash_exterior_compute) dslash.apply(device::get_default_stream()), profile, QUDA_PROFILE_DSLASH_KERNEL);
      }

      completeDslash(*in, dslashParam);
      in->bufferIndex = (1 - in->bufferIndex);
      profile.TPSTOP(QUDA_PROFILE_TOTAL);
    }
  };

/**
   Dslash parallelization with host staging for send and GDR for receive
 */
  template <typename Dslash> struct DslashGDRRecv : DslashPolicyImp<Dslash> {

    void operator()(
        Dslash &dslash, cudaColorSpinorField *in, const int volume, const int *faceVolumeCB, TimeProfile &profile)
    {

      profile.TPSTART(QUDA_PROFILE_TOTAL);

      auto &dslashParam = dslash.dslashParam;
      dslashParam.kernel_type = INTERIOR_KERNEL;
      dslashParam.threads = volume;
      dslash.setShmem(0);

      issueRecv(*in, dslash, true); // Prepost receives

      const int packIndex = device::get_default_stream_idx();
      const int parity_src = (in->SiteSubset() == QUDA_PARITY_SITE_SUBSET ? 1 - dslashParam.parity : 0);
      issuePack(*in, dslash, parity_src, static_cast<MemoryLocation>(Device | (Remote * dslashParam.remote_write)),
                packIndex);

      issueGather(*in, dslash);

      PROFILE(if (dslash_interior_compute) dslash.apply(device::get_default_stream()), profile, QUDA_PROFILE_DSLASH_KERNEL);
      if (aux_worker) aux_worker->apply(device::get_default_stream());

      DslashCommsPattern pattern(dslashParam.commDim);
      while (pattern.completeSum < pattern.commDimTotal) {
        for (int i = 3; i >= 0; i--) {
          if (!dslashParam.commDim[i]) continue;

          for (int dir = 1; dir >= 0; dir--) {
            // Query if gather has completed
            if (!pattern.gatherCompleted[2 * i + dir] && pattern.gatherCompleted[pattern.previousDir[2 * i + dir]]) {
              bool event_test = comm_peer2peer_enabled(dir, i);
              if (!event_test)
                PROFILE(event_test = qudaEventQuery(gatherEnd[2 * i + dir]), profile, QUDA_PROFILE_EVENT_QUERY);

              if (event_test) {
                pattern.gatherCompleted[2 * i + dir] = 1;
                pattern.completeSum++;
                PROFILE(if (dslash_comms) in->sendStart(2 * i + dir,
                                                        device::get_stream(dslashParam.remote_write ? packIndex : 2 * i + dir),
                                                        false, dslashParam.remote_write),
                    profile, QUDA_PROFILE_COMMS_START);
              }
            }

            // Query if comms has finished
            if (!pattern.commsCompleted[2 * i + dir] && pattern.gatherCompleted[2 * i + dir]) {
              if (commsComplete(*in, dslash, i, dir, false, true, false)) {
                pattern.commsCompleted[2 * i + dir] = 1;
                pattern.completeSum++;
              }
            }

          } // dir=0,1

          if (!pattern.dslashCompleted[2 * i] && pattern.dslashCompleted[pattern.previousDir[2 * i + 1]]
              && pattern.commsCompleted[2 * i] && pattern.commsCompleted[2 * i + 1]) {
            dslashParam.kernel_type = static_cast<KernelType>(i);
            dslashParam.threads = dslash.Nface() * faceVolumeCB[i]; // updating 2 or 6 faces

            // all faces use this stream
            PROFILE(if (dslash_exterior_compute) dslash.apply(device::get_default_stream()), profile, QUDA_PROFILE_DSLASH_KERNEL);

            pattern.dslashCompleted[2 * i] = 1;
          }
        }
      }

      completeDslash(*in, dslashParam);
      in->bufferIndex = (1 - in->bufferIndex);
      profile.TPSTOP(QUDA_PROFILE_TOTAL);
    }
  };

/**
   Dslash parallelization with host staging for send and GDR for receive, with fused halo update kernel
 */
  template <typename Dslash> struct DslashFusedGDRRecv : DslashPolicyImp<Dslash> {

    void operator()(
        Dslash &dslash, cudaColorSpinorField *in, const int volume, const int *faceVolumeCB, TimeProfile &profile)
    {

      profile.TPSTART(QUDA_PROFILE_TOTAL);

      auto &dslashParam = dslash.dslashParam;
      dslashParam.kernel_type = INTERIOR_KERNEL;
      dslashParam.threads = volume;
      dslash.setShmem(0);

      issueRecv(*in, dslash, true); // Prepost receives

      const int packIndex = device::get_default_stream_idx();
      const int parity_src = (in->SiteSubset() == QUDA_PARITY_SITE_SUBSET ? 1 - dslashParam.parity : 0);
      issuePack(*in, dslash, parity_src, static_cast<MemoryLocation>(Device | (Remote * dslashParam.remote_write)),
                packIndex);

      issueGather(*in, dslash);

      PROFILE(if (dslash_interior_compute) dslash.apply(device::get_default_stream()), profile, QUDA_PROFILE_DSLASH_KERNEL);
      if (aux_worker) aux_worker->apply(device::get_default_stream());

      DslashCommsPattern pattern(dslashParam.commDim);
      while (pattern.completeSum < pattern.commDimTotal) {
        for (int i = 3; i >= 0; i--) {
          if (!dslashParam.commDim[i]) continue;

          for (int dir = 1; dir >= 0; dir--) {
            // Query if gather has completed
            if (!pattern.gatherCompleted[2 * i + dir] && pattern.gatherCompleted[pattern.previousDir[2 * i + dir]]) {
              bool event_test = comm_peer2peer_enabled(dir, i);
              if (!event_test)
                PROFILE(event_test = qudaEventQuery(gatherEnd[2 * i + dir]), profile, QUDA_PROFILE_EVENT_QUERY);

              if (event_test) {
                pattern.gatherCompleted[2 * i + dir] = 1;
                pattern.completeSum++;
                PROFILE(if (dslash_comms) in->sendStart(2 * i + dir,
                                                        dslashParam.remote_write ? device::get_default_stream() : device::get_stream(2 * i + dir),
                                                        false, dslashParam.remote_write),
                    profile, QUDA_PROFILE_COMMS_START);
              }
            }

            // Query if comms has finished
            if (!pattern.commsCompleted[2 * i + dir] && pattern.gatherCompleted[2 * i + dir]) {
              if (commsComplete(*in, dslash, i, dir, false, true, false)) {
                pattern.commsCompleted[2 * i + dir] = 1;
                pattern.completeSum++;
              }
            }
          } // dir=0,1
        }   // i
      }     // while(pattern.completeSum < commDimTotal)

      // Launch exterior kernel
      if (pattern.commDimTotal) {
        setFusedParam(dslashParam, dslash, faceVolumeCB); // setup for exterior kernel
        PROFILE(if (dslash_exterior_compute) dslash.apply(device::get_default_stream()), profile, QUDA_PROFILE_DSLASH_KERNEL);
      }

      completeDslash(*in, dslashParam);
      in->bufferIndex = (1 - in->bufferIndex);
      profile.TPSTOP(QUDA_PROFILE_TOTAL);
    }
  };

  /**
     Variation of multi-gpu dslash where the packing kernel writes
     buffers directly to host memory
  */
  template <typename Dslash> struct DslashZeroCopyPack : DslashPolicyImp<Dslash> {

    void operator()(
        Dslash &dslash, cudaColorSpinorField *in, const int volume, const int *faceVolumeCB, TimeProfile &profile)
    {

      profile.TPSTART(QUDA_PROFILE_TOTAL);

      auto &dslashParam = dslash.dslashParam;
      dslashParam.kernel_type = INTERIOR_KERNEL;
      dslashParam.threads = volume;
      dslash.setShmem(0);

      // record start of the dslash
      PROFILE(qudaEventRecord(dslashStart[in->bufferIndex], device::get_default_stream()), profile, QUDA_PROFILE_EVENT_RECORD);

      issueRecv(*in, dslash, false); // Prepost receives

      const int packIndex = getStreamIndex(dslashParam);
      PROFILE(qudaStreamWaitEvent(device::get_stream(packIndex), dslashStart[in->bufferIndex], 0), profile,
          QUDA_PROFILE_STREAM_WAIT_EVENT);
      const int parity_src = (in->SiteSubset() == QUDA_PARITY_SITE_SUBSET ? 1 - dslashParam.parity : 0);
      issuePack(*in, dslash, parity_src, static_cast<MemoryLocation>(Host | (Remote * dslashParam.remote_write)),
                packIndex);

      PROFILE(if (dslash_interior_compute) dslash.apply(device::get_default_stream()), profile, QUDA_PROFILE_DSLASH_KERNEL);
      if (aux_worker) aux_worker->apply(device::get_default_stream());

      for (int i = 3; i >= 0; i--) { // only synchronize if we need to
        if (!dslashParam.remote_write
            || (dslashParam.commDim[i] && (!comm_peer2peer_enabled(0, i) || !comm_peer2peer_enabled(1, i)))) {
          qudaStreamSynchronize(device::get_stream(packIndex));
          break;
        }
      }

      for (int p2p = 0; p2p < 2; p2p++) { // schedule non-p2p traffic first, then do p2p
        for (int i = 3; i >= 0; i--) {
          if (!dslashParam.commDim[i]) continue;

          for (int dir = 1; dir >= 0; dir--) {
            if ((comm_peer2peer_enabled(dir, i) + p2p) % 2 == 0) {
              PROFILE(if (dslash_comms) in->sendStart(2 * i + dir,
                                                      device::get_stream(dslashParam.remote_write ? packIndex : 2 * i + dir),
                                                      false, dslashParam.remote_write),
                  profile, QUDA_PROFILE_COMMS_START);
            } // is p2p?
          }   // dir
        }     // i
      }       // p2p

      DslashCommsPattern pattern(dslashParam.commDim, true);
      while (pattern.completeSum < pattern.commDimTotal) {

        for (int i = 3; i >= 0; i--) {
          if (!dslashParam.commDim[i]) continue;

          for (int dir = 1; dir >= 0; dir--) {

            // Query if comms have finished
            if (!pattern.commsCompleted[2 * i + dir]) {
              if (commsComplete(*in, dslash, i, dir, false, false, false)) {
                pattern.commsCompleted[2 * i + dir] = 1;
                pattern.completeSum++;
              }
            }
          }

          if (!pattern.dslashCompleted[2 * i] && pattern.dslashCompleted[pattern.previousDir[2 * i + 1]]
              && pattern.commsCompleted[2 * i] && pattern.commsCompleted[2 * i + 1]) {
            for (int dir = 1; dir >= 0; dir--) {
              if (!comm_peer2peer_enabled(
                      1 - dir, i)) { // if not peer-to-peer we post an event in the scatter stream and wait on that
                // Record the end of the scattering
                PROFILE(
                        qudaEventRecord(scatterEnd[2 * i + dir], device::get_stream(2 * i + dir)), profile, QUDA_PROFILE_EVENT_RECORD);
                // wait for scattering to finish and then launch dslash
                PROFILE(qudaStreamWaitEvent(device::get_default_stream(), scatterEnd[2 * i + dir], 0), profile,
                    QUDA_PROFILE_STREAM_WAIT_EVENT);
              }
            }

            dslashParam.kernel_type = static_cast<KernelType>(i);
            dslashParam.threads = dslash.Nface() * faceVolumeCB[i]; // updating 2 or 6 faces

            // all faces use this stream
            PROFILE(if (dslash_exterior_compute) dslash.apply(device::get_default_stream()), profile, QUDA_PROFILE_DSLASH_KERNEL);

            pattern.dslashCompleted[2 * i] = 1;
          }
        }
      }

      completeDslash(*in, dslashParam);
      in->bufferIndex = (1 - in->bufferIndex);
      profile.TPSTOP(QUDA_PROFILE_TOTAL);
    }
  };

/**
   Variation of multi-gpu dslash where the packing kernel writes
   buffers directly to host memory with fused halo update kernel
*/
  template <typename Dslash> struct DslashFusedZeroCopyPack : DslashPolicyImp<Dslash> {

    void operator()(
        Dslash &dslash, cudaColorSpinorField *in, const int volume, const int *faceVolumeCB, TimeProfile &profile)
    {

      profile.TPSTART(QUDA_PROFILE_TOTAL);

      auto &dslashParam = dslash.dslashParam;
      dslashParam.kernel_type = INTERIOR_KERNEL;
      dslashParam.threads = volume;
      dslash.setShmem(0);

      // record start of the dslash
      PROFILE(qudaEventRecord(dslashStart[in->bufferIndex], device::get_default_stream()), profile, QUDA_PROFILE_EVENT_RECORD);

      const int packScatterIndex = getStreamIndex(dslashParam);
      PROFILE(qudaStreamWaitEvent(device::get_stream(packScatterIndex), dslashStart[in->bufferIndex], 0), profile,
          QUDA_PROFILE_STREAM_WAIT_EVENT);
      const int parity_src = (in->SiteSubset() == QUDA_PARITY_SITE_SUBSET ? 1 - dslashParam.parity : 0);
      issuePack(*in, dslash, parity_src, static_cast<MemoryLocation>(Host | (Remote * dslashParam.remote_write)),
                packScatterIndex);

      issueRecv(*in, dslash, false); // Prepost receives

      PROFILE(if (dslash_interior_compute) dslash.apply(device::get_default_stream()), profile, QUDA_PROFILE_DSLASH_KERNEL);
      if (aux_worker) aux_worker->apply(device::get_default_stream());

      for (int i = 3; i >= 0; i--) { // only synchronize if we need to
        if (!dslashParam.remote_write
            || (dslashParam.commDim[i] && (!comm_peer2peer_enabled(0, i) || !comm_peer2peer_enabled(1, i)))) {
          qudaStreamSynchronize(device::get_stream(packScatterIndex));
          break;
        }
      }

      for (int p2p = 0; p2p < 2; p2p++) { // schedule non-p2p traffic first, then do p2p
        for (int i = 3; i >= 0; i--) {
          if (!dslashParam.commDim[i]) continue;

          for (int dir = 1; dir >= 0; dir--) {
            if ((comm_peer2peer_enabled(dir, i) + p2p) % 2 == 0) {
              PROFILE(
                  if (dslash_comms) in->sendStart(2 * i + dir,
                                                  device::get_stream(dslashParam.remote_write ? packScatterIndex : 2 * i + dir),
                                                  false, dslashParam.remote_write),
                  profile, QUDA_PROFILE_COMMS_START);
            } // is p2p?
          }   // dir
        }     // i
      }       // p2p

      DslashCommsPattern pattern(dslashParam.commDim, true);
      while (pattern.completeSum < pattern.commDimTotal) {

        for (int i = 3; i >= 0; i--) {
          if (!dslashParam.commDim[i]) continue;

          for (int dir = 1; dir >= 0; dir--) {

            // Query if comms has finished
            if (!pattern.commsCompleted[2 * i + dir]) {
              if (commsComplete(*in, dslash, i, dir, false, false, false, packScatterIndex)) {
                pattern.commsCompleted[2 * i + dir] = 1;
                pattern.completeSum++;
              }
            }

          } // dir=0,1
        }   // i
      }     // pattern.completeSum

      for (int i = 3; i >= 0; i--) {
        if (dslashParam.commDim[i] && (!comm_peer2peer_enabled(0, i) || !comm_peer2peer_enabled(1, i))) {
          // if not peer-to-peer we post an event in the scatter stream and wait on that
          PROFILE(qudaEventRecord(scatterEnd[0], device::get_stream(packScatterIndex)), profile, QUDA_PROFILE_EVENT_RECORD);
          PROFILE(qudaStreamWaitEvent(device::get_default_stream(), scatterEnd[0], 0), profile, QUDA_PROFILE_STREAM_WAIT_EVENT);
          break;
        }
      }

      // Launch exterior kernel
      if (pattern.commDimTotal) {
        setFusedParam(dslashParam, dslash, faceVolumeCB); // setup for exterior kernel
        PROFILE(if (dslash_exterior_compute) dslash.apply(device::get_default_stream()), profile, QUDA_PROFILE_DSLASH_KERNEL);
      }

      completeDslash(*in, dslashParam);
      in->bufferIndex = (1 - in->bufferIndex);
      profile.TPSTOP(QUDA_PROFILE_TOTAL);
    }
  };

/**
   Multi-GPU Dslash zero-copy for the send and GDR for the receive
 */
  template <typename Dslash> struct DslashZeroCopyPackGDRRecv : DslashPolicyImp<Dslash> {

    void operator()(
        Dslash &dslash, cudaColorSpinorField *in, const int volume, const int *faceVolumeCB, TimeProfile &profile)
    {

      profile.TPSTART(QUDA_PROFILE_TOTAL);

      auto &dslashParam = dslash.dslashParam;
      dslashParam.kernel_type = INTERIOR_KERNEL;
      dslashParam.threads = volume;
      dslash.setShmem(0);

      // record start of the dslash
      PROFILE(qudaEventRecord(dslashStart[in->bufferIndex], device::get_default_stream()), profile, QUDA_PROFILE_EVENT_RECORD);

      issueRecv(*in, dslash, true); // Prepost receives

      const int packIndex = getStreamIndex(dslashParam);
      PROFILE(qudaStreamWaitEvent(device::get_stream(packIndex), dslashStart[in->bufferIndex], 0), profile,
          QUDA_PROFILE_STREAM_WAIT_EVENT);
      const int parity_src = (in->SiteSubset() == QUDA_PARITY_SITE_SUBSET ? 1 - dslashParam.parity : 0);
      issuePack(*in, dslash, parity_src, static_cast<MemoryLocation>(Host | (Remote * dslashParam.remote_write)),
                packIndex);

      PROFILE(if (dslash_interior_compute) dslash.apply(device::get_default_stream()), profile, QUDA_PROFILE_DSLASH_KERNEL);
      if (aux_worker) aux_worker->apply(device::get_default_stream());

      for (int i = 3; i >= 0; i--) { // only synchronize if we need to
        if (!dslashParam.remote_write
            || (dslashParam.commDim[i] && (!comm_peer2peer_enabled(0, i) || !comm_peer2peer_enabled(1, i)))) {
          qudaStreamSynchronize(device::get_stream(packIndex));
          break;
        }
      }

      for (int p2p = 0; p2p < 2; p2p++) { // schedule non-p2p traffic first, then do p2p
        for (int i = 3; i >= 0; i--) {
          if (!dslashParam.commDim[i]) continue;

          for (int dir = 1; dir >= 0; dir--) {
            if ((comm_peer2peer_enabled(dir, i) + p2p) % 2 == 0) {
              PROFILE(if (dslash_comms) in->sendStart(2 * i + dir,
                                                      device::get_stream(dslashParam.remote_write ? packIndex : 2 * i + dir),
                                                      false, dslashParam.remote_write),
                  profile, QUDA_PROFILE_COMMS_START);
            } // is p2p?
          }   // dir
        }     // i
      }       // p2p

      DslashCommsPattern pattern(dslashParam.commDim, true);
      while (pattern.completeSum < pattern.commDimTotal) {

        for (int i = 3; i >= 0; i--) {
          if (!dslashParam.commDim[i]) continue;

          for (int dir = 1; dir >= 0; dir--) {

            // Query if comms has finished
            if (!pattern.commsCompleted[2 * i + dir] && pattern.gatherCompleted[2 * i + dir]) {
              if (commsComplete(*in, dslash, i, dir, false, true, false)) {
                pattern.commsCompleted[2 * i + dir] = 1;
                pattern.completeSum++;
              }
            }

          } // dir=0,1

          if (!pattern.dslashCompleted[2 * i] && pattern.dslashCompleted[pattern.previousDir[2 * i + 1]]
              && pattern.commsCompleted[2 * i] && pattern.commsCompleted[2 * i + 1]) {
            dslashParam.kernel_type = static_cast<KernelType>(i);
            dslashParam.threads = dslash.Nface() * faceVolumeCB[i]; // updating 2 or 6 faces

            // all faces use this stream
            PROFILE(if (dslash_exterior_compute) dslash.apply(device::get_default_stream()), profile, QUDA_PROFILE_DSLASH_KERNEL);

            pattern.dslashCompleted[2 * i] = 1;
          }
        }
      }

      completeDslash(*in, dslashParam);
      in->bufferIndex = (1 - in->bufferIndex);
      profile.TPSTOP(QUDA_PROFILE_TOTAL);
    }
  };

/**
   Multi-GPU Dslash zero-copy for the send and GDR for the receive,
   with fused halo update kernel
 */
  template <typename Dslash> struct DslashFusedZeroCopyPackGDRRecv : DslashPolicyImp<Dslash> {

    void operator()(
        Dslash &dslash, cudaColorSpinorField *in, const int volume, const int *faceVolumeCB, TimeProfile &profile)
    {

      profile.TPSTART(QUDA_PROFILE_TOTAL);

      auto &dslashParam = dslash.dslashParam;
      dslashParam.kernel_type = INTERIOR_KERNEL;
      dslashParam.threads = volume;
      dslash.setShmem(0);

      // record start of the dslash
      PROFILE(qudaEventRecord(dslashStart[in->bufferIndex], device::get_default_stream()), profile, QUDA_PROFILE_EVENT_RECORD);

      const int packIndex = getStreamIndex(dslashParam);
      PROFILE(qudaStreamWaitEvent(device::get_stream(packIndex), dslashStart[in->bufferIndex], 0), profile,
          QUDA_PROFILE_STREAM_WAIT_EVENT);
      const int parity_src = (in->SiteSubset() == QUDA_PARITY_SITE_SUBSET ? 1 - dslashParam.parity : 0);
      issuePack(*in, dslash, parity_src, static_cast<MemoryLocation>(Host | (Remote * dslashParam.remote_write)),
                packIndex);

      issueRecv(*in, dslash, true); // Prepost receives

      PROFILE(if (dslash_interior_compute) dslash.apply(device::get_default_stream()), profile, QUDA_PROFILE_DSLASH_KERNEL);
      if (aux_worker) aux_worker->apply(device::get_default_stream());

      for (int i = 3; i >= 0; i--) { // only synchronize if we need to
        if (!dslashParam.remote_write
            || (dslashParam.commDim[i] && (!comm_peer2peer_enabled(0, i) || !comm_peer2peer_enabled(1, i)))) {
          qudaStreamSynchronize(device::get_stream(packIndex));
          break;
        }
      }

      for (int p2p = 0; p2p < 2; p2p++) { // schedule non-p2p traffic first, then do p2p
        for (int i = 3; i >= 0; i--) {
          if (!dslashParam.commDim[i]) continue;

          for (int dir = 1; dir >= 0; dir--) {
            if ((comm_peer2peer_enabled(dir, i) + p2p) % 2 == 0) {
              PROFILE(if (dslash_comms) in->sendStart(2 * i + dir,
                                                      device::get_stream(dslashParam.remote_write ? packIndex : 2 * i + dir),
                                                      false, dslashParam.remote_write),
                  profile, QUDA_PROFILE_COMMS_START);
            } // is p2p?
          }   // dir
        }     // i
      }       // p2p

      DslashCommsPattern pattern(dslashParam.commDim, true);
      while (pattern.completeSum < pattern.commDimTotal) {

        for (int i = 3; i >= 0; i--) {
          if (!dslashParam.commDim[i]) continue;

          for (int dir = 1; dir >= 0; dir--) {

            // Query if comms has finished
            if (!pattern.commsCompleted[2 * i + dir] && pattern.gatherCompleted[2 * i + dir]) {
              if (commsComplete(*in, dslash, i, dir, false, true, false)) {
                pattern.commsCompleted[2 * i + dir] = 1;
                pattern.completeSum++;
              }
            }
          } // dir=0,1
        }   // i
      }     // while(pattern.completeSum < commDimTotal)

      // Launch exterior kernel
      if (pattern.commDimTotal) {
        setFusedParam(dslashParam, dslash, faceVolumeCB); // setup for exterior kernel
        PROFILE(if (dslash_exterior_compute) dslash.apply(device::get_default_stream()), profile, QUDA_PROFILE_DSLASH_KERNEL);
      }

      completeDslash(*in, dslashParam);
      in->bufferIndex = (1 - in->bufferIndex);
      profile.TPSTOP(QUDA_PROFILE_TOTAL);
    }
  };

/**
   Variation of multi-gpu dslash where the packing kernel writes
   buffers directly to host memory
*/
  template <typename Dslash> struct DslashZeroCopy : DslashPolicyImp<Dslash> {

    void operator()(
        Dslash &dslash, cudaColorSpinorField *in, const int volume, const int *faceVolumeCB, TimeProfile &profile)
    {

      profile.TPSTART(QUDA_PROFILE_TOTAL);

      auto &dslashParam = dslash.dslashParam;
      dslashParam.kernel_type = INTERIOR_KERNEL;
      dslashParam.threads = volume;
      dslash.setShmem(0);

      // record start of the dslash
      PROFILE(qudaEventRecord(dslashStart[in->bufferIndex], device::get_default_stream()), profile, QUDA_PROFILE_EVENT_RECORD);

      issueRecv(*in, dslash, false); // Prepost receives

      const int packIndex = getStreamIndex(dslashParam);
      PROFILE(qudaStreamWaitEvent(device::get_stream(packIndex), dslashStart[in->bufferIndex], 0), profile,
          QUDA_PROFILE_STREAM_WAIT_EVENT);
      const int parity_src = (in->SiteSubset() == QUDA_PARITY_SITE_SUBSET ? 1 - dslashParam.parity : 0);
      issuePack(*in, dslash, parity_src, static_cast<MemoryLocation>(Host | (Remote * dslashParam.remote_write)),
                packIndex);

      PROFILE(if (dslash_interior_compute) dslash.apply(device::get_default_stream()), profile, QUDA_PROFILE_DSLASH_KERNEL);
      if (aux_worker) aux_worker->apply(device::get_default_stream());

      for (int i = 3; i >= 0; i--) { // only synchronize if we need to
        if (!dslashParam.remote_write
            || (dslashParam.commDim[i] && (!comm_peer2peer_enabled(0, i) || !comm_peer2peer_enabled(1, i)))) {
          qudaStreamSynchronize(device::get_stream(packIndex));
          break;
        }
      }

      for (int p2p = 0; p2p < 2; p2p++) { // schedule non-p2p traffic first, then do p2p
        for (int i = 3; i >= 0; i--) {
          if (!dslashParam.commDim[i]) continue;

          for (int dir = 1; dir >= 0; dir--) {
            if ((comm_peer2peer_enabled(dir, i) + p2p) % 2 == 0) {
              PROFILE(if (dslash_comms) in->sendStart(2 * i + dir,
                                                      device::get_stream(dslashParam.remote_write ? packIndex : 2 * i + dir),
                                                      false, dslashParam.remote_write),
                  profile, QUDA_PROFILE_COMMS_START);
            } // is p2p?
          }   // dir
        }     // i
      }       // p2p

      DslashCommsPattern pattern(dslashParam.commDim, true);
      while (pattern.completeSum < pattern.commDimTotal) {

        for (int i = 3; i >= 0; i--) {
          if (!dslashParam.commDim[i]) continue;

          for (int dir = 1; dir >= 0; dir--) {

            // Query if comms have finished
            if (!pattern.commsCompleted[2 * i + dir]) {
              if (commsComplete(*in, dslash, i, dir, false, false, true)) {
                pattern.commsCompleted[2 * i + dir] = 1;
                pattern.completeSum++;
              }
            }
          }

          // enqueue the boundary dslash kernel as soon as the scatters have been enqueued
          if (!pattern.dslashCompleted[2 * i] && pattern.dslashCompleted[pattern.previousDir[2 * i + 1]]
              && pattern.commsCompleted[2 * i] && pattern.commsCompleted[2 * i + 1]) {
            dslashParam.kernel_type = static_cast<KernelType>(i);
            dslashParam.threads = dslash.Nface() * faceVolumeCB[i]; // updating 2 or 6 faces

            setMappedGhost(dslash, *in, true);
            PROFILE(if (dslash_exterior_compute) dslash.apply(device::get_default_stream()), profile, QUDA_PROFILE_DSLASH_KERNEL);
            setMappedGhost(dslash, *in, false);

            pattern.dslashCompleted[2 * i] = 1;
          }
        }
      }

      in->bufferIndex = (1 - in->bufferIndex);
      profile.TPSTOP(QUDA_PROFILE_TOTAL);
    }
  };

/**
   Variation of multi-gpu dslash where the packing kernel writes
   buffers directly to host memory with fused halo update kernel
*/
  template <typename Dslash> struct DslashFusedZeroCopy : DslashPolicyImp<Dslash> {

    void operator()(
        Dslash &dslash, cudaColorSpinorField *in, const int volume, const int *faceVolumeCB, TimeProfile &profile)
    {

      profile.TPSTART(QUDA_PROFILE_TOTAL);

      auto &dslashParam = dslash.dslashParam;
      dslashParam.kernel_type = INTERIOR_KERNEL;
      dslashParam.threads = volume;
      dslash.setShmem(0);

      // record start of the dslash
      PROFILE(qudaEventRecord(dslashStart[in->bufferIndex], device::get_default_stream()), profile, QUDA_PROFILE_EVENT_RECORD);

      issueRecv(*in, dslash, false); // Prepost receives

      const int packIndex = getStreamIndex(dslashParam);
      PROFILE(qudaStreamWaitEvent(device::get_stream(packIndex), dslashStart[in->bufferIndex], 0), profile,
          QUDA_PROFILE_STREAM_WAIT_EVENT);
      const int parity_src = (in->SiteSubset() == QUDA_PARITY_SITE_SUBSET ? 1 - dslashParam.parity : 0);
      issuePack(*in, dslash, parity_src, static_cast<MemoryLocation>(Host | (Remote * dslashParam.remote_write)),
                packIndex);

      PROFILE(if (dslash_interior_compute) dslash.apply(device::get_default_stream()), profile, QUDA_PROFILE_DSLASH_KERNEL);
      if (aux_worker) aux_worker->apply(device::get_default_stream());

      for (int i = 3; i >= 0; i--) { // only synchronize if we need to
        if (!dslashParam.remote_write
            || (dslashParam.commDim[i] && (!comm_peer2peer_enabled(0, i) || !comm_peer2peer_enabled(1, i)))) {
          qudaStreamSynchronize(device::get_stream(packIndex));
          break;
        }
      }

      for (int p2p = 0; p2p < 2; p2p++) { // schedule non-p2p traffic first, then do p2p
        for (int i = 3; i >= 0; i--) {
          if (!dslashParam.commDim[i]) continue;

          for (int dir = 1; dir >= 0; dir--) {
            if ((comm_peer2peer_enabled(dir, i) + p2p) % 2 == 0) {
              PROFILE(if (dslash_comms) in->sendStart(2 * i + dir,
                                                      device::get_stream(dslashParam.remote_write ? packIndex : 2 * i + dir),
                                                      false, dslashParam.remote_write),
                  profile, QUDA_PROFILE_COMMS_START);
            } // is p2p?
          }   // dir
        }     // i
      }       // p2p

      DslashCommsPattern pattern(dslashParam.commDim, true);
      while (pattern.completeSum < pattern.commDimTotal) {

        for (int i = 3; i >= 0; i--) {
          if (!dslashParam.commDim[i]) continue;

          for (int dir = 1; dir >= 0; dir--) {

            // Query if comms have finished
            if (!pattern.commsCompleted[2 * i + dir]) {
              if (commsComplete(*in, dslash, i, dir, false, false, true)) {
                pattern.commsCompleted[2 * i + dir] = 1;
                pattern.completeSum++;
              }
            }
          }
        }
      }

      if (pattern.commDimTotal) {
        setFusedParam(dslashParam, dslash, faceVolumeCB); // setup for exterior kernel
        setMappedGhost(dslash, *in, true);
        PROFILE(if (dslash_exterior_compute) dslash.apply(device::get_default_stream()), profile, QUDA_PROFILE_DSLASH_KERNEL);
        setMappedGhost(dslash, *in, false);
      }

      completeDslash(*in, dslashParam);
      in->bufferIndex = (1 - in->bufferIndex);
      profile.TPSTOP(QUDA_PROFILE_TOTAL);
    }
  };

  /**
     Variation of multi-gpu dslash where the packing kernel is fused
     into the interior dslash kernel.  Only really makes sense on
     systems that are fully peer connected.
  */
  template <typename Dslash> struct DslashFusedPack : DslashPolicyImp<Dslash> {

    void operator()(Dslash &dslash, cudaColorSpinorField *in, const int volume, const int *faceVolumeCB,
                    TimeProfile &profile)
    {

      profile.TPSTART(QUDA_PROFILE_TOTAL);

      auto &dslashParam = dslash.dslashParam;
      dslashParam.kernel_type = INTERIOR_KERNEL;
      dslashParam.threads = volume;
      dslash.setShmem(0);

      // record start of the dslash
      PROFILE(qudaEventRecord(dslashStart[in->bufferIndex], device::get_default_stream()), profile, QUDA_PROFILE_EVENT_RECORD);

      issueRecv(*in, dslash, false); // Prepost receives

      MemoryLocation location = static_cast<MemoryLocation>(Host | (Remote * dslashParam.remote_write));
      dslash.setPack(true, location); // enable fused kernel packing

      PROFILE(if (dslash_interior_compute) dslash.apply(device::get_default_stream()), profile, QUDA_PROFILE_DSLASH_KERNEL);

      dslash.setPack(false, location); // disable fused kernel packing
      if (aux_worker) aux_worker->apply(device::get_default_stream());

      for (int i = 3; i >= 0; i--) { // only synchronize if we need to
        if (!dslashParam.remote_write
            || (dslashParam.commDim[i] && (!comm_peer2peer_enabled(0, i) || !comm_peer2peer_enabled(1, i)))) {
          qudaStreamSynchronize(device::get_default_stream());
          break;
        }
      }

      for (int p2p = 0; p2p < 2; p2p++) { // schedule non-p2p traffic first, then do p2p
        for (int i = 3; i >= 0; i--) {
          if (!dslashParam.commDim[i]) continue;

          for (int dir = 1; dir >= 0; dir--) {
            if ((comm_peer2peer_enabled(dir, i) + p2p) % 2 == 0) {
              PROFILE(if (dslash_comms) in->sendStart(2 * i + dir,
                                                      dslashParam.remote_write ? device::get_default_stream() : device::get_stream(2 * i + dir),
                                                      false, dslashParam.remote_write),
                      profile, QUDA_PROFILE_COMMS_START);
            } // is p2p?
          }   // dir
        }     // i
      }       // p2p

      DslashCommsPattern pattern(dslashParam.commDim, true);
      while (pattern.completeSum < pattern.commDimTotal) {

        for (int i = 3; i >= 0; i--) {
          if (!dslashParam.commDim[i]) continue;

          for (int dir = 1; dir >= 0; dir--) {

            // Query if comms have finished
            if (!pattern.commsCompleted[2 * i + dir]) {
              if (commsComplete(*in, dslash, i, dir, false, false, true)) {
                pattern.commsCompleted[2 * i + dir] = 1;
                pattern.completeSum++;
              }
            }
          }

          // enqueue the boundary dslash kernel as soon as the scatters have been
          // enqueued
          if (!pattern.dslashCompleted[2 * i] && pattern.dslashCompleted[pattern.previousDir[2 * i + 1]]
              && pattern.commsCompleted[2 * i] && pattern.commsCompleted[2 * i + 1]) {
            dslashParam.kernel_type = static_cast<KernelType>(i);
            dslashParam.threads = dslash.Nface() * faceVolumeCB[i]; // updating 2 or 6 faces

            setMappedGhost(dslash, *in, true);
            PROFILE(if (dslash_exterior_compute) dslash.apply(device::get_default_stream()), profile, QUDA_PROFILE_DSLASH_KERNEL);
            setMappedGhost(dslash, *in, false);

            pattern.dslashCompleted[2 * i] = 1;
          }
        }
      }

      in->bufferIndex = (1 - in->bufferIndex);
      profile.TPSTOP(QUDA_PROFILE_TOTAL);
    }
  };

  /**
     Variation of multi-gpu dslash where the packing kernel is fused
     into the interior dslash kernel, and the halo update kernels are
     all fused.  Only really makes sense on systems that are fully peer
     connected.
  */
  template <typename Dslash> struct DslashFusedPackFusedHalo : DslashPolicyImp<Dslash> {

    void operator()(Dslash &dslash, cudaColorSpinorField *in, const int volume, const int *faceVolumeCB,
                    TimeProfile &profile)
    {
      profile.TPSTART(QUDA_PROFILE_TOTAL);

      auto &dslashParam = dslash.dslashParam;
      dslashParam.kernel_type = INTERIOR_KERNEL;
      dslashParam.threads = volume;
      dslash.setShmem(0);

      // record start of the dslash
      PROFILE(qudaEventRecord(dslashStart[in->bufferIndex], device::get_default_stream()), profile, QUDA_PROFILE_EVENT_RECORD);

      issueRecv(*in, dslash, false); // Prepost receives

      MemoryLocation location = static_cast<MemoryLocation>(Host | (Remote * dslashParam.remote_write));
      dslash.setPack(true, location); // enable fused kernel packing

      PROFILE(if (dslash_interior_compute) dslash.apply(device::get_default_stream()), profile, QUDA_PROFILE_DSLASH_KERNEL);

      dslash.setPack(false, location); // disable fused kernel packing
      if (aux_worker) aux_worker->apply(device::get_default_stream());

      for (int i = 3; i >= 0; i--) { // only synchronize if we need to
        if (!dslashParam.remote_write
            || (dslashParam.commDim[i] && (!comm_peer2peer_enabled(0, i) || !comm_peer2peer_enabled(1, i)))) {
          qudaStreamSynchronize(device::get_default_stream());
          break;
        }
      }

      for (int p2p = 0; p2p < 2; p2p++) { // schedule non-p2p traffic first, then do p2p
        for (int i = 3; i >= 0; i--) {
          if (!dslashParam.commDim[i]) continue;

          for (int dir = 1; dir >= 0; dir--) {
            if ((comm_peer2peer_enabled(dir, i) + p2p) % 2 == 0) {
              PROFILE(if (dslash_comms) in->sendStart(2 * i + dir,
                                                      dslashParam.remote_write ? device::get_default_stream() : device::get_stream(2 * i + dir),
                                                      false, dslashParam.remote_write),
                      profile, QUDA_PROFILE_COMMS_START);
            } // is p2p?
          }   // dir
        }     // i
      }       // p2p

      DslashCommsPattern pattern(dslashParam.commDim, true);
      while (pattern.completeSum < pattern.commDimTotal) {

        for (int i = 3; i >= 0; i--) {
          if (!dslashParam.commDim[i]) continue;

          for (int dir = 1; dir >= 0; dir--) {

            // Query if comms have finished
            if (!pattern.commsCompleted[2 * i + dir]) {
              if (commsComplete(*in, dslash, i, dir, false, false, true)) {
                pattern.commsCompleted[2 * i + dir] = 1;
                pattern.completeSum++;
              }
            }
          }
        }
      }

      if (pattern.commDimTotal) {
        setFusedParam(dslashParam, dslash,
                      faceVolumeCB); // setup for exterior kernel
        setMappedGhost(dslash, *in, true);
        PROFILE(if (dslash_exterior_compute) dslash.apply(device::get_default_stream()), profile, QUDA_PROFILE_DSLASH_KERNEL);
        setMappedGhost(dslash, *in, false);
      }

      completeDslash(*in, dslashParam);
      in->bufferIndex = (1 - in->bufferIndex);
      profile.TPSTOP(QUDA_PROFILE_TOTAL);
    }
  };

  // whether we have initialized the dslash policy tuner
  extern bool dslash_policy_init;

  // used to keep track of which policy to start the autotuning
  extern int first_active_policy;
  extern int first_active_p2p_policy;

  enum class QudaDslashPolicy {
    QUDA_DSLASH,
    QUDA_FUSED_DSLASH,
    QUDA_GDR_DSLASH,
    QUDA_FUSED_GDR_DSLASH,
    QUDA_GDR_RECV_DSLASH,
    QUDA_FUSED_GDR_RECV_DSLASH,
    QUDA_ZERO_COPY_PACK_DSLASH,
    QUDA_FUSED_ZERO_COPY_PACK_DSLASH,
    QUDA_ZERO_COPY_DSLASH,
    QUDA_FUSED_ZERO_COPY_DSLASH,
    QUDA_ZERO_COPY_PACK_GDR_RECV_DSLASH,
    QUDA_FUSED_ZERO_COPY_PACK_GDR_RECV_DSLASH,
    QUDA_DSLASH_FUSED_PACK,
    QUDA_DSLASH_FUSED_PACK_FUSED_HALO,
    QUDA_SHMEM_UBER_PACKINTRA_DSLASH,
    QUDA_SHMEM_UBER_PACKFULL_DSLASH,
    QUDA_SHMEM_PACKINTRA_DSLASH,
    QUDA_SHMEM_PACKFULL_DSLASH,
    QUDA_DSLASH_POLICY_DISABLED // this MUST be the last element
  };

  // list of dslash policies that are enabled
  extern std::vector<QudaDslashPolicy> policies;

  // string used as a tunekey to ensure we retune if the dslash policy env changes
  extern char policy_string[TuneKey::aux_n];

  enum class QudaP2PPolicy {
    QUDA_P2P_DEFAULT,         // no special hanlding for p2p
    QUDA_P2P_COPY_ENGINE,     // use copy engine for p2p traffic
    QUDA_P2P_REMOTE_WRITE,    // write packed halos directly to peers
    QUDA_P2P_POLICY_DISABLED, // this must be the last element
  };

  // list of p2p policies that are enabled
  extern std::vector<QudaP2PPolicy> p2p_policies;

  template <typename Dslash> struct DslashFactory {

    // map of GDR policies to their non-GDR equivalents
    static auto blacklist_map(const QudaDslashPolicy &policy)
    {
      switch (policy) {
      case QudaDslashPolicy::QUDA_GDR_DSLASH:
      case QudaDslashPolicy::QUDA_GDR_RECV_DSLASH:
        return QudaDslashPolicy::QUDA_DSLASH;
      case QudaDslashPolicy::QUDA_FUSED_GDR_DSLASH:
      case QudaDslashPolicy::QUDA_FUSED_GDR_RECV_DSLASH:
        return QudaDslashPolicy::QUDA_FUSED_DSLASH;
      case QudaDslashPolicy::QUDA_ZERO_COPY_PACK_GDR_RECV_DSLASH:
        return QudaDslashPolicy::QUDA_ZERO_COPY_PACK_DSLASH;
      case QudaDslashPolicy::QUDA_FUSED_ZERO_COPY_PACK_GDR_RECV_DSLASH:
        return QudaDslashPolicy::QUDA_FUSED_ZERO_COPY_PACK_DSLASH;
      default: return policy;
      }
    }

    static std::unique_ptr<DslashPolicyImp<Dslash>> create(const QudaDslashPolicy &policy_)
    {
      // if GDR policy and blacklist enabled, create the non-GDR equivalent
      QudaDslashPolicy policy = comm_gdr_blacklist() ? blacklist_map(policy_) : policy_;

      switch (policy) {
      case QudaDslashPolicy::QUDA_DSLASH: return std::make_unique<DslashBasic<Dslash>>();
      case QudaDslashPolicy::QUDA_FUSED_DSLASH: return std::make_unique<DslashFusedExterior<Dslash>>();
      case QudaDslashPolicy::QUDA_GDR_DSLASH: return std::make_unique<DslashGDR<Dslash>>();
      case QudaDslashPolicy::QUDA_FUSED_GDR_DSLASH: return std::make_unique<DslashFusedGDR<Dslash>>();
      case QudaDslashPolicy::QUDA_GDR_RECV_DSLASH: return std::make_unique<DslashGDRRecv<Dslash>>();
      case QudaDslashPolicy::QUDA_FUSED_GDR_RECV_DSLASH: return std::make_unique<DslashFusedGDRRecv<Dslash>>();
      case QudaDslashPolicy::QUDA_ZERO_COPY_PACK_DSLASH: return std::make_unique<DslashZeroCopyPack<Dslash>>();
      case QudaDslashPolicy::QUDA_FUSED_ZERO_COPY_PACK_DSLASH: return std::make_unique<DslashFusedZeroCopyPack<Dslash>>();
      case QudaDslashPolicy::QUDA_ZERO_COPY_PACK_GDR_RECV_DSLASH: return std::make_unique<DslashZeroCopyPackGDRRecv<Dslash>>();
      case QudaDslashPolicy::QUDA_FUSED_ZERO_COPY_PACK_GDR_RECV_DSLASH: return std::make_unique<DslashFusedZeroCopyPackGDRRecv<Dslash>>();
      case QudaDslashPolicy::QUDA_ZERO_COPY_DSLASH: return std::make_unique<DslashZeroCopy<Dslash>>();
      case QudaDslashPolicy::QUDA_FUSED_ZERO_COPY_DSLASH: return std::make_unique<DslashFusedZeroCopy<Dslash>>();
      case QudaDslashPolicy::QUDA_DSLASH_FUSED_PACK: return std::make_unique<DslashFusedPack<Dslash>>();
      case QudaDslashPolicy::QUDA_DSLASH_FUSED_PACK_FUSED_HALO: return std::make_unique<DslashFusedPackFusedHalo<Dslash>>();
      case QudaDslashPolicy::QUDA_SHMEM_UBER_PACKINTRA_DSLASH: return std::make_unique<DslashShmemUberPackIntra<Dslash>>();
      case QudaDslashPolicy::QUDA_SHMEM_UBER_PACKFULL_DSLASH: return std::make_unique<DslashShmemUberPackFull<Dslash>>();
      case QudaDslashPolicy::QUDA_SHMEM_PACKINTRA_DSLASH: return std::make_unique<DslashShmemPackIntra<Dslash>>();
      case QudaDslashPolicy::QUDA_SHMEM_PACKFULL_DSLASH: return std::make_unique<DslashShmemPackFull<Dslash>>();
      default: errorQuda("Dslash policy %d not recognized", static_cast<int>(policy));
      }

      return std::make_unique<DslashPolicyImp<Dslash>>();
    }
  };

  inline void enable_policy(QudaDslashPolicy p) { policies[static_cast<std::size_t>(p)] = p; }

  inline void disable_policy(QudaDslashPolicy p)
  {
    policies[static_cast<std::size_t>(p)] = QudaDslashPolicy::QUDA_DSLASH_POLICY_DISABLED;
  }

  template <typename Dslash> class DslashPolicyTune : public Tunable
  {
    Dslash &dslash;
    decltype(dslash.dslashParam) &dslashParam;
    cudaColorSpinorField *in;
    const int volume;
    const int *ghostFace;
    TimeProfile &profile;

    bool tuneGridDim() const { return false; } // Don't tune the grid dimensions.
    bool tuneAuxDim() const { return true; }   // Do tune the aux dimensions.
    unsigned int sharedBytesPerThread() const { return 0; }
    unsigned int sharedBytesPerBlock(const TuneParam &) const { return 0; }

  public:
    DslashPolicyTune(
        Dslash &dslash, cudaColorSpinorField *in, const int volume, const int *ghostFace, TimeProfile &profile) :
        dslash(dslash),
        dslashParam(dslash.dslashParam),
        in(in),
        volume(volume),
        ghostFace(ghostFace),
        profile(profile)
    {
      if (!dslash_policy_init) {

        first_active_policy = static_cast<int>(QudaDslashPolicy::QUDA_DSLASH_POLICY_DISABLED);
        first_active_p2p_policy = static_cast<int>(QudaP2PPolicy::QUDA_P2P_POLICY_DISABLED);

        if (comm_peer2peer_enabled_global() & 2) { // enable/disable p2p copy engine policy tuning
          p2p_policies[static_cast<std::size_t>(QudaP2PPolicy::QUDA_P2P_REMOTE_WRITE)]
              = QudaP2PPolicy::QUDA_P2P_REMOTE_WRITE;
          first_active_p2p_policy = static_cast<int>(QudaP2PPolicy::QUDA_P2P_REMOTE_WRITE);
        }

        if (comm_peer2peer_enabled_global() & 1) { // enable/disable p2p direct store policy tuning
          p2p_policies[static_cast<std::size_t>(QudaP2PPolicy::QUDA_P2P_COPY_ENGINE)]
              = QudaP2PPolicy::QUDA_P2P_COPY_ENGINE;
          first_active_p2p_policy = static_cast<int>(QudaP2PPolicy::QUDA_P2P_COPY_ENGINE);
        }

        if (!(comm_peer2peer_enabled_global() & 4)) { // enable/disable non-p2p policy tuning
          p2p_policies[static_cast<std::size_t>(QudaP2PPolicy::QUDA_P2P_DEFAULT)] = QudaP2PPolicy::QUDA_P2P_DEFAULT;
          first_active_p2p_policy = static_cast<int>(QudaP2PPolicy::QUDA_P2P_DEFAULT);
        }

        static char *dslash_policy_env = getenv("QUDA_ENABLE_DSLASH_POLICY");
        if (dslash_policy_env) { // set the policies to tune for explicitly
          std::stringstream policy_list(dslash_policy_env);

          int policy_;
          while (policy_list >> policy_) {
            QudaDslashPolicy dslash_policy = static_cast<QudaDslashPolicy>(policy_);

            // check this is a valid policy choice
            if ((dslash_policy == QudaDslashPolicy::QUDA_GDR_DSLASH
                    || dslash_policy == QudaDslashPolicy::QUDA_FUSED_GDR_DSLASH
                    || dslash_policy == QudaDslashPolicy::QUDA_GDR_RECV_DSLASH
                    || dslash_policy == QudaDslashPolicy::QUDA_FUSED_GDR_RECV_DSLASH)
                && !comm_gdr_enabled()) {
              errorQuda("Cannot select a GDR policy %d unless QUDA_ENABLE_GDR is set", static_cast<int>(dslash_policy));
            }

            // check valid policy for nvshmem
            if (dslash_policy == QudaDslashPolicy::QUDA_SHMEM_UBER_PACKINTRA_DSLASH
                || dslash_policy == QudaDslashPolicy::QUDA_SHMEM_UBER_PACKFULL_DSLASH
                || dslash_policy == QudaDslashPolicy::QUDA_SHMEM_PACKINTRA_DSLASH
                || dslash_policy == QudaDslashPolicy::QUDA_SHMEM_PACKFULL_DSLASH) {
#ifndef NVSHMEM_COMMS
              errorQuda("Cannot select a NVSHMEM policy %d when QUDA is not build with QUDA_NVSHMEM enabled.",
                        static_cast<int>(dslash_policy));
#endif
            }

            enable_policy(static_cast<QudaDslashPolicy>(policy_));
            first_active_policy = policy_ < first_active_policy ? policy_ : first_active_policy;
            if (policy_list.peek() == ',') policy_list.ignore();
          }
          if (first_active_policy == static_cast<int>(QudaDslashPolicy::QUDA_DSLASH_POLICY_DISABLED))
            errorQuda("No valid policy found in QUDA_ENABLE_DSLASH_POLICY");
        } else {
          enable_policy(QudaDslashPolicy::QUDA_DSLASH);
          first_active_policy = 0;
          enable_policy(QudaDslashPolicy::QUDA_FUSED_DSLASH);

          // if we have gdr then enable tuning these policies
          if (comm_gdr_enabled()) {
            enable_policy(QudaDslashPolicy::QUDA_GDR_DSLASH);
            enable_policy(QudaDslashPolicy::QUDA_FUSED_GDR_DSLASH);
            enable_policy(QudaDslashPolicy::QUDA_GDR_RECV_DSLASH);
            enable_policy(QudaDslashPolicy::QUDA_FUSED_GDR_RECV_DSLASH);
          }

          enable_policy(QudaDslashPolicy::QUDA_ZERO_COPY_PACK_DSLASH);
          enable_policy(QudaDslashPolicy::QUDA_FUSED_ZERO_COPY_PACK_DSLASH);

          if (comm_gdr_enabled()) {
            enable_policy(QudaDslashPolicy::QUDA_ZERO_COPY_PACK_GDR_RECV_DSLASH);
            enable_policy(QudaDslashPolicy::QUDA_FUSED_ZERO_COPY_PACK_GDR_RECV_DSLASH);
          }

          // pure zero-copy policies require texture objects
          enable_policy(QudaDslashPolicy::QUDA_ZERO_COPY_DSLASH);
          enable_policy(QudaDslashPolicy::QUDA_FUSED_ZERO_COPY_DSLASH);

          enable_policy(QudaDslashPolicy::QUDA_DSLASH_FUSED_PACK);
          enable_policy(QudaDslashPolicy::QUDA_DSLASH_FUSED_PACK_FUSED_HALO);
          if (comm_nvshmem_enabled()) {
            enable_policy(QudaDslashPolicy::QUDA_SHMEM_UBER_PACKINTRA_DSLASH);
            enable_policy(QudaDslashPolicy::QUDA_SHMEM_UBER_PACKFULL_DSLASH);
            enable_policy(QudaDslashPolicy::QUDA_SHMEM_PACKINTRA_DSLASH);
            enable_policy(QudaDslashPolicy::QUDA_SHMEM_PACKFULL_DSLASH);
          }
        }
        // construct string specifying which policies have been enabled
        for (int i = 0; i < (int)QudaDslashPolicy::QUDA_DSLASH_POLICY_DISABLED; i++) {
          strcat(policy_string, (int)policies[i] == i ? "1" : "0");
        }

       static char *dslash_pack_env = getenv("QUDA_ENABLE_DSLASH_PACK");
       if (dslash_pack_env && strcmp(dslash_pack_env, "0") == 0) {
	 if (getVerbosity() > QUDA_SILENT) warningQuda("Disabling Dslash halo packing");
	 dslash_pack_compute = false;
       }

       static char *dslash_interior_env = getenv("QUDA_ENABLE_DSLASH_INTERIOR");
       if (dslash_interior_env && strcmp(dslash_interior_env, "0") == 0) {
	 if (getVerbosity() > QUDA_SILENT) warningQuda("Disabling Dslash interior computation");
	 dslash_interior_compute = false;
       }

       static char *dslash_exterior_env = getenv("QUDA_ENABLE_DSLASH_EXTERIOR");
       if (dslash_exterior_env && strcmp(dslash_exterior_env, "0") == 0) {
	 if (getVerbosity() > QUDA_SILENT) warningQuda("Disabling Dslash exterior computation");
	 dslash_exterior_compute = false;
       }

       static char *dslash_copy_env = getenv("QUDA_ENABLE_DSLASH_COPY");
       if (dslash_copy_env && strcmp(dslash_copy_env, "0") == 0) {
	 if (getVerbosity() > QUDA_SILENT) warningQuda("Disabling Dslash host-device copying");
	 dslash_copy = false;
       }

       static char *dslash_comms_env = getenv("QUDA_ENABLE_DSLASH_COMMS");
       if (dslash_comms_env && strcmp(dslash_comms_env, "0") == 0) {
	 if (getVerbosity() > QUDA_SILENT) warningQuda("Disabling Dslash communication");
	 dslash_comms = false;
       }
      }

      // before we do policy tuning we must ensure the kernel
      // constituents have been tuned since we can't do nested tuning
      if (!tuned()) {
        disableProfileCount();

        for (auto &p2p : p2p_policies) {

          if (p2p == QudaP2PPolicy::QUDA_P2P_POLICY_DISABLED) continue;

          bool p2p_enabled = comm_peer2peer_enabled_global();
          if (p2p == QudaP2PPolicy::QUDA_P2P_DEFAULT)
            comm_enable_peer2peer(false); // disable p2p if using default policy
          dslashParam.remote_write = (p2p == QudaP2PPolicy::QUDA_P2P_REMOTE_WRITE ? 1 : 0);

          for (auto &i : policies) {

            if (i == QudaDslashPolicy::QUDA_DSLASH ||
                i == QudaDslashPolicy::QUDA_FUSED_DSLASH ||
                i == QudaDslashPolicy::QUDA_ZERO_COPY_PACK_DSLASH ||
                i == QudaDslashPolicy::QUDA_FUSED_ZERO_COPY_PACK_DSLASH ||
                i == QudaDslashPolicy::QUDA_ZERO_COPY_DSLASH ||
                i == QudaDslashPolicy::QUDA_FUSED_ZERO_COPY_DSLASH ||
                i == QudaDslashPolicy::QUDA_DSLASH_FUSED_PACK ||
                i == QudaDslashPolicy::QUDA_DSLASH_FUSED_PACK_FUSED_HALO ||
                i == QudaDslashPolicy::QUDA_SHMEM_UBER_PACKINTRA_DSLASH ||
                i == QudaDslashPolicy::QUDA_SHMEM_UBER_PACKFULL_DSLASH ||
                i == QudaDslashPolicy::QUDA_SHMEM_PACKINTRA_DSLASH ||
                i == QudaDslashPolicy::QUDA_SHMEM_PACKFULL_DSLASH) {

              auto dslashImp = DslashFactory<Dslash>::create(i);
              (*dslashImp)(dslash, in, volume, ghostFace, profile);

          } else if (i == QudaDslashPolicy::QUDA_GDR_DSLASH ||
                     i == QudaDslashPolicy::QUDA_FUSED_GDR_DSLASH ||
                     i == QudaDslashPolicy::QUDA_GDR_RECV_DSLASH ||
                     i == QudaDslashPolicy::QUDA_FUSED_GDR_RECV_DSLASH ||
                     i == QudaDslashPolicy::QUDA_ZERO_COPY_PACK_GDR_RECV_DSLASH ||
                     i == QudaDslashPolicy::QUDA_FUSED_ZERO_COPY_PACK_GDR_RECV_DSLASH) {
              // if we are using GDR policies then we must tune the
              // non-GDR equivalent as well - this ensures that all GPUs
              // will have the required tunecache entries prior to
              // potential process divergence regardless of which GPUs
              // are blacklisted.
              {
                QudaDslashPolicy policy = DslashFactory<Dslash>::blacklist_map(i);
                auto dslashImp = DslashFactory<Dslash>::create(policy);
                (*dslashImp)(dslash, in, volume, ghostFace, profile);
              }

              auto dslashImp = DslashFactory<Dslash>::create(i);
              (*dslashImp)(dslash, in, volume, ghostFace, profile);

            } else if (i != QudaDslashPolicy::QUDA_DSLASH_POLICY_DISABLED) {
              errorQuda("Unsupported dslash policy %d\n", static_cast<int>(i));
            }

          }

          comm_enable_peer2peer(p2p_enabled); // restore p2p state
        }                                     // p2p policies

        enableProfileCount();
        setPolicyTuning(true);
      }
      dslash_policy_init = true;

      apply(device::get_default_stream());
    }

   virtual ~DslashPolicyTune() { setPolicyTuning(false); }

   void apply(const qudaStream_t &) {
     TuneParam tp = tuneLaunch(*this, getTuning(), getVerbosity());

     if (tp.aux.x >= static_cast<int>(policies.size())) errorQuda("Requested policy that is outside of range");
     if (static_cast<QudaDslashPolicy>(int(tp.aux.x)) == QudaDslashPolicy::QUDA_DSLASH_POLICY_DISABLED)  errorQuda("Requested policy is disabled");

     bool p2p_enabled = comm_peer2peer_enabled_global();
     if (p2p_policies[tp.aux.y] == QudaP2PPolicy::QUDA_P2P_DEFAULT) comm_enable_peer2peer(false); // disable p2p if using default policy
     dslashParam.remote_write = (p2p_policies[tp.aux.y] == QudaP2PPolicy::QUDA_P2P_REMOTE_WRITE ? 1 : 0); // set whether we are using remote packing writes or copy engines

<<<<<<< HEAD
     DslashPolicyImp<Dslash> *dslashImp = DslashFactory<Dslash>::create(static_cast<QudaDslashPolicy>(int(tp.aux.x)));
=======
     auto dslashImp = DslashFactory<Dslash>::create(static_cast<QudaDslashPolicy>(tp.aux.x));
>>>>>>> 033fa252
     (*dslashImp)(dslash, in, volume, ghostFace, profile);

     // restore p2p state
     comm_enable_peer2peer(p2p_enabled);
   }

   int tuningIter() const { return 20; }

   // Find the best dslash policy
   bool advanceAux(TuneParam &param) const
   {
     while ((unsigned)param.aux.x < policies.size()-1) {
       param.aux.x++;
       if (policies[param.aux.x] != QudaDslashPolicy::QUDA_DSLASH_POLICY_DISABLED) return true;
     }
     param.aux.x = first_active_policy;

     while ((unsigned)param.aux.y < p2p_policies.size()-1) {
       param.aux.y++;
       if (p2p_policies[param.aux.y] != QudaP2PPolicy::QUDA_P2P_POLICY_DISABLED) return true;
     }
     param.aux.y = first_active_p2p_policy;

     return false;
   }

   bool advanceTuneParam(TuneParam &param) const { return advanceAux(param); }

   void initTuneParam(TuneParam &param) const  {
     Tunable::initTuneParam(param);
     param.aux.x = first_active_policy;
     param.aux.y = first_active_p2p_policy;
     param.aux.z = 0;
   }

   void defaultTuneParam(TuneParam &param) const  {
     Tunable::defaultTuneParam(param);
     param.aux.x = first_active_policy;
     param.aux.y = first_active_p2p_policy;
     param.aux.z = 0;
   }

   TuneKey tuneKey() const {
     KernelType kernel_type = dslashParam.kernel_type;
     dslashParam.kernel_type = KERNEL_POLICY;
     TuneKey key = dslash.tuneKey();
     strcat(key.aux, comm_dim_topology_string());
     strcat(key.aux, comm_config_string()); // any change in P2P/GDR will be stored as a separate tunecache entry
     strcat(key.aux, policy_string);        // any change in policies enabled will be stored as a separate entry
     dslashParam.kernel_type = kernel_type;
     return key;
   }

   long long flops() const {
     KernelType kernel_type = dslashParam.kernel_type;
     dslashParam.kernel_type = KERNEL_POLICY;
     long long flops_ = dslash.flops();
     dslashParam.kernel_type = kernel_type;
     return flops_;
   }

   long long bytes() const {
     KernelType kernel_type = dslashParam.kernel_type;
     dslashParam.kernel_type = KERNEL_POLICY;
     long long bytes_ = dslash.bytes();
     dslashParam.kernel_type = kernel_type;
     return bytes_;
   }

   void preTune() { dslash.preTune(); }

   void postTune()
   {
     saveTuneCache();
     dslash.postTune();
   }
  };

  } // namespace dslash

} // namespace quda<|MERGE_RESOLUTION|>--- conflicted
+++ resolved
@@ -1970,11 +1970,7 @@
      if (p2p_policies[tp.aux.y] == QudaP2PPolicy::QUDA_P2P_DEFAULT) comm_enable_peer2peer(false); // disable p2p if using default policy
      dslashParam.remote_write = (p2p_policies[tp.aux.y] == QudaP2PPolicy::QUDA_P2P_REMOTE_WRITE ? 1 : 0); // set whether we are using remote packing writes or copy engines
 
-<<<<<<< HEAD
-     DslashPolicyImp<Dslash> *dslashImp = DslashFactory<Dslash>::create(static_cast<QudaDslashPolicy>(int(tp.aux.x)));
-=======
      auto dslashImp = DslashFactory<Dslash>::create(static_cast<QudaDslashPolicy>(tp.aux.x));
->>>>>>> 033fa252
      (*dslashImp)(dslash, in, volume, ghostFace, profile);
 
      // restore p2p state
