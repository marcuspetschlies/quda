#include <quda_internal.h>
#include <quda_matrix.h>
#include <tune_quda.h>
#include <gauge_field.h>
#include <gauge_field_order.h>
#include <launch_kernel.cuh>
#include <comm_quda.h>
#include <unitarization_links.h>
#include <pgauge_monte.h>
#include <random_quda.h>
#include <cub_helper.cuh>
#include <index_helper.cuh>

#ifndef PI
#define PI    3.1415926535897932384626433832795    // pi
#endif
#ifndef PII
#define PII   6.2831853071795864769252867665590    // 2 * pi
#endif

namespace quda {

#ifdef GPU_GAUGE_ALG

  template <typename Gauge>
  struct InitGaugeColdArg {
    int threads; // number of active threads required
    int X[4]; // grid dimensions
    Gauge dataOr;
    InitGaugeColdArg(const Gauge &dataOr, const cudaGaugeField &data)
      : dataOr(dataOr) {
      for ( int dir = 0; dir < 4; ++dir ) X[dir] = data.X()[dir];
      threads = X[0] * X[1] * X[2] * X[3];
    }
  };

  template<typename Float, typename Gauge, int NCOLORS>
  __global__ void compute_InitGauge_ColdStart(InitGaugeColdArg<Gauge> arg){
    int idx = threadIdx.x + blockIdx.x * blockDim.x;
    if ( idx >= arg.threads ) return;
    int parity = 0;
    if ( idx >= arg.threads / 2 ) {
      parity = 1;
      idx -= arg.threads / 2;
    }
    Matrix<complex<Float>,NCOLORS> U;
    setIdentity(&U);
    for ( int d = 0; d < 4; d++ ) arg.dataOr(d, idx, parity) = U;
  }


  template<typename Float, typename Gauge, int NCOLORS>
  class InitGaugeCold : Tunable {
    InitGaugeColdArg<Gauge> arg;
    mutable char aux_string[128]; // used as a label in the autotuner
    private:
    unsigned int sharedBytesPerThread() const {
      return 0;
    }
    unsigned int sharedBytesPerBlock(const TuneParam &param) const {
      return 0;
    }
    //bool tuneSharedBytes() const { return false; }  // Don't tune shared memory
    bool tuneGridDim() const {
      return false;
    }                                        // Don't tune the grid dimensions.
    unsigned int minThreads() const {
      return arg.threads;
    }

    public:
    InitGaugeCold(InitGaugeColdArg<Gauge> &arg)
      : arg(arg) {
    }
    ~InitGaugeCold () {
    }

    void apply(const qudaStream_t &stream){
      TuneParam tp = tuneLaunch(*this, getTuning(), getVerbosity());
<<<<<<< HEAD
      compute_InitGauge_ColdStart<Float, Gauge, NCOLORS><< < tp.grid,tp.block >> > (arg);
=======
      compute_InitGauge_ColdStart<Float, Gauge, NCOLORS> <<< tp.grid,tp.block >>> (arg);
>>>>>>> a2543a25
      //qudaDeviceSynchronize();
    }

    TuneKey tuneKey() const {
      std::stringstream vol;
      vol << arg.X[0] << "x";
      vol << arg.X[1] << "x";
      vol << arg.X[2] << "x";
      vol << arg.X[3];
      sprintf(aux_string,"threads=%d,prec=%lu", arg.threads, sizeof(Float));
      return TuneKey(vol.str().c_str(), typeid(*this).name(), aux_string);

    }

    long long flops() const {
      return 0;
    }                                  // Only correct if there is no link reconstruction, no cub reduction accounted also
    long long bytes() const {
      return 0;
    }                                  //no accounting the reduction!!!!

  };

  template<typename Float, int NCOLORS, typename Gauge>
  void InitGaugeField( Gauge dataOr,  cudaGaugeField& data) {
    InitGaugeColdArg<Gauge> initarg(dataOr, data);
    InitGaugeCold<Float, Gauge, NCOLORS> init(initarg);
    init.apply(0);
    checkQudaError();
  }



  template<typename Float>
  void InitGaugeField( cudaGaugeField& data) {

    if ( data.isNative() ) {
      if ( data.Reconstruct() == QUDA_RECONSTRUCT_NO ) {
	typedef typename gauge_mapper<Float,QUDA_RECONSTRUCT_NO>::type Gauge;
        InitGaugeField<Float, 3>(Gauge(data), data);
      } else if ( data.Reconstruct() == QUDA_RECONSTRUCT_12 ) {
	typedef typename gauge_mapper<Float,QUDA_RECONSTRUCT_12>::type Gauge;
        InitGaugeField<Float, 3>(Gauge(data), data);
      } else if ( data.Reconstruct() == QUDA_RECONSTRUCT_8 ) {
	typedef typename gauge_mapper<Float,QUDA_RECONSTRUCT_8>::type Gauge;
        InitGaugeField<Float, 3>(Gauge(data), data);
      } else {
        errorQuda("Reconstruction type %d of gauge field not supported", data.Reconstruct());
      }
    } else {
      errorQuda("Invalid Gauge Order\n");
    }

  }

/** @brief Perform a cold start to the gauge field, identity SU(3) matrix, also fills the ghost links in multi-GPU case (no need to exchange data)
 *
 * @param[in,out] data Gauge field
 */
  void InitGaugeField( cudaGaugeField& data) {

    if ( data.Precision() == QUDA_SINGLE_PRECISION ) {
      InitGaugeField<float> (data);
    } else if ( data.Precision() == QUDA_DOUBLE_PRECISION ) {
      InitGaugeField<double>(data);
    } else {
      errorQuda("Precision %d not supported", data.Precision());
    }
    
  }








  template <typename Gauge>
  struct InitGaugeHotArg {
    int threads; // number of active threads required
    int X[4]; // grid dimensions
    RNG rngstate;
#ifdef MULTI_GPU
    int border[4];
#endif
    Gauge dataOr;
    InitGaugeHotArg(const Gauge &dataOr, const cudaGaugeField &data, RNG &rngstate)
      : dataOr(dataOr), rngstate(rngstate) {
#ifdef MULTI_GPU
      for ( int dir = 0; dir < 4; ++dir ) {
        border[dir] = data.R()[dir];
        X[dir] = data.X()[dir] - border[dir] * 2;
      } 
#else
      for ( int dir = 0; dir < 4; ++dir ) X[dir] = data.X()[dir];
#endif
      //the optimal number of RNG states in rngstate array must be equal to half the lattice volume
      //this number is the same used in heatbath...
      threads = X[0] * X[1] * X[2] * X[3] >> 1;
    }
  };


  template <typename Float>
  __host__ __device__ static inline void reunit_link( Matrix<complex<Float>,3> &U ){

    complex<Float> t2((Float)0.0, (Float)0.0);
    Float t1 = 0.0;
    //first normalize first row
    //sum of squares of row
#pragma unroll
    for ( int c = 0; c < 3; c++ ) t1 += norm(U(0,c));
    t1 = (Float)1.0 / sqrt(t1);
    //14
    //used to normalize row
#pragma unroll
    for ( int c = 0; c < 3; c++ ) U(0,c) *= t1;
    //6
#pragma unroll
    for ( int c = 0; c < 3; c++ ) t2 += conj(U(0,c)) * U(1,c);
    //24
#pragma unroll
    for ( int c = 0; c < 3; c++ ) U(1,c) -= t2 * U(0,c);
    //24
    //normalize second row
    //sum of squares of row
    t1 = 0.0;
#pragma unroll
    for ( int c = 0; c < 3; c++ ) t1 += norm(U(1,c));
    t1 = (Float)1.0 / sqrt(t1);
    //14
    //used to normalize row
#pragma unroll
    for ( int c = 0; c < 3; c++ ) U(1, c) *= t1;
    //6
    //Reconstruct lat row
    U(2,0) = conj(U(0,1) * U(1,2) - U(0,2) * U(1,1));
    U(2,1) = conj(U(0,2) * U(1,0) - U(0,0) * U(1,2));
    U(2,2) = conj(U(0,0) * U(1,1) - U(0,1) * U(1,0));
    //42
    //T=130
  }






/**
    @brief Generate the four random real elements of the SU(2) matrix
    @param localstate CURAND rng state
    @return four real numbers of the SU(2) matrix
 */
  template <class T>
  __device__ static inline Matrix<T,2> randomSU2(quRNGState& localState){
    Matrix<T,2> a;
    T aabs, ctheta, stheta, phi;
    a(0,0) = Random<T>(localState, (T)-1.0, (T)1.0);
    aabs = sqrt( 1.0 - a(0,0) * a(0,0));
    ctheta = Random<T>(localState, (T)-1.0, (T)1.0);
    phi = PII * Random<T>(localState);
    stheta = ( Random<T>(&localState) & 1 ? 1 : -1 ) * sqrt( (T)1.0 - ctheta * ctheta );
    a(0,1) = aabs * stheta * cos( phi );
    a(1,0) = aabs * stheta * sin( phi );
    a(1,1) = aabs * ctheta;
    return a;
  }


/**
    @brief Update the SU(Nc) link with the new SU(2) matrix, link <- u * link
    @param u SU(2) matrix represented by four real numbers
    @param link SU(Nc) matrix
    @param id indices
 */
  template <class T, int NCOLORS>
  __host__ __device__ static inline void mul_block_sun( Matrix<T,2> u, Matrix<complex<T>,NCOLORS> &link, int2 id ){
    for ( int j = 0; j < NCOLORS; j++ ) {
      complex<T> tmp = complex<T>( u(0,0), u(1,1) ) * link(id.x, j) + complex<T>( u(1,0), u(0,1) ) * link(id.y, j);
      link(id.y, j) = complex<T>(-u(1,0), u(0,1) ) * link(id.x, j) + complex<T>( u(0,0),-u(1,1) ) * link(id.y, j);
      link(id.x, j) = tmp;
    }
  }


/**
    @brief Calculate the SU(2) index block in the SU(Nc) matrix
    @param block number to calculate the index's, the total number of blocks is NCOLORS * ( NCOLORS - 1) / 2.
    @return Returns two index's in int2 type, accessed by .x and .y.
 */
  template<int NCOLORS>
  __host__ __device__ static inline int2 IndexBlock(int block){
    int2 id;
    int i1;
    int found = 0;
    int del_i = 0;
    int index = -1;
    while ( del_i < (NCOLORS - 1) && found == 0 ) {
      del_i++;
      for ( i1 = 0; i1 < (NCOLORS - del_i); i1++ ) {
        index++;
        if ( index == block ) {
          found = 1;
          break;
        }
      }
    }
    id.y = i1 + del_i;
    id.x = i1;
    return id;
  }

/**
    @brief Generate a SU(Nc) random matrix
    @param localstate CURAND rng state
    @return SU(Nc) matrix
 */
  template <class Float, int NCOLORS>
  __device__ inline Matrix<complex<Float>,NCOLORS> randomize( quRNGState& localState ){
    Matrix<complex<Float>,NCOLORS> U;

    for ( int i = 0; i < NCOLORS; i++ )
      for ( int j = 0; j < NCOLORS; j++ )
        U(i,j) = complex<Float>( (Float)(Random<Float>(localState) - 0.5), (Float)(Random<Float>(localState) - 0.5) );
    reunit_link<Float>(U);
    return U;

    /*setIdentity(&U);
       for( int block = 0; block < NCOLORS * ( NCOLORS - 1) / 2; block++ ) {
       Matrix<Float,2> rr = randomSU2<Float>(localState);
       int2 id = IndexBlock<NCOLORS>( block );
       mul_block_sun<Float, NCOLORS>(rr, U, id);
       //U = block_su2_to_su3<Float>( U, a00, a01, a10, a11, block );
       }
       return U;*/
  }

  template<typename Float, typename Gauge, int NCOLORS>
  __global__ void compute_InitGauge_HotStart(InitGaugeHotArg<Gauge> arg){
    int idx = threadIdx.x + blockIdx.x * blockDim.x;
    if ( idx >= arg.threads ) return;
  #ifdef MULTI_GPU
    int X[4], x[4];
    for ( int dr = 0; dr < 4; ++dr ) X[dr] = arg.X[dr];
    for ( int dr = 0; dr < 4; ++dr ) X[dr] += 2 * arg.border[dr];
    int id = idx;
    quRNGState localState = arg.rngstate.State()[ id ];
  #else
    quRNGState localState = arg.rngstate.State()[ idx ];
  #endif
    for ( int parity = 0; parity < 2; parity++ ) {
    #ifdef MULTI_GPU
      getCoords(x, id, arg.X, parity);
      for ( int dr = 0; dr < 4; ++dr ) x[dr] += arg.border[dr];
      idx = linkIndex(x,X);
    #endif
      for ( int d = 0; d < 4; d++ ) {
        Matrix<complex<Float>,NCOLORS> U;
        U = randomize<Float, NCOLORS>(localState);
        arg.dataOr(d, idx, parity) = U;
      }
    }
  #ifdef MULTI_GPU
    arg.rngstate.State()[ id ] = localState;
  #else
    arg.rngstate.State()[ idx ] = localState;
  #endif
  }




  template<typename Float, typename Gauge, int NCOLORS>
  class InitGaugeHot : Tunable {
    InitGaugeHotArg<Gauge> arg;
    mutable char aux_string[128]; // used as a label in the autotuner
    private:
    unsigned int sharedBytesPerThread() const {
      return 0;
    }
    unsigned int sharedBytesPerBlock(const TuneParam &param) const {
      return 0;
    }
    bool tuneSharedBytes() const {
      return false;
    }                                            // Don't tune shared memory
    bool tuneGridDim() const {
      return false;
    }                                        // Don't tune the grid dimensions.
    unsigned int minThreads() const {
      return arg.threads;
    }

    public:
    InitGaugeHot(InitGaugeHotArg<Gauge> &arg)
      : arg(arg) {
    }
    ~InitGaugeHot () {
    }

    void apply(const qudaStream_t &stream){
      TuneParam tp = tuneLaunch(*this, getTuning(), getVerbosity());
<<<<<<< HEAD
      compute_InitGauge_HotStart<Float, Gauge, NCOLORS><< < tp.grid,tp.block >> > (arg);
=======
      compute_InitGauge_HotStart<Float, Gauge, NCOLORS> <<< tp.grid,tp.block >>> (arg);
>>>>>>> a2543a25
      //qudaDeviceSynchronize();
    }

    TuneKey tuneKey() const {
      std::stringstream vol;
      vol << arg.X[0] << "x";
      vol << arg.X[1] << "x";
      vol << arg.X[2] << "x";
      vol << arg.X[3];
      sprintf(aux_string,"threads=%d,prec=%lud", arg.threads, sizeof(Float));
      return TuneKey(vol.str().c_str(), typeid(*this).name(), aux_string);

    }

    void preTune(){ arg.rngstate.backup(); }
    void postTune(){ arg.rngstate.restore(); }
    long long flops() const {
      return 0;
    }                                  // Only correct if there is no link reconstruction, no cub reduction accounted also
    long long bytes() const {
      return 0;
    }                                  //no accounting the reduction!!!!

  };


  template<typename Float, int NCOLORS, typename Gauge>
  void InitGaugeField( Gauge dataOr,  cudaGaugeField& data, RNG &rngstate) {
    InitGaugeHotArg<Gauge> initarg(dataOr, data, rngstate);
    InitGaugeHot<Float, Gauge, NCOLORS> init(initarg);
    init.apply(0);
    checkQudaError();
    qudaDeviceSynchronize();

    data.exchangeExtendedGhost(data.R(),false);
  }

  template<typename Float>
  void InitGaugeField( cudaGaugeField& data, RNG &rngstate) {

    if ( data.isNative() ) {
      if ( data.Reconstruct() == QUDA_RECONSTRUCT_NO ) {
	typedef typename gauge_mapper<Float,QUDA_RECONSTRUCT_NO>::type Gauge;
        InitGaugeField<Float, 3>(Gauge(data), data, rngstate);
      } else if ( data.Reconstruct() == QUDA_RECONSTRUCT_12 ) {
	typedef typename gauge_mapper<Float,QUDA_RECONSTRUCT_12>::type Gauge;
        InitGaugeField<Float, 3>(Gauge(data), data, rngstate);
      } else if ( data.Reconstruct() == QUDA_RECONSTRUCT_8 ) {
	typedef typename gauge_mapper<Float,QUDA_RECONSTRUCT_8>::type Gauge;
        InitGaugeField<Float, 3>(Gauge(data), data, rngstate);
      } else {
        errorQuda("Reconstruction type %d of gauge field not supported", data.Reconstruct());
      }
    } else {
      errorQuda("Invalid Gauge Order\n");
    }
  }
#endif // GPU_GAUGE_ALG

/** @brief Perform a hot start to the gauge field, random SU(3) matrix, followed by reunitarization, also exchange borders links in multi-GPU case.
 *
 * @param[in,out] data Gauge field
 * @param[in,out] rngstate state of the CURAND random number generator
 */
  void InitGaugeField( cudaGaugeField& data, RNG &rngstate) {
#ifdef GPU_GAUGE_ALG
    if ( data.Precision() == QUDA_SINGLE_PRECISION ) {
      InitGaugeField<float> (data, rngstate);
    } else if ( data.Precision() == QUDA_DOUBLE_PRECISION ) {
      InitGaugeField<double>(data, rngstate);
    } else {
      errorQuda("Precision %d not supported", data.Precision());
    }
#else
    errorQuda("Pure gauge code has not been built");
#endif
  }
}<|MERGE_RESOLUTION|>--- conflicted
+++ resolved
@@ -77,11 +77,7 @@
 
     void apply(const qudaStream_t &stream){
       TuneParam tp = tuneLaunch(*this, getTuning(), getVerbosity());
-<<<<<<< HEAD
-      compute_InitGauge_ColdStart<Float, Gauge, NCOLORS><< < tp.grid,tp.block >> > (arg);
-=======
       compute_InitGauge_ColdStart<Float, Gauge, NCOLORS> <<< tp.grid,tp.block >>> (arg);
->>>>>>> a2543a25
       //qudaDeviceSynchronize();
     }
 
@@ -110,7 +106,7 @@
     InitGaugeColdArg<Gauge> initarg(dataOr, data);
     InitGaugeCold<Float, Gauge, NCOLORS> init(initarg);
     init.apply(0);
-    checkQudaError();
+    checkCudaError();
   }
 
 
@@ -237,14 +233,14 @@
     @return four real numbers of the SU(2) matrix
  */
   template <class T>
-  __device__ static inline Matrix<T,2> randomSU2(quRNGState& localState){
+  __device__ static inline Matrix<T,2> randomSU2(cuRNGState& localState){
     Matrix<T,2> a;
     T aabs, ctheta, stheta, phi;
     a(0,0) = Random<T>(localState, (T)-1.0, (T)1.0);
     aabs = sqrt( 1.0 - a(0,0) * a(0,0));
     ctheta = Random<T>(localState, (T)-1.0, (T)1.0);
     phi = PII * Random<T>(localState);
-    stheta = ( Random<T>(&localState) & 1 ? 1 : -1 ) * sqrt( (T)1.0 - ctheta * ctheta );
+    stheta = ( curand(&localState) & 1 ? 1 : -1 ) * sqrt( (T)1.0 - ctheta * ctheta );
     a(0,1) = aabs * stheta * cos( phi );
     a(1,0) = aabs * stheta * sin( phi );
     a(1,1) = aabs * ctheta;
@@ -301,7 +297,7 @@
     @return SU(Nc) matrix
  */
   template <class Float, int NCOLORS>
-  __device__ inline Matrix<complex<Float>,NCOLORS> randomize( quRNGState& localState ){
+  __device__ inline Matrix<complex<Float>,NCOLORS> randomize( cuRNGState& localState ){
     Matrix<complex<Float>,NCOLORS> U;
 
     for ( int i = 0; i < NCOLORS; i++ )
@@ -329,9 +325,9 @@
     for ( int dr = 0; dr < 4; ++dr ) X[dr] = arg.X[dr];
     for ( int dr = 0; dr < 4; ++dr ) X[dr] += 2 * arg.border[dr];
     int id = idx;
-    quRNGState localState = arg.rngstate.State()[ id ];
+    cuRNGState localState = arg.rngstate.State()[ id ];
   #else
-    quRNGState localState = arg.rngstate.State()[ idx ];
+    cuRNGState localState = arg.rngstate.State()[ idx ];
   #endif
     for ( int parity = 0; parity < 2; parity++ ) {
     #ifdef MULTI_GPU
@@ -385,11 +381,7 @@
 
     void apply(const qudaStream_t &stream){
       TuneParam tp = tuneLaunch(*this, getTuning(), getVerbosity());
-<<<<<<< HEAD
-      compute_InitGauge_HotStart<Float, Gauge, NCOLORS><< < tp.grid,tp.block >> > (arg);
-=======
       compute_InitGauge_HotStart<Float, Gauge, NCOLORS> <<< tp.grid,tp.block >>> (arg);
->>>>>>> a2543a25
       //qudaDeviceSynchronize();
     }
 
@@ -421,7 +413,7 @@
     InitGaugeHotArg<Gauge> initarg(dataOr, data, rngstate);
     InitGaugeHot<Float, Gauge, NCOLORS> init(initarg);
     init.apply(0);
-    checkQudaError();
+    checkCudaError();
     qudaDeviceSynchronize();
 
     data.exchangeExtendedGhost(data.R(),false);
