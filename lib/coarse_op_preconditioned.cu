#include <typeinfo>
#include <quda_api.h>
#include <gauge_field.h>
#include <blas_lapack.h>
#include <blas_quda.h>
#include <tunable_nd.h>
#include <kernels/coarse_op_preconditioned.cuh>
<<<<<<< HEAD

#ifdef QUDA_TARGET_CUDA
=======
>>>>>>> f36f0ea2
#include <coarse_op_preconditioned_mma_launch.h>
#else
using CUresult = bool;
#endif

namespace quda
{

<<<<<<< HEAD
  /**
     @brief Launcher for CPU instantiations of preconditioned coarse-link construction
  */
  template <QudaFieldLocation location, typename Arg>
  struct Launch {
    Launch(Arg &arg, qudaError_t &, bool compute_max_only, TuneParam &, bool, const qudaStream_t &)
    {
      if (compute_max_only)
        CalculateYhatCPU<true, Arg>(arg);
      else
        CalculateYhatCPU<false, Arg>(arg);
    }
  };

  /**
     @brief Launcher for GPU instantiations of preconditioned coarse-link construction
  */
  template <typename Arg>
  struct Launch<QUDA_CUDA_FIELD_LOCATION, Arg> {
    Launch(Arg &arg, qudaError_t &qerror, bool compute_max_only, TuneParam &tp, bool use_mma, const qudaStream_t &stream)
    {
      CUresult error = CUDA_SUCCESS;
      if (compute_max_only) {
        if (!activeTuning()) {
          qudaMemsetAsync(arg.max_d, 0, sizeof(typename Arg::Float), stream);
        }
      }
#ifdef JITIFY
      if (use_mma) {
        errorQuda("MMA kernels haven't been jitify'ed.");
      } else {
        using namespace jitify::reflection;
        error = program->kernel("quda::CalculateYhatGPU")
                  .instantiate(compute_max_only, Type<Arg>())
                  .configure(tp.grid, tp.block, tp.shared_bytes, device::get_cuda_stream(stream))
                  .launch(arg);
      }
#else
      if (use_mma) {
#if defined(QUDA_TARGET_CUDA)
        if (compute_max_only) {
          mma::launch_yhat_kernel<true>(arg, arg.Y.VolumeCB(), tp, stream);
        } else {
          mma::launch_yhat_kernel<false>(arg, arg.Y.VolumeCB(), tp, stream);
        }
#else 
	errorQuda("MMA Kernels can only be used in CUDA Builds, not this one");
#endif
      } else {
        if (compute_max_only) {
          qudaLaunchKernel(CalculateYhatGPU<true, Arg>, tp, stream, arg);
        } else {
          qudaLaunchKernel(CalculateYhatGPU<false, Arg>, tp, stream, arg);
        }
      }
#endif
      if (compute_max_only) {
        if (!activeTuning()) { // only do copy once tuning is done
          qudaMemcpyAsync(arg.max_h, arg.max_d, sizeof(typename Arg::Float), qudaMemcpyDeviceToHost, stream);
          qudaStreamSynchronize(const_cast<qudaStream_t&>(stream));
        }
      }
      // convert Jitify return error into QUDA error
      qerror = error == CUDA_SUCCESS ? QUDA_SUCCESS : QUDA_ERROR;
    }
  };

  template <QudaFieldLocation location, typename Arg>
  class CalculateYhat : public TunableVectorYZ {

    using Float = typename Arg::Float;
    Arg &arg;
    const LatticeField &meta;
    const int n;

    bool compute_max_only;

=======
  template <QudaFieldLocation location, typename Float_, typename PreconditionedGauge,
            typename Gauge, typename GaugeInv, int n, int M, int N, bool compute_max>
  class CalculateYhat : public TunableKernel3D {
    using Float = Float_;
    using Arg = CalculateYhatArg<Float, PreconditionedGauge, Gauge, GaugeInv, n, M, N, compute_max>;
    Arg arg;
    GaugeField &Yhat;
    const GaugeField &Y;
    const GaugeField &Xinv;
>>>>>>> f36f0ea2
    bool use_mma;

    long long flops() const { return Y.Volume() * 8 * n * n * (8 * n - 2); } // 8 from dir, 8 from complexity,
    long long bytes() const { return 2l * (arg.Xinv.Bytes() + 8*arg.Y.Bytes() + !Arg::compute_max * 8*arg.Yhat.Bytes()) * n; }

    unsigned int minThreads() const { return Y.VolumeCB(); }

    // all the tuning done is only in matrix tile size (Y/Z block.grid)
    int blockMin() const { return 8; }
    int blockStep() const { return 8; }
    unsigned int maxBlockSize(const TuneParam &) const { return 8u; }

  public:
    CalculateYhat(GaugeField &Yhat, const GaugeField &Y, const GaugeField &Xinv, bool use_mma) :
      TunableKernel3D(Y, 2 * arg.tile.M_tiles, 4 * arg.tile.N_tiles),
      arg(Yhat, Y, Xinv),
      Yhat(Yhat),
      Y(Y),
      Xinv(Xinv),
      use_mma(use_mma)
    {
      arg.max_h = static_cast<Float*>(pool_pinned_malloc(sizeof(Float)));
      if (Y.Location() == QUDA_CUDA_FIELD_LOCATION) {
        arg.max_d = static_cast<Float*>(pool_device_malloc(sizeof(Float)));
        strcat(aux, Y.MemType() == QUDA_MEMORY_MAPPED ? ",GPU-mapped" : ",GPU-device");
      }
      strcat(aux, comm_dim_partitioned_string());
      if (use_mma) { strcat(aux, ",mma"); }
      if (Arg::compute_max) strcat(aux, ",compute_max");

      apply(device::get_default_stream());

      double max_h_double = *arg.max_h;
      comm_allreduce_max(&max_h_double);
      *arg.max_h = static_cast<Float>(max_h_double);
      if (getVerbosity() >= QUDA_VERBOSE) printfQuda("Yhat Max = %e\n", *arg.max_h);
      Yhat.Scale(*arg.max_h);
    }

    ~CalculateYhat()
    {
      if (Y.Location() == QUDA_CUDA_FIELD_LOCATION) pool_device_free(arg.max_d);
      pool_pinned_free(arg.max_h);
    }

    void apply(const qudaStream_t &stream)
    {
      TuneParam tp = tuneLaunch(*this, getTuning(), getVerbosity());
      if (Arg::compute_max && !activeTuning()) {
        qudaMemsetAsync(arg.max_d, 0, sizeof(typename Arg::Float), stream);
      }

      if (use_mma) mma::launch_yhat_kernel(tp, stream, arg, *this);
      else launch<ComputeYhat>(tp, stream, arg);

      if (Arg::compute_max && !activeTuning()) { // only do copy once tuning is done
        qudaMemcpyAsync(arg.max_h, arg.max_d, sizeof(typename Arg::Float), qudaMemcpyDeviceToHost, stream);
        qudaStreamSynchronize(const_cast<qudaStream_t&>(stream));
      }
    }

    bool advanceSharedBytes(TuneParam &) const { return false; }

    bool advanceTuneParam(TuneParam &param) const
    {
      if (use_mma) {
<<<<<<< HEAD
#if defined(QUDA_TARGET_CUDA)
        constexpr bool compute_max_only_dummy = true;
=======
>>>>>>> f36f0ea2
        constexpr bool query_max = true;
        int max = mma::launch_yhat_kernel<query_max>(param, device::get_default_stream(), arg, *this);
        if (param.aux.x < max) {
          param.aux.x++;
          return true;
        }
        return false;
<<<<<<< HEAD
#else
	errorQuda("MMA Kernels can only be used in CUDA Target");
	return false;
#endif
=======
>>>>>>> f36f0ea2
      } else {
        if (Y.Location() == QUDA_CUDA_FIELD_LOCATION && Y.MemType() == QUDA_MEMORY_DEVICE)
          return TunableKernel3D::advanceTuneParam(param);
        else
          return false;
      }
    }
  };

  /**
     @brief Calculate the preconditioned coarse-link field and the clover inverse.
     @param Yhat[out] Preconditioned coarse link field
     @param Xinv[out] Coarse clover inverse field
     @param Y[out] Coarse link field
     @param X[out] Coarse clover field
     @param use_mma[in] Whether or not use MMA (tensor core) to do the calculation
   */
  template <QudaFieldLocation location, typename storeFloat, typename Float, int N, QudaGaugeFieldOrder gOrder>
  void calculateYhat(GaugeField &Yhat, GaugeField &Xinv, const GaugeField &Y, const GaugeField &X, bool use_mma)
  {
    using namespace blas_lapack;
    auto invert = use_native() ? native::BatchInvertMatrix : generic::BatchInvertMatrix;

    constexpr QudaGaugeFieldOrder gOrder_milc = QUDA_MILC_GAUGE_ORDER;
    GaugeField *Xinv_aos = nullptr;

    // invert the clover matrix field
    const int n = X.Ncolor();

    if (X.Location() == QUDA_CUDA_FIELD_LOCATION) {

      auto create_gauge_copy = [](const GaugeField &X, bool copy_content) -> auto
      {
        GaugeField *output = nullptr;
        if (X.Order() == gOrder_milc && X.Precision() >= QUDA_SINGLE_PRECISION) {
          output = const_cast<GaugeField *>(&X);
        } else {
          GaugeFieldParam param(X);
          param.order = gOrder_milc;
          param.setPrecision(X.Precision() < QUDA_SINGLE_PRECISION ? QUDA_SINGLE_PRECISION : X.Precision());
          output = cudaGaugeField::Create(param);
          if (copy_content) output->copy(X);
        }
        return output;
      };

      GaugeField *X_aos = create_gauge_copy(X, true);
      Xinv_aos = create_gauge_copy(Xinv, false);

      blas::flops += invert((void *)Xinv_aos->Gauge_p(), (void *)X_aos->Gauge_p(), n, X_aos->Volume(),
                            X_aos->Precision(), X.Location());

      if (&Xinv != Xinv_aos) {
        if (Xinv.Precision() < QUDA_SINGLE_PRECISION) Xinv.Scale(Xinv_aos->abs_max());
        Xinv.copy(*Xinv_aos);
      }
      if (&X != X_aos) { delete X_aos; }

      if (!use_mma) { delete Xinv_aos; }

    } else if (X.Location() == QUDA_CPU_FIELD_LOCATION && X.Order() == QUDA_QDP_GAUGE_ORDER) {
      const cpuGaugeField *X_h = static_cast<const cpuGaugeField*>(&X);
      cpuGaugeField *Xinv_h = static_cast<cpuGaugeField*>(&Xinv);
      blas::flops += invert(*(void**)Xinv_h->Gauge_p(), *(void**)X_h->Gauge_p(), n, X_h->Volume(), X.Precision(), X.Location());
    } else {
      errorQuda("Unsupported location=%d and order=%d", X.Location(), X.Order());
    }

    // now exchange Y halos of both forwards and backwards links for multi-process dslash
    const_cast<GaugeField&>(Y).exchangeGhost(QUDA_LINK_BIDIRECTIONAL);

    // compute the preconditioned links
    // Yhat_back(x-\mu) = Y_back(x-\mu) * Xinv^dagger(x) (positive projector)
    // Yhat_fwd(x) = Xinv(x) * Y_fwd(x)                  (negative projector)
    {
      if (use_mma) {

        auto create_gauge_copy = [](const GaugeField &X, QudaGaugeFieldOrder order, bool copy_content) -> auto
        {
          GaugeField *output = nullptr;
          if (X.Order() == order) {
            output = const_cast<GaugeField *>(&X);
          } else {
            GaugeFieldParam param(X);
            param.order = order;
            output = cudaGaugeField::Create(param);
            if (copy_content) output->copy(X);
          }
          return output;
        };

        GaugeField *Y_aos = create_gauge_copy(Y, gOrder_milc, true);
        GaugeField *Yhat_aos = create_gauge_copy(Yhat, gOrder_milc, false);

        constexpr bool use_native_ghosts = true;
        // use spin-ignorant accessor to make multiplication simpler
        using gCoarse = typename gauge::FieldOrder<Float, N, 1, gOrder_milc, use_native_ghosts, storeFloat>;
        using gPreconditionedCoarse = typename gauge::FieldOrder<Float, N, 1, gOrder_milc, use_native_ghosts, storeFloat>;
        // XXX: This doesn't work for double precision since hard-coded to single precision
        using gCoarseInv = gauge::FieldOrder<float, N, 1, gOrder_milc, use_native_ghosts, float>;

        if (getVerbosity() >= QUDA_VERBOSE) printfQuda("Xinv = %e\n", Xinv_aos->norm2(0));

        if (Yhat.Precision() == QUDA_HALF_PRECISION || Yhat.Precision() == QUDA_QUARTER_PRECISION) {
          CalculateYhat<location, Float, gPreconditionedCoarse, gCoarse, gCoarseInv, N, 4, 2, true>
            (*Yhat_aos, *Y_aos, *Xinv_aos, use_mma);
        }
        CalculateYhat<location, Float, gPreconditionedCoarse, gCoarse, gCoarseInv, N, 4, 2, false>
          (*Yhat_aos, *Y_aos, *Xinv_aos, use_mma);

        if (&Y != Y_aos) { delete Y_aos; }

        if (&Yhat != Yhat_aos) {
          Yhat.copy(*Yhat_aos);
          delete Yhat_aos;
        }

        if (Xinv_aos != &Xinv) { delete Xinv_aos; }

      } else {

        // use spin-ignorant accessor to make multiplication simpler
        using gCoarse = typename gauge::FieldOrder<Float, N, 1, gOrder, true, storeFloat>;
        using gPreconditionedCoarse = typename gauge::FieldOrder<Float, N, 1, gOrder, true, storeFloat>;
        if (getVerbosity() >= QUDA_VERBOSE) printfQuda("Xinv = %e\n", Xinv.norm2(0));

        if (Yhat.Precision() == QUDA_HALF_PRECISION || Yhat.Precision() == QUDA_QUARTER_PRECISION) {
          CalculateYhat<location, Float, gPreconditionedCoarse, gCoarse, gCoarse, N, 4, 2, true>
            (Yhat, Y, Xinv, use_mma);
        }
        CalculateYhat<location, Float, gPreconditionedCoarse, gCoarse, gCoarse, N, 4, 2, false>
          (Yhat, Y, Xinv, use_mma);
      }

      if (getVerbosity() >= QUDA_VERBOSE)
        for (int d = 0; d < 8; d++)
          printfQuda("Yhat[%d] = %e (%e %e = %e x %e)\n", d, Yhat.norm2(d), Yhat.abs_max(d),
                     Y.abs_max(d) * Xinv.abs_max(0), Y.abs_max(d), Xinv.abs_max(0));
    }

    // fill back in the bulk of Yhat so that the backward link is updated on the previous node
    // need to put this in the bulk of the previous node - but only send backwards the backwards
    // links to and not overwrite the forwards bulk
    Yhat.injectGhost(QUDA_LINK_BACKWARDS);

    // exchange forwards links for multi-process dslash dagger
    // need to put this in the ghost zone of the next node - but only send forwards the forwards
    // links and not overwrite the backwards ghost
    Yhat.exchangeGhost(QUDA_LINK_FORWARDS);
  }

  template <typename storeFloat, typename Float, int N>
  void calculateYhat(GaugeField &Yhat, GaugeField &Xinv, const GaugeField &Y, const GaugeField &X, bool use_mma)
  {
    if (Y.Location() == QUDA_CPU_FIELD_LOCATION) {
      constexpr QudaGaugeFieldOrder gOrder = QUDA_QDP_GAUGE_ORDER;
      if (Y.FieldOrder() != gOrder) errorQuda("Unsupported field order %d\n", Y.FieldOrder());
      calculateYhat<QUDA_CPU_FIELD_LOCATION, storeFloat, Float, N, gOrder>(Yhat, Xinv, Y, X, use_mma);
    } else {
      constexpr QudaGaugeFieldOrder gOrder = QUDA_FLOAT2_GAUGE_ORDER;
      // if (Y.FieldOrder() != gOrder) errorQuda("Unsupported field order %d\n", Y.FieldOrder());
      calculateYhat<QUDA_CUDA_FIELD_LOCATION, storeFloat, Float, N, gOrder>(Yhat, Xinv, Y, X, use_mma);
    }
  }

  // template on the number of coarse degrees of freedom
  template <typename storeFloat, typename Float>
  void calculateYhat(GaugeField &Yhat, GaugeField &Xinv, const GaugeField &Y, const GaugeField &X, bool use_mma)
  {
    switch (Y.Ncolor()) {
    case 48: calculateYhat<storeFloat, Float, 48>(Yhat, Xinv, Y, X, use_mma); break;
#ifdef NSPIN4
    case 12: calculateYhat<storeFloat, Float, 12>(Yhat, Xinv, Y, X, use_mma); break;
    case 64: calculateYhat<storeFloat, Float, 64>(Yhat, Xinv, Y, X, use_mma); break;
#endif // NSPIN4
#ifdef NSPIN1
    case 128: calculateYhat<storeFloat, Float, 128>(Yhat, Xinv, Y, X, use_mma); break;
    case 192: calculateYhat<storeFloat, Float, 192>(Yhat, Xinv, Y, X, use_mma); break;
#endif // NSPIN1
    default: errorQuda("Unsupported number of coarse dof %d\n", Y.Ncolor()); break;
    }
  }

  //Does the heavy lifting of creating the coarse color matrices Y
#ifdef GPU_MULTIGRID
  void calculateYhat(GaugeField &Yhat, GaugeField &Xinv, const GaugeField &Y, const GaugeField &X, bool use_mma)
  {
    QudaPrecision precision = checkPrecision(Xinv, Y, X);
    if (getVerbosity() >= QUDA_SUMMARIZE) printfQuda("Computing Yhat field......\n");

    if (precision == QUDA_DOUBLE_PRECISION) {
#ifdef GPU_MULTIGRID_DOUBLE
      if (Yhat.Precision() != QUDA_DOUBLE_PRECISION) errorQuda("Unsupported precision %d\n", Yhat.Precision());
      if (use_mma) errorQuda("MG-MMA does not support double precision, yet.");
      calculateYhat<double, double>(Yhat, Xinv, Y, X, use_mma);
#else
      errorQuda("Double precision multigrid has not been enabled");
#endif
    } else if (precision == QUDA_SINGLE_PRECISION) {
      if (Yhat.Precision() == QUDA_SINGLE_PRECISION) {
        calculateYhat<float, float>(Yhat, Xinv, Y, X, use_mma);
      } else {
        errorQuda("Unsupported precision %d\n", precision);
      }
    } else if (precision == QUDA_HALF_PRECISION) {
      if (Yhat.Precision() == QUDA_HALF_PRECISION) {
        calculateYhat<short, float>(Yhat, Xinv, Y, X, use_mma);
      } else {
        errorQuda("Unsupported precision %d\n", precision);
      }
    } else {
      errorQuda("Unsupported precision %d\n", precision);
    }

    if (getVerbosity() >= QUDA_SUMMARIZE) printfQuda("....done computing Yhat field\n");
  }
#else
  void calculateYhat(GaugeField &, GaugeField &, const GaugeField &, const GaugeField &, bool) { errorQuda("Multigrid has not been built"); }
#endif

} // namespace quda<|MERGE_RESOLUTION|>--- conflicted
+++ resolved
@@ -5,11 +5,8 @@
 #include <blas_quda.h>
 #include <tunable_nd.h>
 #include <kernels/coarse_op_preconditioned.cuh>
-<<<<<<< HEAD
 
 #ifdef QUDA_TARGET_CUDA
-=======
->>>>>>> f36f0ea2
 #include <coarse_op_preconditioned_mma_launch.h>
 #else
 using CUresult = bool;
@@ -18,85 +15,6 @@
 namespace quda
 {
 
-<<<<<<< HEAD
-  /**
-     @brief Launcher for CPU instantiations of preconditioned coarse-link construction
-  */
-  template <QudaFieldLocation location, typename Arg>
-  struct Launch {
-    Launch(Arg &arg, qudaError_t &, bool compute_max_only, TuneParam &, bool, const qudaStream_t &)
-    {
-      if (compute_max_only)
-        CalculateYhatCPU<true, Arg>(arg);
-      else
-        CalculateYhatCPU<false, Arg>(arg);
-    }
-  };
-
-  /**
-     @brief Launcher for GPU instantiations of preconditioned coarse-link construction
-  */
-  template <typename Arg>
-  struct Launch<QUDA_CUDA_FIELD_LOCATION, Arg> {
-    Launch(Arg &arg, qudaError_t &qerror, bool compute_max_only, TuneParam &tp, bool use_mma, const qudaStream_t &stream)
-    {
-      CUresult error = CUDA_SUCCESS;
-      if (compute_max_only) {
-        if (!activeTuning()) {
-          qudaMemsetAsync(arg.max_d, 0, sizeof(typename Arg::Float), stream);
-        }
-      }
-#ifdef JITIFY
-      if (use_mma) {
-        errorQuda("MMA kernels haven't been jitify'ed.");
-      } else {
-        using namespace jitify::reflection;
-        error = program->kernel("quda::CalculateYhatGPU")
-                  .instantiate(compute_max_only, Type<Arg>())
-                  .configure(tp.grid, tp.block, tp.shared_bytes, device::get_cuda_stream(stream))
-                  .launch(arg);
-      }
-#else
-      if (use_mma) {
-#if defined(QUDA_TARGET_CUDA)
-        if (compute_max_only) {
-          mma::launch_yhat_kernel<true>(arg, arg.Y.VolumeCB(), tp, stream);
-        } else {
-          mma::launch_yhat_kernel<false>(arg, arg.Y.VolumeCB(), tp, stream);
-        }
-#else 
-	errorQuda("MMA Kernels can only be used in CUDA Builds, not this one");
-#endif
-      } else {
-        if (compute_max_only) {
-          qudaLaunchKernel(CalculateYhatGPU<true, Arg>, tp, stream, arg);
-        } else {
-          qudaLaunchKernel(CalculateYhatGPU<false, Arg>, tp, stream, arg);
-        }
-      }
-#endif
-      if (compute_max_only) {
-        if (!activeTuning()) { // only do copy once tuning is done
-          qudaMemcpyAsync(arg.max_h, arg.max_d, sizeof(typename Arg::Float), qudaMemcpyDeviceToHost, stream);
-          qudaStreamSynchronize(const_cast<qudaStream_t&>(stream));
-        }
-      }
-      // convert Jitify return error into QUDA error
-      qerror = error == CUDA_SUCCESS ? QUDA_SUCCESS : QUDA_ERROR;
-    }
-  };
-
-  template <QudaFieldLocation location, typename Arg>
-  class CalculateYhat : public TunableVectorYZ {
-
-    using Float = typename Arg::Float;
-    Arg &arg;
-    const LatticeField &meta;
-    const int n;
-
-    bool compute_max_only;
-
-=======
   template <QudaFieldLocation location, typename Float_, typename PreconditionedGauge,
             typename Gauge, typename GaugeInv, int n, int M, int N, bool compute_max>
   class CalculateYhat : public TunableKernel3D {
@@ -106,7 +24,6 @@
     GaugeField &Yhat;
     const GaugeField &Y;
     const GaugeField &Xinv;
->>>>>>> f36f0ea2
     bool use_mma;
 
     long long flops() const { return Y.Volume() * 8 * n * n * (8 * n - 2); } // 8 from dir, 8 from complexity,
@@ -173,11 +90,8 @@
     bool advanceTuneParam(TuneParam &param) const
     {
       if (use_mma) {
-<<<<<<< HEAD
 #if defined(QUDA_TARGET_CUDA)
         constexpr bool compute_max_only_dummy = true;
-=======
->>>>>>> f36f0ea2
         constexpr bool query_max = true;
         int max = mma::launch_yhat_kernel<query_max>(param, device::get_default_stream(), arg, *this);
         if (param.aux.x < max) {
@@ -185,13 +99,10 @@
           return true;
         }
         return false;
-<<<<<<< HEAD
 #else
 	errorQuda("MMA Kernels can only be used in CUDA Target");
 	return false;
 #endif
-=======
->>>>>>> f36f0ea2
       } else {
         if (Y.Location() == QUDA_CUDA_FIELD_LOCATION && Y.MemType() == QUDA_MEMORY_DEVICE)
           return TunableKernel3D::advanceTuneParam(param);
