--- conflicted
+++ resolved
@@ -904,11 +904,6 @@
 
   profileClover.TPSTOP(QUDA_PROFILE_INIT);
 
-<<<<<<< HEAD
-  // FIXME do we need to make this more robust to changing other meta data (compare cloverPrecise against clover_param)
-  // IF either of the clover params have changed, trigger a recompute
-=======
->>>>>>> 04157cfe
   bool clover_update = false;
   // If either of the clover params have changed, trigger a recompute
   double csw_old = cloverPrecise ? cloverPrecise->Csw() : 0.0;
@@ -5408,6 +5403,78 @@
   static_cast<GaugeField *>(resident_gauge)->copy(*extendedGaugeResident);
 }
 
+void performWuppertalnStep(void *h_out, void *h_in, QudaInvertParam *inv_param, unsigned int n_steps, double alpha)
+{
+  profileWuppertal.TPSTART(QUDA_PROFILE_TOTAL);
+
+  if (gaugePrecise == nullptr) errorQuda("Gauge field must be loaded");
+
+  pushVerbosity(inv_param->verbosity);
+  if (getVerbosity() >= QUDA_DEBUG_VERBOSE) printQudaInvertParam(inv_param);
+
+  cudaGaugeField *precise = nullptr;
+
+  if (gaugeSmeared != nullptr) {
+    if (getVerbosity() >= QUDA_VERBOSE) printfQuda("Wuppertal smearing done with gaugeSmeared\n");
+    GaugeFieldParam gParam(*gaugePrecise);
+    gParam.create = QUDA_NULL_FIELD_CREATE;
+    precise = new cudaGaugeField(gParam);
+    copyExtendedGauge(*precise, *gaugeSmeared, QUDA_CUDA_FIELD_LOCATION);
+    precise->exchangeGhost();
+  } else {
+    if (getVerbosity() >= QUDA_VERBOSE)
+      printfQuda("Wuppertal smearing done with gaugePrecise\n");
+    precise = gaugePrecise;
+  }
+
+  ColorSpinorParam cpuParam(h_in, *inv_param, precise->X(), false, inv_param->input_location);
+  ColorSpinorField in_h(cpuParam);
+
+  ColorSpinorParam cudaParam(cpuParam, *inv_param, QUDA_CUDA_FIELD_LOCATION);
+  ColorSpinorField in(cudaParam);
+  in = in_h;
+
+  if (getVerbosity() >= QUDA_DEBUG_VERBOSE) {
+    double cpu = blas::norm2(in_h);
+    double gpu = blas::norm2(in);
+    printfQuda("In CPU %e CUDA %e\n", cpu, gpu);
+  }
+
+  cudaParam.create = QUDA_NULL_FIELD_CREATE;
+  ColorSpinorField out(cudaParam);
+  int parity = 0;
+
+  // Computes out(x) = 1/(1+6*alpha)*(in(x) + alpha*\sum_mu (U_{-\mu}(x)in(x+mu) + U^\dagger_mu(x-mu)in(x-mu)))
+  double a = alpha / (1. + 6. * alpha);
+  double b = 1. / (1. + 6. * alpha);
+
+  for (unsigned int i = 0; i < n_steps; i++) {
+    if (i) in = out;
+    ApplyLaplace(out, in, *precise, 3, a, b, in, parity, false, nullptr, profileWuppertal);
+    if (getVerbosity() >= QUDA_DEBUG_VERBOSE) {
+      double norm = blas::norm2(out);
+      printfQuda("Step %d, vector norm %e\n", i, norm);
+    }
+  }
+
+  cpuParam.v = h_out;
+  cpuParam.location = inv_param->output_location;
+  ColorSpinorField out_h(cpuParam);
+  out_h = out;
+
+ if (getVerbosity() >= QUDA_DEBUG_VERBOSE) {
+    double cpu = blas::norm2(out_h);
+    double gpu = blas::norm2(out);
+    printfQuda("Out CPU %e CUDA %e\n", cpu, gpu);
+  }
+
+  if (gaugeSmeared != nullptr)
+    delete precise;
+
+  popVerbosity();
+
+  profileWuppertal.TPSTOP(QUDA_PROFILE_TOTAL);
+}
  
 void performGaussianSmearNStep(void *h_in, QudaInvertParam *inv_param, const int n_steps, const double omega)
 {
@@ -5434,7 +5501,6 @@
     gauge_ptr = gaugePrecise;
   }
 
-<<<<<<< HEAD
   if (!initialized) errorQuda("QUDA not initialized");
 
   if (getVerbosity() >= QUDA_DEBUG_VERBOSE) { printQudaInvertParam(inv_param); }
@@ -5494,19 +5560,6 @@
       double norm = blas::norm2(*out);
       printfQuda("Step %d, vector norm %e\n", i, norm);
     }
-=======
-  ColorSpinorParam cpuParam(h_in, *inv_param, precise->X(), false, inv_param->input_location);
-  ColorSpinorField in_h(cpuParam);
-
-  ColorSpinorParam cudaParam(cpuParam, *inv_param, QUDA_CUDA_FIELD_LOCATION);
-  ColorSpinorField in(cudaParam);
-  in = in_h;
-
-  if (getVerbosity() >= QUDA_DEBUG_VERBOSE) {
-    double cpu = blas::norm2(in_h);
-    double gpu = blas::norm2(in);
-    printfQuda("In CPU %e CUDA %e\n", cpu, gpu);
->>>>>>> 04157cfe
   }
   
   // Normalise the source
@@ -5530,7 +5583,6 @@
   delete dSloppy;
   delete dPre;
 
-<<<<<<< HEAD
   profileGaussianSmear.TPSTOP(QUDA_PROFILE_FREE);
   profileGaussianSmear.TPSTOP(QUDA_PROFILE_TOTAL);
   saveTuneCache();
@@ -5542,11 +5594,6 @@
   
   profileGaussianSmear.TPSTART(QUDA_PROFILE_TOTAL);
   profileGaussianSmear.TPSTART(QUDA_PROFILE_INIT);
-=======
-  cudaParam.create = QUDA_NULL_FIELD_CREATE;
-  ColorSpinorField out(cudaParam);
-  int parity = 0;
->>>>>>> 04157cfe
 
   if (gaugePrecise == nullptr) errorQuda("Gauge field must be loaded");
     
@@ -5668,29 +5715,15 @@
   blas::ax(1.0 / sqrt(nout), *out);
   profileGaussianSmear.TPSTOP(QUDA_PROFILE_COMPUTE);
 
-<<<<<<< HEAD
   // Copy device data to host.
   profileGaussianSmear.TPSTART(QUDA_PROFILE_D2H);
   *in_h = *out;
   profileGaussianSmear.TPSTOP(QUDA_PROFILE_D2H);
 
   profileGaussianSmear.TPSTART(QUDA_PROFILE_FREE);
-=======
-  cpuParam.v = h_out;
-  cpuParam.location = inv_param->output_location;
-  ColorSpinorField out_h(cpuParam);
-  out_h = out;
-
-  if (getVerbosity() >= QUDA_DEBUG_VERBOSE) {
-    double cpu = blas::norm2(out_h);
-    double gpu = blas::norm2(out);
-    printfQuda("Out CPU %e CUDA %e\n", cpu, gpu);
-  }
->>>>>>> 04157cfe
 
   if (getVerbosity() >= QUDA_VERBOSE) printfQuda("Finished 2link Gaussian smearing.\n");
 
-<<<<<<< HEAD
   delete temp1;
   delete temp2;
   delete out;
@@ -5701,12 +5734,6 @@
   profileGaussianSmear.TPSTOP(QUDA_PROFILE_FREE);
   profileGaussianSmear.TPSTOP(QUDA_PROFILE_TOTAL);
   saveTuneCache();
-     
-=======
-  popVerbosity();
-
-  profileWuppertal.TPSTOP(QUDA_PROFILE_TOTAL);
->>>>>>> 04157cfe
 }
 
 
@@ -6222,8 +6249,10 @@
   h_4D_point_source = ColorSpinorField::Create(cpuParam4D);
 
   //d_4Dpointsource
-  ColorSpinorParam cudaParam(cpuParam4D, *inv_param4D);
-  d_4D_point_source = ColorSpinorField::Create(*h_4D_point_source, cudaParam);
+  ColorSpinorParam cudaParam(cpuParam4D, *inv_param4D, QUDA_CUDA_FIELD_LOCATION);
+  //d_4D_point_source = ColorSpinorField::Create(*h_4D_point_source, cudaParam);
+  d_4D_point_source = ColorSpinorField::Create(cudaParam);
+  d_4D_point_source = h_4D_point_source;
 
   //d_4Dprojsource & d_4Dentryin5Dsource & d_4D_temp
   cudaParam.create = QUDA_ZERO_FIELD_CREATE; //! we want new memory which is zeroed out here
