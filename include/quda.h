--- conflicted
+++ resolved
@@ -1510,16 +1510,6 @@
   void performGaussianSmearNStep(void *h_in, QudaInvertParam *param, const int n_steps, const double omega);
   
   /**
-   * Performs Gaussian smearing on a given spinor using the gauge field
-   * gaugeSmeared, if it exist, or gaugePrecise if no smeared field is present.
-   * @param h_in   Input spinor field to smear
-   * @param param  Contains all metadata regarding host and device
-   *               storage and operator which will be applied to the spinor
-   * @param n_steps Number of steps to apply.
-   */
-  void performGaussianSmearNStep(void *h_in, QudaInvertParam *param, unsigned int n_steps);
-
-  /**
    * Performs APE smearing on gaugePrecise and stores it in gaugeSmeared
    * @param n_steps Number of steps to apply.
    * @param alpha  Alpha coefficient for APE smearing.
@@ -1651,7 +1641,6 @@
   void make4DMidPointProp(void *out4D_ptr, void *in5D_ptr, QudaInvertParam *inv_param5D, QudaInvertParam *inv_param4D,
                           const int *X);
 
-<<<<<<< HEAD
   /**
    * Performs Heatbath in place on gaugePrecise
    * @param hb_param Parameter structure containing heatbath parameters
@@ -1668,9 +1657,6 @@
    */
   void performLeapfrogStep(void *h_x, void *h_b, QudaHMCParam *hmc_param, int step);
 
-=======
-  
->>>>>>> 340fd72e
   /**
    * @brief Flush the chronological history for the given index
    * @param[in] index Index for which we are flushing
