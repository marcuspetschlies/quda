#include <stdio.h>
#include <stdlib.h>
#include <iostream>

#include <quda_internal.h>
#include <gauge_field.h>
#include <util_quda.h>

#include <test_util.h>

#include <color_spinor_field.h>
#include <blas_quda.h>

#include <qio_field.h>

#include <transfer.h>
#include <multigrid.h>

#include <cstring>
#include <wilson_dslash_reference.h>

#if defined(QMP_COMMS)
#include <qmp.h>
#elif defined(MPI_COMMS)
#include <mpi.h>
#endif

<<<<<<< HEAD

#define MAX(a,b) ((a)>(b)?(a):(b))

=======
>>>>>>> 250ba254
using namespace quda;

ColorSpinorParam csParam, coarsecsParam;

float kappa = 1.0/(2.0*(4-.4125));

extern int device;
extern int xdim;
extern int ydim;
extern int zdim;
extern int tdim;
extern QudaReconstructType link_recon;
extern QudaPrecision prec;
extern char latfile[];
extern int gridsize_from_cmdline[];
    
extern int nvec;
extern char vecfile[];

std::vector<ColorSpinorField*> W; // array of bad guys
cpuColorSpinorField *V1, *V2;
int Nvec; // number of bad guys for the transfer operator
QudaPrecision prec_cpu = QUDA_DOUBLE_PRECISION;

// where is the packing / unpacking taking place
//most orders are CPU only currently
const QudaFieldLocation location = QUDA_CPU_FIELD_LOCATION;
QudaGaugeParam gauge_param;
QudaInvertParam inv_param;
void *hostGauge[4];

DiracWilson *dirac;
extern int test_type;

// Dirac operator type
extern QudaDslashType dslash_type;
cudaGaugeField *cudagauge;
cpuGaugeField *cpugauge;


void init(int argc, char **argv) {

  csParam.nColor = 3;
  csParam.nSpin = 4;
  csParam.nDim = 4;

  csParam.x[0] = xdim;
  csParam.x[1] = ydim;
  csParam.x[2] = zdim;
  csParam.x[3] = tdim;
  setDims(csParam.x);

  csParam.precision = prec_cpu;
  csParam.pad = 0;
  csParam.siteSubset = QUDA_FULL_SITE_SUBSET;
  csParam.siteOrder = QUDA_EVEN_ODD_SITE_ORDER;
  csParam.fieldOrder = QUDA_SPACE_SPIN_COLOR_FIELD_ORDER;
  csParam.gammaBasis = QUDA_DEGRAND_ROSSI_GAMMA_BASIS;
  csParam.create = QUDA_ZERO_FIELD_CREATE;

  Nvec = nvec;
  W.resize(Nvec);
  for (int i=0; i<Nvec; i++) {
    W[i] = new cpuColorSpinorField(csParam);
    if (W[i] == NULL) {
      printf("Could not allocate W[%d]\n", i);      
    }
  }
  V1 = new cpuColorSpinorField(csParam);
  V2 = new cpuColorSpinorField(csParam);


  gauge_param = newQudaGaugeParam();
  inv_param = newQudaInvertParam();

  gauge_param.X[0] = xdim;
  gauge_param.X[1] = ydim;
  gauge_param.X[2] = zdim;
  gauge_param.X[3] = tdim;

  //setDims(gauge_param.X);
  setKernelPackT(false);
  Ls = 1;
  setSpinorSiteSize(24);

  gauge_param.anisotropy = 1.0;
  gauge_param.type = QUDA_WILSON_LINKS;
  gauge_param.gauge_order = QUDA_QDP_GAUGE_ORDER;
  gauge_param.t_boundary = QUDA_ANTI_PERIODIC_T;
  gauge_param.cpu_prec = prec_cpu;
  gauge_param.cuda_prec = prec_cpu;
  gauge_param.reconstruct = link_recon;
  gauge_param.reconstruct_sloppy = link_recon;
  gauge_param.cuda_prec_sloppy = prec_cpu;
  gauge_param.gauge_fix = QUDA_GAUGE_FIXED_NO;


#ifndef MULTI_GPU // free parameter for single GPU
  gauge_param.ga_pad = 0;
#else // must be this one c/b face for multi gpu
  int x_face_size = gauge_param.X[1]*gauge_param.X[2]*gauge_param.X[3]/2;
  int y_face_size = gauge_param.X[0]*gauge_param.X[2]*gauge_param.X[3]/2;
  int z_face_size = gauge_param.X[0]*gauge_param.X[1]*gauge_param.X[3]/2;
  int t_face_size = gauge_param.X[0]*gauge_param.X[1]*gauge_param.X[2]/2;
  int pad_size =MAX(x_face_size, y_face_size);
  pad_size = MAX(pad_size, z_face_size);
  pad_size = MAX(pad_size, t_face_size);
  gauge_param.ga_pad = pad_size;    
#endif

  inv_param.kappa = kappa;

  inv_param.Ls = (inv_param.twist_flavor != QUDA_TWIST_NONDEG_DOUBLET) ? Ls : 1;
  
  inv_param.matpc_type = QUDA_MATPC_EVEN_EVEN_ASYMMETRIC;
  inv_param.dagger = QUDA_DAG_NO;

  inv_param.cpu_prec = prec_cpu;
  if (inv_param.cpu_prec != gauge_param.cpu_prec) {
    errorQuda("Gauge and spinor CPU precisions must match");
  }
  inv_param.cuda_prec = prec_cpu;
  inv_param.input_location = QUDA_CPU_FIELD_LOCATION;
  inv_param.output_location = QUDA_CPU_FIELD_LOCATION;
  inv_param.sp_pad = 0;
  inv_param.cl_pad = 0;


  inv_param.gamma_basis = QUDA_DEGRAND_ROSSI_GAMMA_BASIS; // test code only supports DeGrand-Rossi Basis
  inv_param.dirac_order = QUDA_DIRAC_ORDER;

  switch(test_type) {
  case 0:
  case 1:
    inv_param.solution_type = QUDA_MATPC_SOLUTION;
    break;
  case 2:
    inv_param.solution_type = QUDA_MAT_SOLUTION;
    break;
  case 3:
    inv_param.solution_type = QUDA_MATPCDAG_MATPC_SOLUTION;
    break;
  case 4:
    inv_param.solution_type = QUDA_MATDAG_MAT_SOLUTION;
    break;
  default:
    errorQuda("Test type %d not defined\n", test_type);
  }

  inv_param.dslash_type = dslash_type;

  // construct input fields
  for (int dir = 0; dir < 4; dir++) hostGauge[dir] = malloc(V*gaugeSiteSize*gauge_param.cpu_prec);


 if (strcmp(latfile,"")) {  // load in the command line supplied gauge field
   read_gauge_field(latfile, hostGauge, gauge_param.cpu_prec, gauge_param.X, argc, argv);
   construct_gauge_field(hostGauge, 2, gauge_param.cpu_prec, &gauge_param);
  } else { // else generate a random SU(3) field
   construct_gauge_field(hostGauge, 1, gauge_param.cpu_prec, &gauge_param);
  }
 GaugeFieldParam gParam(hostGauge, gauge_param);  
  cpugauge = new cpuGaugeField(gParam);

  GaugeFieldParam gParam2(0, gauge_param);  
  gParam2.create = QUDA_NULL_FIELD_CREATE;
  cudagauge = new cudaGaugeField(gParam2);
  cudagauge->loadCPUField(*cpugauge, QUDA_CPU_FIELD_LOCATION);


    DiracParam diracParam;
    setDiracParam(diracParam, &inv_param, 0);
    diracParam.verbose = QUDA_VERBOSE;
    //diracParam.tmp1 = tmp1;
    //diracParam.tmp2 = tmp2;
    
    dirac = new DiracWilson(diracParam);

  initQuda(device);
}

void end() {
  // release memory
  
  for (int i=0; i<Nvec; i++) delete W[i];
  //delete []W;
  for (int dir = 0; dir < 4; dir++) free(hostGauge[dir]);
  delete cpugauge;
  delete cudagauge;
  delete V1;
  delete V2;
  delete dirac;

  endQuda();
}

void loadTest() {

<<<<<<< HEAD

  void **V = new void*[Nvec];
  for (int i=0; i<Nvec; i++) { 
    V[i] = W[i]->V();
    if (V[i] == NULL) {
      printf("Could not allocate V[%d]\n", i);      
    }
  }
    //supports seperate reading or single file read

  if (strcmp(vecfile,"")!=0) {
#if 0
    read_spinor_field(vecfile, &V[0], W[0]->Precision(), W[0]->X(), 
		      W[0]->Ncolor(), W[0]->Nspin(), Nvec, 0,  (char**)0);
#else 
    for (int i=0; i<Nvec; i++) {
      char filename[256];
      sprintf(filename, "%s.%d", vecfile, i);
      printf("Reading vector %d from file %s\n", i, filename);
      read_spinor_field(filename, &V[i], W[i]->Precision(), W[i]->X(), 
			W[i]->Ncolor(), W[i]->Nspin(), 1, 0,  (char**)0);
    }
#endif
  }

=======
  loadVectors(W);
>>>>>>> 250ba254
  for (int i=0; i<Nvec; i++) printfQuda("Vector %d has norm = %e\n", i, blas::norm2(*W[i]));


  int geom_bs[] = {4, 4, 4, 4};
  int spin_bs = 2;

  printfQuda("Creating transfer operator with Nvec=%d\n", Nvec);
  Transfer T(W, Nvec, geom_bs, spin_bs);

  cpuColorSpinorField Wfine(csParam);
  ColorSpinorField *Wcoarse = W[0]->CreateCoarse(geom_bs, spin_bs, Nvec);

  // test that the prolongator preserves the components which were
  // used to define it
  for (int i=0; i<Nvec; i++) {
    T.R(*Wcoarse,*W[i]);
    T.P(Wfine, *Wcoarse);
    blas::axpy(-1.0, *W[i], Wfine);
    printfQuda("%d Absolute Norm^2 of the difference = %e\n", i, blas::norm2(Wfine));
    //Wfine.Compare(Wfine,*W[i]); // strong check
  }

  //  V1->Source(QUDA_RANDOM_SOURCE);
  //    printfQuda("Absolute Norm^2 of V1 = %e\n", blas::norm2(*V1));
  //wil_mat(V2->V(), hostGauge, V1->V(), kappa, QUDA_DAG_NO, prec_cpu, gauge_param);
  //    printfQuda("Absolute Norm^2 of V2 = %e\n", blas::norm2(*V2));

      int ndim = 4;
      std::complex<float> *Y[2*ndim+1];
      int Nc = Wcoarse->Ncolor();
      int Ns = Wcoarse->Nspin();
      printfQuda("Vol = %d, Nc_c = %d, Ns_c = %d\n", Wcoarse->Volume(), Nc, Ns);
      for(int d = 0; d < 2*ndim+1; d++) {
	Y[d] = (std::complex<float> *) malloc(Wcoarse->Volume()*Ns*Ns*Nc*Nc*sizeof(float));
      }

  delete Wcoarse;
      for(int d = 0; d < 2*ndim+1; d++) {
	free(Y[d]);
      }

}

extern void usage(char**);

int main(int argc, char **argv) {

  for (int i=1; i<argc; i++){    
    if(process_command_line_option(argc, argv, &i) == 0){
      continue;
    }  
    
    fprintf(stderr, "ERROR: Invalid option:%s\n", argv[i]);
    usage(argv);
  }


  initComms(argc, argv, gridsize_from_cmdline);

  init(argc, argv);
  loadTest();
  end();

  finalizeComms();


  return 0;
}
<|MERGE_RESOLUTION|>--- conflicted
+++ resolved
@@ -25,12 +25,8 @@
 #include <mpi.h>
 #endif
 
-<<<<<<< HEAD
-
 #define MAX(a,b) ((a)>(b)?(a):(b))
 
-=======
->>>>>>> 250ba254
 using namespace quda;
 
 ColorSpinorParam csParam, coarsecsParam;
@@ -229,7 +225,6 @@
 
 void loadTest() {
 
-<<<<<<< HEAD
 
   void **V = new void*[Nvec];
   for (int i=0; i<Nvec; i++) { 
@@ -255,9 +250,10 @@
 #endif
   }
 
-=======
+  #if 0
   loadVectors(W);
->>>>>>> 250ba254
+  #endif
+
   for (int i=0; i<Nvec; i++) printfQuda("Vector %d has norm = %e\n", i, blas::norm2(*W[i]));
 
 
