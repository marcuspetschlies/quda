#include "multigrid.h"
#include <dirac_quda.h>

namespace quda
{

  template <int...> struct IntList {
  };

  template <int Nc, int... N>
  void ApplyCoarse(cvector_ref<ColorSpinorField> &out, cvector_ref<const ColorSpinorField> &inA,
<<<<<<< HEAD
                   cvector_ref<const ColorSpinorField> &inB, const GaugeField &Y, const GaugeField &X,
                   double kappa, int parity, bool dslash, bool clover, bool dagger,
                   const int *commDim, QudaPrecision halo_precision, bool use_mma, IntList<Nc, N...>)
=======
                   cvector_ref<const ColorSpinorField> &inB, const GaugeField &Y, const GaugeField &X, double kappa,
                   int parity, bool dslash, bool clover, bool dagger, const int *commDim, QudaPrecision halo_precision,
                   IntList<Nc, N...>)
>>>>>>> 5357496e
  {
    int nColor = use_mma ? inA[0].Ncolor() / inA[0].Nvec() : inA[0].Ncolor();
    if (nColor == Nc) {
      if (dagger)
        ApplyCoarse<true, Nc>(out, inA, inB, Y, X, kappa, parity, dslash, clover, commDim, halo_precision, use_mma);
      else
        ApplyCoarse<false, Nc>(out, inA, inB, Y, X, kappa, parity, dslash, clover, commDim, halo_precision, use_mma);
    } else {
      if constexpr (sizeof...(N) > 0) {
        ApplyCoarse(out, inA, inB, Y, X, kappa, parity, dslash, clover, dagger, commDim, halo_precision, use_mma, IntList<N...>());
      } else {
        errorQuda("Nc = %d has not been instantiated", inA[0].Ncolor());
      }
    }
  }

<<<<<<< HEAD
  auto create_gauge_copy(const GaugeField &X, QudaGaugeFieldOrder order, bool copy_content) {
    GaugeField *output;
    if (X.Order() == order) {
      output = const_cast<GaugeField *>(&X);
    } else {
      GaugeFieldParam param(X);
      param.order = order;
      param.location = QUDA_CUDA_FIELD_LOCATION;
      output = static_cast<GaugeField *>(cudaGaugeField::Create(param));
      if (copy_content) { output->copy(X); }
    }
    return output;
  }

  template <class F>
  auto create_color_spinor_copy(cvector_ref<F> &fs, QudaFieldOrder order) {
    ColorSpinorParam param(fs[0]);
    int nVec = (fs.size() + 7) / 8 * 8; // Make a multiple of 8
    param.nColor = fs[0].Ncolor() * nVec; // Ask Kate why we need * in.size() here
    param.nVec = nVec;
    param.create = QUDA_NULL_FIELD_CREATE;
    param.fieldOrder = order;
    return std::move(ColorSpinorField(param));
  }

  //Apply the coarse Dirac matrix to a coarse grid vector
  //out(x) = M*in = X*in - kappa*\sum_mu Y_{-\mu}(x)in(x+mu) + Y^\dagger_mu(x-mu)in(x-mu)
=======
  // Apply the coarse Dirac matrix to a coarse grid vector
  // out(x) = M*in = X*in - kappa*\sum_mu Y_{-\mu}(x)in(x+mu) + Y^\dagger_mu(x-mu)in(x-mu)
>>>>>>> 5357496e
  //  or
  // out(x) = M^dagger*in = X^dagger*in - kappa*\sum_mu Y^\dagger_{-\mu}(x)in(x+mu) + Y_mu(x-mu)in(x-mu)
  // Uses the kappa normalization for the Wilson operator.
  void ApplyCoarse(cvector_ref<ColorSpinorField> &out, cvector_ref<const ColorSpinorField> &inA,
<<<<<<< HEAD
                   cvector_ref<const ColorSpinorField> &inB, const GaugeField &Y, const GaugeField &X,
                   double kappa, int parity, bool dslash, bool clover, bool dagger,
                   const int *commDim, QudaPrecision halo_precision, bool use_mma)
  {
    if constexpr (is_enabled_multigrid()) {
      if (!DiracCoarse::apply_mma(out, use_mma) || checkLocation(Y, X) == QUDA_CPU_FIELD_LOCATION) {
        ApplyCoarse(out, inA, inB, Y, X, kappa, parity, dslash, clover, dagger, commDim, halo_precision, false, IntList<@QUDA_MULTIGRID_NVEC_LIST@>());
      } else {
        constexpr QudaFieldOrder csOrder = QUDA_SPACE_SPIN_COLOR_FIELD_ORDER;
        ColorSpinorField v_inA = create_color_spinor_copy(inA, csOrder);
        ColorSpinorField v_inB = create_color_spinor_copy(inB, csOrder);
        ColorSpinorField v_out = create_color_spinor_copy(out, csOrder);

        if (dslash) { BlockTransposeForward(v_inA, inA); }
        if (clover) { BlockTransposeForward(v_inB, inB); }

        constexpr QudaGaugeFieldOrder gOrder = QUDA_MILC_GAUGE_ORDER;
        auto X_ = create_gauge_copy(X, gOrder, clover);
        auto Y_ = create_gauge_copy(Y, gOrder, dslash);

        ApplyCoarse(v_out, v_inA, v_inB, *Y_, *X_, kappa, parity, dslash, clover, dagger, commDim, halo_precision, use_mma, IntList<@QUDA_MULTIGRID_NVEC_LIST@>());

        if (X_ != &X) { delete X_; }
        if (Y_ != &Y) { delete Y_; }

        BlockTransposeBackward(v_out, out);
      }
=======
                   cvector_ref<const ColorSpinorField> &inB, const GaugeField &Y, const GaugeField &X, double kappa,
                   int parity, bool dslash, bool clover, bool dagger, const int *commDim, QudaPrecision halo_precision)
  {
    if constexpr (is_enabled_multigrid()) {
      // clang-format off
      ApplyCoarse(out, inA, inB, Y, X, kappa, parity, dslash, clover, dagger, commDim, halo_precision,
                  IntList<@QUDA_MULTIGRID_NVEC_LIST@>());
      // clang-format on
>>>>>>> 5357496e
    } else {
      errorQuda("Multigrid has not been built");
    }
  }

} // namespace quda<|MERGE_RESOLUTION|>--- conflicted
+++ resolved
@@ -9,15 +9,9 @@
 
   template <int Nc, int... N>
   void ApplyCoarse(cvector_ref<ColorSpinorField> &out, cvector_ref<const ColorSpinorField> &inA,
-<<<<<<< HEAD
                    cvector_ref<const ColorSpinorField> &inB, const GaugeField &Y, const GaugeField &X,
                    double kappa, int parity, bool dslash, bool clover, bool dagger,
                    const int *commDim, QudaPrecision halo_precision, bool use_mma, IntList<Nc, N...>)
-=======
-                   cvector_ref<const ColorSpinorField> &inB, const GaugeField &Y, const GaugeField &X, double kappa,
-                   int parity, bool dslash, bool clover, bool dagger, const int *commDim, QudaPrecision halo_precision,
-                   IntList<Nc, N...>)
->>>>>>> 5357496e
   {
     int nColor = use_mma ? inA[0].Ncolor() / inA[0].Nvec() : inA[0].Ncolor();
     if (nColor == Nc) {
@@ -34,7 +28,6 @@
     }
   }
 
-<<<<<<< HEAD
   auto create_gauge_copy(const GaugeField &X, QudaGaugeFieldOrder order, bool copy_content) {
     GaugeField *output;
     if (X.Order() == order) {
@@ -62,15 +55,10 @@
 
   //Apply the coarse Dirac matrix to a coarse grid vector
   //out(x) = M*in = X*in - kappa*\sum_mu Y_{-\mu}(x)in(x+mu) + Y^\dagger_mu(x-mu)in(x-mu)
-=======
-  // Apply the coarse Dirac matrix to a coarse grid vector
-  // out(x) = M*in = X*in - kappa*\sum_mu Y_{-\mu}(x)in(x+mu) + Y^\dagger_mu(x-mu)in(x-mu)
->>>>>>> 5357496e
   //  or
   // out(x) = M^dagger*in = X^dagger*in - kappa*\sum_mu Y^\dagger_{-\mu}(x)in(x+mu) + Y_mu(x-mu)in(x-mu)
   // Uses the kappa normalization for the Wilson operator.
   void ApplyCoarse(cvector_ref<ColorSpinorField> &out, cvector_ref<const ColorSpinorField> &inA,
-<<<<<<< HEAD
                    cvector_ref<const ColorSpinorField> &inB, const GaugeField &Y, const GaugeField &X,
                    double kappa, int parity, bool dslash, bool clover, bool dagger,
                    const int *commDim, QudaPrecision halo_precision, bool use_mma)
@@ -98,16 +86,6 @@
 
         BlockTransposeBackward(v_out, out);
       }
-=======
-                   cvector_ref<const ColorSpinorField> &inB, const GaugeField &Y, const GaugeField &X, double kappa,
-                   int parity, bool dslash, bool clover, bool dagger, const int *commDim, QudaPrecision halo_precision)
-  {
-    if constexpr (is_enabled_multigrid()) {
-      // clang-format off
-      ApplyCoarse(out, inA, inB, Y, X, kappa, parity, dslash, clover, dagger, commDim, halo_precision,
-                  IntList<@QUDA_MULTIGRID_NVEC_LIST@>());
-      // clang-format on
->>>>>>> 5357496e
     } else {
       errorQuda("Multigrid has not been built");
     }
