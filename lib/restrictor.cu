#include <color_spinor_field.h>
#include <color_spinor_field_order.h>
#include <tune_quda.h>
#include <cub/cub.cuh>
#include <typeinfo>
#include <multigrid_helper.cuh>

// enabling CTA swizzling improves spatial locality of MG blocks reducing cache line wastage
#define SWIZZLE

namespace quda {

#ifdef GPU_MULTIGRID
#define STAGG_CPU_DEBUG

  using namespace quda::colorspinor;

  /** 
      Kernel argument struct
  */
  template <typename Out, typename In, typename Rotator, int fineSpin, int coarseSpin>
  struct RestrictArg {
    Out out;
    const In in;
    const Rotator V;
    const int *fine_to_coarse;
    const int *coarse_to_fine;
    const spin_mapper<fineSpin,coarseSpin> spin_map;
    const int parity; // the parity of the input field (if single parity)
    const int nParity; // number of parities of input fine field
    int swizzle; // swizzle factor for transposing blockIdx.x mappnig to coarse grid coordinate

    RestrictArg(Out &out, const In &in, const Rotator &V,
		const int *fine_to_coarse, const int *coarse_to_fine,
		int parity, const ColorSpinorField &meta) :
      out(out), in(in), V(V), fine_to_coarse(fine_to_coarse), coarse_to_fine(coarse_to_fine),
      spin_map(), parity(parity), nParity(meta.SiteSubset()), swizzle(1)
    { }

    RestrictArg(const RestrictArg<Out,In,Rotator,fineSpin,coarseSpin> &arg) :
      out(arg.out), in(arg.in), V(arg.V), 
      fine_to_coarse(arg.fine_to_coarse), coarse_to_fine(arg.coarse_to_fine), spin_map(),
      parity(arg.parity), nParity(arg.nParity), swizzle(arg.swizzle)
    { }
  };

#ifndef STAGG_CPU_DEBUG
  /**
     Rotates from the fine-color basis into the coarse-color basis.
     A.S.: also works for staggered (fineSpin = 1)
  */
  template <typename Float, int fineSpin, int fineColor, int coarseColor, int coarse_colors_per_thread,
	    class FineColor, class Rotator>
  __device__ __host__ inline void rotateCoarseColor(complex<Float> out[fineSpin*coarse_colors_per_thread],
						    const FineColor &in, const Rotator &V,
						    int parity, int nParity, int x_cb, int coarse_color_block) {
    const int spinor_parity = (nParity == 2) ? parity : 0;
    const int v_parity = (V.Nparity() == 2) ? parity : 0;

#pragma unroll
    for (int s=0; s<fineSpin; s++)
#pragma unroll
      for (int coarse_color_local=0; coarse_color_local<coarse_colors_per_thread; coarse_color_local++) {
	out[s*coarse_colors_per_thread+coarse_color_local] = 0.0;
      }

#pragma unroll
    for (int coarse_color_local=0; coarse_color_local<coarse_colors_per_thread; coarse_color_local++) {
      int i = coarse_color_block + coarse_color_local;
#pragma unroll
      for (int s=0; s<fineSpin; s++) {

	constexpr int color_unroll = fineColor == 3 ? 3 : 2;

	complex<Float> partial[color_unroll];
#pragma unroll
	for (int k=0; k<color_unroll; k++) partial[k] = 0.0;

#pragma unroll
	for (int j=0; j<fineColor; j+=color_unroll) {
#pragma unroll
	  for (int k=0; k<color_unroll; k++)
	    partial[k] += conj(V(v_parity, x_cb, s, j+k, i)) * in(spinor_parity, x_cb, s, j+k);
	}

#pragma unroll
	for (int k=0; k<color_unroll; k++) out[s*coarse_colors_per_thread + coarse_color_local] += partial[k];
      }
    }

  }
#else //STAGG_CPU_DEBUG
  /**
     Rotates from the fine-color basis into the coarse-color basis.
     A.S.: also works for staggered (fineSpin = 1)
  */
  template <typename Float, int fineSpin, int fineColor, int coarseColor, int coarse_colors_per_thread,
	    class FineColor, class Rotator>
  __device__ __host__ inline void rotateCoarseColor(complex<Float> *out, const FineColor &in, const Rotator &V,
						    int parity, int nParity, int x_cb, int c_coarse) {
    const int spinor_parity = (nParity == 2) ? parity : 0;
    const int v_parity = (V.Nparity() == 2) ? parity : 0;
    *out = 0.0;
    for (int j = 0; j < fineColor; j++) {
	*out += conj(V(v_parity, x_cb, 0/*s=0*/, j, c_coarse)) * in(spinor_parity, x_cb, 0/*s=0*/, j);
    }
  }

#endif //END STAGG_CPU_DEBUG

#ifndef STAGG_CPU_DEBUG

  template <typename Float, int fineSpin, int fineColor, int coarseSpin, int coarseColor, int coarse_colors_per_thread, typename Arg>
  void Restrict(Arg arg) {
    for (int parity_coarse=0; parity_coarse<2; parity_coarse++) 
      for (int x_coarse_cb=0; x_coarse_cb<arg.out.VolumeCB(); x_coarse_cb++)
	for (int s=0; s<coarseSpin; s++) 
	  for (int c=0; c<coarseColor; c++)
	    arg.out(parity_coarse, x_coarse_cb, s, c) = 0.0;

    // loop over fine degrees of freedom
    for (int parity=0; parity<arg.nParity; parity++) {
      parity = (arg.nParity == 2) ? parity : arg.parity;

      for (int x_cb=0; x_cb<arg.in.VolumeCB(); x_cb++) {

	int x = parity*arg.in.VolumeCB() + x_cb;
	int x_coarse = arg.fine_to_coarse[x];
	int parity_coarse = (x_coarse >= arg.out.VolumeCB()) ? 1 : 0;
	int x_coarse_cb = x_coarse - parity_coarse*arg.out.VolumeCB();

        for (int coarse_color_block=0; coarse_color_block<coarseColor; coarse_color_block+=coarse_colors_per_thread) {
          complex<Float> tmp[fineSpin*coarse_colors_per_thread];
          rotateCoarseColor<Float,fineSpin,fineColor,coarseColor,coarse_colors_per_thread>(tmp, arg.in, arg.V, parity, arg.nParity, x_cb, coarse_color_block);

          if(fineSpin == 1)
          {
            int staggered_coarse_spin = parity; //0 if fine parity even, 1 otherwise
            for (int coarse_color_local=0; coarse_color_local<coarse_colors_per_thread; coarse_color_local++) {
               int c = coarse_color_block + coarse_color_local;
	       arg.out(parity_coarse,x_coarse_cb,staggered_coarse_spin,c) += tmp[coarse_color_local];
            }
          }
          else
          {
	    for (int s=0; s<fineSpin; s++)
              for (int coarse_color_local=0; coarse_color_local<coarse_colors_per_thread; coarse_color_local++) {
                int c = coarse_color_block + coarse_color_local;
	        arg.out(parity_coarse,x_coarse_cb,arg.spin_map(s),c) += tmp[s*coarse_colors_per_thread+coarse_color_local];
              }
          }
        }
      }
    }

    return;
  }

#else

  template <typename Float, int fineSpin, int fineColor, int coarseSpin, int coarseColor, int coarse_colors_per_thread, typename Arg>
  void Restrict(Arg arg) {
    for (int parity_coarse=0; parity_coarse<2; parity_coarse++) 
      for (int x_coarse_cb=0; x_coarse_cb<arg.out.VolumeCB(); x_coarse_cb++)
	for (int s=0; s<coarseSpin; s++) 
	  for (int c=0; c<coarseColor; c++)
	    arg.out(parity_coarse, x_coarse_cb, s, c) = 0.0;

    // loop over fine degrees of freedom
    for (int parity=0; parity<arg.nParity; parity++) {
      parity = (arg.nParity == 2) ? parity : arg.parity;

      for (int x_cb=0; x_cb<arg.in.VolumeCB(); x_cb++) {

	int x = parity*arg.in.VolumeCB() + x_cb;
	int x_coarse = arg.fine_to_coarse[x];
	int parity_coarse = (x_coarse >= arg.out.VolumeCB()) ? 1 : 0;
	int x_coarse_cb = x_coarse - parity_coarse*arg.out.VolumeCB();

        for (int c_coarse = 0; c_coarse < coarseColor; c_coarse++) {
          complex<Float> tmp;
          rotateCoarseColor<Float,fineSpin,fineColor,coarseColor,coarse_colors_per_thread>(&tmp, arg.in, arg.V, parity, arg.nParity, x_cb, c_coarse);

          if(fineSpin == 1)
          {
            int staggered_coarse_spin = parity;
            arg.out(parity_coarse,x_coarse_cb,staggered_coarse_spin, c_coarse) += tmp;
          }
          else
          {
            errorQuda("\nDisabled.\n");
          }
        }
      }
    }

    return;
  }
#endif //END STAGG_CPU_DEBUG

  /**
     struct which acts as a wrapper to a vector of data.
   */
  template <typename scalar, int n>
  struct vector_type {
    scalar data[n];
    __device__ __host__ inline scalar& operator[](int i) { return data[i]; }
    __device__ __host__ inline const scalar& operator[](int i) const { return data[i]; }
    __device__ __host__ inline static constexpr int size() { return n; }
    __device__ __host__ vector_type() { for (int i=0; i<n; i++) data[i] = 0.0; }
  };

  /**
     functor that defines how to do a multi-vector reduction
   */
  template <typename T>
  struct reduce {
    __device__ __host__ inline T operator()(const T &a, const T &b) {
      T sum;
      for (int i=0; i<sum.size(); i++) sum[i] = a[i] + b[i];
      return sum;
    }
  };

  /**
     Here, we ensure that each thread block maps exactly to a
     geometric block.  Each thread block corresponds to one geometric
     block, with number of threads equal to the number of fine grid
     points per aggregate, so each thread represents a fine-grid
     point.  The look up table coarse_to_fine is the mapping to
     each fine grid point.
  */
  template <typename Float, int fineSpin, int fineColor, int coarseSpin, int coarseColor, int coarse_colors_per_thread,
	    typename Arg, int block_size>
  __global__ void RestrictKernel(Arg arg) {

#ifdef SWIZZLE
    // the portion of the grid that is exactly divisible by the number of SMs
    const int gridp = gridDim.x - gridDim.x % arg.swizzle;

    int x_coarse = blockIdx.x;
    if (blockIdx.x < gridp) {
      // this is the portion of the block that we are going to transpose
      const int i = blockIdx.x % arg.swizzle;
      const int j = blockIdx.x / arg.swizzle;

      // tranpose the coordinates
      x_coarse = i * (gridp / arg.swizzle) + j;
    }
#else
    int x_coarse = blockIdx.x;
#endif

    int parity_coarse = x_coarse >= arg.out.VolumeCB() ? 1 : 0;
    int x_coarse_cb = x_coarse - parity_coarse*arg.out.VolumeCB();

    // obtain fine index from this look up table
    // since both parities map to the same block, each thread block must do both parities

    // threadIdx.x - fine checkboard offset
    // threadIdx.y - fine parity offset
    // blockIdx.x  - which coarse block are we working on (swizzled to improve cache efficiency)
    // assume that coarse_to_fine look up map is ordered as (coarse-block-id + fine-point-id)
    // and that fine-point-id is parity ordered
    int parity = arg.nParity == 2 ? threadIdx.y : arg.parity;
    int x_fine = arg.coarse_to_fine[ (x_coarse*2 + parity) * blockDim.x + threadIdx.x];
    int x_fine_cb = x_fine - parity*arg.in.VolumeCB();

    int coarse_color_block = (blockDim.z*blockIdx.z + threadIdx.z) * coarse_colors_per_thread;
    if (coarse_color_block >= coarseColor) return;

    complex<Float> tmp[fineSpin*coarse_colors_per_thread];
    rotateCoarseColor<Float,fineSpin,fineColor,coarseColor,coarse_colors_per_thread>
      (tmp, arg.in, arg.V, parity, arg.nParity, x_fine_cb, coarse_color_block);

    typedef vector_type<complex<Float>, coarseSpin*coarse_colors_per_thread> vector;
    vector reduced;

    if(fineSpin != 1)
    {
      // first lets coarsen spin locally
      for (int s=0; s<fineSpin; s++) {
        for (int v=0; v<coarse_colors_per_thread; v++) {
	  reduced[arg.spin_map(s)*coarse_colors_per_thread+v] += tmp[s*coarse_colors_per_thread+v];
        }
      }

      // now lets coarsen geometry across threads
      if (arg.nParity == 2) {
        typedef cub::BlockReduce<vector, block_size, cub::BLOCK_REDUCE_WARP_REDUCTIONS, 2> BlockReduce;
        __shared__ typename BlockReduce::TempStorage temp_storage;
        reduce<vector> reducer; // reduce functor

        // note this is not safe for blockDim.z > 1
        reduced = BlockReduce(temp_storage).Reduce(reduced, reducer);
      } else {
        typedef cub::BlockReduce<vector, block_size, cub::BLOCK_REDUCE_WARP_REDUCTIONS> BlockReduce;
        __shared__ typename BlockReduce::TempStorage temp_storage;
        reduce<vector> reducer; // reduce functor

        // note this is not safe for blockDim.z > 1
        reduced = BlockReduce(temp_storage).Reduce(reduced, reducer);
      }

    }
    else//staggered block (temporary hack)
    {
      
      // now lets coarsen geometry across threads
      if (arg.nParity == 2) {
        for (int s=0; s<coarseSpin; s++) {
          for (int v=0; v<coarse_colors_per_thread; v++) {
            reduced[s*coarse_colors_per_thread+v] += (s == parity) ? tmp[v] : 0.0;
          }
        }

        typedef cub::BlockReduce<vector, block_size, cub::BLOCK_REDUCE_WARP_REDUCTIONS, 2> BlockReduce;
        __shared__ typename BlockReduce::TempStorage temp_storage;
        reduce<vector> reducer; // reduce functor

        // note this is not safe for blockDim.z > 1
        reduced = BlockReduce(temp_storage).Reduce(reduced, reducer);
      } else {
        for (int v=0; v<coarse_colors_per_thread; v++) reduced[v] += tmp[v];

        typedef cub::BlockReduce<vector, block_size, cub::BLOCK_REDUCE_WARP_REDUCTIONS> BlockReduce;
        __shared__ typename BlockReduce::TempStorage temp_storage;
        reduce<vector> reducer; // reduce functor

        // note this is not safe for blockDim.z > 1
        reduced = BlockReduce(temp_storage).Reduce(reduced, reducer);

        if (threadIdx.x==0 && threadIdx.y == 0) {
          for (int s=0; s<coarseSpin; s++) {
            for (int coarse_color_local=0; coarse_color_local<coarse_colors_per_thread; coarse_color_local++) {
                int v = coarse_color_block + coarse_color_local;
                arg.out(parity_coarse, x_coarse_cb, s, v) = (s == parity) ? reduced[coarse_color_local] : 0.0 ;
            }
          }
        }

        return;
      }
    }

    if (threadIdx.x==0 && threadIdx.y == 0) {
      for (int s=0; s<coarseSpin; s++) {
	for (int coarse_color_local=0; coarse_color_local<coarse_colors_per_thread; coarse_color_local++) {
	  int v = coarse_color_block + coarse_color_local;
	  arg.out(parity_coarse, x_coarse_cb, s, v) = reduced[s*coarse_colors_per_thread+coarse_color_local];
	}
      }
    }
  }

  template <typename Float, typename Arg, int fineSpin, int fineColor, int coarseSpin, int coarseColor,
	    int coarse_colors_per_thread>
  class RestrictLaunch : public Tunable {

  protected:
    Arg &arg;
    QudaFieldLocation location;
    const int block_size;
    char vol[TuneKey::volume_n];

    unsigned int sharedBytesPerThread() const { return 0; }
    unsigned int sharedBytesPerBlock(const TuneParam &param) const { return 0; }
    bool tuneGridDim() const { return false; } // Don't tune the grid dimensions.
    unsigned int minThreads() const { return arg.in.VolumeCB(); } // fine parity is the block y dimension

  public:
    RestrictLaunch(Arg &arg, const ColorSpinorField &coarse, const ColorSpinorField &fine, 
		   const QudaFieldLocation location)
      : arg(arg), location(location), block_size((arg.in.VolumeCB())/(2*arg.out.VolumeCB())) {
      strcpy(vol, coarse.VolString());
      strcat(vol, ",");
      strcat(vol, fine.VolString());

      strcpy(aux, coarse.AuxString());
      strcat(aux, ",");
      strcat(aux, fine.AuxString());
    } // block size is checkerboard fine length / full coarse length
    virtual ~RestrictLaunch() { }

    void apply(const cudaStream_t &stream) {
      if (location == QUDA_CPU_FIELD_LOCATION) {
	Restrict<Float,fineSpin,fineColor,coarseSpin,coarseColor,coarse_colors_per_thread>(arg);
      } else {
	TuneParam tp = tuneLaunch(*this, getTuning(), getVerbosity());
	arg.swizzle = tp.aux.x;

	if (block_size == 8) {          // for 2x2x2x2 aggregates
	  RestrictKernel<Float,fineSpin,fineColor,coarseSpin,coarseColor,coarse_colors_per_thread,Arg,8>
	    <<<tp.grid, tp.block, tp.shared_bytes, stream>>>(arg);
	} else if (block_size == 16) {  // for 4x2x2x2 aggregates
	  RestrictKernel<Float,fineSpin,fineColor,coarseSpin,coarseColor,coarse_colors_per_thread,Arg,16>
	    <<<tp.grid, tp.block, tp.shared_bytes, stream>>>(arg);
	} else if (block_size == 27) {  // for 3x3x3x2 aggregates
	  RestrictKernel<Float,fineSpin,fineColor,coarseSpin,coarseColor,coarse_colors_per_thread,Arg,27>
	    <<<tp.grid, tp.block, tp.shared_bytes, stream>>>(arg);
	} else if (block_size == 36) {  // for 3x3x2x4 aggregates
	  RestrictKernel<Float,fineSpin,fineColor,coarseSpin,coarseColor,coarse_colors_per_thread,Arg,36>
	    <<<tp.grid, tp.block, tp.shared_bytes, stream>>>(arg);
	} else if (block_size == 54) {  // for 3x3x3x4 aggregates
	  RestrictKernel<Float,fineSpin,fineColor,coarseSpin,coarseColor,coarse_colors_per_thread,Arg,54>
	    <<<tp.grid, tp.block, tp.shared_bytes, stream>>>(arg);
        } else if (block_size == 100) {  // for 5x5x2x4 aggregates
          RestrictKernel<Float,fineSpin,fineColor,coarseSpin,coarseColor,coarse_colors_per_thread,Arg,100>
            <<<tp.grid, tp.block, tp.shared_bytes, stream>>>(arg);
	} else if (block_size == 128) { // for 4x4x4x4 aggregates
	  RestrictKernel<Float,fineSpin,fineColor,coarseSpin,coarseColor,coarse_colors_per_thread,Arg,128>
	  <<<tp.grid, tp.block, tp.shared_bytes, stream>>>(arg);
        } else if (block_size == 200) { // for 5x5x2x8  aggregates
          RestrictKernel<Float,fineSpin,fineColor,coarseSpin,coarseColor,coarse_colors_per_thread,Arg,200>
          <<<tp.grid, tp.block, tp.shared_bytes, stream>>>(arg);
        } else if (block_size == 256) { // for 4x4x4x8  aggregates
          RestrictKernel<Float,fineSpin,fineColor,coarseSpin,coarseColor,coarse_colors_per_thread,Arg,256>
          <<<tp.grid, tp.block, tp.shared_bytes, stream>>>(arg);
#if __COMPUTE_CAPABILITY__ >= 300
	} else if (block_size == 432) { // for 6x6x6x4 aggregates
	  RestrictKernel<Float,fineSpin,fineColor,coarseSpin,coarseColor,coarse_colors_per_thread,Arg,432>
	  <<<tp.grid, tp.block, tp.shared_bytes, stream>>>(arg);
	} else if (block_size == 500) { // 5x5x5x8 aggregates
	  RestrictKernel<Float,fineSpin,fineColor,coarseSpin,coarseColor,coarse_colors_per_thread,Arg,500>
	    <<<tp.grid, tp.block, tp.shared_bytes, stream>>>(arg);
#endif
	} else {
	  errorQuda("Block size %d not instantiated", block_size);
	}
      }
    }

    // This block tuning tunes for the optimal amount of color
    // splitting between blockDim.z and gridDim.z.  However, enabling
    // blockDim.z > 1 gives incorrect results due to cub reductions
    // being unable to do independent sliced reductions along
    // blockDim.z.  So for now we only split between colors per thread
    // and grid.z.
    bool advanceBlockDim(TuneParam &param) const
    {
      // let's try to advance spin/block-color
      while(param.block.z <= coarseColor/coarse_colors_per_thread) {
	param.block.z++;
	if ( (coarseColor/coarse_colors_per_thread) % param.block.z == 0) {
	  param.grid.z = (coarseColor/coarse_colors_per_thread) / param.block.z;
	  break;
	}
      }

      // we can advance spin/block-color since this is valid
      if (param.block.z <= (coarseColor/coarse_colors_per_thread) ) { //
	return true;
      } else { // we have run off the end so let's reset
	param.block.z = 1;
	param.grid.z = coarseColor/coarse_colors_per_thread;
	return false;
      }
    }

    int tuningIter() const { return 3; }

    bool advanceAux(TuneParam &param) const
    {
#ifdef SWIZZLE
      if (param.aux.x < 2*deviceProp.multiProcessorCount) {
        param.aux.x++;
	return true;
      } else {
        param.aux.x = 1;
	return false;
      }
#else
      return false;
#endif
    }

    // only tune shared memory per thread (disable tuning for block.z for now)
    bool advanceTuneParam(TuneParam &param) const { return advanceSharedBytes(param) || advanceAux(param); }

    TuneKey tuneKey() const { return TuneKey(vol, typeid(*this).name(), aux); }

    void initTuneParam(TuneParam &param) const { defaultTuneParam(param); }

    /** sets default values for when tuning is disabled */
    void defaultTuneParam(TuneParam &param) const {
      param.block = dim3(block_size, arg.nParity, 1);
      param.grid = dim3( (minThreads()+param.block.x-1) / param.block.x, 1, 1);
      param.shared_bytes = 0;

      param.block.z = 1;
      param.grid.z = coarseColor / coarse_colors_per_thread;
      param.aux.x = 1; // swizzle factor
    }

    long long flops() const { return 8 * fineSpin * fineColor * coarseColor * arg.nParity*arg.in.VolumeCB(); }

    long long bytes() const {
      size_t v_bytes = arg.V.Bytes() / (arg.V.Nparity() == arg.in.Nparity() ? 1 : 2);
      return arg.in.Bytes() + arg.out.Bytes() + v_bytes + arg.nParity*arg.in.VolumeCB()*sizeof(int);
    }

  };

  template <typename Float, int fineSpin, int fineColor, int coarseSpin, int coarseColor, QudaFieldOrder order>
  void Restrict(ColorSpinorField &out, const ColorSpinorField &in, const ColorSpinorField &v,
		const int *fine_to_coarse, const int *coarse_to_fine, int parity) {

    typedef FieldOrderCB<Float,fineSpin,fineColor,1,order> fineSpinor;
    typedef FieldOrderCB<Float,coarseSpin,coarseColor,1,order> coarseSpinor;
    typedef FieldOrderCB<Float,fineSpin,fineColor,coarseColor,order> packedSpinor;
    typedef RestrictArg<coarseSpinor,fineSpinor,packedSpinor,fineSpin,coarseSpin> Arg;

    coarseSpinor Out(const_cast<ColorSpinorField&>(out));
    fineSpinor   In(const_cast<ColorSpinorField&>(in));
    packedSpinor V(const_cast<ColorSpinorField&>(v));

<<<<<<< HEAD
    // this seems like a reasonable value for both fine and coarse grids
#ifndef STAGG_CPU_DEBUG
    constexpr int coarse_colors_per_thread = 2;
#else
    constexpr int coarse_colors_per_thread = 1;
#endif
=======
    // for fine grids (Nc=3) have more parallelism so can use more coarse strategy
    constexpr int coarse_colors_per_thread = fineColor == 3 ? 8 : 2;

>>>>>>> 48fc8b7a
    Arg arg(Out, In, V, fine_to_coarse, coarse_to_fine, parity, in);
    RestrictLaunch<Float, Arg, fineSpin, fineColor, coarseSpin, coarseColor, coarse_colors_per_thread> restrictor(arg, out, in, Location(out, in, v));
    restrictor.apply(0);

    if (Location(out, in, v) == QUDA_CUDA_FIELD_LOCATION) checkCudaError();
  }

  template <typename Float, int fineSpin, QudaFieldOrder order>
  void Restrict(ColorSpinorField &out, const ColorSpinorField &in, const ColorSpinorField &v,
		int nVec, const int *fine_to_coarse, const int *coarse_to_fine, const int *spin_map, int parity) {

    if (out.Nspin() != 2) errorQuda("Unsupported nSpin %d", out.Nspin());
    const int coarseSpin = 2;

    // first check that the spin_map matches the spin_mapper
    if(spin_map != NULL) //spin_map is undefined for the top level staggered fermions.
    {
      spin_mapper<fineSpin,coarseSpin> mapper;
      for (int s=0; s<fineSpin; s++)
        if (mapper(s) != spin_map[s]) errorQuda("Spin map does not match spin_mapper");
    }

    // Template over fine color
    if (in.Ncolor() == 3) { // standard QCD
      const int fineColor = 3;
      if (nVec == 2) {
	Restrict<Float,fineSpin,fineColor,coarseSpin,2,order>(out, in, v, fine_to_coarse, coarse_to_fine, parity);
      } else if (nVec == 4) {
	Restrict<Float,fineSpin,fineColor,coarseSpin,4,order>(out, in, v, fine_to_coarse, coarse_to_fine, parity);
      } else if (nVec == 24) {
	Restrict<Float,fineSpin,fineColor,coarseSpin,24,order>(out, in, v, fine_to_coarse, coarse_to_fine, parity);
      } else if (nVec == 32) {
	Restrict<Float,fineSpin,fineColor,coarseSpin,32,order>(out, in, v, fine_to_coarse, coarse_to_fine, parity);
      } else if (nVec == 48) {
        Restrict<Float,fineSpin,fineColor,coarseSpin,48,order>(out, in, v, fine_to_coarse, coarse_to_fine, parity);
      } else if (nVec == 96) {
        Restrict<Float,fineSpin,fineColor,coarseSpin,96,order>(out, in, v, fine_to_coarse, coarse_to_fine, parity);
      } else {
	errorQuda("Unsupported nVec %d", nVec);
      }
    } else if (in.Ncolor() == 2) {
      const int fineColor = 2;
      if (nVec == 2) { // these are probably only for debugging only
	Restrict<Float,fineSpin,fineColor,coarseSpin,2,order>(out, in, v, fine_to_coarse, coarse_to_fine, parity);
      } else if (nVec == 4) {
	Restrict<Float,fineSpin,fineColor,coarseSpin,4,order>(out, in, v, fine_to_coarse, coarse_to_fine, parity);
      } else {
	errorQuda("Unsupported nVec %d", nVec);
      }
    } else if (in.Ncolor() == 24) { // to keep compilation under control coarse grids have same or more colors
      const int fineColor = 24;
      if (nVec == 24) {
	Restrict<Float,fineSpin,fineColor,coarseSpin,24,order>(out, in, v, fine_to_coarse, coarse_to_fine, parity);
      } else if (nVec == 32) {
	Restrict<Float,fineSpin,fineColor,coarseSpin,32,order>(out, in, v, fine_to_coarse, coarse_to_fine, parity);
      } else {
	errorQuda("Unsupported nVec %d", nVec);
      }
    } else if (in.Ncolor() == 32) {
      const int fineColor = 32;
      if (nVec == 32) {
	Restrict<Float,fineSpin,fineColor,coarseSpin,32,order>(out, in, v, fine_to_coarse, coarse_to_fine, parity);
      } else {
	errorQuda("Unsupported nVec %d", nVec);
      }
    } else {
      errorQuda("Unsupported nColor %d", in.Ncolor());
    }
  }

  template <typename Float, QudaFieldOrder order>
  void Restrict(ColorSpinorField &out, const ColorSpinorField &in, const ColorSpinorField &v,
		int Nvec, const int *fine_to_coarse, const int *coarse_to_fine, const int *spin_map, int parity) {

    if (in.Nspin() == 4) {
      Restrict<Float,4,order>(out, in, v, Nvec, fine_to_coarse, coarse_to_fine, spin_map, parity);
    } else if (in.Nspin() == 2) {
      Restrict<Float,2,order>(out, in, v, Nvec, fine_to_coarse, coarse_to_fine, spin_map, parity);
#if GPU_STAGGERED_DIRAC
    } else if (in.Nspin() == 1) {
      Restrict<Float,1,order>(out, in, v, Nvec, fine_to_coarse, coarse_to_fine, spin_map, parity);
#endif
    } else {
      errorQuda("Unsupported nSpin %d", in.Nspin());
    }
  }


  template <typename Float>
  void Restrict(ColorSpinorField &out, const ColorSpinorField &in, const ColorSpinorField &v,
		int Nvec, const int *fine_to_coarse, const int *coarse_to_fine, const int *spin_map, int parity) {

    if (out.FieldOrder() != in.FieldOrder() ||	out.FieldOrder() != v.FieldOrder())
      errorQuda("Field orders do not match (out=%d, in=%d, v=%d)", 
		out.FieldOrder(), in.FieldOrder(), v.FieldOrder());

    if (out.FieldOrder() == QUDA_FLOAT2_FIELD_ORDER) {
      Restrict<Float,QUDA_FLOAT2_FIELD_ORDER>
	(out, in, v, Nvec, fine_to_coarse, coarse_to_fine, spin_map, parity);
    } else if (out.FieldOrder() == QUDA_SPACE_SPIN_COLOR_FIELD_ORDER) {
      Restrict<Float,QUDA_SPACE_SPIN_COLOR_FIELD_ORDER>
	(out, in, v, Nvec, fine_to_coarse, coarse_to_fine, spin_map, parity);
    } else {
      errorQuda("Unsupported field type %d", out.FieldOrder());
    }
  }

#endif // GPU_MULTIGRID

  void Restrict(ColorSpinorField &out, const ColorSpinorField &in, const ColorSpinorField &v,
		int Nvec, const int *fine_to_coarse, const int *coarse_to_fine, const int *spin_map, int parity) {

#ifdef GPU_MULTIGRID
    if (out.Precision() != in.Precision() || v.Precision() != in.Precision())
      errorQuda("Precision mismatch out=%d in=%d v=%d", out.Precision(), in.Precision(), v.Precision());

    if (out.Precision() == QUDA_DOUBLE_PRECISION) {
#ifdef GPU_MULTIGRID_DOUBLE
      Restrict<double>(out, in, v, Nvec, fine_to_coarse, coarse_to_fine, spin_map, parity);
#else
      errorQuda("Double precision multigrid has not been enabled");
#endif
    } else if (out.Precision() == QUDA_SINGLE_PRECISION) {
      Restrict<float>(out, in, v, Nvec, fine_to_coarse, coarse_to_fine, spin_map, parity);
    } else {
      errorQuda("Unsupported precision %d", out.Precision());
    }
#else
    errorQuda("Multigrid has not been built");
#endif
  }

} // namespace quda<|MERGE_RESOLUTION|>--- conflicted
+++ resolved
@@ -514,18 +514,13 @@
     fineSpinor   In(const_cast<ColorSpinorField&>(in));
     packedSpinor V(const_cast<ColorSpinorField&>(v));
 
-<<<<<<< HEAD
-    // this seems like a reasonable value for both fine and coarse grids
 #ifndef STAGG_CPU_DEBUG
-    constexpr int coarse_colors_per_thread = 2;
+    // for fine grids (Nc=3) have more parallelism so can use more coarse strategy
+    constexpr int coarse_colors_per_thread = fineColor == 3 ? 8 : 2;
 #else
     constexpr int coarse_colors_per_thread = 1;
 #endif
-=======
-    // for fine grids (Nc=3) have more parallelism so can use more coarse strategy
-    constexpr int coarse_colors_per_thread = fineColor == 3 ? 8 : 2;
-
->>>>>>> 48fc8b7a
+
     Arg arg(Out, In, V, fine_to_coarse, coarse_to_fine, parity, in);
     RestrictLaunch<Float, Arg, fineSpin, fineColor, coarseSpin, coarseColor, coarse_colors_per_thread> restrictor(arg, out, in, Location(out, in, v));
     restrictor.apply(0);
