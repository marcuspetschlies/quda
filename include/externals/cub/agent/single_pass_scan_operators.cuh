--- conflicted
+++ resolved
@@ -176,18 +176,13 @@
 
     /// Initializer
     __host__ __device__ __forceinline__
-    qudaError_t Init(
+    cudaError_t Init(
         int     /*num_tiles*/,                      ///< [in] Number of tiles
         void    *d_temp_storage,                    ///< [in] %Device-accessible allocation of temporary storage.  When NULL, the required allocation size is written to \p temp_storage_bytes and no work is done.
         size_t  /*temp_storage_bytes*/)             ///< [in] Size in bytes of \t d_temp_storage allocation
     {
-<<<<<<< HEAD
-        d_tile_status = reinterpret_cast<TileDescriptor*>(d_temp_storage);
-        return qudaSuccess;
-=======
         d_tile_descriptors = reinterpret_cast<TxnWord*>(d_temp_storage);
         return cudaSuccess;
->>>>>>> a2543a25
     }
 
 
@@ -195,12 +190,12 @@
      * Compute device memory needed for tile status
      */
     __host__ __device__ __forceinline__
-    static qudaError_t AllocationSize(
+    static cudaError_t AllocationSize(
         int     num_tiles,                          ///< [in] Number of tiles
         size_t  &temp_storage_bytes)                ///< [out] Size in bytes of \t d_temp_storage allocation
     {
         temp_storage_bytes = (num_tiles + TILE_STATUS_PADDING) * sizeof(TileDescriptor);       // bytes needed for tile status descriptors
-        return qudaSuccess;
+        return cudaSuccess;
     }
 
 
@@ -317,12 +312,12 @@
 
     /// Initializer
     __host__ __device__ __forceinline__
-    qudaError_t Init(
+    cudaError_t Init(
         int     num_tiles,                          ///< [in] Number of tiles
         void    *d_temp_storage,                    ///< [in] %Device-accessible allocation of temporary storage.  When NULL, the required allocation size is written to \p temp_storage_bytes and no work is done.
         size_t  temp_storage_bytes)                 ///< [in] Size in bytes of \t d_temp_storage allocation
     {
-        qudaError_t error = qudaSuccess;
+        cudaError_t error = cudaSuccess;
         do
         {
             void*   allocations[3];
@@ -350,7 +345,7 @@
      * Compute device memory needed for tile status
      */
     __host__ __device__ __forceinline__
-    static qudaError_t AllocationSize(
+    static cudaError_t AllocationSize(
         int     num_tiles,                          ///< [in] Number of tiles
         size_t  &temp_storage_bytes)                ///< [out] Size in bytes of \t d_temp_storage allocation
     {
@@ -548,18 +543,13 @@
 
     /// Initializer
     __host__ __device__ __forceinline__
-    qudaError_t Init(
+    cudaError_t Init(
         int     /*num_tiles*/,                      ///< [in] Number of tiles
         void    *d_temp_storage,                    ///< [in] %Device-accessible allocation of temporary storage.  When NULL, the required allocation size is written to \p temp_storage_bytes and no work is done.
         size_t  /*temp_storage_bytes*/)             ///< [in] Size in bytes of \t d_temp_storage allocation
     {
-<<<<<<< HEAD
-        d_tile_status = reinterpret_cast<TileDescriptor*>(d_temp_storage);
-        return qudaSuccess;
-=======
         d_tile_descriptors = reinterpret_cast<TxnWord*>(d_temp_storage);
         return cudaSuccess;
->>>>>>> a2543a25
     }
 
 
@@ -567,12 +557,12 @@
      * Compute device memory needed for tile status
      */
     __host__ __device__ __forceinline__
-    static qudaError_t AllocationSize(
+    static cudaError_t AllocationSize(
         int     num_tiles,                          ///< [in] Number of tiles
         size_t  &temp_storage_bytes)                ///< [out] Size in bytes of \t d_temp_storage allocation
     {
         temp_storage_bytes = (num_tiles + TILE_STATUS_PADDING) * sizeof(TileDescriptor);       // bytes needed for tile status descriptors
-        return qudaSuccess;
+        return cudaSuccess;
     }
 
 
