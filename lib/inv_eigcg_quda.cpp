#include <stdio.h>
#include <stdlib.h>
#include <math.h>
#include <memory>
#include <thread>
#include <iostream>

#include <quda_internal.h>
#include <color_spinor_field.h>
#include <blas_quda.h>
#include <dslash_quda.h>
#include <invert_quda.h>
#include <util_quda.h>
#include <string.h>

#ifdef MAGMA_LIB 
#include <blas_magma.h>
#endif


#include <Eigen/Dense>

#include <deflation.h>


/*
Based on  eigCG(nev, m) algorithm:
A. Stathopolous and K. Orginos, arXiv:0707.0131
*/

namespace quda {

   using namespace blas;
   using namespace Eigen;

   using DynamicStride   = Stride<Dynamic, Dynamic>;
   using DenseMatrix     = MatrixXcd;
   using VectorSet       = MatrixXcd;
   using Vector          = VectorXcd;
   using RealVector      = VectorXd;

//special types needed for compatibility with QUDA blas:
   using RowMajorDenseMatrix = Matrix<Complex, Dynamic, Dynamic, RowMajor>;

   static int max_eigcg_cycles = 4;//how many eigcg cycles do we allow?


   enum  class libtype {eigen_lib, magma_lib, lapack_lib, mkl_lib};

   class EigCGArgs{

     public:
       //host Lanczos matrice, and its eigenvalue/vector arrays:
       DenseMatrix Tm;//VH A V,
       //eigenvectors:
       VectorSet ritzVecs;//array of  (m)  ritz and of m length
       //eigenvalues of both T[m,  m  ] and T[m-1, m-1] (re-used)
       RealVector Tmvals;//eigenvalues of T[m,  m  ] and T[m-1, m-1] (re-used)
       //Aux matrix for computing 2k Ritz vectors:
       DenseMatrix H2k;

       int m;
       int k;
       int id;//cuurent search spase index

       int restarts;
       double global_stop;
  
       bool run_residual_correction;//used in mixed precision cycles 

       std::shared_ptr<ColorSpinorFieldSet> V2k; //eigCG accumulation vectors needed to update Tm (spinor matrix of size eigen_vector_length x (2*k))

       std::vector< std::thread > workers; //C++ std thread for launching parallel tasks

       EigCGArgs(int m, int k) : Tm(DenseMatrix::Zero(m,m)), ritzVecs(VectorSet::Zero(m,m)), Tmvals(m), H2k(2*k, 2*k),
       m(m), k(k), id(0), restarts(0), global_stop(0.0), run_residual_correction(false), V2k(nullptr), workers(0) { }

       ~EigCGArgs() { V2k.reset(); }

       //method for constructing Lanczos matrix :
       inline void SetLanczos(Complex diag_val, Complex offdiag_val) { 
         if(run_residual_correction) return;

         Tm.diagonal<0>()[id] = diag_val; 

         if (id < (m-1)){ //Load Lanczos off-diagonals:
           Tm.diagonal<+1>()[id] = offdiag_val; 
           Tm.diagonal<-1>()[id] = offdiag_val; 
         }

         id += 1;

         return;
       }

       inline void ResetAccumBuffer (ColorSpinorField &meta, QudaPrecision prec=QUDA_DOUBLE_PRECISION) {

         ColorSpinorParam csParam(meta);

         csParam.setPrecision(prec);
         csParam.create        = QUDA_ZERO_FIELD_CREATE;
         csParam.is_composite  = true;
         csParam.composite_dim = (2*k);

         V2k.reset( ColorSpinorFieldSet::Create(csParam) ); 
       }

       inline void ResetSearchIdx() {  id = 2*k;  restarts += 1; }

       inline void CleanArgs() { 
         id = 0;
         Tm.setZero(); 
         Tmvals.setZero(); 
         ritzVecs.setZero();

         V2k.reset();
         //if(V2k) delete V2k;
         //V2k = nullptr;
       }

       inline void RestartLanczos(std::vector<ColorSpinorField*> w, std::vector<ColorSpinorField*> v, const double inv_sqrt_r2)
       {
         Tm.setZero();

         std::unique_ptr<Complex[] > s(new Complex[2*k]);

         for(int i = 0; i < 2*k; i++) Tm(i,i) = Tmvals(i);//??

	 blas::cDotProduct(s.get(), w, v);

	 Map<VectorXcd, Unaligned > s_(s.get(), 2*k);
	 s_ *= inv_sqrt_r2;

	 Tm.col(2*k).segment(0, 2*k) = s_;
	 Tm.row(2*k).segment(0, 2*k) = s_.adjoint();

	 return;
       }
   };

   //Rayleigh Ritz procedure:
   template<libtype which_lib> void ComputeRitz(EigCGArgs &args) {errorQuda("\nUnknown library type.\n");}

   //pure eigen version: 
   template <> void ComputeRitz<libtype::eigen_lib>(EigCGArgs &args)
   {
     const int m = args.m;
     const int k = args.k;
     //Solve m dim eigenproblem:
     SelfAdjointEigenSolver<MatrixXcd> es_tm(args.Tm);
     args.ritzVecs.leftCols(k) = es_tm.eigenvectors().leftCols(k);
     //Solve m-1 dim eigenproblem:
     SelfAdjointEigenSolver<MatrixXcd> es_tm1(Map<MatrixXcd, Unaligned, DynamicStride >(args.Tm.data(), (m-1), (m-1), DynamicStride(m, 1)));
     Block<MatrixXcd>(args.ritzVecs.derived(), 0, k, m-1, k) = es_tm1.eigenvectors().leftCols(k);
     args.ritzVecs.block(m-1, k, 1, k).setZero();

     MatrixXcd Q2k(MatrixXcd::Identity(m, 2*k));
     HouseholderQR<MatrixXcd> ritzVecs2k_qr( Map<MatrixXcd, Unaligned >(args.ritzVecs.data(), m, 2*k) );
     Q2k.applyOnTheLeft( ritzVecs2k_qr.householderQ() );

     //2. Construct H = QH*Tm*Q :
     args.H2k = Q2k.adjoint()*args.Tm*Q2k;

     /* solve the small evecm1 2nev x 2nev eigenproblem */
     SelfAdjointEigenSolver<MatrixXcd> es_h2k(args.H2k);
     Block<MatrixXcd>(args.ritzVecs.derived(), 0, 0, m, 2*k) = Q2k * es_h2k.eigenvectors();
     args.Tmvals.segment(0,2*k) = es_h2k.eigenvalues();//this is ok

     return;
   }

   //(supposed to be a pure) magma version: 
   template <> void ComputeRitz<libtype::magma_lib>(EigCGArgs &args)
   {
#ifdef MAGMA_LIB
     const int m = args.m;
     const int k = args.k;
     //Solve m dim eigenproblem:
     args.ritzVecs = args.Tm;
     Complex *evecm = static_cast<Complex*>( args.ritzVecs.data());
     double  *evalm = static_cast<double *>( args.Tmvals.data());

     cudaHostRegister(static_cast<void *>(evecm), m*m*sizeof(Complex),  cudaHostRegisterDefault);
     magma_Xheev(evecm, m, m, evalm, sizeof(Complex));
     //Solve m-1 dim eigenproblem:
     DenseMatrix ritzVecsm1(args.Tm);
     Complex *evecm1 = static_cast<Complex*>( ritzVecsm1.data());

     cudaHostRegister(static_cast<void *>(evecm1), m*m*sizeof(Complex),  cudaHostRegisterDefault);
     magma_Xheev(evecm1, (m-1), m, evalm, sizeof(Complex));
     // fill 0s in mth element of old evecs:
     for(int l = 1; l <= m ; l++) evecm1[l*m-1] = 0.0 ;
     // Attach the first nev old evecs at the end of the nev latest ones:
     memcpy(&evecm[k*m], evecm1, k*m*sizeof(Complex));
//?
    // Orthogonalize the 2*nev (new+old) vectors evecm=QR:

     MatrixXcd Q2k(MatrixXcd::Identity(m, 2*k));
     HouseholderQR<MatrixXcd> ritzVecs2k_qr( Map<MatrixXcd, Unaligned >(args.ritzVecs.data(), m, 2*k) );
     Q2k.applyOnTheLeft( ritzVecs2k_qr.householderQ() );

     //2. Construct H = QH*Tm*Q :
     args.H2k = Q2k.adjoint()*args.Tm*Q2k;

     /* solve the small evecm1 2nev x 2nev eigenproblem */
     SelfAdjointEigenSolver<MatrixXcd> es_h2k(args.H2k);
     Block<MatrixXcd>(args.ritzVecs.derived(), 0, 0, m, 2*k) = Q2k * es_h2k.eigenvectors();
     args.Tmvals.segment(0,2*k) = es_h2k.eigenvalues();//this is ok
//?
     cudaHostUnregister(evecm);
     cudaHostUnregister(evecm1);
#else
     errorQuda("Magma library was not built.\n");
#endif
     return;
  }

  // set the required parameters for the inner solver
  static void fillEigCGInnerSolverParam(SolverParam &inner, const SolverParam &outer, bool use_sloppy_partial_accumulator = true)
  {
    inner.tol = outer.tol_precondition;
    inner.maxiter = outer.maxiter_precondition;
    inner.delta = 1e-20; // no reliable updates within the inner solver
    inner.precision = outer.precision_precondition; // preconditioners are uni-precision solvers
    inner.precision_sloppy = outer.precision_precondition;

    inner.iter   = 0;
    inner.gflops = 0;
    inner.secs   = 0;

    inner.inv_type_precondition = QUDA_INVALID_INVERTER;
    inner.is_preconditioner = true; // used to tell the inner solver it is an inner solver

    inner.use_sloppy_partial_accumulator= use_sloppy_partial_accumulator;

    if(outer.inv_type == QUDA_EIGCG_INVERTER && outer.precision_sloppy != outer.precision_precondition)
      inner.preserve_source = QUDA_PRESERVE_SOURCE_NO;
    else inner.preserve_source = QUDA_PRESERVE_SOURCE_YES;
  }

  // set the required parameters for the initCG solver
  static void fillInitCGSolverParam(SolverParam &inner, const SolverParam &outer) {
    inner.iter   = 0;
    inner.gflops = 0;
    inner.secs   = 0;

    inner.tol              = outer.tol;
    inner.tol_restart      = outer.tol_restart;
    inner.maxiter          = outer.maxiter;
    inner.delta            = outer.delta; 
    inner.precision        = outer.precision; // preconditioners are uni-precision solvers
    inner.precision_sloppy = outer.precision_precondition;

    inner.inv_type        = QUDA_CG_INVERTER;       // use CG solver
    inner.use_init_guess  = QUDA_USE_INIT_GUESS_YES;// use deflated initial guess...

    inner.use_sloppy_partial_accumulator= false;//outer.use_sloppy_partial_accumulator;
  }


  IncEigCG::IncEigCG(DiracMatrix &mat, DiracMatrix &matSloppy, DiracMatrix &matPrecon, SolverParam &param, TimeProfile &profile) :
    Solver(param, profile), mat(mat), matSloppy(matSloppy), matPrecon(matPrecon), K(nullptr), Kparam(param), Vm(nullptr), r_pre(nullptr), p_pre(nullptr), eigcg_args(nullptr), profile(profile), init(false)
  {
    if( param.rhs_idx < param.deflation_grid )  printfQuda("\nInitialize eigCG(m=%d, nev=%d) solver.\n", param.m, param.nev);
    else {  
      printfQuda("\nDeflation space is complete, running initCG solver.\n");
      fillInitCGSolverParam(Kparam, param);
      //K = new CG(mat, matPrecon, Kparam, profile);//Preconditioned Mat has comms flag on
      return;
    }

    if ( param.inv_type == QUDA_EIGCG_INVERTER ) {
      fillEigCGInnerSolverParam(Kparam, param);
    } else if ( param.inv_type == QUDA_INC_EIGCG_INVERTER ) {
      if(param.inv_type_precondition != QUDA_INVALID_INVERTER)  errorQuda("preconditioning is not supported for the incremental solver \n");
      fillInitCGSolverParam(Kparam, param);
    }

    if(param.inv_type_precondition == QUDA_CG_INVERTER){
      K = std::make_shared< CG >(matPrecon, matPrecon, Kparam, profile);
    }else if(param.inv_type_precondition == QUDA_MR_INVERTER){
      K = std::make_shared< MR >(matPrecon, matPrecon, Kparam, profile);
    }else if(param.inv_type_precondition == QUDA_SD_INVERTER){
      K = std::make_shared< SD >(matPrecon, Kparam, profile);
    }else if(param.inv_type_precondition != QUDA_INVALID_INVERTER){ // unknown preconditioner
      errorQuda("Unknown inner solver %d", param.inv_type_precondition);
    }
    return;
  }

  IncEigCG::~IncEigCG() { }

 void IncEigCG::RestartVT(const double beta, const double rho)
  {
    EigCGArgs &args = *eigcg_args;

    if ( param.extlib_type == QUDA_MAGMA_EXTLIB ) {
      ComputeRitz<libtype::magma_lib>(args);
    } else if( param.extlib_type == QUDA_EIGEN_EXTLIB ) {
      ComputeRitz<libtype::eigen_lib>(args);//if args.m > 128, one may better use libtype::magma_lib
    } else {
      errorQuda( "Library type %d is currently not supported.\n",param.extlib_type );
    }

    //Restart V:

    blas::zero(*args.V2k);

    RowMajorDenseMatrix Alpha(args.ritzVecs.topLeftCorner(args.m, 2*args.k));
    blas::caxpy( static_cast<Complex*>(Alpha.data()), Vm->Components(), args.V2k->Components());


    std::vector<ColorSpinorField*> v2k( Vm->Components().begin(), Vm->Components().begin()+2*args.k );

    for (int i = 0; i < 2*args.k; i++) blas::copy(*v2k[i], args.V2k->Component(i));

    //Restart T:
    //Compute Az = Ap - beta*Ap_old(=Az):
    blas::xpay(*Ap, -beta, *Az);

    //if(Vm->Precision() != Az->Precision()) Vm->Component(args.m-1) = *Az;
    Vm->Component(args.m-1) = *Az;

    std::vector<ColorSpinorField*> omega;
    //omega.push_back( Vm->Precision() != Az->Precision() ? &Vm->Component(args.m-1) : Az ); 
    omega.push_back( &Vm->Component(args.m-1) );

<<<<<<< HEAD
    args.RestartLanczos(omega, v2k, 1.0 / rho);
#endif
=======
    args.RestartLanczos(omega, Vm, 1.0 / rho);
>>>>>>> 30c18d40
    return;
  }

  void IncEigCG::UpdateVm(ColorSpinorField &res, double beta, double sqrtr2)
  {
    EigCGArgs &args = *eigcg_args;

    if(args.run_residual_correction) return;

    if (args.id == param.m){//Begin Rayleigh-Ritz block: 
      //
      RestartVT(beta, sqrtr2);
      args.ResetSearchIdx();
    } else if (args.id == (param.m-1)) {
      blas::copy(*Az, *Ap);//save current mat-vec result if ready for the restart in the next cycle
    }

    //load Lanczos basis vector:
    blas::copy(Vm->Component(args.id), res);//convert arrays
    //rescale the vector
    blas::ax(1.0 / sqrtr2, Vm->Component(args.id)); 
    return;
  }

/*
 * This is a solo precision solver.
*/
  int IncEigCG::eigCGsolve(ColorSpinorField &x, ColorSpinorField &b) {

    int k=0;

    if (checkLocation(x, b) != QUDA_CUDA_FIELD_LOCATION)  errorQuda("Not supported");

    profile.TPSTART(QUDA_PROFILE_INIT);

    // Check to see that we're not trying to invert on a zero-field source
    const double b2 = blas::norm2(b);
    if (b2 == 0) {
      profile.TPSTOP(QUDA_PROFILE_INIT);
      printfQuda("Warning: inverting on zero-field source\n");
      x = b;
      param.true_res = 0.0;
      param.true_res_hq = 0.0;
      return 0;
    }

    ColorSpinorParam csParam(x);

    if (!init) {
      eigcg_args = std::make_shared <EigCGArgs> (param.m, param.nev);//need only deflation meta structure

      csParam.create = QUDA_COPY_FIELD_CREATE;
      rp = ColorSpinorField::CreateSmartPtr(b, csParam);
      csParam.create = QUDA_ZERO_FIELD_CREATE;
      yp = ColorSpinorField::CreateSmartPtr(b, csParam);

      Ap = ColorSpinorField::CreateSmartPtr(csParam);
      pp = ColorSpinorField::CreateSmartPtr(csParam);

      tmpp = ColorSpinorField::CreateSmartPtr(csParam);

      Az = ColorSpinorField::CreateSmartPtr(csParam);

      if (K && param.precision_precondition != param.precision_sloppy) {
        csParam.setPrecision(param.precision_precondition);
        p_pre = ColorSpinorField::CreateSmartPtr(csParam);
        r_pre = ColorSpinorField::CreateSmartPtr(csParam);
      } 

      //Create a search vector set:
      csParam.setPrecision(param.precision_ritz);//eigCG internal search space precision may not coincide with the solver precision!
      csParam.is_composite  = true;
      csParam.composite_dim = param.m;

      Vm = ColorSpinorField::CreateSmartPtr(csParam); //search space for Ritz vectors

      eigcg_args->global_stop = stopping(param.tol, b2, param.residual_type);  // stopping condition of solver

      init = true;
    }

    double local_stop = x.Precision() == QUDA_DOUBLE_PRECISION ? b2*param.tol*param.tol :  b2*1e-11;

    EigCGArgs &args = *eigcg_args;

    if(args.run_residual_correction && param.inv_type == QUDA_INC_EIGCG_INVERTER) {
      profile.TPSTOP(QUDA_PROFILE_INIT);
      (*K)(x, b);
      return Kparam.iter; 
    }

    args.ResetAccumBuffer(x); //reserve additional buffer for Ritz vectors search space

    ColorSpinorField &r = *rp;
    ColorSpinorField &y = *yp;
    ColorSpinorField &p = *pp;
    ColorSpinorField &tmp = *tmpp;

    csParam.setPrecision(param.precision_sloppy);
    csParam.is_composite  = false;

    // compute initial residual
    matSloppy(r, x, y);
    double r2 = blas::xmyNorm(b, r);

    std::shared_ptr<ColorSpinorField> zp  = (K != nullptr) ? ColorSpinorField::CreateSmartPtr(csParam) : rp;//
    ColorSpinorField &z = *zp;

    if( K ) {//apply preconditioner
      if (param.precision_precondition == param.precision_sloppy) { r_pre = rp; p_pre = zp; }

      ColorSpinorField &rPre = *r_pre;
      ColorSpinorField &pPre = *p_pre;

      rPre = r;
      commGlobalReductionSet(false);
      (*K)(pPre, rPre);
      commGlobalReductionSet(true);
      z = pPre;
    }

    p = z;
    blas::zero(y);

    const bool use_heavy_quark_res =
      (param.residual_type & QUDA_HEAVY_QUARK_RESIDUAL) ? true : false;

    profile.TPSTOP(QUDA_PROFILE_INIT);
    profile.TPSTART(QUDA_PROFILE_PREAMBLE);

    double heavy_quark_res = 0.0;  // heavy quark res idual

    if (use_heavy_quark_res)  heavy_quark_res = sqrt(blas::HeavyQuarkResidualNorm(x, r).z);

    double pAp;
    double alpha=1.0, alpha_inv=1.0, beta=0.0, alpha_old_inv = 1.0;

    double lanczos_diag, lanczos_offdiag;

    profile.TPSTOP(QUDA_PROFILE_PREAMBLE);
    profile.TPSTART(QUDA_PROFILE_COMPUTE);
    blas::flops = 0;

    double rMinvr = blas::reDotProduct(r,z);
    //Begin EigCG iterations:
    args.restarts = 0;

    PrintStats("eigCG", k, r2, b2, heavy_quark_res);

    bool converged = convergence(r2, heavy_quark_res, args.global_stop, param.tol_hq);

    while ( !converged && k < param.maxiter ) {
      matSloppy(*Ap, p, tmp);  // tmp as tmp

      pAp    = blas::reDotProduct(p, *Ap);
      alpha_old_inv =  alpha_inv;
      alpha         = rMinvr / pAp;
      alpha_inv     = 1.0 / alpha;

      lanczos_diag  = (alpha_inv + beta*alpha_old_inv);

      UpdateVm(z, beta, sqrt(r2));

      r2 = blas::axpyNorm(-alpha, *Ap, r);
      if( K ) {//apply preconditioner
        ColorSpinorField &rPre = *r_pre;
        ColorSpinorField &pPre = *p_pre;

        blas::copy(rPre, r);
        commGlobalReductionSet(false);
        (*K)(pPre, rPre);
        commGlobalReductionSet(true);
        blas::copy(z, pPre);
      }
      //
      double rMinvr_old   = rMinvr;
      rMinvr = K ? blas::reDotProduct(r,z) : r2;
      beta                = rMinvr / rMinvr_old;
      blas::axpyZpbx(alpha, p, y, z, beta);

      //
      lanczos_offdiag  = (-sqrt(beta)*alpha_inv);
      args.SetLanczos(lanczos_diag, lanczos_offdiag);

      k++;

      PrintStats("eigCG", k, r2, b2, heavy_quark_res);
      // check convergence, if convergence is satisfied we only need to check that we had a reliable update for the heavy quarks recently
      converged = convergence(r2, heavy_quark_res, args.global_stop, param.tol_hq) or convergence(r2, heavy_quark_res, local_stop, param.tol_hq);
    }

    args.CleanArgs();//eigCG cycle finished, this cleans V2k buffer as well

    blas::xpy(y, x);

    profile.TPSTOP(QUDA_PROFILE_COMPUTE);
    profile.TPSTART(QUDA_PROFILE_EPILOGUE);

    param.secs = profile.Last(QUDA_PROFILE_COMPUTE);
    double gflops = (blas::flops + matSloppy.flops())*1e-9;
    param.gflops = gflops;
    param.iter += k;

    if (k == param.maxiter)
      warningQuda("Exceeded maximum iterations %d", param.maxiter);

    // compute the true residuals
    matSloppy(r, x, y);
    param.true_res = sqrt(blas::xmyNorm(b, r) / b2);
    param.true_res_hq = sqrt(blas::HeavyQuarkResidualNorm(x, r).z);

    PrintSummary("eigCG", k, r2, b2);

    // reset the flops counters
    blas::flops = 0;
    matSloppy.flops();

    profile.TPSTOP(QUDA_PROFILE_EPILOGUE);
    profile.TPSTART(QUDA_PROFILE_FREE);

    profile.TPSTOP(QUDA_PROFILE_FREE);
    return k;
  }

  int IncEigCG::initCGsolve(ColorSpinorField &x, ColorSpinorField &b) {
    int k = 0;
    //Start init CG iterations:
    deflated_solver *defl_p = static_cast<deflated_solver*>(param.deflation_op);
    Deflation &defl         = *(defl_p->defl);

    const double full_tol    = Kparam.tol;
    Kparam.tol         = Kparam.tol_restart;

    ColorSpinorParam csParam(x);

    csParam.create = QUDA_ZERO_FIELD_CREATE;

    std::shared_ptr<ColorSpinorField> tmpp2 = ColorSpinorField::CreateSmartPtr(csParam);
    ColorSpinorField &tmp2  = *tmpp2;
    std::shared_ptr<ColorSpinorField> rp    = ColorSpinorField::CreateSmartPtr(csParam);//full precision residual
    ColorSpinorField &r = *rp;

    csParam.setPrecision(param.precision_ritz);

    std::shared_ptr<ColorSpinorField> xp_proj;

    if(param.precision_ritz != param.precision)
      xp_proj = ColorSpinorField::CreateSmartPtr(csParam);
    else //still bad practice!
      xp_proj.reset(&x);

    ColorSpinorField &xProj = *xp_proj;

    std::shared_ptr<ColorSpinorField> rp_proj =  ( param.precision_ritz == param.precision ) ? rp : ColorSpinorField::CreateSmartPtr(csParam);
    ColorSpinorField &rProj = *rp_proj;

    int restart_idx  = 0;

    xProj = x;
    rProj = b; 
    //launch initCG:

    while((Kparam.tol >= full_tol) && (restart_idx < param.max_restart_num)) {
      restart_idx += 1;

      defl(xProj, rProj);
      x = xProj;      

      K.reset( new CG(mat, matPrecon, Kparam, profile) );
      (*K)(x, b);

      mat(r, x, tmp2);
      blas::xpay(b, -1.0, r);

      xProj = x;
      rProj = r; 

      if(getVerbosity() >= QUDA_VERBOSE) printfQuda("\ninitCG stat: %i iter / %g secs = %g Gflops. \n", Kparam.iter, Kparam.secs, Kparam.gflops);

      Kparam.tol *= param.inc_tol;

      if(restart_idx == (param.max_restart_num-1)) Kparam.tol = full_tol;//do the last solve in the next cycle to full tolerance

      param.secs   += Kparam.secs;
    }

    if(getVerbosity() >= QUDA_VERBOSE) printfQuda("\ninitCG stat: %i iter / %g secs = %g Gflops. \n", Kparam.iter, Kparam.secs, Kparam.gflops);
    //
    param.secs   += Kparam.secs;
    param.gflops += Kparam.gflops;

    k   += Kparam.iter;

<<<<<<< HEAD
#endif
=======
    delete rp;
    delete tmpp2;

    if( param.precision_ritz != param.precision ) {
      delete xp_proj;
      delete rp_proj;
    }
>>>>>>> 30c18d40
    return k;
  }

  void IncEigCG::operator()(ColorSpinorField &out, ColorSpinorField &in)
  {
     if(param.rhs_idx == 0) max_eigcg_cycles = param.eigcg_max_restarts;

     const bool mixed_prec = (param.precision != param.precision_sloppy);
     const double b2       = norm2(in);

     deflated_solver *defl_p = static_cast<deflated_solver*>(param.deflation_op);
     Deflation &defl         = *(defl_p->defl);

     //If deflation space is complete: use initCG solver
     if( defl.is_complete() ) {

        if(K) errorQuda("\nInitCG does not (yet) support preconditioning.\n");

        int iters = initCGsolve(out, in);
        param.iter += iters;

        return;
     } 

     //Start (incremental) eigCG solver:
     ColorSpinorParam csParam(in);
     csParam.create = QUDA_ZERO_FIELD_CREATE;

     std::shared_ptr<ColorSpinorField> ep = ColorSpinorField::CreateSmartPtr(csParam);//full precision accumulator
     ColorSpinorField &e = *ep;
     std::shared_ptr<ColorSpinorField> rp = ColorSpinorField::CreateSmartPtr(csParam);//full precision residual
     ColorSpinorField &r = *rp;

     //deflate initial guess ('out'-field):
     mat(r, out, e);
     //
     double r2 = xmyNorm(in, r);

     csParam.setPrecision(param.precision_sloppy);

     std::shared_ptr<ColorSpinorField> ep_sloppy = ( mixed_prec ) ? ColorSpinorField::CreateSmartPtr(csParam) : ep;
     ColorSpinorField &eSloppy = *ep_sloppy;
     std::shared_ptr<ColorSpinorField> rp_sloppy = ( mixed_prec ) ? ColorSpinorField::CreateSmartPtr(csParam) : rp;
     ColorSpinorField &rSloppy = *rp_sloppy;

     const double stop = b2*param.tol*param.tol;
     //start iterative refinement cycles (or just one eigcg call for full (solo) precision solver):
     int logical_rhs_id = 0;
     bool dcg_cycle    = false; 
     do {
       blas::zero(e);
       defl(e, r);
       //
       eSloppy = e, rSloppy = r;

       if( dcg_cycle ) { //run DCG instead
         if(K == nullptr) {
           Kparam.precision   = param.precision_sloppy;
           Kparam.tol         = 5*param.inc_tol;//former cg_iterref_tol param
           K.reset( new CG(matSloppy, matPrecon, Kparam, profile) );   
         }

         eigcg_args->run_residual_correction = true;      
         printfQuda("Running DCG correction cycle.\n");
       }

       int iters = eigCGsolve(eSloppy, rSloppy);

       bool update_ritz = !dcg_cycle && (eigcg_args->restarts > 1) && !defl.is_complete(); //too uglyyy

       if( update_ritz ) { 

         defl.increment(*Vm, param.nev);
         logical_rhs_id += 1;

         dcg_cycle = (logical_rhs_id >= max_eigcg_cycles);

       } else { //run DCG instead
         dcg_cycle = true;
       }

       // use mixed blas ??
       e = eSloppy;
       blas::xpy(e, out);
       // compute the true residuals
       blas::zero(e);
       mat(r, out, e);
       //
       r2 = blas::xmyNorm(in, r);

       param.true_res = sqrt(r2 / b2);
       param.true_res_hq = sqrt(HeavyQuarkResidualNorm(out,r).z);
       PrintSummary( !dcg_cycle ? "EigCG:" : "DCG (correction cycle):", iters, r2, b2);

       if( getVerbosity() >= QUDA_VERBOSE ) { 
         if( !dcg_cycle &&  (eigcg_args->restarts > 1) && !defl.is_complete() ) defl.verify();
       }
     } while ((r2 > stop) && mixed_prec);


     if (mixed_prec && max_eigcg_cycles > logical_rhs_id) {
       printfQuda("Reset maximum eigcg cycles to %d (was %d)\n", logical_rhs_id, max_eigcg_cycles);
       max_eigcg_cycles = logical_rhs_id;//adjust maximum allowed cycles based on the actual information
     }

     param.rhs_idx += logical_rhs_id;

     if(defl.is_complete()) {
       if(param.rhs_idx != param.deflation_grid) warningQuda("\nTotal rhs number (%d) does not match the deflation grid size (%d).\n", param.rhs_idx, param.deflation_grid);
       Vm.reset();//safe some space

       const int max_nev = defl.size();//param.m;
       printfQuda("\nRequested to reserve %d eigenvectors with max tol %le.\n", max_nev, param.eigenval_tol);
       defl.reduce(param.eigenval_tol, max_nev);
     }
     return;
  }

  template< int stage >
  bool IncEigCG::PipeRestartVT(const double beta, const double rho, ColorSpinorField &w2)
  {
#ifdef DEFLATEDSOLVER
    bool is_locked  = true;

    EigCGArgs &args = *eigcg_args;

    switch(stage) {
      case 0 : {
          start thread:  
          ComputeRitz<libtype::eigen_lib>(args);
          break;
        }
//Restart V:
      case 1 : { 
          stop thread;
          initialize worker
          blas::zero(*args.V2k);

          RowMajorDenseMatrix Alpha(args.ritzVecs.topLeftCorner(args.m, 2*args.k));
          blas::caxpy( static_cast<Complex*>(Alpha.data()), Vm->Components(), args.V2k->Components());


          std::vector<ColorSpinorField*> v2k( Vm->Components().begin(), Vm->Components().begin()+2*args.k );

          for (int i = 0; i < 2*args.k; i++) blas::copy(*v2k[i], args.V2k->Component(i));
          break;
        }
//Restart T:
      case 2 : {
          inititalize worker
          Vm->Component(args.m-1) = w2;

          std::vector<ColorSpinorField*> omega;
          omega.push_back( &Vm->Component(args.m-1) );

          args.RestartLanczos(omega, v2k, 1.0 / rho);//global (block) reduction!
          break;
        }
//Updated vectors and Lanczos:
      case 3 : {
          is_locked = false;
          break;
        } 
      default : {
          break;  
        }
    }
#endif
    return is_locked;
  }

  int IncEigCG::pipeEigCGsolve(ColorSpinorField &x, ColorSpinorField &b){

    const int pipeline_length = 2*param.nev;

    profile.TPSTART(QUDA_PROFILE_INIT);

    ColorSpinorParam csParam(b);

    const double b2 = norm2(b);

    if(b2 == 0){
      profile.TPSTOP(QUDA_PROFILE_INIT);
      printfQuda("Warning: inverting on zero-field source\n");
      blas::copy(x, b);
      param.true_res = 0.0;
    } 

    std::shared_ptr<ColorSpinorField> zp  = nullptr;//move to main structure
    std::shared_ptr<ColorSpinorField> wp2 = nullptr;//move to main structure
    std::shared_ptr<ColorSpinorField> vp  = nullptr;//this is a new buffer for keeping residual vectors


    if (!init) {
      eigcg_args = std::make_shared <EigCGArgs> (param.m, param.nev);//need only deflation meta structure

      csParam.create = QUDA_COPY_FIELD_CREATE;
      rp = ColorSpinorField::CreateSmartPtr(b, csParam);

      csParam.create = QUDA_ZERO_FIELD_CREATE;
      pp = ColorSpinorField::CreateSmartPtr(csParam);
      zp = ColorSpinorField::CreateSmartPtr(csParam);
      p_pre = ColorSpinorField::CreateSmartPtr(csParam); //wp
      r_pre = ColorSpinorField::CreateSmartPtr(csParam); //sp
      yp  = ColorSpinorField::CreateSmartPtr(csParam);
      wp2 = ColorSpinorField::CreateSmartPtr(csParam);

      Ap = ColorSpinorField::CreateSmartPtr(csParam);
      Az = ColorSpinorField::CreateSmartPtr(csParam);

      tmpp = ColorSpinorField::CreateSmartPtr(csParam);

      csParam.is_composite  = true;
      csParam.composite_dim = pipeline_length;//length of the pipeline
      vp = ColorSpinorField::CreateSmartPtr(csParam); 

      //Create a search vector set:
      csParam.setPrecision(param.precision_ritz);//eigCG internal search space precision may not coincide with the solver precision!
      csParam.is_composite  = true;
      csParam.composite_dim = param.m;

      Vm = ColorSpinorField::CreateSmartPtr(csParam); //search space for Ritz vectors

      eigcg_args->global_stop = stopping(param.tol, b2, param.residual_type);  // stopping condition of solver

      init = true;
    }

    EigCGArgs &args = *eigcg_args;

    ColorSpinorField &r = *rp;
    ColorSpinorField &p = *pp;
    ColorSpinorField &s = *p_pre;
    ColorSpinorField &w = *r_pre;
    ColorSpinorField &w2= *wp2;
    ColorSpinorField &q = *Ap;
    ColorSpinorField &z = *Az;
    ColorSpinorField &y = *yp;

    ColorSpinorField &tmp = *tmpp;

    matSloppy(r, x, tmp); 
    xpay(b,-1.0, r);

    profile.TPSTOP(QUDA_PROFILE_INIT);
    profile.TPSTART(QUDA_PROFILE_PREAMBLE);

    double stop = stopping(param.tol, b2, param.residual_type); // stopping condition of solver

    double alpha, beta, alpha_inv, alpha_old_inv;
    double gamma, gamma_inv, gammajm1_inv;
    double delta;

    std::unique_ptr<double[] > lanczos_diag(new double[pipeline_length]);
    std::unique_ptr<double[] > lanczos_offdiag(new double[pipeline_length]);

    profile.TPSTOP(QUDA_PROFILE_PREAMBLE);
    profile.TPSTART(QUDA_PROFILE_COMPUTE);

    blas::flops = 0;

    double heavy_quark_res = 0.0;

    matSloppy(w, r, tmp);

    gamma = norm2(r);
    delta = reDotProduct(w, r);
    beta  = 0.0;

    alpha_inv     = delta * gamma_inv;
    alpha         = 1.0 / alpha_inv;
    alpha_old_inv = 0.0;

    double rNorm  = sqrt(gamma);
    double r0Norm = rNorm;
    double maxrx  = rNorm;
    double maxrr  = rNorm;

    const int maxResIncrease      = param.max_res_increase; // check if we reached the limit of our tolerance
    const int maxResIncreaseTotal = param.max_res_increase_total;

    int rUpdate          = 0;
    int resIncrease      = 0;
    int resIncreaseTotal = 0;

    matSloppy(q, w, tmp);

    int j = 0;
    int pipeline_idx = 0;

    PrintStats( "PEigCG", j, norm2(r), b2, heavy_quark_res);
    param.delta = 1e-8;

    bool local_stop           = false;
    bool search_space_restart = false;

    while((!convergence(gamma, heavy_quark_res, stop, param.tol_hq) && j) < param.maxiter || !local_stop){

      int updateX = (rNorm < param.delta*r0Norm && r0Norm <= maxrx) ? 1 : 0;
      int updateR = ((rNorm < param.delta*maxrr && r0Norm <= maxrr) || updateX) ? 1 : 0;

      // force a reliable update if we are within target tolerance (only if doing reliable updates)
      if( convergence(gamma, heavy_quark_res, stop, param.tol_hq) && param.delta >= param.tol) updateX = 1;

      std::shared_ptr<ColorSpinorField> tp = search_space_restart ? Vm->Component(args.id) : vp->Component( pipeline_idx );
      ColorSpinorField &t = *tp;

      if( search_space_restart ) {

         if(pipeline_idx == 0) {
           search_space_restart = StagedRestartVT<0>(); //is seaspace is locked? 
         } else if (pipeline_idx == 3) {
           search_space_restart = StagedRestartVT<1>(); //is seaspace is locked? 
         } else if (pipeline_idx == 4) {
           search_space_restart = StagedRestartVT<2>(); //is seaspace is locked?
         } else if (pipeline_idx == 5) {
           search_space_restart = stagedRestartVT<3>(); //is seaspace is locked?
         } else if (pipeline_idx == 7) {
           search_space_restart = StagedRestartVT<4>(); //is seaspace is locked?
           pipeline_idx = -1;//reset the index
         }

         pipeline_idx += 1;
      }

      xpay(r,beta,p);
      xpay(w,beta,s);
      xpay(q,beta,z);

      axpy(sqrt(gamma_inv), r, t);

      axpy(+alpha, p, x);
      axpy(-alpha, s, r);
      axpy(-alpha, z, w);

      gamma  = norm2(r);
      delta  = reDotProduct(w, r);

      matSloppy(q, w, tmp);

      lanczos_diag     = (alpha_inv + beta*alpha_old_inv);

      gamma_old_inv = gamma_inv;
      gamma_inv     = 1.0 / gamma;
      alpha_old_inv = alpha_inv;
      alpha_inv     = delta * gamma_inv - beta * alpha_old_inv;
      alpha         = 1.0 / alpha_inv;
      beta          = gamma * gamma_old_inv;

      lanczos_offdiag  = (-sqrt(beta)*alpha_inv);

      args.SetLanczos(lanczos_diag, lanczos_offdiag);

      if(  (updateR || updateX)  ) { // do postponed restart:

        warningQuda("Do eigCG restart.\n");
        local_stop = true;
      }

      rNorm = sqrt(gamma);
      if(rNorm > maxrx) maxrx = rNorm;
      if(rNorm > maxrr) maxrr = rNorm;

      // force a reliable update if we are within target tolerance (only if doing reliable updates)
      if( convergence(gamma, heavy_quark_res, stop, param.tol_hq) && param.delta >= param.tol) updateX = 1;

      if( args.id == m  ) {
         search_space_restart = true;
         w2 = w;
      }

      j += 1;
      PrintStats( "pipeEigCG", j, gamma, b2, heavy_quark_res);
    }

    profile.TPSTOP(QUDA_PROFILE_COMPUTE);
    profile.TPSTART(QUDA_PROFILE_EPILOGUE);

    printfQuda("\nDone updates %d\n", rUpdate);

    //param.secs = profile.Last(QUDA_PROFILE_COMPUTE);
    double gflops = (blas::flops + mat.flops() + matPrecon.flops())*1e-9;
    param.gflops = gflops;
    param.iter += j;

    if (j==param.maxiter)
      warningQuda("Exceeded maximum iterations %d", param.maxiter);

    // compute the true residual
    xpy(y, x);
    mat(r, x, tmp);
    double true_res = blas::xmyNorm(b, r);
    param.true_res = sqrt(true_res / b2);

    // reset the flops counters
    blas::flops = 0;
    mat.flops();
    matPrecon.flops();

    profile.TPSTOP(QUDA_PROFILE_EPILOGUE);

    return j;
  }

} // namespace quda<|MERGE_RESOLUTION|>--- conflicted
+++ resolved
@@ -325,12 +325,7 @@
     //omega.push_back( Vm->Precision() != Az->Precision() ? &Vm->Component(args.m-1) : Az ); 
     omega.push_back( &Vm->Component(args.m-1) );
 
-<<<<<<< HEAD
-    args.RestartLanczos(omega, v2k, 1.0 / rho);
-#endif
-=======
     args.RestartLanczos(omega, Vm, 1.0 / rho);
->>>>>>> 30c18d40
     return;
   }
 
@@ -624,17 +619,6 @@
 
     k   += Kparam.iter;
 
-<<<<<<< HEAD
-#endif
-=======
-    delete rp;
-    delete tmpp2;
-
-    if( param.precision_ritz != param.precision ) {
-      delete xp_proj;
-      delete rp_proj;
-    }
->>>>>>> 30c18d40
     return k;
   }
 
@@ -756,54 +740,7 @@
   template< int stage >
   bool IncEigCG::PipeRestartVT(const double beta, const double rho, ColorSpinorField &w2)
   {
-#ifdef DEFLATEDSOLVER
-    bool is_locked  = true;
-
-    EigCGArgs &args = *eigcg_args;
-
-    switch(stage) {
-      case 0 : {
-          start thread:  
-          ComputeRitz<libtype::eigen_lib>(args);
-          break;
-        }
-//Restart V:
-      case 1 : { 
-          stop thread;
-          initialize worker
-          blas::zero(*args.V2k);
-
-          RowMajorDenseMatrix Alpha(args.ritzVecs.topLeftCorner(args.m, 2*args.k));
-          blas::caxpy( static_cast<Complex*>(Alpha.data()), Vm->Components(), args.V2k->Components());
-
-
-          std::vector<ColorSpinorField*> v2k( Vm->Components().begin(), Vm->Components().begin()+2*args.k );
-
-          for (int i = 0; i < 2*args.k; i++) blas::copy(*v2k[i], args.V2k->Component(i));
-          break;
-        }
-//Restart T:
-      case 2 : {
-          inititalize worker
-          Vm->Component(args.m-1) = w2;
-
-          std::vector<ColorSpinorField*> omega;
-          omega.push_back( &Vm->Component(args.m-1) );
-
-          args.RestartLanczos(omega, v2k, 1.0 / rho);//global (block) reduction!
-          break;
-        }
-//Updated vectors and Lanczos:
-      case 3 : {
-          is_locked = false;
-          break;
-        } 
-      default : {
-          break;  
-        }
-    }
-#endif
-    return is_locked;
+    return false;
   }
 
   int IncEigCG::pipeEigCGsolve(ColorSpinorField &x, ColorSpinorField &b){
