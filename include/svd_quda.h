#pragma once

#include <float.h>
#include <math_helper.cuh>

#define DEVICEHOST __device__ __host__
#define SVDPREC 1e-11
#define LOG2 0.69314718055994530942
#define INVALID_DOUBLE (-DBL_MAX)

namespace quda
{

  // FIXME replace this with hypot
<<<<<<< HEAD
  template <class Cmplx>
  inline DEVICEHOST typename Cmplx::value_type  cabs(const Cmplx & z)
=======
  template <class Cmplx> inline DEVICEHOST typename std::remove_reference<decltype(Cmplx::x)>::type cabs(const Cmplx &z)
>>>>>>> 30f67f3e
  {
    typedef typename Cmplx::value_type  real;
    real max, ratio, square;
    if (fabs(z.x) > fabs(z.y)) {
      max = z.x;
      ratio = z.y / max;
    } else {
      max = z.y;
      ratio = z.x / max;
    }
    square = (max != 0.0) ? max * max * (1.0 + ratio * ratio) : 0.0;
    return sqrt(square);
  }

  template <class T, class U> inline DEVICEHOST typename PromoteTypeId<T, U>::type quadSum(const T &a, const U &b)
  {
    typename PromoteTypeId<T, U>::type ratio, square, max;
    if (fabs(a) > fabs(b)) {
      max = a;
      ratio = b / a;
    } else {
      max = b;
      ratio = a / b;
    }
    square = (max != 0.0) ? max * max * (1.0 + ratio * ratio) : 0.0;
    return sqrt(square);
  }

  // In future iterations of the code, I would like to use templates to compute the norm
  DEVICEHOST inline float getNorm(const Array<complex<float>, 3> &a)
  {
    float temp1, temp2, temp3;
    temp1 = cabs(a[0]);
    temp2 = cabs(a[1]);
    temp3 = quadSum(temp1, temp2);
    temp1 = cabs(a[2]);
    return quadSum(temp1, temp3);
  }

  DEVICEHOST inline double getNorm(const Array<complex<double>, 3> &a)
  {
    double temp1, temp2, temp3;
    temp1 = cabs(a[0]);
    temp2 = cabs(a[1]);
    temp3 = quadSum(temp1, temp2);
    temp1 = cabs(a[2]);
    return quadSum(temp1, temp3);
  }

  template <class T, class V> inline DEVICEHOST auto constructHHMat(const T &tau, const V &v)
  {
    Matrix<T, 3> hh, temp1, temp2;

    ColorSpinor<decltype(tau.real()), 3, 1> v_;
    for (int i = 0; i < 3; i++) v_(0, i) = v[i];
    temp1 = outerProduct(v_, v_);

    temp2 = conj(tau) * temp1;

    setIdentity(&temp1);

    hh = temp1 - temp2;
    return hh;
  }

  template <class Real> inline DEVICEHOST void getLambdaMax(const Matrix<Real, 3> &b, Real &lambda_max)
  {
    Real m11 = b(1, 1) * b(1, 1) + b(0, 1) * b(0, 1);
    Real m22 = b(2, 2) * b(2, 2) + b(1, 2) * b(1, 2);
    Real m12 = b(1, 1) * b(1, 2);
    Real dm = (m11 - m22) * 0.5;

    Real norm1 = quadSum(dm, m12);
    if (dm >= 0.0) {
      lambda_max = m22 - (m12 * m12) / (norm1 + dm);
    } else {
      lambda_max = m22 + (m12 * m12) / (norm1 - dm);
    }
  }

  template <class Real> inline DEVICEHOST void getGivensRotation(const Real &alpha, const Real &beta, Real &c, Real &s)
  {
    Real ratio;
    if (beta == 0.0) {
      c = 1.0;
      s = 0.0;
    } else if (fabs(beta) > fabs(alpha)) {
      ratio = -alpha / beta;
      s = quda::rsqrt(1.0 + ratio * ratio);
      c = ratio * s;
    } else {
      ratio = -beta / alpha;
      c = quda::rsqrt(1.0 + ratio * ratio);
      s = ratio * c;
    }
  }

  template <class Real>
  inline DEVICEHOST void accumGivensRotation(int index, const Real &c, const Real &s, Matrix<Real, 3> &m)
  {
    int index_p1 = index + 1;
    Real alpha, beta;
    for (int i = 0; i < 3; ++i) {
      alpha = m(i, index);
      beta = m(i, index_p1);
      m(i, index) = alpha * c - beta * s;
      m(i, index_p1) = alpha * s + beta * c;
    }
  }

  template <class Real> inline DEVICEHOST void assignGivensRotation(const Real &c, const Real &s, Matrix<Real, 2> &m)
  {
    m(0, 0) = c;
    m(0, 1) = s;
    m(1, 0) = -s;
    m(1, 1) = c;
  }

  template <class Real> inline DEVICEHOST void swap(Real &a, Real &b)
  {
    Real temp = a;
    a = b;
    b = temp;
  }

  template <class Real> inline DEVICEHOST void smallSVD(Matrix<Real, 2> &u, Matrix<Real, 2> &v, Matrix<Real, 2> &m)
  {
    // set u and v to the 2x2 identity matrix
    setIdentity(&u);
    setIdentity(&v);

    Real c, s;

    if (m(0, 0) == 0.0) {

      getGivensRotation(m(0, 1), m(1, 1), c, s);

      m(0, 0) = m(0, 1) * c - m(1, 1) * s;
      m(0, 1) = 0.0;
      m(1, 1) = 0.0;

      // exchange columns in v
      v(0, 0) = 0.0;
      v(0, 1) = 1.0;
      v(1, 0) = 1.0;
      v(1, 1) = 0.0;

      // u is a Givens rotation
      assignGivensRotation(c, s, u);

    } else if (m(1, 1) == 0.0) {

      getGivensRotation(m(0, 0), m(0, 1), c, s);

      m(0, 0) = m(0, 0) * c - m(0, 1) * s;
      m(0, 1) = 0.0;
      m(1, 1) = 0.0;

      assignGivensRotation(c, s, v);

    } else if (m(0, 1) != 0.0) {

      // need to calculate (m(1,1)**2 + m(0,1)**2 - m(0,0)**2)/(2*m(0,0)*m(0,1))
      Real abs01 = fabs(m(0, 1));
      Real abs11 = fabs(m(1, 1));
      Real min, max;
      if (abs01 > abs11) {
        min = abs11;
        max = abs01;
      } else {
        min = abs01;
        max = abs11;
      }

      Real ratio = min / max;
      Real alpha = 2.0 * log(max) + log(1.0 + ratio * ratio);

      Real abs00 = fabs(m(0, 0));
      Real beta = 2.0 * log(abs00);

      int sign;
      Real temp;

      if (alpha > beta) {
        sign = 1;
        temp = alpha + log(1.0 - exp(beta - alpha));
      } else {
        sign = -1;
        temp = beta + log(1.0 - exp(alpha - beta));
      }
      temp -= LOG2 + log(abs00) + log(abs01);
      temp = sign * exp(temp);

      if (m(0, 0) < 0.0) { temp *= -1.0; }
      if (m(0, 1) < 0.0) { temp *= -1.0; }

      beta = (temp >= 0.0) ? quadSum(1.0, temp) : -quadSum(1.0, temp);
      temp = 1.0 / (temp + beta);

      // Calculate beta = sqrt(1 + temp**2)
      beta = quadSum(1.0, temp);

      c = 1.0 / beta;
      s = temp * c;

      Matrix<Real, 2> p;

      p(0, 0) = c * m(0, 0) - s * m(0, 1);
      p(1, 0) = -s * m(1, 1);
      p(0, 1) = s * m(0, 0) + c * m(0, 1);
      p(1, 1) = c * m(1, 1);

      assignGivensRotation(c, s, v);

      // Make the column with the largest norm the first column
      alpha = quadSum(p(0, 0), p(1, 0));
      beta = quadSum(p(0, 1), p(1, 1));

      if (alpha < beta) {
        swap(p(0, 0), p(0, 1));
        swap(p(1, 0), p(1, 1));

        swap(v(0, 0), v(0, 1));
        swap(v(1, 0), v(1, 1));
      }

      getGivensRotation(p(0, 0), p(1, 0), c, s);

      m(0, 0) = p(0, 0) * c - s * p(1, 0);
      m(1, 1) = p(0, 1) * s + c * p(1, 1);
      m(0, 1) = 0.0;

      assignGivensRotation(c, s, u);
    }
  }

  // Change this so that the bidiagonal terms are not returned
  // as a complex matrix
  template <class Float>
  DEVICEHOST void getRealBidiagMatrix(const Matrix<complex<Float>, 3> &mat, Matrix<complex<Float>, 3> &u,
                                      Matrix<complex<Float>, 3> &v)
  {
    typedef complex<Float> Complex;

    Matrix<Complex, 3> p, temp;
    Array<Complex, 3> vec;

    const Complex COMPLEX_UNITY(1.0, 0.0);
    const Complex COMPLEX_ZERO = 0.0;
    // Step 1: build the first left reflector v,
    //	      calculate the first left rotation
    //	      apply to the original matrix
    Float x = cabs(mat(1, 0));
    Float y = cabs(mat(2, 0));
    Float norm1 = quadSum(x, y);
    Float beta;
    Complex w, tau, z;

    // Set them to values that would never be set.  If at the end of the
    // below algorithmic flow, these values have been preserved then we
    // know that the input matrix was the unit matrix
    u(0, 0).x = INVALID_DOUBLE;
    v(0, 0).x = INVALID_DOUBLE;

    if (norm1 == 0 && mat(0, 0).y == 0) {
      p = mat;
    } else {
      Array<Complex, 3> temp_vec;
      copyColumn(mat, 0, &temp_vec);

      beta = (mat(0, 0).x > 0.0) ? -getNorm(temp_vec) : getNorm(temp_vec);

      w.x = mat(0, 0).x - beta; // work around for LLVM
      w.y = mat(0, 0).y;
      Float norm1_inv = 1.0 / cabs(w);
      w = conj(w) * norm1_inv;

      // Assign the vector elements
      vec[0] = COMPLEX_UNITY;
      vec[1] = mat(1, 0) * w * norm1_inv;
      vec[2] = mat(2, 0) * w * norm1_inv;

      // Now compute tau
      tau.x = (beta - mat(0, 0).x) / beta;
      tau.y = mat(0, 0).y / beta;
      // construct the Householder matrix
      temp = constructHHMat(tau, vec);
      p = conj(temp) * mat;
      u = temp;
    }

    // Step 2: build the first right reflector
    Float norm2 = cabs(p(0, 2));
    if (norm2 != 0.0 || p(0, 1).y != 0.0) {
      norm1 = cabs(p(0, 1));
      beta = (p(0, 1).x > 0.0) ? -quadSum(norm1, norm2) : quadSum(norm1, norm2);
      vec[0] = COMPLEX_ZERO;
      vec[1] = COMPLEX_UNITY;

      w.x = p(0, 1).x - beta; // work around for LLVM
      w.y = p(0, 1).y;
      Float norm1_inv = 1.0 / cabs(w);
      w = conj(w) * norm1_inv;
      z = conj(p(0, 2)) * norm1_inv;
      vec[2] = z * conj(w);

      tau.x = (beta - p(0, 1).x) / beta; // work around for LLVM
      tau.y = (-p(0, 1).y) / beta;
      // construct the Householder matrix
      temp = constructHHMat(tau, vec);
      p = p * temp;
      v = temp;
    }

    // Step 3: build the second left reflector
    norm2 = cabs(p(2, 1));
    if (norm2 != 0.0 || p(1, 1).y != 0.0) {
      norm1 = cabs(p(1, 1));
      beta = (p(1, 1).x > 0) ? -quadSum(norm1, norm2) : quadSum(norm1, norm2);

      // Set the first two elements of the vector
      vec[0] = COMPLEX_ZERO;
      vec[1] = COMPLEX_UNITY;

      w.x = p(1, 1).x - beta; // work around for LLVM
      w.y = p(1, 1).y;
      Float norm1_inv = 1.0 / cabs(w);
      w = conj(w) * norm1_inv;
      z = p(2, 1) * norm1_inv;
      vec[2] = z * w;

      tau.x = (beta - p(1, 1).x) / beta;
      tau.y = p(1, 1).y / beta;
      // I could very easily change the definition of tau
      // so that we wouldn't need to call conj(temp) below.
      // I would have to be careful to make sure this change
      // is consistent with the other parts of the code.
      temp = constructHHMat(tau, vec);
      p = conj(temp) * p;
      u = u * temp;
    }

    // Step 4: build the second right reflector
    setIdentity(&temp);
    if (p(1, 2).y != 0.0) {
      beta = p(1, 2).x > 0.0 ? -cabs(p(1, 2)) : cabs(p(1, 2));
      temp(2, 2) = conj(p(1, 2)) / beta;
      p(2, 2) = p(2, 2) * temp(2, 2); // This is the only element of p needed below
      v = v * temp;
    }

    // Step 5: build the third left reflector
    if (p(2, 2).y != 0.0) {
      beta = p(2, 2).x > 0.0 ? -cabs(p(2, 2)) : cabs(p(2, 2));
      temp(2, 2) = p(2, 2) / beta;
      u = u * temp;
    }

    // unit matrix
    if (u(0, 0).x == INVALID_DOUBLE && v(0, 0).x == INVALID_DOUBLE) {
      u = mat;
      v = mat;
    }
  }

  template <class Real> DEVICEHOST void bdSVD(Matrix<Real, 3> &u, Matrix<Real, 3> &v, Matrix<Real, 3> &b, int max_it)
  {
    Real c, s;

    // set u and v matrices equal to the identity
    setIdentity(&u);
    setIdentity(&v);

    Real alpha, beta;

    int it = 0;
    do {
      if (fabs(b(0, 1)) < SVDPREC * (fabs(b(0, 0)) + fabs(b(1, 1)))) { b(0, 1) = 0.0; }
      if (fabs(b(1, 2)) < SVDPREC * (fabs(b(0, 0)) + fabs(b(2, 2)))) { b(1, 2) = 0.0; }

      if (b(0, 1) != 0.0 && b(1, 2) != 0.0) {
        if (b(0, 0) == 0.0) {

          getGivensRotation(-b(0, 1), b(1, 1), s, c);

          for (int i = 0; i < 3; ++i) {
            alpha = u(i, 0);
            beta = u(i, 1);
            u(i, 0) = alpha * c - beta * s;
            u(i, 1) = alpha * s + beta * c;
          }

          b(1, 1) = b(0, 1) * s + b(1, 1) * c;
          b(0, 1) = 0.0;

          b(0, 2) = -b(1, 2) * s;
          b(1, 2) *= c;

          getGivensRotation(-b(0, 2), b(2, 2), s, c);

          for (int i = 0; i < 3; ++i) {
            alpha = u(i, 0);
            beta = u(i, 2);
            u(i, 0) = alpha * c - beta * s;
            u(i, 2) = alpha * s + beta * c;
          }
          b(2, 2) = b(0, 2) * s + b(2, 2) * c;
          b(0, 2) = 0.0;

        } else if (b(1, 1) == 0.0) {
          // same block
          getGivensRotation(-b(1, 2), b(2, 2), s, c);
          for (int i = 0; i < 3; ++i) {
            alpha = u(i, 1);
            beta = u(i, 2);
            u(i, 1) = alpha * c - beta * s;
            u(i, 2) = alpha * s + beta * c;
          }
          b(2, 2) = b(1, 2) * s + b(2, 2) * c;
          b(1, 2) = 0.0;
          // end block
        } else if (b(2, 2) == 0.0) {

          getGivensRotation(b(1, 1), -b(1, 2), c, s);
          for (int i = 0; i < 3; ++i) {
            alpha = v(i, 1);
            beta = v(i, 2);
            v(i, 1) = alpha * c + beta * s;
            v(i, 2) = -alpha * s + beta * c;
          }
          b(1, 1) = b(1, 1) * c + b(1, 2) * s;
          b(1, 2) = 0.0;

          b(0, 2) = -b(0, 1) * s;
          b(0, 1) *= c;

          // apply second rotation, to remove b02
          getGivensRotation(b(0, 0), -b(0, 2), c, s);
          for (int i = 0; i < 3; ++i) {
            alpha = v(i, 0);
            beta = v(i, 2);
            v(i, 0) = alpha * c + beta * s;
            v(i, 2) = -alpha * s + beta * c;
          }
          b(0, 0) = b(0, 0) * c + b(0, 2) * s;
          b(0, 2) = 0.0;

        } else { // Else entering normal QR iteration

          Real lambda_max;
          getLambdaMax(b, lambda_max); // defined above

          alpha = b(0, 0) * b(0, 0) - lambda_max;
          beta = b(0, 0) * b(0, 1);

          // c*beta + s*alpha = 0
          getGivensRotation(alpha, beta, c, s);
          // Multiply right v matrix
          accumGivensRotation(0, c, s, v);
          // apply to bidiagonal matrix, this generates b(1,0)
          alpha = b(0, 0);
          beta = b(0, 1);

          b(0, 0) = alpha * c - beta * s;
          b(0, 1) = alpha * s + beta * c;
          b(1, 0) = -b(1, 1) * s;
          b(1, 1) = b(1, 1) * c;

          // Calculate the second Givens rotation (this time on the left)
          getGivensRotation(b(0, 0), b(1, 0), c, s);

          // Multiply left u matrix
          accumGivensRotation(0, c, s, u);

          b(0, 0) = b(0, 0) * c - b(1, 0) * s;
          alpha = b(0, 1);
          beta = b(1, 1);
          b(0, 1) = alpha * c - beta * s;
          b(1, 1) = alpha * s + beta * c;
          b(0, 2) = -b(1, 2) * s;
          b(1, 2) = b(1, 2) * c;
          // Following from the definition of the Givens rotation, b(1,0) should be equal to zero.
          b(1, 0) = 0.0;

          // Calculate the third Givens rotation (on the right)
          getGivensRotation(b(0, 1), b(0, 2), c, s);

          // Multiply the right v matrix
          accumGivensRotation(1, c, s, v);

          b(0, 1) = b(0, 1) * c - b(0, 2) * s;
          alpha = b(1, 1);
          beta = b(1, 2);

          b(1, 1) = alpha * c - beta * s;
          b(1, 2) = alpha * s + beta * c;
          b(2, 1) = -b(2, 2) * s;
          b(2, 2) *= c;
          b(0, 2) = 0.0;

          // Calculate the fourth Givens rotation (on the left)
          getGivensRotation(b(1, 1), b(2, 1), c, s);
          // Multiply left u matrix
          accumGivensRotation(1, c, s, u);
          // Eliminate b(2,1)
          b(1, 1) = b(1, 1) * c - b(2, 1) * s;
          alpha = b(1, 2);
          beta = b(2, 2);
          b(1, 2) = alpha * c - beta * s;
          b(2, 2) = alpha * s + beta * c;
          b(2, 1) = 0.0;
        } // end of normal QR iteration

      } else if (b(0, 1) == 0.0) {
        Matrix<Real, 2> m_small, u_small, v_small;

        m_small(0, 0) = b(1, 1);
        m_small(0, 1) = b(1, 2);
        m_small(1, 0) = b(2, 1);
        m_small(1, 1) = b(2, 2);

        smallSVD(u_small, v_small, m_small);

        b(1, 1) = m_small(0, 0);
        b(1, 2) = m_small(0, 1);
        b(2, 1) = m_small(1, 0);
        b(2, 2) = m_small(1, 1);

        for (int i = 0; i < 3; ++i) {
          alpha = u(i, 1);
          beta = u(i, 2);
          u(i, 1) = alpha * u_small(0, 0) + beta * u_small(1, 0);
          u(i, 2) = alpha * u_small(0, 1) + beta * u_small(1, 1);

          alpha = v(i, 1);
          beta = v(i, 2);
          v(i, 1) = alpha * v_small(0, 0) + beta * v_small(1, 0);
          v(i, 2) = alpha * v_small(0, 1) + beta * v_small(1, 1);
        }

      } else if (b(1, 2) == 0.0) {
        Matrix<Real, 2> m_small, u_small, v_small;

        m_small(0, 0) = b(0, 0);
        m_small(0, 1) = b(0, 1);
        m_small(1, 0) = b(1, 0);
        m_small(1, 1) = b(1, 1);

        smallSVD(u_small, v_small, m_small);

        b(0, 0) = m_small(0, 0);
        b(0, 1) = m_small(0, 1);
        b(1, 0) = m_small(1, 0);
        b(1, 1) = m_small(1, 1);

        for (int i = 0; i < 3; ++i) {
          alpha = u(i, 0);
          beta = u(i, 1);
          u(i, 0) = alpha * u_small(0, 0) + beta * u_small(1, 0);
          u(i, 1) = alpha * u_small(0, 1) + beta * u_small(1, 1);

          alpha = v(i, 0);
          beta = v(i, 1);
          v(i, 0) = alpha * v_small(0, 0) + beta * v_small(1, 0);
          v(i, 1) = alpha * v_small(0, 1) + beta * v_small(1, 1);
        }

      } // end if b(1,2) == 0
      it++;
    } while ((b(0, 1) != 0.0 || b(1, 2) != 0.0) && it < max_it);

    for (int i = 0; i < 3; ++i) {
      if (b(i, i) < 0.0) {
        b(i, i) *= -1;
        for (int j = 0; j < 3; ++j) { v(j, i) *= -1; }
      }
    }
  }

  template <class Float>
  DEVICEHOST void computeSVD(const Matrix<complex<Float>, 3> &m, Matrix<complex<Float>, 3> &u,
                             Matrix<complex<Float>, 3> &v, Float singular_values[3])
  {
    getRealBidiagMatrix<Float>(m, u, v);

    Matrix<Float, 3> bd, u_real, v_real;
    // Make real
    for (int i = 0; i < 3; ++i) {
      for (int j = 0; j < 3; ++j) { bd(i, j) = (conj(u) * m * (v))(i, j).real(); }
    }

    bdSVD(u_real, v_real, bd, 500);
    for (int i = 0; i < 3; ++i) { singular_values[i] = bd(i, i); }

    u = u * u_real;
    v = v * v_real;
  }

} // end namespace quda

#undef INVALID_DOUBLE<|MERGE_RESOLUTION|>--- conflicted
+++ resolved
@@ -12,12 +12,7 @@
 {
 
   // FIXME replace this with hypot
-<<<<<<< HEAD
-  template <class Cmplx>
-  inline DEVICEHOST typename Cmplx::value_type  cabs(const Cmplx & z)
-=======
   template <class Cmplx> inline DEVICEHOST typename std::remove_reference<decltype(Cmplx::x)>::type cabs(const Cmplx &z)
->>>>>>> 30f67f3e
   {
     typedef typename Cmplx::value_type  real;
     real max, ratio, square;
