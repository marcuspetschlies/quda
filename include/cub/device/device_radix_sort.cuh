<<<<<<< HEAD

/******************************************************************************
 * Copyright (c) 2011, Duane Merrill.  All rights reserved.
 * Copyright (c) 2011-2014, NVIDIA CORPORATION.  All rights reserved.
 *
 * Redistribution and use in source and binary forms, with or without
 * modification, are permitted provided that the following conditions are met:
 *     * Redistributions of source code must retain the above copyright
 *       notice, this list of conditions and the following disclaimer.
 *     * Redistributions in binary form must reproduce the above copyright
 *       notice, this list of conditions and the following disclaimer in the
 *       documentation and/or other materials provided with the distribution.
 *     * Neither the name of the NVIDIA CORPORATION nor the
 *       names of its contributors may be used to endorse or promote products
 *       derived from this software without specific prior written permission.
 *
 * THIS SOFTWARE IS PROVIDED BY THE COPYRIGHT HOLDERS AND CONTRIBUTORS "AS IS" AND
 * ANY EXPRESS OR IMPLIED WARRANTIES, INCLUDING, BUT NOT LIMITED TO, THE IMPLIED
 * WARRANTIES OF MERCHANTABILITY AND FITNESS FOR A PARTICULAR PURPOSE ARE
 * DISCLAIMED. IN NO EVENT SHALL NVIDIA CORPORATION BE LIABLE FOR ANY
 * DIRECT, INDIRECT, INCIDENTAL, SPECIAL, EXEMPLARY, OR CONSEQUENTIAL DAMAGES
 * (INCLUDING, BUT NOT LIMITED TO, PROCUREMENT OF SUBSTITUTE GOODS OR SERVICES;
 * LOSS OF USE, DATA, OR PROFITS; OR BUSINESS INTERRUPTION) HOWEVER CAUSED AND
 * ON ANY THEORY OF LIABILITY, WHETHER IN CONTRACT, STRICT LIABILITY, OR TORT
 * (INCLUDING NEGLIGENCE OR OTHERWISE) ARISING IN ANY WAY OUT OF THE USE OF THIS
 * SOFTWARE, EVEN IF ADVISED OF THE POSSIBILITY OF SUCH DAMAGE.
 *
 ******************************************************************************/

/**
 * \file
 * cub::DeviceRadixSort provides device-wide, parallel operations for computing a radix sort across a sequence of data items residing within global memory.
 */

#pragma once

#include <stdio.h>
#include <iterator>

#include "dispatch/device_radix_sort_dispatch.cuh"
#include "../util_namespace.cuh"

/// Optional outer namespace(s)
CUB_NS_PREFIX

/// CUB namespace
namespace cub {


/**
 * \brief DeviceRadixSort provides device-wide, parallel operations for computing a radix sort across a sequence of data items residing within global memory. ![](sorting_logo.png)
 * \ingroup DeviceModule
 *
 * \par Overview
 * The [<em>radix sorting method</em>](http://en.wikipedia.org/wiki/Radix_sort) arranges
 * items into ascending order. (~<em>2N </em>auxiliary storage required)  It relies upon a positional representation for
 * keys, i.e., each key is comprised of an ordered sequence of symbols (e.g., digits,
 * characters, etc.) specified from least-significant to most-significant.  For a
 * given input sequence of keys and a set of rules specifying a total ordering
 * of the symbolic alphabet, the radix sorting method produces a lexicographic
 * ordering of those keys.
 *
 * \par
 * DeviceRadixSort can sort all of the built-in C++ numeric primitive types, e.g.:
 * <tt>unsigned char</tt>, \p int, \p double, etc.  Although the direct radix sorting
 * method can only be applied to unsigned integral types, DeviceRadixSort
 * is able to sort signed and floating-point types via simple bit-wise transformations
 * that ensure lexicographic key ordering.
 *
 * \par Usage Considerations
 * \cdp_class{DeviceRadixSort}
 *
 * \par Performance
 * \linear_performance{radix sort} The following chart illustrates DeviceRadixSort::SortKeys
 * performance across different CUDA architectures for uniform-random \p uint32 keys.
 * \plots_below
 *
 * \image html lsb_radix_sort_int32_keys.png
 *
 */
struct DeviceRadixSort
{

    /******************************************************************//**
     * \name Key-value pairs
     *********************************************************************/
    //@{

    /**
     * \brief Sorts key-value pairs into ascending order. (~<em>2N </em>auxiliary storage required)
     *
     * \par
     * - The contents of the input data are not altered by the sorting operation
     * - An optional bit subrange <tt>[begin_bit, end_bit)</tt> of differentiating key bits can be specified.  This can reduce overall sorting overhead and yield a corresponding performance improvement.
     * - \devicestorageNP  For sorting using only <em>O</em>(<tt>P</tt>) temporary storage, see the sorting interface using DoubleBuffer wrappers below.
     * - \devicestorage
     * - \cdp
     *
     * \par Performance
     * The following charts illustrate saturated sorting performance across different
     * CUDA architectures for uniform-random <tt>uint32,uint32</tt> and
     * <tt>uint64,uint64</tt> pairs, respectively.
     *
     * \image html lsb_radix_sort_int32_pairs.png
     * \image html lsb_radix_sort_int64_pairs.png
     *
     * \par Snippet
     * The code snippet below illustrates the sorting of a device vector of \p int keys
     * with associated vector of \p int values.
     * \par
     * \code
     * #include <cub/cub.cuh>   // or equivalently <cub/device/device_radix_sort.cuh>
     *
     * // Declare, allocate, and initialize device pointers for sorting data
     * int  num_items;          // e.g., 7
     * int  *d_keys_in;         // e.g., [8, 6, 7, 5, 3, 0, 9]
     * int  *d_keys_out;        // e.g., [        ...        ]
     * int  *d_values_in;       // e.g., [0, 1, 2, 3, 4, 5, 6]
     * int  *d_values_out;      // e.g., [        ...        ]
     * ...
     *
     * // Determine temporary device storage requirements
     * void     *d_temp_storage = NULL;
     * size_t   temp_storage_bytes = 0;
     * cub::DeviceRadixSort::SortPairs(d_temp_storage, temp_storage_bytes,
     *     d_keys_in, d_keys_out, d_values_in, d_values_out, num_items);
     *
     * // Allocate temporary storage
     * cudaMalloc(&d_temp_storage, temp_storage_bytes);
     *
     * // Run sorting operation
     * cub::DeviceRadixSort::SortPairs(d_temp_storage, temp_storage_bytes,
     *     d_keys_in, d_keys_out, d_values_in, d_values_out, num_items);
     *
     * // d_keys_out            <-- [0, 3, 5, 6, 7, 8, 9]
     * // d_values_out          <-- [5, 4, 3, 1, 2, 0, 6]
     *
     * \endcode
     *
     * \tparam Key      <b>[inferred]</b> Key type
     * \tparam Value    <b>[inferred]</b> Value type
     */
    template <
        typename            Key,
        typename            Value>
    CUB_RUNTIME_FUNCTION
    static cudaError_t SortPairs(
        void                *d_temp_storage,                        ///< [in] %Device allocation of temporary storage.  When NULL, the required allocation size is written to \p temp_storage_bytes and no work is done.
        size_t              &temp_storage_bytes,                    ///< [in,out] Reference to size in bytes of \p d_temp_storage allocation
        Key                 *d_keys_in,                             ///< [in] Pointer to the input data of key data to sort
        Key                 *d_keys_out,                            ///< [out] Pointer to the sorted output sequence of key data
        Value               *d_values_in,                           ///< [in] Pointer to the corresponding input sequence of associated value items
        Value               *d_values_out,                          ///< [out] Pointer to the correspondingly-reordered output sequence of associated value items
        int                 num_items,                              ///< [in] Number of items to reduce
        int                 begin_bit           = 0,                ///< [in] <b>[optional]</b> The least-significant bit index (inclusive)  needed for key comparison
        int                 end_bit             = sizeof(Key) * 8,  ///< [in] <b>[optional]</b> The most-significant bit index (exclusive) needed for key comparison (e.g., sizeof(unsigned int) * 8)
        cudaStream_t        stream              = 0,                ///< [in] <b>[optional]</b> CUDA stream to launch kernels within.  Default is stream<sub>0</sub>.
        bool                debug_synchronous   = false)            ///< [in] <b>[optional]</b> Whether or not to synchronize the stream after every kernel launch to check for errors.  Also causes launch configurations to be printed to the console.  Default is \p false.
    {
        // Signed integer type for global offsets
        typedef int OffsetT;

        DoubleBuffer<Key>       d_keys(d_keys_in, d_keys_out);
        DoubleBuffer<Value>     d_values(d_values_in, d_values_out);

        return DeviceRadixSortDispatch<false, true, Key, Value, OffsetT>::Dispatch(
            d_temp_storage,
            temp_storage_bytes,
            d_keys,
            d_values,
            num_items,
            begin_bit,
            end_bit,
            stream,
            debug_synchronous);
    }


    /**
     * \brief Sorts key-value pairs into ascending order. (~<em>N </em>auxiliary storage required)
     *
     * \par
     * - The sorting operation is given a pair of key buffers and a corresponding
     *   pair of associated value buffers.  Each pair is managed by a DoubleBuffer
     *   structure that indicates which of the two buffers is "current" (and thus
     *   contains the input data to be sorted).
     * - The contents of both buffers within each pair may be altered by the sorting
     *   operation.
     * - Upon completion, the sorting operation will update the "current" indicator
     *   within each DoubleBuffer wrapper to reference which of the two buffers
     *   now contains the sorted output sequence (a function of the number of key bits
     *   specified and the targeted device architecture).
     * - An optional bit subrange <tt>[begin_bit, end_bit)</tt> of differentiating key bits can be specified.  This can reduce overall sorting overhead and yield a corresponding performance improvement.
     * - \devicestorageP
     * - \devicestorage
     * - \cdp
     *
     * \par Performance
     * The following charts illustrate saturated sorting performance across different
     * CUDA architectures for uniform-random <tt>uint32,uint32</tt> and
     * <tt>uint64,uint64</tt> pairs, respectively.
     *
     * \image html lsb_radix_sort_int32_pairs.png
     * \image html lsb_radix_sort_int64_pairs.png
     *
     * \par Snippet
     * The code snippet below illustrates the sorting of a device vector of \p int keys
     * with associated vector of \p int values.
     * \par
     * \code
     * #include <cub/cub.cuh>   // or equivalently <cub/device/device_radix_sort.cuh>
     *
     * // Declare, allocate, and initialize device pointers for sorting data
     * int  num_items;          // e.g., 7
     * int  *d_key_buf;         // e.g., [8, 6, 7, 5, 3, 0, 9]
     * int  *d_key_alt_buf;     // e.g., [        ...        ]
     * int  *d_value_buf;       // e.g., [0, 1, 2, 3, 4, 5, 6]
     * int  *d_value_alt_buf;   // e.g., [        ...        ]
     * ...
     *
     * // Create a set of DoubleBuffers to wrap pairs of device pointers
     * cub::DoubleBuffer<int> d_keys(d_key_buf, d_key_alt_buf);
     * cub::DoubleBuffer<int> d_values(d_value_buf, d_value_alt_buf);
     *
     * // Determine temporary device storage requirements
     * void     *d_temp_storage = NULL;
     * size_t   temp_storage_bytes = 0;
     * cub::DeviceRadixSort::SortPairs(d_temp_storage, temp_storage_bytes, d_keys, d_values, num_items);
     *
     * // Allocate temporary storage
     * cudaMalloc(&d_temp_storage, temp_storage_bytes);
     *
     * // Run sorting operation
     * cub::DeviceRadixSort::SortPairs(d_temp_storage, temp_storage_bytes, d_keys, d_values, num_items);
     *
     * // d_keys.Current()      <-- [0, 3, 5, 6, 7, 8, 9]
     * // d_values.Current()    <-- [5, 4, 3, 1, 2, 0, 6]
     *
     * \endcode
     *
     * \tparam Key      <b>[inferred]</b> Key type
     * \tparam Value    <b>[inferred]</b> Value type
     */
    template <
        typename            Key,
        typename            Value>
    CUB_RUNTIME_FUNCTION
    static cudaError_t SortPairs(
        void                *d_temp_storage,                        ///< [in] %Device allocation of temporary storage.  When NULL, the required allocation size is written to \p temp_storage_bytes and no work is done.
        size_t              &temp_storage_bytes,                    ///< [in,out] Reference to size in bytes of \p d_temp_storage allocation
        DoubleBuffer<Key>   &d_keys,                                ///< [in,out] Reference to the double-buffer of keys whose "current" buffer contains the unsorted input keys and, upon return, is updated to point to the sorted output keys
        DoubleBuffer<Value> &d_values,                              ///< [in,out] Double-buffer of values whose "current" buffer contains the unsorted input values and, upon return, is updated to point to the sorted output values
        int                 num_items,                              ///< [in] Number of items to reduce
        int                 begin_bit           = 0,                ///< [in] <b>[optional]</b> The least-significant bit index (inclusive)  needed for key comparison
        int                 end_bit             = sizeof(Key) * 8,  ///< [in] <b>[optional]</b> The most-significant bit index (exclusive) needed for key comparison (e.g., sizeof(unsigned int) * 8)
        cudaStream_t        stream              = 0,                ///< [in] <b>[optional]</b> CUDA stream to launch kernels within.  Default is stream<sub>0</sub>.
        bool                debug_synchronous   = false)            ///< [in] <b>[optional]</b> Whether or not to synchronize the stream after every kernel launch to check for errors.  Also causes launch configurations to be printed to the console.  Default is \p false.
    {
        // Signed integer type for global offsets
        typedef int OffsetT;

        return DeviceRadixSortDispatch<false, false, Key, Value, OffsetT>::Dispatch(
            d_temp_storage,
            temp_storage_bytes,
            d_keys,
            d_values,
            num_items,
            begin_bit,
            end_bit,
            stream,
            debug_synchronous);
    }


    /**
     * \brief Sorts key-value pairs into descending order. (~<em>2N</em> auxiliary storage required).
     *
     * \par
     * - The contents of the input data are not altered by the sorting operation
     * - An optional bit subrange <tt>[begin_bit, end_bit)</tt> of differentiating key bits can be specified.  This can reduce overall sorting overhead and yield a corresponding performance improvement.
     * - \devicestorageNP  For sorting using only <em>O</em>(<tt>P</tt>) temporary storage, see the sorting interface using DoubleBuffer wrappers below.
     * - \devicestorage
     * - \cdp
     *
     * \par Performance
     * Performance is similar to DeviceRadixSort::SortPairs.
     *
     * \par Snippet
     * The code snippet below illustrates the sorting of a device vector of \p int keys
     * with associated vector of \p int values.
     * \par
     * \code
     * #include <cub/cub.cuh>   // or equivalently <cub/device/device_radix_sort.cuh>
     *
     * // Declare, allocate, and initialize device pointers for sorting data
     * int  num_items;          // e.g., 7
     * int  *d_keys_in;         // e.g., [8, 6, 7, 5, 3, 0, 9]
     * int  *d_keys_out;        // e.g., [        ...        ]
     * int  *d_values_in;       // e.g., [0, 1, 2, 3, 4, 5, 6]
     * int  *d_values_out;      // e.g., [        ...        ]
     * ...
     *
     * // Determine temporary device storage requirements
     * void     *d_temp_storage = NULL;
     * size_t   temp_storage_bytes = 0;
     * cub::DeviceRadixSort::SortPairsDescending(d_temp_storage, temp_storage_bytes,
     *     d_keys_in, d_keys_out, d_values_in, d_values_out, num_items);
     *
     * // Allocate temporary storage
     * cudaMalloc(&d_temp_storage, temp_storage_bytes);
     *
     * // Run sorting operation
     * cub::DeviceRadixSort::SortPairsDescending(d_temp_storage, temp_storage_bytes,
     *     d_keys_in, d_keys_out, d_values_in, d_values_out, num_items);
     *
     * // d_keys_out            <-- [9, 8, 7, 6, 5, 3, 0]
     * // d_values_out          <-- [6, 0, 2, 1, 3, 4, 5]
     *
     * \endcode
     *
     * \tparam Key      <b>[inferred]</b> Key type
     * \tparam Value    <b>[inferred]</b> Value type
     */
    template <
        typename            Key,
        typename            Value>
    CUB_RUNTIME_FUNCTION
    static cudaError_t SortPairsDescending(
        void                *d_temp_storage,                        ///< [in] %Device allocation of temporary storage.  When NULL, the required allocation size is written to \p temp_storage_bytes and no work is done.
        size_t              &temp_storage_bytes,                    ///< [in,out] Reference to size in bytes of \p d_temp_storage allocation
        Key                 *d_keys_in,                             ///< [in] Pointer to the input data of key data to sort
        Key                 *d_keys_out,                            ///< [out] Pointer to the sorted output sequence of key data
        Value               *d_values_in,                           ///< [in] Pointer to the corresponding input sequence of associated value items
        Value               *d_values_out,                          ///< [out] Pointer to the correspondingly-reordered output sequence of associated value items
        int                 num_items,                              ///< [in] Number of items to reduce
        int                 begin_bit           = 0,                ///< [in] <b>[optional]</b> The least-significant bit index (inclusive)  needed for key comparison
        int                 end_bit             = sizeof(Key) * 8,  ///< [in] <b>[optional]</b> The most-significant bit index (exclusive) needed for key comparison (e.g., sizeof(unsigned int) * 8)
        cudaStream_t        stream              = 0,                ///< [in] <b>[optional]</b> CUDA stream to launch kernels within.  Default is stream<sub>0</sub>.
        bool                debug_synchronous   = false)            ///< [in] <b>[optional]</b> Whether or not to synchronize the stream after every kernel launch to check for errors.  Also causes launch configurations to be printed to the console.  Default is \p false.
    {
        // Signed integer type for global offsets
        typedef int OffsetT;

        DoubleBuffer<Key>       d_keys(d_keys_in, d_keys_out);
        DoubleBuffer<Value>     d_values(d_values_in, d_values_out);

        return DeviceRadixSortDispatch<true, true, Key, Value, OffsetT>::Dispatch(
            d_temp_storage,
            temp_storage_bytes,
            d_keys,
            d_values,
            num_items,
            begin_bit,
            end_bit,
            stream,
            debug_synchronous);
    }


    /**
     * \brief Sorts key-value pairs into descending order. (~<em>N </em>auxiliary storage required).
     *
     * \par
     * - The sorting operation is given a pair of key buffers and a corresponding
     *   pair of associated value buffers.  Each pair is managed by a DoubleBuffer
     *   structure that indicates which of the two buffers is "current" (and thus
     *   contains the input data to be sorted).
     * - The contents of both buffers within each pair may be altered by the sorting
     *   operation.
     * - Upon completion, the sorting operation will update the "current" indicator
     *   within each DoubleBuffer wrapper to reference which of the two buffers
     *   now contains the sorted output sequence (a function of the number of key bits
     *   specified and the targeted device architecture).
     * - An optional bit subrange <tt>[begin_bit, end_bit)</tt> of differentiating key bits can be specified.  This can reduce overall sorting overhead and yield a corresponding performance improvement.
     * - \devicestorageP
     * - \devicestorage
     * - \cdp
     *
     * \par Performance
     * Performance is similar to DeviceRadixSort::SortPairs.
     *
     * \par Snippet
     * The code snippet below illustrates the sorting of a device vector of \p int keys
     * with associated vector of \p int values.
     * \par
     * \code
     * #include <cub/cub.cuh>   // or equivalently <cub/device/device_radix_sort.cuh>
     *
     * // Declare, allocate, and initialize device pointers for sorting data
     * int  num_items;          // e.g., 7
     * int  *d_key_buf;         // e.g., [8, 6, 7, 5, 3, 0, 9]
     * int  *d_key_alt_buf;     // e.g., [        ...        ]
     * int  *d_value_buf;       // e.g., [0, 1, 2, 3, 4, 5, 6]
     * int  *d_value_alt_buf;   // e.g., [        ...        ]
     * ...
     *
     * // Create a set of DoubleBuffers to wrap pairs of device pointers
     * cub::DoubleBuffer<int> d_keys(d_key_buf, d_key_alt_buf);
     * cub::DoubleBuffer<int> d_values(d_value_buf, d_value_alt_buf);
     *
     * // Determine temporary device storage requirements
     * void     *d_temp_storage = NULL;
     * size_t   temp_storage_bytes = 0;
     * cub::DeviceRadixSort::SortPairsDescending(d_temp_storage, temp_storage_bytes, d_keys, d_values, num_items);
     *
     * // Allocate temporary storage
     * cudaMalloc(&d_temp_storage, temp_storage_bytes);
     *
     * // Run sorting operation
     * cub::DeviceRadixSort::SortPairsDescending(d_temp_storage, temp_storage_bytes, d_keys, d_values, num_items);
     *
     * // d_keys.Current()      <-- [9, 8, 7, 6, 5, 3, 0]
     * // d_values.Current()    <-- [6, 0, 2, 1, 3, 4, 5]
     *
     * \endcode
     *
     * \tparam Key      <b>[inferred]</b> Key type
     * \tparam Value    <b>[inferred]</b> Value type
     */
    template <
        typename            Key,
        typename            Value>
    CUB_RUNTIME_FUNCTION
    static cudaError_t SortPairsDescending(
        void                *d_temp_storage,                        ///< [in] %Device allocation of temporary storage.  When NULL, the required allocation size is written to \p temp_storage_bytes and no work is done.
        size_t              &temp_storage_bytes,                    ///< [in,out] Reference to size in bytes of \p d_temp_storage allocation
        DoubleBuffer<Key>   &d_keys,                                ///< [in,out] Reference to the double-buffer of keys whose "current" buffer contains the unsorted input keys and, upon return, is updated to point to the sorted output keys
        DoubleBuffer<Value> &d_values,                              ///< [in,out] Double-buffer of values whose "current" buffer contains the unsorted input values and, upon return, is updated to point to the sorted output values
        int                 num_items,                              ///< [in] Number of items to reduce
        int                 begin_bit           = 0,                ///< [in] <b>[optional]</b> The least-significant bit index (inclusive)  needed for key comparison
        int                 end_bit             = sizeof(Key) * 8,  ///< [in] <b>[optional]</b> The most-significant bit index (exclusive) needed for key comparison (e.g., sizeof(unsigned int) * 8)
        cudaStream_t        stream              = 0,                ///< [in] <b>[optional]</b> CUDA stream to launch kernels within.  Default is stream<sub>0</sub>.
        bool                debug_synchronous   = false)            ///< [in] <b>[optional]</b> Whether or not to synchronize the stream after every kernel launch to check for errors.  Also causes launch configurations to be printed to the console.  Default is \p false.
    {
        // Signed integer type for global offsets
        typedef int OffsetT;

        return DeviceRadixSortDispatch<true, false, Key, Value, OffsetT>::Dispatch(
            d_temp_storage,
            temp_storage_bytes,
            d_keys,
            d_values,
            num_items,
            begin_bit,
            end_bit,
            stream,
            debug_synchronous);
    }


    //@}  end member group
    /******************************************************************//**
     * \name Keys-only
     *********************************************************************/
    //@{


    /**
     * \brief Sorts keys into ascending order. (~<em>2N </em>auxiliary storage required)
     *
     * \par
     * - The contents of the input data are not altered by the sorting operation
     * - An optional bit subrange <tt>[begin_bit, end_bit)</tt> of differentiating key bits can be specified.  This can reduce overall sorting overhead and yield a corresponding performance improvement.
     * - \devicestorageNP  For sorting using only <em>O</em>(<tt>P</tt>) temporary storage, see the sorting interface using DoubleBuffer wrappers below.
     * - \devicestorage
     * - \cdp
     *
     * \par Performance
     * The following charts illustrate saturated sorting performance across different
     * CUDA architectures for uniform-random \p uint32 and \p uint64 keys, respectively.
     *
     * \image html lsb_radix_sort_int32_keys.png
     * \image html lsb_radix_sort_int64_keys.png
     *
     * \par Snippet
     * The code snippet below illustrates the sorting of a device vector of \p int keys.
     * \par
     * \code
     * #include <cub/cub.cuh>   // or equivalently <cub/device/device_radix_sort.cuh>
     *
     * // Declare, allocate, and initialize device pointers for sorting data
     * int  num_items;          // e.g., 7
     * int  *d_keys_in;         // e.g., [8, 6, 7, 5, 3, 0, 9]
     * int  *d_keys_out;        // e.g., [        ...        ]
     * ...
     *
     * // Determine temporary device storage requirements
     * void     *d_temp_storage = NULL;
     * size_t   temp_storage_bytes = 0;
     * cub::DeviceRadixSort::SortKeys(d_temp_storage, temp_storage_bytes, d_keys_in, d_keys_out, num_items);
     *
     * // Allocate temporary storage
     * cudaMalloc(&d_temp_storage, temp_storage_bytes);
     *
     * // Run sorting operation
     * cub::DeviceRadixSort::SortKeys(d_temp_storage, temp_storage_bytes, d_keys_in, d_keys_out, num_items);
     *
     * // d_keys_out            <-- [0, 3, 5, 6, 7, 8, 9]
     *
     * \endcode
     *
     * \tparam Key      <b>[inferred]</b> Key type
     */
    template <typename Key>
    CUB_RUNTIME_FUNCTION
    static cudaError_t SortKeys(
        void                *d_temp_storage,                        ///< [in] %Device allocation of temporary storage.  When NULL, the required allocation size is written to \p temp_storage_bytes and no work is done.
        size_t              &temp_storage_bytes,                    ///< [in,out] Reference to size in bytes of \p d_temp_storage allocation
        Key                 *d_keys_in,                             ///< [in] Pointer to the input data of key data to sort
        Key                 *d_keys_out,                            ///< [out] Pointer to the sorted output sequence of key data
        int                 num_items,                              ///< [in] Number of items to reduce
        int                 begin_bit           = 0,                ///< [in] <b>[optional]</b> The least-significant bit index (inclusive)  needed for key comparison
        int                 end_bit             = sizeof(Key) * 8,  ///< [in] <b>[optional]</b> The most-significant bit index (exclusive) needed for key comparison (e.g., sizeof(unsigned int) * 8)
        cudaStream_t        stream              = 0,                ///< [in] <b>[optional]</b> CUDA stream to launch kernels within.  Default is stream<sub>0</sub>.
        bool                debug_synchronous   = false)            ///< [in] <b>[optional]</b> Whether or not to synchronize the stream after every kernel launch to check for errors.  Also causes launch configurations to be printed to the console.  Default is \p false.
    {
        // Signed integer type for global offsets
        typedef int OffsetT;

        // Null value type
        DoubleBuffer<Key>       d_keys(d_keys_in, d_keys_out);
        DoubleBuffer<NullType>  d_values;

        return DeviceRadixSortDispatch<false, true, Key, NullType, OffsetT>::Dispatch(
            d_temp_storage,
            temp_storage_bytes,
            d_keys,
            d_values,
            num_items,
            begin_bit,
            end_bit,
            stream,
            debug_synchronous);
    }


    /**
     * \brief Sorts keys into ascending order. (~<em>N </em>auxiliary storage required).
     *
     * \par
     * - The sorting operation is given a pair of key buffers managed by a
     *   DoubleBuffer structure that indicates which of the two buffers is
     *   "current" (and thus contains the input data to be sorted).
     * - The contents of both buffers may be altered by the sorting operation.
     * - Upon completion, the sorting operation will update the "current" indicator
     *   within the DoubleBuffer wrapper to reference which of the two buffers
     *   now contains the sorted output sequence (a function of the number of key bits
     *   specified and the targeted device architecture).
     * - An optional bit subrange <tt>[begin_bit, end_bit)</tt> of differentiating key bits can be specified.  This can reduce overall sorting overhead and yield a corresponding performance improvement.
     * - \devicestorageP
     * - \devicestorage
     * - \cdp
     *
     * \par Performance
     * The following charts illustrate saturated sorting performance across different
     * CUDA architectures for uniform-random \p uint32 and \p uint64 keys, respectively.
     *
     * \image html lsb_radix_sort_int32_keys.png
     * \image html lsb_radix_sort_int64_keys.png
     *
     * \par Snippet
     * The code snippet below illustrates the sorting of a device vector of \p int keys.
     * \par
     * \code
     * #include <cub/cub.cuh>   // or equivalently <cub/device/device_radix_sort.cuh>
     *
     * // Declare, allocate, and initialize device pointers for sorting data
     * int  num_items;          // e.g., 7
     * int  *d_key_buf;         // e.g., [8, 6, 7, 5, 3, 0, 9]
     * int  *d_key_alt_buf;     // e.g., [        ...        ]
     * ...
     *
     * // Create a DoubleBuffer to wrap the pair of device pointers
     * cub::DoubleBuffer<int> d_keys(d_key_buf, d_key_alt_buf);
     *
     * // Determine temporary device storage requirements
     * void     *d_temp_storage = NULL;
     * size_t   temp_storage_bytes = 0;
     * cub::DeviceRadixSort::SortKeys(d_temp_storage, temp_storage_bytes, d_keys, num_items);
     *
     * // Allocate temporary storage
     * cudaMalloc(&d_temp_storage, temp_storage_bytes);
     *
     * // Run sorting operation
     * cub::DeviceRadixSort::SortKeys(d_temp_storage, temp_storage_bytes, d_keys, num_items);
     *
     * // d_keys.Current()      <-- [0, 3, 5, 6, 7, 8, 9]
     *
     * \endcode
     *
     * \tparam Key      <b>[inferred]</b> Key type
     */
    template <typename Key>
    CUB_RUNTIME_FUNCTION
    static cudaError_t SortKeys(
        void                *d_temp_storage,                        ///< [in] %Device allocation of temporary storage.  When NULL, the required allocation size is written to \p temp_storage_bytes and no work is done.
        size_t              &temp_storage_bytes,                    ///< [in,out] Reference to size in bytes of \p d_temp_storage allocation
        DoubleBuffer<Key>   &d_keys,                                ///< [in,out] Reference to the double-buffer of keys whose "current" buffer contains the unsorted input keys and, upon return, is updated to point to the sorted output keys
        int                 num_items,                              ///< [in] Number of items to reduce
        int                 begin_bit           = 0,                ///< [in] <b>[optional]</b> The least-significant bit index (inclusive)  needed for key comparison
        int                 end_bit             = sizeof(Key) * 8,  ///< [in] <b>[optional]</b> The most-significant bit index (exclusive) needed for key comparison (e.g., sizeof(unsigned int) * 8)
        cudaStream_t        stream              = 0,                ///< [in] <b>[optional]</b> CUDA stream to launch kernels within.  Default is stream<sub>0</sub>.
        bool                debug_synchronous   = false)            ///< [in] <b>[optional]</b> Whether or not to synchronize the stream after every kernel launch to check for errors.  Also causes launch configurations to be printed to the console.  Default is \p false.
    {
        // Signed integer type for global offsets
        typedef int OffsetT;

        // Null value type
        DoubleBuffer<NullType> d_values;

        return DeviceRadixSortDispatch<false, false, Key, NullType, OffsetT>::Dispatch(
            d_temp_storage,
            temp_storage_bytes,
            d_keys,
            d_values,
            num_items,
            begin_bit,
            end_bit,
            stream,
            debug_synchronous);
    }

    /**
     * \brief Sorts keys into descending order. (~<em>2N</em> auxiliary storage required).
     *
     * \par
     * - The contents of the input data are not altered by the sorting operation
     * - An optional bit subrange <tt>[begin_bit, end_bit)</tt> of differentiating key bits can be specified.  This can reduce overall sorting overhead and yield a corresponding performance improvement.
     * - \devicestorageNP  For sorting using only <em>O</em>(<tt>P</tt>) temporary storage, see the sorting interface using DoubleBuffer wrappers below.
     * - \devicestorage
     * - \cdp
     *
     * \par Performance
     * Performance is similar to DeviceRadixSort::SortKeys.
     *
     * \par Snippet
     * The code snippet below illustrates the sorting of a device vector of \p int keys.
     * \par
     * \code
     * #include <cub/cub.cuh>   // or equivalently <cub/device/device_radix_sort.cuh>
     *
     * // Declare, allocate, and initialize device pointers for sorting data
     * int  num_items;          // e.g., 7
     * int  *d_keys_in;         // e.g., [8, 6, 7, 5, 3, 0, 9]
     * int  *d_keys_out;        // e.g., [        ...        ]
     * ...
     *
     * // Create a DoubleBuffer to wrap the pair of device pointers
     * cub::DoubleBuffer<int> d_keys(d_key_buf, d_key_alt_buf);
     *
     * // Determine temporary device storage requirements
     * void     *d_temp_storage = NULL;
     * size_t   temp_storage_bytes = 0;
     * cub::DeviceRadixSort::SortKeysDescending(d_temp_storage, temp_storage_bytes, d_keys_in, d_keys_out, num_items);
     *
     * // Allocate temporary storage
     * cudaMalloc(&d_temp_storage, temp_storage_bytes);
     *
     * // Run sorting operation
     * cub::DeviceRadixSort::SortKeysDescending(d_temp_storage, temp_storage_bytes, d_keys_in, d_keys_out, num_items);
     *
     * // d_keys_out            <-- [9, 8, 7, 6, 5, 3, 0]s
     *
     * \endcode
     *
     * \tparam Key      <b>[inferred]</b> Key type
     */
    template <typename Key>
    CUB_RUNTIME_FUNCTION
    static cudaError_t SortKeysDescending(
        void                *d_temp_storage,                        ///< [in] %Device allocation of temporary storage.  When NULL, the required allocation size is written to \p temp_storage_bytes and no work is done.
        size_t              &temp_storage_bytes,                    ///< [in,out] Reference to size in bytes of \p d_temp_storage allocation
        Key                 *d_keys_in,                             ///< [in] Pointer to the input data of key data to sort
        Key                 *d_keys_out,                            ///< [out] Pointer to the sorted output sequence of key data
        int                 num_items,                              ///< [in] Number of items to reduce
        int                 begin_bit           = 0,                ///< [in] <b>[optional]</b> The least-significant bit index (inclusive)  needed for key comparison
        int                 end_bit             = sizeof(Key) * 8,  ///< [in] <b>[optional]</b> The most-significant bit index (exclusive) needed for key comparison (e.g., sizeof(unsigned int) * 8)
        cudaStream_t        stream              = 0,                ///< [in] <b>[optional]</b> CUDA stream to launch kernels within.  Default is stream<sub>0</sub>.
        bool                debug_synchronous   = false)            ///< [in] <b>[optional]</b> Whether or not to synchronize the stream after every kernel launch to check for errors.  Also causes launch configurations to be printed to the console.  Default is \p false.
    {
        // Signed integer type for global offsets
        typedef int OffsetT;

        DoubleBuffer<Key>       d_keys(d_keys_in, d_keys_out);
        DoubleBuffer<NullType>  d_values;

        return DeviceRadixSortDispatch<true, false, Key, NullType, OffsetT>::Dispatch(
            d_temp_storage,
            temp_storage_bytes,
            d_keys,
            d_values,
            num_items,
            begin_bit,
            end_bit,
            stream,
            debug_synchronous);
    }


    /**
     * \brief Sorts keys into descending order. (~<em>N </em>auxiliary storage required).
     *
     * \par
     * - The sorting operation is given a pair of key buffers managed by a
     *   DoubleBuffer structure that indicates which of the two buffers is
     *   "current" (and thus contains the input data to be sorted).
     * - The contents of both buffers may be altered by the sorting operation.
     * - Upon completion, the sorting operation will update the "current" indicator
     *   within the DoubleBuffer wrapper to reference which of the two buffers
     *   now contains the sorted output sequence (a function of the number of key bits
     *   specified and the targeted device architecture).
     * - An optional bit subrange <tt>[begin_bit, end_bit)</tt> of differentiating key bits can be specified.  This can reduce overall sorting overhead and yield a corresponding performance improvement.
     * - \devicestorageP
     * - \devicestorage
     * - \cdp
     *
     * \par Performance
     * Performance is similar to DeviceRadixSort::SortKeys.
     *
     * \par Snippet
     * The code snippet below illustrates the sorting of a device vector of \p int keys.
     * \par
     * \code
     * #include <cub/cub.cuh>   // or equivalently <cub/device/device_radix_sort.cuh>
     *
     * // Declare, allocate, and initialize device pointers for sorting data
     * int  num_items;          // e.g., 7
     * int  *d_key_buf;         // e.g., [8, 6, 7, 5, 3, 0, 9]
     * int  *d_key_alt_buf;     // e.g., [        ...        ]
     * ...
     *
     * // Create a DoubleBuffer to wrap the pair of device pointers
     * cub::DoubleBuffer<int> d_keys(d_key_buf, d_key_alt_buf);
     *
     * // Determine temporary device storage requirements
     * void     *d_temp_storage = NULL;
     * size_t   temp_storage_bytes = 0;
     * cub::DeviceRadixSort::SortKeysDescending(d_temp_storage, temp_storage_bytes, d_keys, num_items);
     *
     * // Allocate temporary storage
     * cudaMalloc(&d_temp_storage, temp_storage_bytes);
     *
     * // Run sorting operation
     * cub::DeviceRadixSort::SortKeysDescending(d_temp_storage, temp_storage_bytes, d_keys, num_items);
     *
     * // d_keys.Current()      <-- [9, 8, 7, 6, 5, 3, 0]
     *
     * \endcode
     *
     * \tparam Key      <b>[inferred]</b> Key type
     */
    template <typename Key>
    CUB_RUNTIME_FUNCTION
    static cudaError_t SortKeysDescending(
        void                *d_temp_storage,                        ///< [in] %Device allocation of temporary storage.  When NULL, the required allocation size is written to \p temp_storage_bytes and no work is done.
        size_t              &temp_storage_bytes,                    ///< [in,out] Reference to size in bytes of \p d_temp_storage allocation
        DoubleBuffer<Key>   &d_keys,                                ///< [in,out] Reference to the double-buffer of keys whose "current" buffer contains the unsorted input keys and, upon return, is updated to point to the sorted output keys
        int                 num_items,                              ///< [in] Number of items to reduce
        int                 begin_bit           = 0,                ///< [in] <b>[optional]</b> The least-significant bit index (inclusive)  needed for key comparison
        int                 end_bit             = sizeof(Key) * 8,  ///< [in] <b>[optional]</b> The most-significant bit index (exclusive) needed for key comparison (e.g., sizeof(unsigned int) * 8)
        cudaStream_t        stream              = 0,                ///< [in] <b>[optional]</b> CUDA stream to launch kernels within.  Default is stream<sub>0</sub>.
        bool                debug_synchronous   = false)            ///< [in] <b>[optional]</b> Whether or not to synchronize the stream after every kernel launch to check for errors.  Also causes launch configurations to be printed to the console.  Default is \p false.
    {
        // Signed integer type for global offsets
        typedef int OffsetT;

        // Null value type
        DoubleBuffer<NullType> d_values;

        return DeviceRadixSortDispatch<true, false, Key, NullType, OffsetT>::Dispatch(
            d_temp_storage,
            temp_storage_bytes,
            d_keys,
            d_values,
            num_items,
            begin_bit,
            end_bit,
            stream,
            debug_synchronous);
    }


    //@}  end member group


};

/**
 * \example example_device_radix_sort.cu
 */

}               // CUB namespace
CUB_NS_POSTFIX  // Optional outer namespace(s)


=======

/******************************************************************************
 * Copyright (c) 2011, Duane Merrill.  All rights reserved.
 * Copyright (c) 2011-2015, NVIDIA CORPORATION.  All rights reserved.
 *
 * Redistribution and use in source and binary forms, with or without
 * modification, are permitted provided that the following conditions are met:
 *     * Redistributions of source code must retain the above copyright
 *       notice, this list of conditions and the following disclaimer.
 *     * Redistributions in binary form must reproduce the above copyright
 *       notice, this list of conditions and the following disclaimer in the
 *       documentation and/or other materials provided with the distribution.
 *     * Neither the name of the NVIDIA CORPORATION nor the
 *       names of its contributors may be used to endorse or promote products
 *       derived from this software without specific prior written permission.
 *
 * THIS SOFTWARE IS PROVIDED BY THE COPYRIGHT HOLDERS AND CONTRIBUTORS "AS IS" AND
 * ANY EXPRESS OR IMPLIED WARRANTIES, INCLUDING, BUT NOT LIMITED TO, THE IMPLIED
 * WARRANTIES OF MERCHANTABILITY AND FITNESS FOR A PARTICULAR PURPOSE ARE
 * DISCLAIMED. IN NO EVENT SHALL NVIDIA CORPORATION BE LIABLE FOR ANY
 * DIRECT, INDIRECT, INCIDENTAL, SPECIAL, EXEMPLARY, OR CONSEQUENTIAL DAMAGES
 * (INCLUDING, BUT NOT LIMITED TO, PROCUREMENT OF SUBSTITUTE GOODS OR SERVICES;
 * LOSS OF USE, DATA, OR PROFITS; OR BUSINESS INTERRUPTION) HOWEVER CAUSED AND
 * ON ANY THEORY OF LIABILITY, WHETHER IN CONTRACT, STRICT LIABILITY, OR TORT
 * (INCLUDING NEGLIGENCE OR OTHERWISE) ARISING IN ANY WAY OUT OF THE USE OF THIS
 * SOFTWARE, EVEN IF ADVISED OF THE POSSIBILITY OF SUCH DAMAGE.
 *
 ******************************************************************************/

/**
 * \file
 * cub::DeviceRadixSort provides device-wide, parallel operations for computing a radix sort across a sequence of data items residing within global memory.
 */

#pragma once

#include <stdio.h>
#include <iterator>

#include "dispatch/dispatch_radix_sort.cuh"
#include "../util_namespace.cuh"

/// Optional outer namespace(s)
CUB_NS_PREFIX

/// CUB namespace
namespace cub {


/**
 * \brief DeviceRadixSort provides device-wide, parallel operations for computing a radix sort across a sequence of data items residing within global memory. ![](sorting_logo.png)
 * \ingroup DeviceModule
 *
 * \par Overview
 * The [<em>radix sorting method</em>](http://en.wikipedia.org/wiki/Radix_sort) arranges
 * items into ascending order. (~<em>2N </em>auxiliary storage required)  It relies upon a positional representation for
 * keys, i.e., each key is comprised of an ordered sequence of symbols (e.g., digits,
 * characters, etc.) specified from least-significant to most-significant.  For a
 * given input sequence of keys and a set of rules specifying a total ordering
 * of the symbolic alphabet, the radix sorting method produces a lexicographic
 * ordering of those keys.
 *
 * \par
 * DeviceRadixSort can sort all of the built-in C++ numeric primitive types, e.g.:
 * <tt>unsigned char</tt>, \p int, \p double, etc.  Although the direct radix sorting
 * method can only be applied to unsigned integral types, DeviceRadixSort
 * is able to sort signed and floating-point types via simple bit-wise transformations
 * that ensure lexicographic key ordering.
 *
 * \par Usage Considerations
 * \cdp_class{DeviceRadixSort}
 *
 * \par Performance
 * \linear_performance{radix sort} The following chart illustrates DeviceRadixSort::SortKeys
 * performance across different CUDA architectures for uniform-random \p uint32 keys.
 * \plots_below
 *
 * \image html lsb_radix_sort_int32_keys.png
 *
 */
struct DeviceRadixSort
{

    /******************************************************************//**
     * \name Key-value pairs
     *********************************************************************/
    //@{

    /**
     * \brief Sorts key-value pairs into ascending order. (~<em>2N </em>auxiliary storage required)
     *
     * \par
     * - The contents of the input data are not altered by the sorting operation
     * - An optional bit subrange <tt>[begin_bit, end_bit)</tt> of differentiating key bits can be specified.  This can reduce overall sorting overhead and yield a corresponding performance improvement.
     * - \devicestorageNP  For sorting using only <em>O</em>(<tt>P</tt>) temporary storage, see the sorting interface using DoubleBuffer wrappers below.
     * - \devicestorage
     * - \cdp
     *
     * \par Performance
     * The following charts illustrate saturated sorting performance across different
     * CUDA architectures for uniform-random <tt>uint32,uint32</tt> and
     * <tt>uint64,uint64</tt> pairs, respectively.
     *
     * \image html lsb_radix_sort_int32_pairs.png
     * \image html lsb_radix_sort_int64_pairs.png
     *
     * \par Snippet
     * The code snippet below illustrates the sorting of a device vector of \p int keys
     * with associated vector of \p int values.
     * \par
     * \code
     * #include <cub/cub.cuh>   // or equivalently <cub/device/device_radix_sort.cuh>
     *
     * // Declare, allocate, and initialize device pointers for sorting data
     * int  num_items;          // e.g., 7
     * int  *d_keys_in;         // e.g., [8, 6, 7, 5, 3, 0, 9]
     * int  *d_keys_out;        // e.g., [        ...        ]
     * int  *d_values_in;       // e.g., [0, 1, 2, 3, 4, 5, 6]
     * int  *d_values_out;      // e.g., [        ...        ]
     * ...
     *
     * // Determine temporary device storage requirements
     * void     *d_temp_storage = NULL;
     * size_t   temp_storage_bytes = 0;
     * cub::DeviceRadixSort::SortPairs(d_temp_storage, temp_storage_bytes,
     *     d_keys_in, d_keys_out, d_values_in, d_values_out, num_items);
     *
     * // Allocate temporary storage
     * cudaMalloc(&d_temp_storage, temp_storage_bytes);
     *
     * // Run sorting operation
     * cub::DeviceRadixSort::SortPairs(d_temp_storage, temp_storage_bytes,
     *     d_keys_in, d_keys_out, d_values_in, d_values_out, num_items);
     *
     * // d_keys_out            <-- [0, 3, 5, 6, 7, 8, 9]
     * // d_values_out          <-- [5, 4, 3, 1, 2, 0, 6]
     *
     * \endcode
     *
     * \tparam Key      <b>[inferred]</b> Key type
     * \tparam Value    <b>[inferred]</b> Value type
     */
    template <
        typename            Key,
        typename            Value>
    CUB_RUNTIME_FUNCTION
    static cudaError_t SortPairs(
        void*               d_temp_storage,                        ///< [in] %Device allocation of temporary storage.  When NULL, the required allocation size is written to \p temp_storage_bytes and no work is done.
        size_t&             temp_storage_bytes,                    ///< [in,out] Reference to size in bytes of \p d_temp_storage allocation
        Key                 *d_keys_in,                             ///< [in] Pointer to the input data of key data to sort
        Key                 *d_keys_out,                            ///< [out] Pointer to the sorted output sequence of key data
        Value               *d_values_in,                           ///< [in] Pointer to the corresponding input sequence of associated value items
        Value               *d_values_out,                          ///< [out] Pointer to the correspondingly-reordered output sequence of associated value items
        int                 num_items,                              ///< [in] Number of items to reduce
        int                 begin_bit           = 0,                ///< [in] <b>[optional]</b> The least-significant bit index (inclusive)  needed for key comparison
        int                 end_bit             = sizeof(Key) * 8,  ///< [in] <b>[optional]</b> The most-significant bit index (exclusive) needed for key comparison (e.g., sizeof(unsigned int) * 8)
        cudaStream_t        stream              = 0,                ///< [in] <b>[optional]</b> CUDA stream to launch kernels within.  Default is stream<sub>0</sub>.
        bool                debug_synchronous   = false)            ///< [in] <b>[optional]</b> Whether or not to synchronize the stream after every kernel launch to check for errors.  Also causes launch configurations to be printed to the console.  Default is \p false.
    {
        // Signed integer type for global offsets
        typedef int OffsetT;

        DoubleBuffer<Key>       d_keys(d_keys_in, d_keys_out);
        DoubleBuffer<Value>     d_values(d_values_in, d_values_out);

        return DispatchRadixSort<false, true, Key, Value, OffsetT>::Dispatch(
            d_temp_storage,
            temp_storage_bytes,
            d_keys,
            d_values,
            num_items,
            begin_bit,
            end_bit,
            stream,
            debug_synchronous);
    }


    /**
     * \brief Sorts key-value pairs into ascending order. (~<em>N </em>auxiliary storage required)
     *
     * \par
     * - The sorting operation is given a pair of key buffers and a corresponding
     *   pair of associated value buffers.  Each pair is managed by a DoubleBuffer
     *   structure that indicates which of the two buffers is "current" (and thus
     *   contains the input data to be sorted).
     * - The contents of both buffers within each pair may be altered by the sorting
     *   operation.
     * - Upon completion, the sorting operation will update the "current" indicator
     *   within each DoubleBuffer wrapper to reference which of the two buffers
     *   now contains the sorted output sequence (a function of the number of key bits
     *   specified and the targeted device architecture).
     * - An optional bit subrange <tt>[begin_bit, end_bit)</tt> of differentiating key bits can be specified.  This can reduce overall sorting overhead and yield a corresponding performance improvement.
     * - \devicestorageP
     * - \devicestorage
     * - \cdp
     *
     * \par Performance
     * The following charts illustrate saturated sorting performance across different
     * CUDA architectures for uniform-random <tt>uint32,uint32</tt> and
     * <tt>uint64,uint64</tt> pairs, respectively.
     *
     * \image html lsb_radix_sort_int32_pairs.png
     * \image html lsb_radix_sort_int64_pairs.png
     *
     * \par Snippet
     * The code snippet below illustrates the sorting of a device vector of \p int keys
     * with associated vector of \p int values.
     * \par
     * \code
     * #include <cub/cub.cuh>   // or equivalently <cub/device/device_radix_sort.cuh>
     *
     * // Declare, allocate, and initialize device pointers for sorting data
     * int  num_items;          // e.g., 7
     * int  *d_key_buf;         // e.g., [8, 6, 7, 5, 3, 0, 9]
     * int  *d_key_alt_buf;     // e.g., [        ...        ]
     * int  *d_value_buf;       // e.g., [0, 1, 2, 3, 4, 5, 6]
     * int  *d_value_alt_buf;   // e.g., [        ...        ]
     * ...
     *
     * // Create a set of DoubleBuffers to wrap pairs of device pointers
     * cub::DoubleBuffer<int> d_keys(d_key_buf, d_key_alt_buf);
     * cub::DoubleBuffer<int> d_values(d_value_buf, d_value_alt_buf);
     *
     * // Determine temporary device storage requirements
     * void     *d_temp_storage = NULL;
     * size_t   temp_storage_bytes = 0;
     * cub::DeviceRadixSort::SortPairs(d_temp_storage, temp_storage_bytes, d_keys, d_values, num_items);
     *
     * // Allocate temporary storage
     * cudaMalloc(&d_temp_storage, temp_storage_bytes);
     *
     * // Run sorting operation
     * cub::DeviceRadixSort::SortPairs(d_temp_storage, temp_storage_bytes, d_keys, d_values, num_items);
     *
     * // d_keys.Current()      <-- [0, 3, 5, 6, 7, 8, 9]
     * // d_values.Current()    <-- [5, 4, 3, 1, 2, 0, 6]
     *
     * \endcode
     *
     * \tparam Key      <b>[inferred]</b> Key type
     * \tparam Value    <b>[inferred]</b> Value type
     */
    template <
        typename            Key,
        typename            Value>
    CUB_RUNTIME_FUNCTION
    static cudaError_t SortPairs(
        void*               d_temp_storage,                        ///< [in] %Device allocation of temporary storage.  When NULL, the required allocation size is written to \p temp_storage_bytes and no work is done.
        size_t&             temp_storage_bytes,                    ///< [in,out] Reference to size in bytes of \p d_temp_storage allocation
        DoubleBuffer<Key>   &d_keys,                                ///< [in,out] Reference to the double-buffer of keys whose "current" buffer contains the unsorted input keys and, upon return, is updated to point to the sorted output keys
        DoubleBuffer<Value> &d_values,                              ///< [in,out] Double-buffer of values whose "current" buffer contains the unsorted input values and, upon return, is updated to point to the sorted output values
        int                 num_items,                              ///< [in] Number of items to reduce
        int                 begin_bit           = 0,                ///< [in] <b>[optional]</b> The least-significant bit index (inclusive)  needed for key comparison
        int                 end_bit             = sizeof(Key) * 8,  ///< [in] <b>[optional]</b> The most-significant bit index (exclusive) needed for key comparison (e.g., sizeof(unsigned int) * 8)
        cudaStream_t        stream              = 0,                ///< [in] <b>[optional]</b> CUDA stream to launch kernels within.  Default is stream<sub>0</sub>.
        bool                debug_synchronous   = false)            ///< [in] <b>[optional]</b> Whether or not to synchronize the stream after every kernel launch to check for errors.  Also causes launch configurations to be printed to the console.  Default is \p false.
    {
        // Signed integer type for global offsets
        typedef int OffsetT;

        return DispatchRadixSort<false, false, Key, Value, OffsetT>::Dispatch(
            d_temp_storage,
            temp_storage_bytes,
            d_keys,
            d_values,
            num_items,
            begin_bit,
            end_bit,
            stream,
            debug_synchronous);
    }


    /**
     * \brief Sorts key-value pairs into descending order. (~<em>2N</em> auxiliary storage required).
     *
     * \par
     * - The contents of the input data are not altered by the sorting operation
     * - An optional bit subrange <tt>[begin_bit, end_bit)</tt> of differentiating key bits can be specified.  This can reduce overall sorting overhead and yield a corresponding performance improvement.
     * - \devicestorageNP  For sorting using only <em>O</em>(<tt>P</tt>) temporary storage, see the sorting interface using DoubleBuffer wrappers below.
     * - \devicestorage
     * - \cdp
     *
     * \par Performance
     * Performance is similar to DeviceRadixSort::SortPairs.
     *
     * \par Snippet
     * The code snippet below illustrates the sorting of a device vector of \p int keys
     * with associated vector of \p int values.
     * \par
     * \code
     * #include <cub/cub.cuh>   // or equivalently <cub/device/device_radix_sort.cuh>
     *
     * // Declare, allocate, and initialize device pointers for sorting data
     * int  num_items;          // e.g., 7
     * int  *d_keys_in;         // e.g., [8, 6, 7, 5, 3, 0, 9]
     * int  *d_keys_out;        // e.g., [        ...        ]
     * int  *d_values_in;       // e.g., [0, 1, 2, 3, 4, 5, 6]
     * int  *d_values_out;      // e.g., [        ...        ]
     * ...
     *
     * // Determine temporary device storage requirements
     * void     *d_temp_storage = NULL;
     * size_t   temp_storage_bytes = 0;
     * cub::DeviceRadixSort::SortPairsDescending(d_temp_storage, temp_storage_bytes,
     *     d_keys_in, d_keys_out, d_values_in, d_values_out, num_items);
     *
     * // Allocate temporary storage
     * cudaMalloc(&d_temp_storage, temp_storage_bytes);
     *
     * // Run sorting operation
     * cub::DeviceRadixSort::SortPairsDescending(d_temp_storage, temp_storage_bytes,
     *     d_keys_in, d_keys_out, d_values_in, d_values_out, num_items);
     *
     * // d_keys_out            <-- [9, 8, 7, 6, 5, 3, 0]
     * // d_values_out          <-- [6, 0, 2, 1, 3, 4, 5]
     *
     * \endcode
     *
     * \tparam Key      <b>[inferred]</b> Key type
     * \tparam Value    <b>[inferred]</b> Value type
     */
    template <
        typename            Key,
        typename            Value>
    CUB_RUNTIME_FUNCTION
    static cudaError_t SortPairsDescending(
        void*               d_temp_storage,                        ///< [in] %Device allocation of temporary storage.  When NULL, the required allocation size is written to \p temp_storage_bytes and no work is done.
        size_t&             temp_storage_bytes,                    ///< [in,out] Reference to size in bytes of \p d_temp_storage allocation
        Key                 *d_keys_in,                             ///< [in] Pointer to the input data of key data to sort
        Key                 *d_keys_out,                            ///< [out] Pointer to the sorted output sequence of key data
        Value               *d_values_in,                           ///< [in] Pointer to the corresponding input sequence of associated value items
        Value               *d_values_out,                          ///< [out] Pointer to the correspondingly-reordered output sequence of associated value items
        int                 num_items,                              ///< [in] Number of items to reduce
        int                 begin_bit           = 0,                ///< [in] <b>[optional]</b> The least-significant bit index (inclusive)  needed for key comparison
        int                 end_bit             = sizeof(Key) * 8,  ///< [in] <b>[optional]</b> The most-significant bit index (exclusive) needed for key comparison (e.g., sizeof(unsigned int) * 8)
        cudaStream_t        stream              = 0,                ///< [in] <b>[optional]</b> CUDA stream to launch kernels within.  Default is stream<sub>0</sub>.
        bool                debug_synchronous   = false)            ///< [in] <b>[optional]</b> Whether or not to synchronize the stream after every kernel launch to check for errors.  Also causes launch configurations to be printed to the console.  Default is \p false.
    {
        // Signed integer type for global offsets
        typedef int OffsetT;

        DoubleBuffer<Key>       d_keys(d_keys_in, d_keys_out);
        DoubleBuffer<Value>     d_values(d_values_in, d_values_out);

        return DispatchRadixSort<true, true, Key, Value, OffsetT>::Dispatch(
            d_temp_storage,
            temp_storage_bytes,
            d_keys,
            d_values,
            num_items,
            begin_bit,
            end_bit,
            stream,
            debug_synchronous);
    }


    /**
     * \brief Sorts key-value pairs into descending order. (~<em>N </em>auxiliary storage required).
     *
     * \par
     * - The sorting operation is given a pair of key buffers and a corresponding
     *   pair of associated value buffers.  Each pair is managed by a DoubleBuffer
     *   structure that indicates which of the two buffers is "current" (and thus
     *   contains the input data to be sorted).
     * - The contents of both buffers within each pair may be altered by the sorting
     *   operation.
     * - Upon completion, the sorting operation will update the "current" indicator
     *   within each DoubleBuffer wrapper to reference which of the two buffers
     *   now contains the sorted output sequence (a function of the number of key bits
     *   specified and the targeted device architecture).
     * - An optional bit subrange <tt>[begin_bit, end_bit)</tt> of differentiating key bits can be specified.  This can reduce overall sorting overhead and yield a corresponding performance improvement.
     * - \devicestorageP
     * - \devicestorage
     * - \cdp
     *
     * \par Performance
     * Performance is similar to DeviceRadixSort::SortPairs.
     *
     * \par Snippet
     * The code snippet below illustrates the sorting of a device vector of \p int keys
     * with associated vector of \p int values.
     * \par
     * \code
     * #include <cub/cub.cuh>   // or equivalently <cub/device/device_radix_sort.cuh>
     *
     * // Declare, allocate, and initialize device pointers for sorting data
     * int  num_items;          // e.g., 7
     * int  *d_key_buf;         // e.g., [8, 6, 7, 5, 3, 0, 9]
     * int  *d_key_alt_buf;     // e.g., [        ...        ]
     * int  *d_value_buf;       // e.g., [0, 1, 2, 3, 4, 5, 6]
     * int  *d_value_alt_buf;   // e.g., [        ...        ]
     * ...
     *
     * // Create a set of DoubleBuffers to wrap pairs of device pointers
     * cub::DoubleBuffer<int> d_keys(d_key_buf, d_key_alt_buf);
     * cub::DoubleBuffer<int> d_values(d_value_buf, d_value_alt_buf);
     *
     * // Determine temporary device storage requirements
     * void     *d_temp_storage = NULL;
     * size_t   temp_storage_bytes = 0;
     * cub::DeviceRadixSort::SortPairsDescending(d_temp_storage, temp_storage_bytes, d_keys, d_values, num_items);
     *
     * // Allocate temporary storage
     * cudaMalloc(&d_temp_storage, temp_storage_bytes);
     *
     * // Run sorting operation
     * cub::DeviceRadixSort::SortPairsDescending(d_temp_storage, temp_storage_bytes, d_keys, d_values, num_items);
     *
     * // d_keys.Current()      <-- [9, 8, 7, 6, 5, 3, 0]
     * // d_values.Current()    <-- [6, 0, 2, 1, 3, 4, 5]
     *
     * \endcode
     *
     * \tparam Key      <b>[inferred]</b> Key type
     * \tparam Value    <b>[inferred]</b> Value type
     */
    template <
        typename            Key,
        typename            Value>
    CUB_RUNTIME_FUNCTION
    static cudaError_t SortPairsDescending(
        void*               d_temp_storage,                        ///< [in] %Device allocation of temporary storage.  When NULL, the required allocation size is written to \p temp_storage_bytes and no work is done.
        size_t&             temp_storage_bytes,                    ///< [in,out] Reference to size in bytes of \p d_temp_storage allocation
        DoubleBuffer<Key>   &d_keys,                                ///< [in,out] Reference to the double-buffer of keys whose "current" buffer contains the unsorted input keys and, upon return, is updated to point to the sorted output keys
        DoubleBuffer<Value> &d_values,                              ///< [in,out] Double-buffer of values whose "current" buffer contains the unsorted input values and, upon return, is updated to point to the sorted output values
        int                 num_items,                              ///< [in] Number of items to reduce
        int                 begin_bit           = 0,                ///< [in] <b>[optional]</b> The least-significant bit index (inclusive)  needed for key comparison
        int                 end_bit             = sizeof(Key) * 8,  ///< [in] <b>[optional]</b> The most-significant bit index (exclusive) needed for key comparison (e.g., sizeof(unsigned int) * 8)
        cudaStream_t        stream              = 0,                ///< [in] <b>[optional]</b> CUDA stream to launch kernels within.  Default is stream<sub>0</sub>.
        bool                debug_synchronous   = false)            ///< [in] <b>[optional]</b> Whether or not to synchronize the stream after every kernel launch to check for errors.  Also causes launch configurations to be printed to the console.  Default is \p false.
    {
        // Signed integer type for global offsets
        typedef int OffsetT;

        return DispatchRadixSort<true, false, Key, Value, OffsetT>::Dispatch(
            d_temp_storage,
            temp_storage_bytes,
            d_keys,
            d_values,
            num_items,
            begin_bit,
            end_bit,
            stream,
            debug_synchronous);
    }


    //@}  end member group
    /******************************************************************//**
     * \name Keys-only
     *********************************************************************/
    //@{


    /**
     * \brief Sorts keys into ascending order. (~<em>2N </em>auxiliary storage required)
     *
     * \par
     * - The contents of the input data are not altered by the sorting operation
     * - An optional bit subrange <tt>[begin_bit, end_bit)</tt> of differentiating key bits can be specified.  This can reduce overall sorting overhead and yield a corresponding performance improvement.
     * - \devicestorageNP  For sorting using only <em>O</em>(<tt>P</tt>) temporary storage, see the sorting interface using DoubleBuffer wrappers below.
     * - \devicestorage
     * - \cdp
     *
     * \par Performance
     * The following charts illustrate saturated sorting performance across different
     * CUDA architectures for uniform-random \p uint32 and \p uint64 keys, respectively.
     *
     * \image html lsb_radix_sort_int32_keys.png
     * \image html lsb_radix_sort_int64_keys.png
     *
     * \par Snippet
     * The code snippet below illustrates the sorting of a device vector of \p int keys.
     * \par
     * \code
     * #include <cub/cub.cuh>   // or equivalently <cub/device/device_radix_sort.cuh>
     *
     * // Declare, allocate, and initialize device pointers for sorting data
     * int  num_items;          // e.g., 7
     * int  *d_keys_in;         // e.g., [8, 6, 7, 5, 3, 0, 9]
     * int  *d_keys_out;        // e.g., [        ...        ]
     * ...
     *
     * // Determine temporary device storage requirements
     * void     *d_temp_storage = NULL;
     * size_t   temp_storage_bytes = 0;
     * cub::DeviceRadixSort::SortKeys(d_temp_storage, temp_storage_bytes, d_keys_in, d_keys_out, num_items);
     *
     * // Allocate temporary storage
     * cudaMalloc(&d_temp_storage, temp_storage_bytes);
     *
     * // Run sorting operation
     * cub::DeviceRadixSort::SortKeys(d_temp_storage, temp_storage_bytes, d_keys_in, d_keys_out, num_items);
     *
     * // d_keys_out            <-- [0, 3, 5, 6, 7, 8, 9]
     *
     * \endcode
     *
     * \tparam Key      <b>[inferred]</b> Key type
     */
    template <typename Key>
    CUB_RUNTIME_FUNCTION
    static cudaError_t SortKeys(
        void*               d_temp_storage,                        ///< [in] %Device allocation of temporary storage.  When NULL, the required allocation size is written to \p temp_storage_bytes and no work is done.
        size_t&             temp_storage_bytes,                    ///< [in,out] Reference to size in bytes of \p d_temp_storage allocation
        Key                 *d_keys_in,                             ///< [in] Pointer to the input data of key data to sort
        Key                 *d_keys_out,                            ///< [out] Pointer to the sorted output sequence of key data
        int                 num_items,                              ///< [in] Number of items to reduce
        int                 begin_bit           = 0,                ///< [in] <b>[optional]</b> The least-significant bit index (inclusive)  needed for key comparison
        int                 end_bit             = sizeof(Key) * 8,  ///< [in] <b>[optional]</b> The most-significant bit index (exclusive) needed for key comparison (e.g., sizeof(unsigned int) * 8)
        cudaStream_t        stream              = 0,                ///< [in] <b>[optional]</b> CUDA stream to launch kernels within.  Default is stream<sub>0</sub>.
        bool                debug_synchronous   = false)            ///< [in] <b>[optional]</b> Whether or not to synchronize the stream after every kernel launch to check for errors.  Also causes launch configurations to be printed to the console.  Default is \p false.
    {
        // Signed integer type for global offsets
        typedef int OffsetT;

        // Null value type
        DoubleBuffer<Key>       d_keys(d_keys_in, d_keys_out);
        DoubleBuffer<NullType>  d_values;

        return DispatchRadixSort<false, true, Key, NullType, OffsetT>::Dispatch(
            d_temp_storage,
            temp_storage_bytes,
            d_keys,
            d_values,
            num_items,
            begin_bit,
            end_bit,
            stream,
            debug_synchronous);
    }


    /**
     * \brief Sorts keys into ascending order. (~<em>N </em>auxiliary storage required).
     *
     * \par
     * - The sorting operation is given a pair of key buffers managed by a
     *   DoubleBuffer structure that indicates which of the two buffers is
     *   "current" (and thus contains the input data to be sorted).
     * - The contents of both buffers may be altered by the sorting operation.
     * - Upon completion, the sorting operation will update the "current" indicator
     *   within the DoubleBuffer wrapper to reference which of the two buffers
     *   now contains the sorted output sequence (a function of the number of key bits
     *   specified and the targeted device architecture).
     * - An optional bit subrange <tt>[begin_bit, end_bit)</tt> of differentiating key bits can be specified.  This can reduce overall sorting overhead and yield a corresponding performance improvement.
     * - \devicestorageP
     * - \devicestorage
     * - \cdp
     *
     * \par Performance
     * The following charts illustrate saturated sorting performance across different
     * CUDA architectures for uniform-random \p uint32 and \p uint64 keys, respectively.
     *
     * \image html lsb_radix_sort_int32_keys.png
     * \image html lsb_radix_sort_int64_keys.png
     *
     * \par Snippet
     * The code snippet below illustrates the sorting of a device vector of \p int keys.
     * \par
     * \code
     * #include <cub/cub.cuh>   // or equivalently <cub/device/device_radix_sort.cuh>
     *
     * // Declare, allocate, and initialize device pointers for sorting data
     * int  num_items;          // e.g., 7
     * int  *d_key_buf;         // e.g., [8, 6, 7, 5, 3, 0, 9]
     * int  *d_key_alt_buf;     // e.g., [        ...        ]
     * ...
     *
     * // Create a DoubleBuffer to wrap the pair of device pointers
     * cub::DoubleBuffer<int> d_keys(d_key_buf, d_key_alt_buf);
     *
     * // Determine temporary device storage requirements
     * void     *d_temp_storage = NULL;
     * size_t   temp_storage_bytes = 0;
     * cub::DeviceRadixSort::SortKeys(d_temp_storage, temp_storage_bytes, d_keys, num_items);
     *
     * // Allocate temporary storage
     * cudaMalloc(&d_temp_storage, temp_storage_bytes);
     *
     * // Run sorting operation
     * cub::DeviceRadixSort::SortKeys(d_temp_storage, temp_storage_bytes, d_keys, num_items);
     *
     * // d_keys.Current()      <-- [0, 3, 5, 6, 7, 8, 9]
     *
     * \endcode
     *
     * \tparam Key      <b>[inferred]</b> Key type
     */
    template <typename Key>
    CUB_RUNTIME_FUNCTION
    static cudaError_t SortKeys(
        void*               d_temp_storage,                        ///< [in] %Device allocation of temporary storage.  When NULL, the required allocation size is written to \p temp_storage_bytes and no work is done.
        size_t&             temp_storage_bytes,                    ///< [in,out] Reference to size in bytes of \p d_temp_storage allocation
        DoubleBuffer<Key>   &d_keys,                                ///< [in,out] Reference to the double-buffer of keys whose "current" buffer contains the unsorted input keys and, upon return, is updated to point to the sorted output keys
        int                 num_items,                              ///< [in] Number of items to reduce
        int                 begin_bit           = 0,                ///< [in] <b>[optional]</b> The least-significant bit index (inclusive)  needed for key comparison
        int                 end_bit             = sizeof(Key) * 8,  ///< [in] <b>[optional]</b> The most-significant bit index (exclusive) needed for key comparison (e.g., sizeof(unsigned int) * 8)
        cudaStream_t        stream              = 0,                ///< [in] <b>[optional]</b> CUDA stream to launch kernels within.  Default is stream<sub>0</sub>.
        bool                debug_synchronous   = false)            ///< [in] <b>[optional]</b> Whether or not to synchronize the stream after every kernel launch to check for errors.  Also causes launch configurations to be printed to the console.  Default is \p false.
    {
        // Signed integer type for global offsets
        typedef int OffsetT;

        // Null value type
        DoubleBuffer<NullType> d_values;

        return DispatchRadixSort<false, false, Key, NullType, OffsetT>::Dispatch(
            d_temp_storage,
            temp_storage_bytes,
            d_keys,
            d_values,
            num_items,
            begin_bit,
            end_bit,
            stream,
            debug_synchronous);
    }

    /**
     * \brief Sorts keys into descending order. (~<em>2N</em> auxiliary storage required).
     *
     * \par
     * - The contents of the input data are not altered by the sorting operation
     * - An optional bit subrange <tt>[begin_bit, end_bit)</tt> of differentiating key bits can be specified.  This can reduce overall sorting overhead and yield a corresponding performance improvement.
     * - \devicestorageNP  For sorting using only <em>O</em>(<tt>P</tt>) temporary storage, see the sorting interface using DoubleBuffer wrappers below.
     * - \devicestorage
     * - \cdp
     *
     * \par Performance
     * Performance is similar to DeviceRadixSort::SortKeys.
     *
     * \par Snippet
     * The code snippet below illustrates the sorting of a device vector of \p int keys.
     * \par
     * \code
     * #include <cub/cub.cuh>   // or equivalently <cub/device/device_radix_sort.cuh>
     *
     * // Declare, allocate, and initialize device pointers for sorting data
     * int  num_items;          // e.g., 7
     * int  *d_keys_in;         // e.g., [8, 6, 7, 5, 3, 0, 9]
     * int  *d_keys_out;        // e.g., [        ...        ]
     * ...
     *
     * // Create a DoubleBuffer to wrap the pair of device pointers
     * cub::DoubleBuffer<int> d_keys(d_key_buf, d_key_alt_buf);
     *
     * // Determine temporary device storage requirements
     * void     *d_temp_storage = NULL;
     * size_t   temp_storage_bytes = 0;
     * cub::DeviceRadixSort::SortKeysDescending(d_temp_storage, temp_storage_bytes, d_keys_in, d_keys_out, num_items);
     *
     * // Allocate temporary storage
     * cudaMalloc(&d_temp_storage, temp_storage_bytes);
     *
     * // Run sorting operation
     * cub::DeviceRadixSort::SortKeysDescending(d_temp_storage, temp_storage_bytes, d_keys_in, d_keys_out, num_items);
     *
     * // d_keys_out            <-- [9, 8, 7, 6, 5, 3, 0]s
     *
     * \endcode
     *
     * \tparam Key      <b>[inferred]</b> Key type
     */
    template <typename Key>
    CUB_RUNTIME_FUNCTION
    static cudaError_t SortKeysDescending(
        void*               d_temp_storage,                        ///< [in] %Device allocation of temporary storage.  When NULL, the required allocation size is written to \p temp_storage_bytes and no work is done.
        size_t&             temp_storage_bytes,                    ///< [in,out] Reference to size in bytes of \p d_temp_storage allocation
        Key                 *d_keys_in,                             ///< [in] Pointer to the input data of key data to sort
        Key                 *d_keys_out,                            ///< [out] Pointer to the sorted output sequence of key data
        int                 num_items,                              ///< [in] Number of items to reduce
        int                 begin_bit           = 0,                ///< [in] <b>[optional]</b> The least-significant bit index (inclusive)  needed for key comparison
        int                 end_bit             = sizeof(Key) * 8,  ///< [in] <b>[optional]</b> The most-significant bit index (exclusive) needed for key comparison (e.g., sizeof(unsigned int) * 8)
        cudaStream_t        stream              = 0,                ///< [in] <b>[optional]</b> CUDA stream to launch kernels within.  Default is stream<sub>0</sub>.
        bool                debug_synchronous   = false)            ///< [in] <b>[optional]</b> Whether or not to synchronize the stream after every kernel launch to check for errors.  Also causes launch configurations to be printed to the console.  Default is \p false.
    {
        // Signed integer type for global offsets
        typedef int OffsetT;

        DoubleBuffer<Key>       d_keys(d_keys_in, d_keys_out);
        DoubleBuffer<NullType>  d_values;

        return DispatchRadixSort<true, false, Key, NullType, OffsetT>::Dispatch(
            d_temp_storage,
            temp_storage_bytes,
            d_keys,
            d_values,
            num_items,
            begin_bit,
            end_bit,
            stream,
            debug_synchronous);
    }


    /**
     * \brief Sorts keys into descending order. (~<em>N </em>auxiliary storage required).
     *
     * \par
     * - The sorting operation is given a pair of key buffers managed by a
     *   DoubleBuffer structure that indicates which of the two buffers is
     *   "current" (and thus contains the input data to be sorted).
     * - The contents of both buffers may be altered by the sorting operation.
     * - Upon completion, the sorting operation will update the "current" indicator
     *   within the DoubleBuffer wrapper to reference which of the two buffers
     *   now contains the sorted output sequence (a function of the number of key bits
     *   specified and the targeted device architecture).
     * - An optional bit subrange <tt>[begin_bit, end_bit)</tt> of differentiating key bits can be specified.  This can reduce overall sorting overhead and yield a corresponding performance improvement.
     * - \devicestorageP
     * - \devicestorage
     * - \cdp
     *
     * \par Performance
     * Performance is similar to DeviceRadixSort::SortKeys.
     *
     * \par Snippet
     * The code snippet below illustrates the sorting of a device vector of \p int keys.
     * \par
     * \code
     * #include <cub/cub.cuh>   // or equivalently <cub/device/device_radix_sort.cuh>
     *
     * // Declare, allocate, and initialize device pointers for sorting data
     * int  num_items;          // e.g., 7
     * int  *d_key_buf;         // e.g., [8, 6, 7, 5, 3, 0, 9]
     * int  *d_key_alt_buf;     // e.g., [        ...        ]
     * ...
     *
     * // Create a DoubleBuffer to wrap the pair of device pointers
     * cub::DoubleBuffer<int> d_keys(d_key_buf, d_key_alt_buf);
     *
     * // Determine temporary device storage requirements
     * void     *d_temp_storage = NULL;
     * size_t   temp_storage_bytes = 0;
     * cub::DeviceRadixSort::SortKeysDescending(d_temp_storage, temp_storage_bytes, d_keys, num_items);
     *
     * // Allocate temporary storage
     * cudaMalloc(&d_temp_storage, temp_storage_bytes);
     *
     * // Run sorting operation
     * cub::DeviceRadixSort::SortKeysDescending(d_temp_storage, temp_storage_bytes, d_keys, num_items);
     *
     * // d_keys.Current()      <-- [9, 8, 7, 6, 5, 3, 0]
     *
     * \endcode
     *
     * \tparam Key      <b>[inferred]</b> Key type
     */
    template <typename Key>
    CUB_RUNTIME_FUNCTION
    static cudaError_t SortKeysDescending(
        void*               d_temp_storage,                        ///< [in] %Device allocation of temporary storage.  When NULL, the required allocation size is written to \p temp_storage_bytes and no work is done.
        size_t&             temp_storage_bytes,                    ///< [in,out] Reference to size in bytes of \p d_temp_storage allocation
        DoubleBuffer<Key>   &d_keys,                                ///< [in,out] Reference to the double-buffer of keys whose "current" buffer contains the unsorted input keys and, upon return, is updated to point to the sorted output keys
        int                 num_items,                              ///< [in] Number of items to reduce
        int                 begin_bit           = 0,                ///< [in] <b>[optional]</b> The least-significant bit index (inclusive)  needed for key comparison
        int                 end_bit             = sizeof(Key) * 8,  ///< [in] <b>[optional]</b> The most-significant bit index (exclusive) needed for key comparison (e.g., sizeof(unsigned int) * 8)
        cudaStream_t        stream              = 0,                ///< [in] <b>[optional]</b> CUDA stream to launch kernels within.  Default is stream<sub>0</sub>.
        bool                debug_synchronous   = false)            ///< [in] <b>[optional]</b> Whether or not to synchronize the stream after every kernel launch to check for errors.  Also causes launch configurations to be printed to the console.  Default is \p false.
    {
        // Signed integer type for global offsets
        typedef int OffsetT;

        // Null value type
        DoubleBuffer<NullType> d_values;

        return DispatchRadixSort<true, false, Key, NullType, OffsetT>::Dispatch(
            d_temp_storage,
            temp_storage_bytes,
            d_keys,
            d_values,
            num_items,
            begin_bit,
            end_bit,
            stream,
            debug_synchronous);
    }


    //@}  end member group


};

/**
 * \example example_device_radix_sort.cu
 */

}               // CUB namespace
CUB_NS_POSTFIX  // Optional outer namespace(s)

>>>>>>> caa992f3
<|MERGE_RESOLUTION|>--- conflicted
+++ resolved
@@ -1,800 +1,3 @@
-<<<<<<< HEAD
-
-/******************************************************************************
- * Copyright (c) 2011, Duane Merrill.  All rights reserved.
- * Copyright (c) 2011-2014, NVIDIA CORPORATION.  All rights reserved.
- *
- * Redistribution and use in source and binary forms, with or without
- * modification, are permitted provided that the following conditions are met:
- *     * Redistributions of source code must retain the above copyright
- *       notice, this list of conditions and the following disclaimer.
- *     * Redistributions in binary form must reproduce the above copyright
- *       notice, this list of conditions and the following disclaimer in the
- *       documentation and/or other materials provided with the distribution.
- *     * Neither the name of the NVIDIA CORPORATION nor the
- *       names of its contributors may be used to endorse or promote products
- *       derived from this software without specific prior written permission.
- *
- * THIS SOFTWARE IS PROVIDED BY THE COPYRIGHT HOLDERS AND CONTRIBUTORS "AS IS" AND
- * ANY EXPRESS OR IMPLIED WARRANTIES, INCLUDING, BUT NOT LIMITED TO, THE IMPLIED
- * WARRANTIES OF MERCHANTABILITY AND FITNESS FOR A PARTICULAR PURPOSE ARE
- * DISCLAIMED. IN NO EVENT SHALL NVIDIA CORPORATION BE LIABLE FOR ANY
- * DIRECT, INDIRECT, INCIDENTAL, SPECIAL, EXEMPLARY, OR CONSEQUENTIAL DAMAGES
- * (INCLUDING, BUT NOT LIMITED TO, PROCUREMENT OF SUBSTITUTE GOODS OR SERVICES;
- * LOSS OF USE, DATA, OR PROFITS; OR BUSINESS INTERRUPTION) HOWEVER CAUSED AND
- * ON ANY THEORY OF LIABILITY, WHETHER IN CONTRACT, STRICT LIABILITY, OR TORT
- * (INCLUDING NEGLIGENCE OR OTHERWISE) ARISING IN ANY WAY OUT OF THE USE OF THIS
- * SOFTWARE, EVEN IF ADVISED OF THE POSSIBILITY OF SUCH DAMAGE.
- *
- ******************************************************************************/
-
-/**
- * \file
- * cub::DeviceRadixSort provides device-wide, parallel operations for computing a radix sort across a sequence of data items residing within global memory.
- */
-
-#pragma once
-
-#include <stdio.h>
-#include <iterator>
-
-#include "dispatch/device_radix_sort_dispatch.cuh"
-#include "../util_namespace.cuh"
-
-/// Optional outer namespace(s)
-CUB_NS_PREFIX
-
-/// CUB namespace
-namespace cub {
-
-
-/**
- * \brief DeviceRadixSort provides device-wide, parallel operations for computing a radix sort across a sequence of data items residing within global memory. ![](sorting_logo.png)
- * \ingroup DeviceModule
- *
- * \par Overview
- * The [<em>radix sorting method</em>](http://en.wikipedia.org/wiki/Radix_sort) arranges
- * items into ascending order. (~<em>2N </em>auxiliary storage required)  It relies upon a positional representation for
- * keys, i.e., each key is comprised of an ordered sequence of symbols (e.g., digits,
- * characters, etc.) specified from least-significant to most-significant.  For a
- * given input sequence of keys and a set of rules specifying a total ordering
- * of the symbolic alphabet, the radix sorting method produces a lexicographic
- * ordering of those keys.
- *
- * \par
- * DeviceRadixSort can sort all of the built-in C++ numeric primitive types, e.g.:
- * <tt>unsigned char</tt>, \p int, \p double, etc.  Although the direct radix sorting
- * method can only be applied to unsigned integral types, DeviceRadixSort
- * is able to sort signed and floating-point types via simple bit-wise transformations
- * that ensure lexicographic key ordering.
- *
- * \par Usage Considerations
- * \cdp_class{DeviceRadixSort}
- *
- * \par Performance
- * \linear_performance{radix sort} The following chart illustrates DeviceRadixSort::SortKeys
- * performance across different CUDA architectures for uniform-random \p uint32 keys.
- * \plots_below
- *
- * \image html lsb_radix_sort_int32_keys.png
- *
- */
-struct DeviceRadixSort
-{
-
-    /******************************************************************//**
-     * \name Key-value pairs
-     *********************************************************************/
-    //@{
-
-    /**
-     * \brief Sorts key-value pairs into ascending order. (~<em>2N </em>auxiliary storage required)
-     *
-     * \par
-     * - The contents of the input data are not altered by the sorting operation
-     * - An optional bit subrange <tt>[begin_bit, end_bit)</tt> of differentiating key bits can be specified.  This can reduce overall sorting overhead and yield a corresponding performance improvement.
-     * - \devicestorageNP  For sorting using only <em>O</em>(<tt>P</tt>) temporary storage, see the sorting interface using DoubleBuffer wrappers below.
-     * - \devicestorage
-     * - \cdp
-     *
-     * \par Performance
-     * The following charts illustrate saturated sorting performance across different
-     * CUDA architectures for uniform-random <tt>uint32,uint32</tt> and
-     * <tt>uint64,uint64</tt> pairs, respectively.
-     *
-     * \image html lsb_radix_sort_int32_pairs.png
-     * \image html lsb_radix_sort_int64_pairs.png
-     *
-     * \par Snippet
-     * The code snippet below illustrates the sorting of a device vector of \p int keys
-     * with associated vector of \p int values.
-     * \par
-     * \code
-     * #include <cub/cub.cuh>   // or equivalently <cub/device/device_radix_sort.cuh>
-     *
-     * // Declare, allocate, and initialize device pointers for sorting data
-     * int  num_items;          // e.g., 7
-     * int  *d_keys_in;         // e.g., [8, 6, 7, 5, 3, 0, 9]
-     * int  *d_keys_out;        // e.g., [        ...        ]
-     * int  *d_values_in;       // e.g., [0, 1, 2, 3, 4, 5, 6]
-     * int  *d_values_out;      // e.g., [        ...        ]
-     * ...
-     *
-     * // Determine temporary device storage requirements
-     * void     *d_temp_storage = NULL;
-     * size_t   temp_storage_bytes = 0;
-     * cub::DeviceRadixSort::SortPairs(d_temp_storage, temp_storage_bytes,
-     *     d_keys_in, d_keys_out, d_values_in, d_values_out, num_items);
-     *
-     * // Allocate temporary storage
-     * cudaMalloc(&d_temp_storage, temp_storage_bytes);
-     *
-     * // Run sorting operation
-     * cub::DeviceRadixSort::SortPairs(d_temp_storage, temp_storage_bytes,
-     *     d_keys_in, d_keys_out, d_values_in, d_values_out, num_items);
-     *
-     * // d_keys_out            <-- [0, 3, 5, 6, 7, 8, 9]
-     * // d_values_out          <-- [5, 4, 3, 1, 2, 0, 6]
-     *
-     * \endcode
-     *
-     * \tparam Key      <b>[inferred]</b> Key type
-     * \tparam Value    <b>[inferred]</b> Value type
-     */
-    template <
-        typename            Key,
-        typename            Value>
-    CUB_RUNTIME_FUNCTION
-    static cudaError_t SortPairs(
-        void                *d_temp_storage,                        ///< [in] %Device allocation of temporary storage.  When NULL, the required allocation size is written to \p temp_storage_bytes and no work is done.
-        size_t              &temp_storage_bytes,                    ///< [in,out] Reference to size in bytes of \p d_temp_storage allocation
-        Key                 *d_keys_in,                             ///< [in] Pointer to the input data of key data to sort
-        Key                 *d_keys_out,                            ///< [out] Pointer to the sorted output sequence of key data
-        Value               *d_values_in,                           ///< [in] Pointer to the corresponding input sequence of associated value items
-        Value               *d_values_out,                          ///< [out] Pointer to the correspondingly-reordered output sequence of associated value items
-        int                 num_items,                              ///< [in] Number of items to reduce
-        int                 begin_bit           = 0,                ///< [in] <b>[optional]</b> The least-significant bit index (inclusive)  needed for key comparison
-        int                 end_bit             = sizeof(Key) * 8,  ///< [in] <b>[optional]</b> The most-significant bit index (exclusive) needed for key comparison (e.g., sizeof(unsigned int) * 8)
-        cudaStream_t        stream              = 0,                ///< [in] <b>[optional]</b> CUDA stream to launch kernels within.  Default is stream<sub>0</sub>.
-        bool                debug_synchronous   = false)            ///< [in] <b>[optional]</b> Whether or not to synchronize the stream after every kernel launch to check for errors.  Also causes launch configurations to be printed to the console.  Default is \p false.
-    {
-        // Signed integer type for global offsets
-        typedef int OffsetT;
-
-        DoubleBuffer<Key>       d_keys(d_keys_in, d_keys_out);
-        DoubleBuffer<Value>     d_values(d_values_in, d_values_out);
-
-        return DeviceRadixSortDispatch<false, true, Key, Value, OffsetT>::Dispatch(
-            d_temp_storage,
-            temp_storage_bytes,
-            d_keys,
-            d_values,
-            num_items,
-            begin_bit,
-            end_bit,
-            stream,
-            debug_synchronous);
-    }
-
-
-    /**
-     * \brief Sorts key-value pairs into ascending order. (~<em>N </em>auxiliary storage required)
-     *
-     * \par
-     * - The sorting operation is given a pair of key buffers and a corresponding
-     *   pair of associated value buffers.  Each pair is managed by a DoubleBuffer
-     *   structure that indicates which of the two buffers is "current" (and thus
-     *   contains the input data to be sorted).
-     * - The contents of both buffers within each pair may be altered by the sorting
-     *   operation.
-     * - Upon completion, the sorting operation will update the "current" indicator
-     *   within each DoubleBuffer wrapper to reference which of the two buffers
-     *   now contains the sorted output sequence (a function of the number of key bits
-     *   specified and the targeted device architecture).
-     * - An optional bit subrange <tt>[begin_bit, end_bit)</tt> of differentiating key bits can be specified.  This can reduce overall sorting overhead and yield a corresponding performance improvement.
-     * - \devicestorageP
-     * - \devicestorage
-     * - \cdp
-     *
-     * \par Performance
-     * The following charts illustrate saturated sorting performance across different
-     * CUDA architectures for uniform-random <tt>uint32,uint32</tt> and
-     * <tt>uint64,uint64</tt> pairs, respectively.
-     *
-     * \image html lsb_radix_sort_int32_pairs.png
-     * \image html lsb_radix_sort_int64_pairs.png
-     *
-     * \par Snippet
-     * The code snippet below illustrates the sorting of a device vector of \p int keys
-     * with associated vector of \p int values.
-     * \par
-     * \code
-     * #include <cub/cub.cuh>   // or equivalently <cub/device/device_radix_sort.cuh>
-     *
-     * // Declare, allocate, and initialize device pointers for sorting data
-     * int  num_items;          // e.g., 7
-     * int  *d_key_buf;         // e.g., [8, 6, 7, 5, 3, 0, 9]
-     * int  *d_key_alt_buf;     // e.g., [        ...        ]
-     * int  *d_value_buf;       // e.g., [0, 1, 2, 3, 4, 5, 6]
-     * int  *d_value_alt_buf;   // e.g., [        ...        ]
-     * ...
-     *
-     * // Create a set of DoubleBuffers to wrap pairs of device pointers
-     * cub::DoubleBuffer<int> d_keys(d_key_buf, d_key_alt_buf);
-     * cub::DoubleBuffer<int> d_values(d_value_buf, d_value_alt_buf);
-     *
-     * // Determine temporary device storage requirements
-     * void     *d_temp_storage = NULL;
-     * size_t   temp_storage_bytes = 0;
-     * cub::DeviceRadixSort::SortPairs(d_temp_storage, temp_storage_bytes, d_keys, d_values, num_items);
-     *
-     * // Allocate temporary storage
-     * cudaMalloc(&d_temp_storage, temp_storage_bytes);
-     *
-     * // Run sorting operation
-     * cub::DeviceRadixSort::SortPairs(d_temp_storage, temp_storage_bytes, d_keys, d_values, num_items);
-     *
-     * // d_keys.Current()      <-- [0, 3, 5, 6, 7, 8, 9]
-     * // d_values.Current()    <-- [5, 4, 3, 1, 2, 0, 6]
-     *
-     * \endcode
-     *
-     * \tparam Key      <b>[inferred]</b> Key type
-     * \tparam Value    <b>[inferred]</b> Value type
-     */
-    template <
-        typename            Key,
-        typename            Value>
-    CUB_RUNTIME_FUNCTION
-    static cudaError_t SortPairs(
-        void                *d_temp_storage,                        ///< [in] %Device allocation of temporary storage.  When NULL, the required allocation size is written to \p temp_storage_bytes and no work is done.
-        size_t              &temp_storage_bytes,                    ///< [in,out] Reference to size in bytes of \p d_temp_storage allocation
-        DoubleBuffer<Key>   &d_keys,                                ///< [in,out] Reference to the double-buffer of keys whose "current" buffer contains the unsorted input keys and, upon return, is updated to point to the sorted output keys
-        DoubleBuffer<Value> &d_values,                              ///< [in,out] Double-buffer of values whose "current" buffer contains the unsorted input values and, upon return, is updated to point to the sorted output values
-        int                 num_items,                              ///< [in] Number of items to reduce
-        int                 begin_bit           = 0,                ///< [in] <b>[optional]</b> The least-significant bit index (inclusive)  needed for key comparison
-        int                 end_bit             = sizeof(Key) * 8,  ///< [in] <b>[optional]</b> The most-significant bit index (exclusive) needed for key comparison (e.g., sizeof(unsigned int) * 8)
-        cudaStream_t        stream              = 0,                ///< [in] <b>[optional]</b> CUDA stream to launch kernels within.  Default is stream<sub>0</sub>.
-        bool                debug_synchronous   = false)            ///< [in] <b>[optional]</b> Whether or not to synchronize the stream after every kernel launch to check for errors.  Also causes launch configurations to be printed to the console.  Default is \p false.
-    {
-        // Signed integer type for global offsets
-        typedef int OffsetT;
-
-        return DeviceRadixSortDispatch<false, false, Key, Value, OffsetT>::Dispatch(
-            d_temp_storage,
-            temp_storage_bytes,
-            d_keys,
-            d_values,
-            num_items,
-            begin_bit,
-            end_bit,
-            stream,
-            debug_synchronous);
-    }
-
-
-    /**
-     * \brief Sorts key-value pairs into descending order. (~<em>2N</em> auxiliary storage required).
-     *
-     * \par
-     * - The contents of the input data are not altered by the sorting operation
-     * - An optional bit subrange <tt>[begin_bit, end_bit)</tt> of differentiating key bits can be specified.  This can reduce overall sorting overhead and yield a corresponding performance improvement.
-     * - \devicestorageNP  For sorting using only <em>O</em>(<tt>P</tt>) temporary storage, see the sorting interface using DoubleBuffer wrappers below.
-     * - \devicestorage
-     * - \cdp
-     *
-     * \par Performance
-     * Performance is similar to DeviceRadixSort::SortPairs.
-     *
-     * \par Snippet
-     * The code snippet below illustrates the sorting of a device vector of \p int keys
-     * with associated vector of \p int values.
-     * \par
-     * \code
-     * #include <cub/cub.cuh>   // or equivalently <cub/device/device_radix_sort.cuh>
-     *
-     * // Declare, allocate, and initialize device pointers for sorting data
-     * int  num_items;          // e.g., 7
-     * int  *d_keys_in;         // e.g., [8, 6, 7, 5, 3, 0, 9]
-     * int  *d_keys_out;        // e.g., [        ...        ]
-     * int  *d_values_in;       // e.g., [0, 1, 2, 3, 4, 5, 6]
-     * int  *d_values_out;      // e.g., [        ...        ]
-     * ...
-     *
-     * // Determine temporary device storage requirements
-     * void     *d_temp_storage = NULL;
-     * size_t   temp_storage_bytes = 0;
-     * cub::DeviceRadixSort::SortPairsDescending(d_temp_storage, temp_storage_bytes,
-     *     d_keys_in, d_keys_out, d_values_in, d_values_out, num_items);
-     *
-     * // Allocate temporary storage
-     * cudaMalloc(&d_temp_storage, temp_storage_bytes);
-     *
-     * // Run sorting operation
-     * cub::DeviceRadixSort::SortPairsDescending(d_temp_storage, temp_storage_bytes,
-     *     d_keys_in, d_keys_out, d_values_in, d_values_out, num_items);
-     *
-     * // d_keys_out            <-- [9, 8, 7, 6, 5, 3, 0]
-     * // d_values_out          <-- [6, 0, 2, 1, 3, 4, 5]
-     *
-     * \endcode
-     *
-     * \tparam Key      <b>[inferred]</b> Key type
-     * \tparam Value    <b>[inferred]</b> Value type
-     */
-    template <
-        typename            Key,
-        typename            Value>
-    CUB_RUNTIME_FUNCTION
-    static cudaError_t SortPairsDescending(
-        void                *d_temp_storage,                        ///< [in] %Device allocation of temporary storage.  When NULL, the required allocation size is written to \p temp_storage_bytes and no work is done.
-        size_t              &temp_storage_bytes,                    ///< [in,out] Reference to size in bytes of \p d_temp_storage allocation
-        Key                 *d_keys_in,                             ///< [in] Pointer to the input data of key data to sort
-        Key                 *d_keys_out,                            ///< [out] Pointer to the sorted output sequence of key data
-        Value               *d_values_in,                           ///< [in] Pointer to the corresponding input sequence of associated value items
-        Value               *d_values_out,                          ///< [out] Pointer to the correspondingly-reordered output sequence of associated value items
-        int                 num_items,                              ///< [in] Number of items to reduce
-        int                 begin_bit           = 0,                ///< [in] <b>[optional]</b> The least-significant bit index (inclusive)  needed for key comparison
-        int                 end_bit             = sizeof(Key) * 8,  ///< [in] <b>[optional]</b> The most-significant bit index (exclusive) needed for key comparison (e.g., sizeof(unsigned int) * 8)
-        cudaStream_t        stream              = 0,                ///< [in] <b>[optional]</b> CUDA stream to launch kernels within.  Default is stream<sub>0</sub>.
-        bool                debug_synchronous   = false)            ///< [in] <b>[optional]</b> Whether or not to synchronize the stream after every kernel launch to check for errors.  Also causes launch configurations to be printed to the console.  Default is \p false.
-    {
-        // Signed integer type for global offsets
-        typedef int OffsetT;
-
-        DoubleBuffer<Key>       d_keys(d_keys_in, d_keys_out);
-        DoubleBuffer<Value>     d_values(d_values_in, d_values_out);
-
-        return DeviceRadixSortDispatch<true, true, Key, Value, OffsetT>::Dispatch(
-            d_temp_storage,
-            temp_storage_bytes,
-            d_keys,
-            d_values,
-            num_items,
-            begin_bit,
-            end_bit,
-            stream,
-            debug_synchronous);
-    }
-
-
-    /**
-     * \brief Sorts key-value pairs into descending order. (~<em>N </em>auxiliary storage required).
-     *
-     * \par
-     * - The sorting operation is given a pair of key buffers and a corresponding
-     *   pair of associated value buffers.  Each pair is managed by a DoubleBuffer
-     *   structure that indicates which of the two buffers is "current" (and thus
-     *   contains the input data to be sorted).
-     * - The contents of both buffers within each pair may be altered by the sorting
-     *   operation.
-     * - Upon completion, the sorting operation will update the "current" indicator
-     *   within each DoubleBuffer wrapper to reference which of the two buffers
-     *   now contains the sorted output sequence (a function of the number of key bits
-     *   specified and the targeted device architecture).
-     * - An optional bit subrange <tt>[begin_bit, end_bit)</tt> of differentiating key bits can be specified.  This can reduce overall sorting overhead and yield a corresponding performance improvement.
-     * - \devicestorageP
-     * - \devicestorage
-     * - \cdp
-     *
-     * \par Performance
-     * Performance is similar to DeviceRadixSort::SortPairs.
-     *
-     * \par Snippet
-     * The code snippet below illustrates the sorting of a device vector of \p int keys
-     * with associated vector of \p int values.
-     * \par
-     * \code
-     * #include <cub/cub.cuh>   // or equivalently <cub/device/device_radix_sort.cuh>
-     *
-     * // Declare, allocate, and initialize device pointers for sorting data
-     * int  num_items;          // e.g., 7
-     * int  *d_key_buf;         // e.g., [8, 6, 7, 5, 3, 0, 9]
-     * int  *d_key_alt_buf;     // e.g., [        ...        ]
-     * int  *d_value_buf;       // e.g., [0, 1, 2, 3, 4, 5, 6]
-     * int  *d_value_alt_buf;   // e.g., [        ...        ]
-     * ...
-     *
-     * // Create a set of DoubleBuffers to wrap pairs of device pointers
-     * cub::DoubleBuffer<int> d_keys(d_key_buf, d_key_alt_buf);
-     * cub::DoubleBuffer<int> d_values(d_value_buf, d_value_alt_buf);
-     *
-     * // Determine temporary device storage requirements
-     * void     *d_temp_storage = NULL;
-     * size_t   temp_storage_bytes = 0;
-     * cub::DeviceRadixSort::SortPairsDescending(d_temp_storage, temp_storage_bytes, d_keys, d_values, num_items);
-     *
-     * // Allocate temporary storage
-     * cudaMalloc(&d_temp_storage, temp_storage_bytes);
-     *
-     * // Run sorting operation
-     * cub::DeviceRadixSort::SortPairsDescending(d_temp_storage, temp_storage_bytes, d_keys, d_values, num_items);
-     *
-     * // d_keys.Current()      <-- [9, 8, 7, 6, 5, 3, 0]
-     * // d_values.Current()    <-- [6, 0, 2, 1, 3, 4, 5]
-     *
-     * \endcode
-     *
-     * \tparam Key      <b>[inferred]</b> Key type
-     * \tparam Value    <b>[inferred]</b> Value type
-     */
-    template <
-        typename            Key,
-        typename            Value>
-    CUB_RUNTIME_FUNCTION
-    static cudaError_t SortPairsDescending(
-        void                *d_temp_storage,                        ///< [in] %Device allocation of temporary storage.  When NULL, the required allocation size is written to \p temp_storage_bytes and no work is done.
-        size_t              &temp_storage_bytes,                    ///< [in,out] Reference to size in bytes of \p d_temp_storage allocation
-        DoubleBuffer<Key>   &d_keys,                                ///< [in,out] Reference to the double-buffer of keys whose "current" buffer contains the unsorted input keys and, upon return, is updated to point to the sorted output keys
-        DoubleBuffer<Value> &d_values,                              ///< [in,out] Double-buffer of values whose "current" buffer contains the unsorted input values and, upon return, is updated to point to the sorted output values
-        int                 num_items,                              ///< [in] Number of items to reduce
-        int                 begin_bit           = 0,                ///< [in] <b>[optional]</b> The least-significant bit index (inclusive)  needed for key comparison
-        int                 end_bit             = sizeof(Key) * 8,  ///< [in] <b>[optional]</b> The most-significant bit index (exclusive) needed for key comparison (e.g., sizeof(unsigned int) * 8)
-        cudaStream_t        stream              = 0,                ///< [in] <b>[optional]</b> CUDA stream to launch kernels within.  Default is stream<sub>0</sub>.
-        bool                debug_synchronous   = false)            ///< [in] <b>[optional]</b> Whether or not to synchronize the stream after every kernel launch to check for errors.  Also causes launch configurations to be printed to the console.  Default is \p false.
-    {
-        // Signed integer type for global offsets
-        typedef int OffsetT;
-
-        return DeviceRadixSortDispatch<true, false, Key, Value, OffsetT>::Dispatch(
-            d_temp_storage,
-            temp_storage_bytes,
-            d_keys,
-            d_values,
-            num_items,
-            begin_bit,
-            end_bit,
-            stream,
-            debug_synchronous);
-    }
-
-
-    //@}  end member group
-    /******************************************************************//**
-     * \name Keys-only
-     *********************************************************************/
-    //@{
-
-
-    /**
-     * \brief Sorts keys into ascending order. (~<em>2N </em>auxiliary storage required)
-     *
-     * \par
-     * - The contents of the input data are not altered by the sorting operation
-     * - An optional bit subrange <tt>[begin_bit, end_bit)</tt> of differentiating key bits can be specified.  This can reduce overall sorting overhead and yield a corresponding performance improvement.
-     * - \devicestorageNP  For sorting using only <em>O</em>(<tt>P</tt>) temporary storage, see the sorting interface using DoubleBuffer wrappers below.
-     * - \devicestorage
-     * - \cdp
-     *
-     * \par Performance
-     * The following charts illustrate saturated sorting performance across different
-     * CUDA architectures for uniform-random \p uint32 and \p uint64 keys, respectively.
-     *
-     * \image html lsb_radix_sort_int32_keys.png
-     * \image html lsb_radix_sort_int64_keys.png
-     *
-     * \par Snippet
-     * The code snippet below illustrates the sorting of a device vector of \p int keys.
-     * \par
-     * \code
-     * #include <cub/cub.cuh>   // or equivalently <cub/device/device_radix_sort.cuh>
-     *
-     * // Declare, allocate, and initialize device pointers for sorting data
-     * int  num_items;          // e.g., 7
-     * int  *d_keys_in;         // e.g., [8, 6, 7, 5, 3, 0, 9]
-     * int  *d_keys_out;        // e.g., [        ...        ]
-     * ...
-     *
-     * // Determine temporary device storage requirements
-     * void     *d_temp_storage = NULL;
-     * size_t   temp_storage_bytes = 0;
-     * cub::DeviceRadixSort::SortKeys(d_temp_storage, temp_storage_bytes, d_keys_in, d_keys_out, num_items);
-     *
-     * // Allocate temporary storage
-     * cudaMalloc(&d_temp_storage, temp_storage_bytes);
-     *
-     * // Run sorting operation
-     * cub::DeviceRadixSort::SortKeys(d_temp_storage, temp_storage_bytes, d_keys_in, d_keys_out, num_items);
-     *
-     * // d_keys_out            <-- [0, 3, 5, 6, 7, 8, 9]
-     *
-     * \endcode
-     *
-     * \tparam Key      <b>[inferred]</b> Key type
-     */
-    template <typename Key>
-    CUB_RUNTIME_FUNCTION
-    static cudaError_t SortKeys(
-        void                *d_temp_storage,                        ///< [in] %Device allocation of temporary storage.  When NULL, the required allocation size is written to \p temp_storage_bytes and no work is done.
-        size_t              &temp_storage_bytes,                    ///< [in,out] Reference to size in bytes of \p d_temp_storage allocation
-        Key                 *d_keys_in,                             ///< [in] Pointer to the input data of key data to sort
-        Key                 *d_keys_out,                            ///< [out] Pointer to the sorted output sequence of key data
-        int                 num_items,                              ///< [in] Number of items to reduce
-        int                 begin_bit           = 0,                ///< [in] <b>[optional]</b> The least-significant bit index (inclusive)  needed for key comparison
-        int                 end_bit             = sizeof(Key) * 8,  ///< [in] <b>[optional]</b> The most-significant bit index (exclusive) needed for key comparison (e.g., sizeof(unsigned int) * 8)
-        cudaStream_t        stream              = 0,                ///< [in] <b>[optional]</b> CUDA stream to launch kernels within.  Default is stream<sub>0</sub>.
-        bool                debug_synchronous   = false)            ///< [in] <b>[optional]</b> Whether or not to synchronize the stream after every kernel launch to check for errors.  Also causes launch configurations to be printed to the console.  Default is \p false.
-    {
-        // Signed integer type for global offsets
-        typedef int OffsetT;
-
-        // Null value type
-        DoubleBuffer<Key>       d_keys(d_keys_in, d_keys_out);
-        DoubleBuffer<NullType>  d_values;
-
-        return DeviceRadixSortDispatch<false, true, Key, NullType, OffsetT>::Dispatch(
-            d_temp_storage,
-            temp_storage_bytes,
-            d_keys,
-            d_values,
-            num_items,
-            begin_bit,
-            end_bit,
-            stream,
-            debug_synchronous);
-    }
-
-
-    /**
-     * \brief Sorts keys into ascending order. (~<em>N </em>auxiliary storage required).
-     *
-     * \par
-     * - The sorting operation is given a pair of key buffers managed by a
-     *   DoubleBuffer structure that indicates which of the two buffers is
-     *   "current" (and thus contains the input data to be sorted).
-     * - The contents of both buffers may be altered by the sorting operation.
-     * - Upon completion, the sorting operation will update the "current" indicator
-     *   within the DoubleBuffer wrapper to reference which of the two buffers
-     *   now contains the sorted output sequence (a function of the number of key bits
-     *   specified and the targeted device architecture).
-     * - An optional bit subrange <tt>[begin_bit, end_bit)</tt> of differentiating key bits can be specified.  This can reduce overall sorting overhead and yield a corresponding performance improvement.
-     * - \devicestorageP
-     * - \devicestorage
-     * - \cdp
-     *
-     * \par Performance
-     * The following charts illustrate saturated sorting performance across different
-     * CUDA architectures for uniform-random \p uint32 and \p uint64 keys, respectively.
-     *
-     * \image html lsb_radix_sort_int32_keys.png
-     * \image html lsb_radix_sort_int64_keys.png
-     *
-     * \par Snippet
-     * The code snippet below illustrates the sorting of a device vector of \p int keys.
-     * \par
-     * \code
-     * #include <cub/cub.cuh>   // or equivalently <cub/device/device_radix_sort.cuh>
-     *
-     * // Declare, allocate, and initialize device pointers for sorting data
-     * int  num_items;          // e.g., 7
-     * int  *d_key_buf;         // e.g., [8, 6, 7, 5, 3, 0, 9]
-     * int  *d_key_alt_buf;     // e.g., [        ...        ]
-     * ...
-     *
-     * // Create a DoubleBuffer to wrap the pair of device pointers
-     * cub::DoubleBuffer<int> d_keys(d_key_buf, d_key_alt_buf);
-     *
-     * // Determine temporary device storage requirements
-     * void     *d_temp_storage = NULL;
-     * size_t   temp_storage_bytes = 0;
-     * cub::DeviceRadixSort::SortKeys(d_temp_storage, temp_storage_bytes, d_keys, num_items);
-     *
-     * // Allocate temporary storage
-     * cudaMalloc(&d_temp_storage, temp_storage_bytes);
-     *
-     * // Run sorting operation
-     * cub::DeviceRadixSort::SortKeys(d_temp_storage, temp_storage_bytes, d_keys, num_items);
-     *
-     * // d_keys.Current()      <-- [0, 3, 5, 6, 7, 8, 9]
-     *
-     * \endcode
-     *
-     * \tparam Key      <b>[inferred]</b> Key type
-     */
-    template <typename Key>
-    CUB_RUNTIME_FUNCTION
-    static cudaError_t SortKeys(
-        void                *d_temp_storage,                        ///< [in] %Device allocation of temporary storage.  When NULL, the required allocation size is written to \p temp_storage_bytes and no work is done.
-        size_t              &temp_storage_bytes,                    ///< [in,out] Reference to size in bytes of \p d_temp_storage allocation
-        DoubleBuffer<Key>   &d_keys,                                ///< [in,out] Reference to the double-buffer of keys whose "current" buffer contains the unsorted input keys and, upon return, is updated to point to the sorted output keys
-        int                 num_items,                              ///< [in] Number of items to reduce
-        int                 begin_bit           = 0,                ///< [in] <b>[optional]</b> The least-significant bit index (inclusive)  needed for key comparison
-        int                 end_bit             = sizeof(Key) * 8,  ///< [in] <b>[optional]</b> The most-significant bit index (exclusive) needed for key comparison (e.g., sizeof(unsigned int) * 8)
-        cudaStream_t        stream              = 0,                ///< [in] <b>[optional]</b> CUDA stream to launch kernels within.  Default is stream<sub>0</sub>.
-        bool                debug_synchronous   = false)            ///< [in] <b>[optional]</b> Whether or not to synchronize the stream after every kernel launch to check for errors.  Also causes launch configurations to be printed to the console.  Default is \p false.
-    {
-        // Signed integer type for global offsets
-        typedef int OffsetT;
-
-        // Null value type
-        DoubleBuffer<NullType> d_values;
-
-        return DeviceRadixSortDispatch<false, false, Key, NullType, OffsetT>::Dispatch(
-            d_temp_storage,
-            temp_storage_bytes,
-            d_keys,
-            d_values,
-            num_items,
-            begin_bit,
-            end_bit,
-            stream,
-            debug_synchronous);
-    }
-
-    /**
-     * \brief Sorts keys into descending order. (~<em>2N</em> auxiliary storage required).
-     *
-     * \par
-     * - The contents of the input data are not altered by the sorting operation
-     * - An optional bit subrange <tt>[begin_bit, end_bit)</tt> of differentiating key bits can be specified.  This can reduce overall sorting overhead and yield a corresponding performance improvement.
-     * - \devicestorageNP  For sorting using only <em>O</em>(<tt>P</tt>) temporary storage, see the sorting interface using DoubleBuffer wrappers below.
-     * - \devicestorage
-     * - \cdp
-     *
-     * \par Performance
-     * Performance is similar to DeviceRadixSort::SortKeys.
-     *
-     * \par Snippet
-     * The code snippet below illustrates the sorting of a device vector of \p int keys.
-     * \par
-     * \code
-     * #include <cub/cub.cuh>   // or equivalently <cub/device/device_radix_sort.cuh>
-     *
-     * // Declare, allocate, and initialize device pointers for sorting data
-     * int  num_items;          // e.g., 7
-     * int  *d_keys_in;         // e.g., [8, 6, 7, 5, 3, 0, 9]
-     * int  *d_keys_out;        // e.g., [        ...        ]
-     * ...
-     *
-     * // Create a DoubleBuffer to wrap the pair of device pointers
-     * cub::DoubleBuffer<int> d_keys(d_key_buf, d_key_alt_buf);
-     *
-     * // Determine temporary device storage requirements
-     * void     *d_temp_storage = NULL;
-     * size_t   temp_storage_bytes = 0;
-     * cub::DeviceRadixSort::SortKeysDescending(d_temp_storage, temp_storage_bytes, d_keys_in, d_keys_out, num_items);
-     *
-     * // Allocate temporary storage
-     * cudaMalloc(&d_temp_storage, temp_storage_bytes);
-     *
-     * // Run sorting operation
-     * cub::DeviceRadixSort::SortKeysDescending(d_temp_storage, temp_storage_bytes, d_keys_in, d_keys_out, num_items);
-     *
-     * // d_keys_out            <-- [9, 8, 7, 6, 5, 3, 0]s
-     *
-     * \endcode
-     *
-     * \tparam Key      <b>[inferred]</b> Key type
-     */
-    template <typename Key>
-    CUB_RUNTIME_FUNCTION
-    static cudaError_t SortKeysDescending(
-        void                *d_temp_storage,                        ///< [in] %Device allocation of temporary storage.  When NULL, the required allocation size is written to \p temp_storage_bytes and no work is done.
-        size_t              &temp_storage_bytes,                    ///< [in,out] Reference to size in bytes of \p d_temp_storage allocation
-        Key                 *d_keys_in,                             ///< [in] Pointer to the input data of key data to sort
-        Key                 *d_keys_out,                            ///< [out] Pointer to the sorted output sequence of key data
-        int                 num_items,                              ///< [in] Number of items to reduce
-        int                 begin_bit           = 0,                ///< [in] <b>[optional]</b> The least-significant bit index (inclusive)  needed for key comparison
-        int                 end_bit             = sizeof(Key) * 8,  ///< [in] <b>[optional]</b> The most-significant bit index (exclusive) needed for key comparison (e.g., sizeof(unsigned int) * 8)
-        cudaStream_t        stream              = 0,                ///< [in] <b>[optional]</b> CUDA stream to launch kernels within.  Default is stream<sub>0</sub>.
-        bool                debug_synchronous   = false)            ///< [in] <b>[optional]</b> Whether or not to synchronize the stream after every kernel launch to check for errors.  Also causes launch configurations to be printed to the console.  Default is \p false.
-    {
-        // Signed integer type for global offsets
-        typedef int OffsetT;
-
-        DoubleBuffer<Key>       d_keys(d_keys_in, d_keys_out);
-        DoubleBuffer<NullType>  d_values;
-
-        return DeviceRadixSortDispatch<true, false, Key, NullType, OffsetT>::Dispatch(
-            d_temp_storage,
-            temp_storage_bytes,
-            d_keys,
-            d_values,
-            num_items,
-            begin_bit,
-            end_bit,
-            stream,
-            debug_synchronous);
-    }
-
-
-    /**
-     * \brief Sorts keys into descending order. (~<em>N </em>auxiliary storage required).
-     *
-     * \par
-     * - The sorting operation is given a pair of key buffers managed by a
-     *   DoubleBuffer structure that indicates which of the two buffers is
-     *   "current" (and thus contains the input data to be sorted).
-     * - The contents of both buffers may be altered by the sorting operation.
-     * - Upon completion, the sorting operation will update the "current" indicator
-     *   within the DoubleBuffer wrapper to reference which of the two buffers
-     *   now contains the sorted output sequence (a function of the number of key bits
-     *   specified and the targeted device architecture).
-     * - An optional bit subrange <tt>[begin_bit, end_bit)</tt> of differentiating key bits can be specified.  This can reduce overall sorting overhead and yield a corresponding performance improvement.
-     * - \devicestorageP
-     * - \devicestorage
-     * - \cdp
-     *
-     * \par Performance
-     * Performance is similar to DeviceRadixSort::SortKeys.
-     *
-     * \par Snippet
-     * The code snippet below illustrates the sorting of a device vector of \p int keys.
-     * \par
-     * \code
-     * #include <cub/cub.cuh>   // or equivalently <cub/device/device_radix_sort.cuh>
-     *
-     * // Declare, allocate, and initialize device pointers for sorting data
-     * int  num_items;          // e.g., 7
-     * int  *d_key_buf;         // e.g., [8, 6, 7, 5, 3, 0, 9]
-     * int  *d_key_alt_buf;     // e.g., [        ...        ]
-     * ...
-     *
-     * // Create a DoubleBuffer to wrap the pair of device pointers
-     * cub::DoubleBuffer<int> d_keys(d_key_buf, d_key_alt_buf);
-     *
-     * // Determine temporary device storage requirements
-     * void     *d_temp_storage = NULL;
-     * size_t   temp_storage_bytes = 0;
-     * cub::DeviceRadixSort::SortKeysDescending(d_temp_storage, temp_storage_bytes, d_keys, num_items);
-     *
-     * // Allocate temporary storage
-     * cudaMalloc(&d_temp_storage, temp_storage_bytes);
-     *
-     * // Run sorting operation
-     * cub::DeviceRadixSort::SortKeysDescending(d_temp_storage, temp_storage_bytes, d_keys, num_items);
-     *
-     * // d_keys.Current()      <-- [9, 8, 7, 6, 5, 3, 0]
-     *
-     * \endcode
-     *
-     * \tparam Key      <b>[inferred]</b> Key type
-     */
-    template <typename Key>
-    CUB_RUNTIME_FUNCTION
-    static cudaError_t SortKeysDescending(
-        void                *d_temp_storage,                        ///< [in] %Device allocation of temporary storage.  When NULL, the required allocation size is written to \p temp_storage_bytes and no work is done.
-        size_t              &temp_storage_bytes,                    ///< [in,out] Reference to size in bytes of \p d_temp_storage allocation
-        DoubleBuffer<Key>   &d_keys,                                ///< [in,out] Reference to the double-buffer of keys whose "current" buffer contains the unsorted input keys and, upon return, is updated to point to the sorted output keys
-        int                 num_items,                              ///< [in] Number of items to reduce
-        int                 begin_bit           = 0,                ///< [in] <b>[optional]</b> The least-significant bit index (inclusive)  needed for key comparison
-        int                 end_bit             = sizeof(Key) * 8,  ///< [in] <b>[optional]</b> The most-significant bit index (exclusive) needed for key comparison (e.g., sizeof(unsigned int) * 8)
-        cudaStream_t        stream              = 0,                ///< [in] <b>[optional]</b> CUDA stream to launch kernels within.  Default is stream<sub>0</sub>.
-        bool                debug_synchronous   = false)            ///< [in] <b>[optional]</b> Whether or not to synchronize the stream after every kernel launch to check for errors.  Also causes launch configurations to be printed to the console.  Default is \p false.
-    {
-        // Signed integer type for global offsets
-        typedef int OffsetT;
-
-        // Null value type
-        DoubleBuffer<NullType> d_values;
-
-        return DeviceRadixSortDispatch<true, false, Key, NullType, OffsetT>::Dispatch(
-            d_temp_storage,
-            temp_storage_bytes,
-            d_keys,
-            d_values,
-            num_items,
-            begin_bit,
-            end_bit,
-            stream,
-            debug_synchronous);
-    }
-
-
-    //@}  end member group
-
-
-};
-
-/**
- * \example example_device_radix_sort.cu
- */
-
-}               // CUB namespace
-CUB_NS_POSTFIX  // Optional outer namespace(s)
-
-
-=======
 
 /******************************************************************************
  * Copyright (c) 2011, Duane Merrill.  All rights reserved.
@@ -1589,4 +792,3 @@
 }               // CUB namespace
 CUB_NS_POSTFIX  // Optional outer namespace(s)
 
->>>>>>> caa992f3
