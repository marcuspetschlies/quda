--- conflicted
+++ resolved
@@ -1,10 +1,5 @@
 #include <cstdio>
 #include <cstdlib>
-<<<<<<< HEAD
-#include <hip/hip_runtime.h>
-=======
-
->>>>>>> 4f390279
 #include <tune_quda.h>
 #include <gauge_field.h>
 #include <jitify_helper.cuh>
@@ -74,11 +69,7 @@
     }
     virtual ~CloverDerivative() {}
 
-<<<<<<< HEAD
-    void apply(const hipStream_t &stream){
-=======
     void apply(const qudaStream_t &stream){
->>>>>>> 4f390279
       TuneParam tp = tuneLaunch(*this, getTuning(), getVerbosity());
 #ifdef JITIFY
       using namespace jitify::reflection;
