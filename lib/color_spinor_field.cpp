#include <color_spinor_field.h>
#include <string.h>
#include <iostream>
#include <typeinfo>
#include <face_quda.h>

namespace quda {

  // forward declarations
  double normCpu(const cpuColorSpinorField &b);
  double normCuda(const cudaColorSpinorField &b);

  /*ColorSpinorField::ColorSpinorField() : init(false) {

    }*/

  ColorSpinorParam::ColorSpinorParam(const ColorSpinorField &field) {
    field.fill(*this);
  }

<<<<<<< HEAD
  ColorSpinorField::ColorSpinorField(const ColorSpinorParam &param) : verbose(param.verbose), init(false), 
								     v(0), norm(0), even(0), odd(0) 
  {
    create(param.nDim, param.x, param.nColor, param.nSpin, param.twistFlavor, param.precision, param.pad, 
	   param.siteSubset, param.siteOrder, param.fieldOrder, param.gammaBasis, param.PCtype);

  }

  ColorSpinorField::ColorSpinorField(const ColorSpinorField &field) : verbose(field.verbose), init(false),
								     v(0), norm(0), even(0), odd(0)
  {
    create(field.nDim, field.x, field.nColor, field.nSpin, field.twistFlavor, field.precision, field.pad,
	   field.siteSubset, field.siteOrder, field.fieldOrder, field.gammaBasis, field.PCtype);

=======
  ColorSpinorField::ColorSpinorField(const ColorSpinorParam &param) 
    : LatticeField(param), init(false), v(0), norm(0), even(0), odd(0) 
  {
    create(param.nDim, param.x, param.nColor, param.nSpin, param.twistFlavor, 
	   param.precision, param.pad, param.siteSubset, param.siteOrder, 
	   param.fieldOrder, param.gammaBasis);
  }

  ColorSpinorField::ColorSpinorField(const ColorSpinorField &field) 
    : LatticeField(field), init(false), v(0), norm(0), even(0), odd(0)
  {
    create(field.nDim, field.x, field.nColor, field.nSpin, field.twistFlavor, 
	   field.precision, field.pad, field.siteSubset, field.siteOrder, 
	   field.fieldOrder, field.gammaBasis);
>>>>>>> 1584726e
  }

  ColorSpinorField::~ColorSpinorField() {
    destroy();
  }

  static bool createSpinorGhost = true;
  void setGhostSpinor(bool value) { createSpinorGhost = value; }

  void ColorSpinorField::createGhostZone() {

    if (!createSpinorGhost) {
      total_length = length;
      total_norm_length = 2*stride;
      return;
    }

    if (getVerbosity() == QUDA_DEBUG_VERBOSE) 
      printfQuda("Precision = %d, Subset = %d\n", precision, siteSubset);

    int num_faces = 1;
    int num_norm_faces=2;

    // FIXME - this is a hack from hell that needs to be fixed.  When
    // the TIFR interface is enabled we are forcing naive staggered
    // support which breaks asqtad/hisq fermions.  The problem occurs
    // because the ghost zone is allocated before we know which
    // operator (and hence number of faces are needed).  One solution
    // may be to separate the ghost zone memory allocation from the
    // field itself, which has other benefits (1. on multi-gpu
    // machines with UVA, we can read the ghost zone directly from the
    // neighbouring field and 2.) we can use a single contiguous
    // buffer for the ghost zone and its norm which will reduce
    // latency for half precision and allow us to enable GPU_COMMS
    // support for half precision).
#ifdef BUILD_TIFR_INTERFACE
    if (nSpin == 1) { //staggered
      num_faces=2;
      num_norm_faces=2;
    }
#else
    if (nSpin == 1) { // improved staggered
      num_faces=6;
      num_norm_faces=6;
    }
#endif

    // calculate size of ghost zone required
    int ghostVolume = 0;
    //temporal hack
    int dims = nDim == 5 ? (nDim - 1) : nDim;
    int x5   = nDim == 5 ? x[4] : 1; ///includes DW  and non-degenerate TM ghosts
    for (int i=0; i<dims; i++) {
      ghostFace[i] = 0;
      if (commDimPartitioned(i)) {
	ghostFace[i] = 1;
	for (int j=0; j<dims; j++) {
	  if (i==j) continue;
	  ghostFace[i] *= x[j];
	}
	ghostFace[i] *= x5; ///temporal hack : extra dimension for DW ghosts
	if (i==0 && siteSubset != QUDA_FULL_SITE_SUBSET) ghostFace[i] /= 2;
	if (siteSubset == QUDA_FULL_SITE_SUBSET) ghostFace[i] /= 2;
	ghostVolume += ghostFace[i];
      }
      if(i==0){
	ghostOffset[i] = 0;
	ghostNormOffset[i] = 0;
      }else{
	ghostOffset[i] = ghostOffset[i-1] + num_faces*ghostFace[i-1];
	ghostNormOffset[i] = ghostNormOffset[i-1] + num_norm_faces*ghostFace[i-1];
      }

#ifdef MULTI_GPU
      if (getVerbosity() == QUDA_DEBUG_VERBOSE) 
	printfQuda("face %d = %6d commDimPartitioned = %6d ghostOffset = %6d ghostNormOffset = %6d\n", 
		   i, ghostFace[i], commDimPartitioned(i), ghostOffset[i], ghostNormOffset[i]);
#endif
    }//end of outmost for loop
    int ghostNormVolume = num_norm_faces * ghostVolume;
    ghostVolume *= num_faces;

    if (getVerbosity() == QUDA_DEBUG_VERBOSE) 
      printfQuda("Allocated ghost volume = %d, ghost norm volume %d\n", ghostVolume, ghostNormVolume);

    // ghost zones are calculated on c/b volumes
#ifdef MULTI_GPU
    ghost_length = ghostVolume*nColor*nSpin*2; 
    ghost_norm_length = (precision == QUDA_HALF_PRECISION) ? ghostNormVolume : 0;
#else
    ghost_length = 0;
    ghost_norm_length = 0;
#endif

    if (siteSubset == QUDA_FULL_SITE_SUBSET) {
      total_length = length + 2*ghost_length; // 2 ghost zones in a full field
      total_norm_length = 2*(stride + ghost_norm_length); // norm length = 2*stride
    } else {
      total_length = length + ghost_length;
      total_norm_length = (precision == QUDA_HALF_PRECISION) ? stride + ghost_norm_length : 0; // norm length = stride
    }

    if (precision != QUDA_HALF_PRECISION) total_norm_length = 0;

    if (getVerbosity() == QUDA_DEBUG_VERBOSE) {
      printfQuda("ghost length = %d, ghost norm length = %d\n", ghost_length, ghost_norm_length);
      printfQuda("total length = %d, total norm length = %d\n", total_length, total_norm_length);
    }

    // initialize the ghost pointers 
    if(siteSubset == QUDA_PARITY_SITE_SUBSET) {
      for(int i=0; i<dims; ++i){
        if(commDimPartitioned(i)){
          ghost[i] = (char*)v + (stride + ghostOffset[i])*nColor*nSpin*2*precision;
          if(precision == QUDA_HALF_PRECISION)
            ghostNorm[i] = (char*)norm + (stride + ghostNormOffset[i])*QUDA_SINGLE_PRECISION;
        }
      }
    }

  } // createGhostZone

  void ColorSpinorField::create(int Ndim, const int *X, int Nc, int Ns, QudaTwistFlavorType Twistflavor, 
				QudaPrecision Prec, int Pad, QudaSiteSubset siteSubset, 
				QudaSiteOrder siteOrder, QudaFieldOrder fieldOrder, 
				QudaGammaBasis gammaBasis, QudaDWFPCType DWFPC) {
    this->siteSubset = siteSubset;
    this->siteOrder = siteOrder;
    this->fieldOrder = fieldOrder;
    this->gammaBasis = gammaBasis;

    if (Ndim > QUDA_MAX_DIM){
      errorQuda("Number of dimensions nDim = %d too great", Ndim);
    }
    nDim = Ndim;
    nColor = Nc;
    nSpin = Ns;
    twistFlavor = Twistflavor;

    PCtype = DWFPC;

    precision = Prec;
    volume = 1;
    for (int d=0; d<nDim; d++) {
      x[d] = X[d];
      volume *= x[d];
    }
<<<<<<< HEAD
=======
    volumeCB = siteSubset == QUDA_PARITY_SITE_SUBSET ? volume : volume/2;
>>>>>>> 1584726e

   if((twistFlavor == QUDA_TWIST_NONDEG_DOUBLET || twistFlavor == QUDA_TWIST_DEG_DOUBLET) && x[4] != 2) errorQuda("Must be two flavors for non-degenerate twisted mass spinor (while provided with %d number of components)\n", x[4]);//two flavors

    pad = Pad;
    if (siteSubset == QUDA_FULL_SITE_SUBSET) {
      stride = volume/2 + pad; // padding is based on half volume
      length = 2*stride*nColor*nSpin*2;    
    } else {
      stride = volume + pad;
      length = stride*nColor*nSpin*2;
    }

    real_length = volume*nColor*nSpin*2; // physical length

    createGhostZone();

    bytes = total_length * precision; // includes pads and ghost zones
    bytes = (siteSubset == QUDA_FULL_SITE_SUBSET) ? 2*ALIGNMENT_ADJUST(bytes/2) : ALIGNMENT_ADJUST(bytes);

    norm_bytes = total_norm_length * sizeof(float);
    norm_bytes = (siteSubset == QUDA_FULL_SITE_SUBSET) ? 2*ALIGNMENT_ADJUST(norm_bytes/2) : ALIGNMENT_ADJUST(norm_bytes);

    init = true;

    clearGhostPointers();
  }

  void ColorSpinorField::destroy() {
    init = false;
  }

  ColorSpinorField& ColorSpinorField::operator=(const ColorSpinorField &src) {
    if (&src != this) {
      create(src.nDim, src.x, src.nColor, src.nSpin, src.twistFlavor, 
	     src.precision, src.pad, src.siteSubset, 
	     src.siteOrder, src.fieldOrder, src.gammaBasis, src.PCtype);    
    }
    return *this;
  }

  // Resets the attributes of this field if param disagrees (and is defined)
  void ColorSpinorField::reset(const ColorSpinorParam &param) {

    if (param.nColor != 0) nColor = param.nColor;
    if (param.nSpin != 0) nSpin = param.nSpin;
    if (param.twistFlavor != QUDA_TWIST_INVALID) twistFlavor = param.twistFlavor;
    
    if (param.PCtype != QUDA_PC_INVALID) PCtype = param.PCtype;

    if (param.precision != QUDA_INVALID_PRECISION)  precision = param.precision;
    if (param.nDim != 0) nDim = param.nDim;

    volume = 1;
    for (int d=0; d<nDim; d++) {
      if (param.x[0] != 0) x[d] = param.x[d];
      volume *= x[d];
    }
<<<<<<< HEAD
=======
    volumeCB = siteSubset == QUDA_PARITY_SITE_SUBSET ? volume : volume/2;

>>>>>>> 1584726e
  if((twistFlavor == QUDA_TWIST_NONDEG_DOUBLET || twistFlavor == QUDA_TWIST_DEG_DOUBLET) && x[4] != 2) errorQuda("Must be two flavors for non-degenerate twisted mass spinor (provided with %d)\n", x[4]);

  
    if (param.pad != 0) pad = param.pad;

    if (param.siteSubset == QUDA_FULL_SITE_SUBSET){
      stride = volume/2 + pad;
      length = 2*stride*nColor*nSpin*2;
    } else if (param.siteSubset == QUDA_PARITY_SITE_SUBSET){
      stride = volume + pad;
      length = stride*nColor*nSpin*2;  
    } else {
      //errorQuda("SiteSubset not defined %d", param.siteSubset);
      //do nothing, not an error (can't remember why - need to document this sometime! )
    }

    if (param.siteSubset != QUDA_INVALID_SITE_SUBSET) siteSubset = param.siteSubset;
    if (param.siteOrder != QUDA_INVALID_SITE_ORDER) siteOrder = param.siteOrder;
    if (param.fieldOrder != QUDA_INVALID_FIELD_ORDER) fieldOrder = param.fieldOrder;
    if (param.gammaBasis != QUDA_INVALID_GAMMA_BASIS) gammaBasis = param.gammaBasis;

    createGhostZone();

    real_length = volume*nColor*nSpin*2;

    bytes = total_length * precision; // includes pads and ghost zones
    bytes = (siteSubset == QUDA_FULL_SITE_SUBSET) ? 2*ALIGNMENT_ADJUST(bytes/2) : ALIGNMENT_ADJUST(bytes);

<<<<<<< HEAD
    norm_bytes = total_norm_length * sizeof(float);
    norm_bytes = (siteSubset == QUDA_FULL_SITE_SUBSET) ? 2*ALIGNMENT_ADJUST(norm_bytes/2) : ALIGNMENT_ADJUST(norm_bytes);
=======
    if (precision == QUDA_HALF_PRECISION) {
      norm_bytes = total_norm_length * sizeof(float);
      norm_bytes = (siteSubset == QUDA_FULL_SITE_SUBSET) ? 2*ALIGNMENT_ADJUST(norm_bytes/2) : ALIGNMENT_ADJUST(norm_bytes);
    } else {
      norm_bytes = 0;
    }
>>>>>>> 1584726e

    if (!init) errorQuda("Shouldn't be resetting a non-inited field\n");

    if (getVerbosity() >= QUDA_DEBUG_VERBOSE) {
      printfQuda("\nPrinting out reset field\n");
      std::cout << *this << std::endl;
      printfQuda("\n");
    }
  }

  // Fills the param with the contents of this field
  void ColorSpinorField::fill(ColorSpinorParam &param) const {
    param.nColor = nColor;
    param.nSpin = nSpin;
    param.twistFlavor = twistFlavor;
    param.precision = precision;
    param.nDim = nDim;
    memcpy(param.x, x, QUDA_MAX_DIM*sizeof(int));
    param.pad = pad;
    param.siteSubset = siteSubset;
    param.siteOrder = siteOrder;
    param.fieldOrder = fieldOrder;
    param.gammaBasis = gammaBasis;
    param.PCtype = PCtype;
    param.create = QUDA_INVALID_FIELD_CREATE;
  }

  // For kernels with precision conversion built in
  void ColorSpinorField::checkField(const ColorSpinorField &a, const ColorSpinorField &b) {
    if (a.Length() != b.Length()) {
      errorQuda("checkSpinor: lengths do not match: %d %d", a.Length(), b.Length());
    }

    if (a.Ncolor() != b.Ncolor()) {
      errorQuda("checkSpinor: colors do not match: %d %d", a.Ncolor(), b.Ncolor());
    }

    if (a.Nspin() != b.Nspin()) {
      errorQuda("checkSpinor: spins do not match: %d %d", a.Nspin(), b.Nspin());
    }

    if (a.TwistFlavor() != b.TwistFlavor()) {
      errorQuda("checkSpinor: twist flavors do not match: %d %d", a.TwistFlavor(), b.TwistFlavor());
    }
  }

  // Set the ghost pointers to NULL.
  // This is a private initialisation routine. 
  void ColorSpinorField::clearGhostPointers() 
  {
    for(int dim=0; dim<QUDA_MAX_DIM; ++dim){
      ghost[dim] = NULL;
      ghostNorm[dim] = NULL;
    }
  }


  void* ColorSpinorField::Ghost(const int i) {
    if(siteSubset != QUDA_PARITY_SITE_SUBSET) errorQuda("Site Subset %d is not supported",siteSubset);
    return ghost[i];
  }
  
  const void* ColorSpinorField::Ghost(const int i) const {
    if(siteSubset != QUDA_PARITY_SITE_SUBSET) errorQuda("Site Subset %d is not supported",siteSubset);
    return ghost[i];
  }


  void* ColorSpinorField::GhostNorm(const int i){
    if(siteSubset != QUDA_PARITY_SITE_SUBSET) errorQuda("Site Subset %d is not supported",siteSubset);
    return ghostNorm[i];
  }

  const void* ColorSpinorField::GhostNorm(const int i) const{
    if(siteSubset != QUDA_PARITY_SITE_SUBSET) errorQuda("Site Subset %d is not supported",siteSubset);
    return ghostNorm[i];
  }

  double norm2(const ColorSpinorField &a) {

    double rtn = 0.0;
    if (typeid(a) == typeid(cudaColorSpinorField)) {
      rtn = normCuda(dynamic_cast<const cudaColorSpinorField&>(a));
    } else if (typeid(a) == typeid(cpuColorSpinorField)) {
      rtn = normCpu(dynamic_cast<const cpuColorSpinorField&>(a));
    } else {
      errorQuda("Unknown input ColorSpinorField %s", typeid(a).name());
    }

    return rtn;
  }

  std::ostream& operator<<(std::ostream &out, const ColorSpinorField &a) {
    out << "typdid = " << typeid(a).name() << std::endl;
    out << "nColor = " << a.nColor << std::endl;
    out << "nSpin = " << a.nSpin << std::endl;
    out << "twistFlavor = " << a.twistFlavor << std::endl;
    out << "nDim = " << a.nDim << std::endl;
    for (int d=0; d<a.nDim; d++) out << "x[" << d << "] = " << a.x[d] << std::endl;
    out << "volume = " << a.volume << std::endl;
    out << "precision = " << a.precision << std::endl;
    out << "pad = " << a.pad << std::endl;
    out << "stride = " << a.stride << std::endl;
    out << "real_length = " << a.real_length << std::endl;
    out << "length = " << a.length << std::endl;
    out << "ghost_length = " << a.ghost_length << std::endl;
    out << "total_length = " << a.total_length << std::endl;
    out << "ghost_norm_length = " << a.ghost_norm_length << std::endl;
    out << "total_norm_length = " << a.total_norm_length << std::endl;
    out << "bytes = " << a.bytes << std::endl;
    out << "norm_bytes = " << a.norm_bytes << std::endl;
    out << "siteSubset = " << a.siteSubset << std::endl;
    out << "siteOrder = " << a.siteOrder << std::endl;
    out << "fieldOrder = " << a.fieldOrder << std::endl;
    out << "gammaBasis = " << a.gammaBasis << std::endl;
    out << "PC type = " << a.PCtype << std::endl;
    return out;
  }

} // namespace quda<|MERGE_RESOLUTION|>--- conflicted
+++ resolved
@@ -17,29 +17,13 @@
   ColorSpinorParam::ColorSpinorParam(const ColorSpinorField &field) {
     field.fill(*this);
   }
-
-<<<<<<< HEAD
-  ColorSpinorField::ColorSpinorField(const ColorSpinorParam &param) : verbose(param.verbose), init(false), 
-								     v(0), norm(0), even(0), odd(0) 
-  {
-    create(param.nDim, param.x, param.nColor, param.nSpin, param.twistFlavor, param.precision, param.pad, 
-	   param.siteSubset, param.siteOrder, param.fieldOrder, param.gammaBasis, param.PCtype);
-
-  }
-
-  ColorSpinorField::ColorSpinorField(const ColorSpinorField &field) : verbose(field.verbose), init(false),
-								     v(0), norm(0), even(0), odd(0)
-  {
-    create(field.nDim, field.x, field.nColor, field.nSpin, field.twistFlavor, field.precision, field.pad,
-	   field.siteSubset, field.siteOrder, field.fieldOrder, field.gammaBasis, field.PCtype);
-
-=======
+  
   ColorSpinorField::ColorSpinorField(const ColorSpinorParam &param) 
     : LatticeField(param), init(false), v(0), norm(0), even(0), odd(0) 
   {
     create(param.nDim, param.x, param.nColor, param.nSpin, param.twistFlavor, 
 	   param.precision, param.pad, param.siteSubset, param.siteOrder, 
-	   param.fieldOrder, param.gammaBasis);
+	   param.fieldOrder, param.gammaBasis, param.PCtype);
   }
 
   ColorSpinorField::ColorSpinorField(const ColorSpinorField &field) 
@@ -47,8 +31,7 @@
   {
     create(field.nDim, field.x, field.nColor, field.nSpin, field.twistFlavor, 
 	   field.precision, field.pad, field.siteSubset, field.siteOrder, 
-	   field.fieldOrder, field.gammaBasis);
->>>>>>> 1584726e
+	   field.fieldOrder, field.gammaBasis, field.PCtype);
   }
 
   ColorSpinorField::~ColorSpinorField() {
@@ -196,10 +179,7 @@
       x[d] = X[d];
       volume *= x[d];
     }
-<<<<<<< HEAD
-=======
     volumeCB = siteSubset == QUDA_PARITY_SITE_SUBSET ? volume : volume/2;
->>>>>>> 1584726e
 
    if((twistFlavor == QUDA_TWIST_NONDEG_DOUBLET || twistFlavor == QUDA_TWIST_DEG_DOUBLET) && x[4] != 2) errorQuda("Must be two flavors for non-degenerate twisted mass spinor (while provided with %d number of components)\n", x[4]);//two flavors
 
@@ -257,13 +237,9 @@
       if (param.x[0] != 0) x[d] = param.x[d];
       volume *= x[d];
     }
-<<<<<<< HEAD
-=======
     volumeCB = siteSubset == QUDA_PARITY_SITE_SUBSET ? volume : volume/2;
 
->>>>>>> 1584726e
-  if((twistFlavor == QUDA_TWIST_NONDEG_DOUBLET || twistFlavor == QUDA_TWIST_DEG_DOUBLET) && x[4] != 2) errorQuda("Must be two flavors for non-degenerate twisted mass spinor (provided with %d)\n", x[4]);
-
+    if((twistFlavor == QUDA_TWIST_NONDEG_DOUBLET || twistFlavor == QUDA_TWIST_DEG_DOUBLET) && x[4] != 2) errorQuda("Must be two flavors for non-degenerate twisted mass spinor (provided with %d)\n", x[4]);
   
     if (param.pad != 0) pad = param.pad;
 
@@ -290,17 +266,12 @@
     bytes = total_length * precision; // includes pads and ghost zones
     bytes = (siteSubset == QUDA_FULL_SITE_SUBSET) ? 2*ALIGNMENT_ADJUST(bytes/2) : ALIGNMENT_ADJUST(bytes);
 
-<<<<<<< HEAD
-    norm_bytes = total_norm_length * sizeof(float);
-    norm_bytes = (siteSubset == QUDA_FULL_SITE_SUBSET) ? 2*ALIGNMENT_ADJUST(norm_bytes/2) : ALIGNMENT_ADJUST(norm_bytes);
-=======
     if (precision == QUDA_HALF_PRECISION) {
       norm_bytes = total_norm_length * sizeof(float);
       norm_bytes = (siteSubset == QUDA_FULL_SITE_SUBSET) ? 2*ALIGNMENT_ADJUST(norm_bytes/2) : ALIGNMENT_ADJUST(norm_bytes);
     } else {
       norm_bytes = 0;
     }
->>>>>>> 1584726e
 
     if (!init) errorQuda("Shouldn't be resetting a non-inited field\n");
 
