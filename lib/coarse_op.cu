#include <transfer.h>
#include <color_spinor_field.h>
#include <color_spinor_field_order.h>
#include <gauge_field.h>
#include <gauge_field_order.h>
#include <complex_quda.h>

namespace quda {

  //A simple Euclidean gamma matrix class for use with the Wilson projectors.
  class Gamma {
	private:
	int ndim;

	protected:

	//Which gamma matrix (dir = 0,4)
	//dir = 0: gamma^1, dir = 1: gamma^2, dir = 2: gamma^3, dir = 3: gamma^4, dir =4: gamma^5
	int dir;

	//The basis to be used.
	//QUDA_DEGRAND_ROSSI_GAMMA_BASIS is the chiral basis
	//QUDA_UKQCD_GAMMA_BASIS is the non-relativistic basis?
	QudaGammaBasis basis;

	//The column with the non-zero element for each row
	int coupling[4];
	//The value of the matrix element, for each row
	std::complex<int> elem[4];

	public:

	Gamma(int dir, QudaGammaBasis basis = QUDA_DEGRAND_ROSSI_GAMMA_BASIS) : ndim(4), dir(dir), basis(basis) {
	  std::complex<int> I(0,1);
	  if((dir==0) || (dir==1)) {
	    coupling[0] = 3;
	    coupling[1] = 2;
	    coupling[2] = 1;
	    coupling[3] = 0;
	  }
	  else if (dir == 2) {
	    coupling[0] = 2;
	    coupling[1] = 3;
	    coupling[2] = 0;
	    coupling[3] = 1;
	  }
	  else if ((dir == 3) && (basis == QUDA_DEGRAND_ROSSI_GAMMA_BASIS)) {
	    coupling[0] = 2;
	    coupling[1] = 3;
	    coupling[2] = 0;
	    coupling[3] = 1;
	  }
	  else if ((dir == 3) && (basis == QUDA_UKQCD_GAMMA_BASIS)) {
	    coupling[0] = 0;
	    coupling[1] = 1;
	    coupling[2] = 2;
	    coupling[3] = 3;
	  }
	  else if ((dir == 4) && (basis == QUDA_DEGRAND_ROSSI_GAMMA_BASIS)) {
	    coupling[0] = 0;
	    coupling[1] = 1;
	    coupling[2] = 2;
	    coupling[3] = 3;
	  }
	  else if ((dir == 4) && (basis == QUDA_UKQCD_GAMMA_BASIS)) {
	    coupling[0] = 2;
	    coupling[1] = 3;
	    coupling[2] = 0;
	    coupling[3] = 1;
	  }
	  else {
	    printfQuda("Warning: Gamma matrix not defined for dir = %d and basis = %d\n", dir, basis);
	    coupling[0] = 0;
	    coupling[1] = 0;
	    coupling[2] = 0;
	    coupling[3] = 0;
	  }


	  if((dir==0)) {
	    elem[0] = I;
	    elem[1] = I;
	    elem[2] = -I;
	    elem[3] = -I;
	  }
	  else if((dir==1) && (basis == QUDA_DEGRAND_ROSSI_GAMMA_BASIS)) {
	    elem[0] = -1;
	    elem[1] = 1;
	    elem[2] = 1;
	    elem[3] = -1;
	  }
	  else if((dir==1) && (basis == QUDA_DEGRAND_ROSSI_GAMMA_BASIS)) {
	    elem[0] = 1;
	    elem[1] = -1;
	    elem[2] = -1;
	    elem[3] = 1;
	  }
	  else if((dir==2)) {
	    elem[0] = I;
	    elem[1] = -I;
	    elem[2] = -I;
	    elem[3] = I;
	  }
	  else if((dir==3) && (basis == QUDA_DEGRAND_ROSSI_GAMMA_BASIS)) {
	    elem[0] = 1;
	    elem[1] = 1;
	    elem[2] = 1;
	    elem[3] = 1;
	  }
	  else if((dir==3) && (basis == QUDA_DEGRAND_ROSSI_GAMMA_BASIS)) {
	    elem[0] = 1;
	    elem[1] = 1;
	    elem[2] = -1;
	    elem[3] = -1;
	  }
	  else if((dir==4) && (basis == QUDA_DEGRAND_ROSSI_GAMMA_BASIS)) {
	    elem[0] = -1;
	    elem[1] = -1;
	    elem[2] = 1;
	    elem[3] = 1;
	  }
	  else if((dir==4) && (basis == QUDA_DEGRAND_ROSSI_GAMMA_BASIS)) {
	    elem[0] = -1;
	    elem[1] = -1;
	    elem[2] = -1;
	    elem[3] = -1;
	  }
	  else {
	    elem[0] = 0;
	    elem[1] = 0;
	    elem[2] = 0;
	    elem[3] = 0;
	  }
	} 

	Gamma(const Gamma &g) : ndim(4), dir(g.dir), basis(g.basis) {
	  for(int i = 0; i < ndim+1; i++) {
	    coupling[i] = g.coupling[i];
	    elem[i] = g.elem[i];
	  }
	}

	~Gamma() {}

	//Returns the matrix element.
	std::complex<int> getelem(int row, int col) const {
	  if(coupling[row] == col) {
	    return elem[row];
	  } else {
	    return 0;
	  }
	}

	//Like getelem, but one only needs to specify the row.
	//The column of the non-zero component is returned via the "col" reference
	std::complex<int> getrowelem(int row, int &col) const {
	  col = coupling[row];
	  return elem[row];
	}

        //Returns the type of Gamma matrix
        int Dir() const {
	  return dir;
        }
  };


  //Calculates the matrix UV^{s,c'}_mu(x) = \sum_c U^{c}_mu(x) * V^{s,c}_mu(x+mu)
  //Where:
  //mu = dir
  //s = fine spin
  //c' = coarse color
  //c = fine color
  //FIXME: N.B. Only works if color-spin field and gauge field are parity ordered in the same way.  Need LatticeIndex function for generic ordering
  template<typename Float>
  void UV(colorspinor::FieldOrder<Float> &UV, const colorspinor::FieldOrder<Float> &V, 
	  const gauge::FieldOrder<Float> &G, int dir, int ndim, const int *x_size, int Nc, int Nc_c, int Ns) {

    for(int i = 0; i < V.Volume(); i++) {  //Loop over entire fine lattice volume i.e. both parities

      //U connects site x to site x+mu.  Thus, V lives at site x+mu if U_mu lives at site x.
      //FIXME: Uses LatticeIndex() for the color spinor field to determine gauge field index.
      //This only works if sites are ordered same way in both G and V.

      int coord[QUDA_MAX_DIM];
      int coordV[QUDA_MAX_DIM];
      V.Field().LatticeIndex(coord, i);

      int parity = 0;
      for(int d = 0; d < ndim; d++) {
	parity += coord[d];
      }
      parity = parity%2;

      //Shift the V field w/respect to G
      coordV[dir] = (coord[dir]+1)%x_size[dir];
      int i_V;
      V.Field().OffsetIndex(i_V, coordV);

      for(int s = 0; s < Ns; s++) {  //Fine Spin
	for(int ic_c = 0; ic_c < Nc_c; ic_c++) {  //Coarse Color
	  for(int ic = 0; ic < Nc; ic++) { //Fine Color rows of gauge field
	    for(int jc = 0; jc < Nc; jc++) {  //Fine Color columns of gauge field
	      UV(i, s, ic, ic_c) += G(dir, parity, i/2, ic, jc) * V(i_V, s, jc, ic_c);
	    }  //Fine color columns
	  }  //Fine color rows
	}  //Coarse color
      }  //Fine Spin
    }  //Volume
  }  //UV

  template<typename Float>
  void VUV(int dir, quda::complex<Float> *Y, quda::complex<Float> *X, const colorspinor::FieldOrder<Float> &UV, const colorspinor::FieldOrder<Float> &V, const Gamma &gamma, int ndim, const int *x_size, const int *xc_size, int Nc, int Nc_c, int Ns, int Ns_c, const int *geo_bs, int spin_bs) {

    for(int i = 0; i < V.Volume(); i++) {  //Loop over entire fine lattice volume i.e. both parities

      Float half = 1.0/2.0;
      int coord[QUDA_MAX_DIM];
      int coord_coarse[QUDA_MAX_DIM];
      int coarse_size = 1;
      int coarse_parity = 0;
      int coarse_index = 0;
      V.Field().LatticeIndex(coord, i);
      for(int d = ndim-1; d >= 0; d--) {
	coord_coarse[d] = coord[d]/geo_bs[d];
	coarse_size *= xc_size[d];
	coarse_parity += coord_coarse[d];
	coarse_index *= xc_size[d];
	coarse_index += coord_coarse[d];
      }
      coarse_parity = coarse_parity%2;

      int coarse_site_offset = coarse_parity*coarse_size/2 + coarse_index/2;
      coarse_site_offset *= Nc_c*Nc_c*Ns_c*Ns_c;

      //Check to see if we are on the edge of a block, i.e.
      //if this color matrix connects adjacent blocks.
     quda::complex<Float> *M;

     //If adjacent site is in same block, M = X
     if(((coord[dir]+1)%x_size[dir])/geo_bs[dir] == coord_coarse[dir]) {
	M = X;
     }
     //If adjacent site is in different block, M = Y
     else {
	M = Y;
     }

     for(int s = 0; s < Ns; s++) { //Loop over fine spin

	//Spin part of the color matrix.  Will always
	//consist of two terms - diagonal and off-diagonal part
	//of P_mu = (1+\gamma_mu)

	//Coarse spin row index
	int s_c_row = s/spin_bs;

	//Use Gamma to calculate off-diagonal coupling and
	//column index.  Diagonal coupling is always 1.
	int s_col;
	std::complex<int> coupling = gamma.getrowelem(s, s_col);
	int s_c_col = s_col/spin_bs;

	//Precompute spin offsets
	int spin_diag_offset = Nc_c*Nc_c*(Ns_c*s_c_row + s_c_row);
	int spin_offdiag_offset = Nc_c*Nc_c*(Ns_c*s_c_row + s_c_col);
	
  
       for(int ic_c = 0; ic_c < Nc_c; ic_c++) { //Coarse Color row
	 for(int jc_c = 0; jc_c < Nc_c; jc_c++) { //Coarse Color column

          int coarse_color_offset = Nc_c*ic_c + jc_c;
	  int total_diag_offset = coarse_site_offset + spin_diag_offset + coarse_color_offset;
	  int total_offdiag_offset = coarse_site_offset + spin_offdiag_offset + coarse_color_offset;

           for(int ic = 0; ic < Nc; ic++) { //Sum over fine color

             //Diagonal Spin
	     M[total_diag_offset] += half*quda::conj(V(i, s, ic, ic_c))*UV(i, s, ic, jc_c);
	     //Off-diagonal Spin
	     M[total_offdiag_offset] += half*quda::conj(V(i, s, ic, ic_c))*UV(i,s_col, ic, jc_c); 
	   } //Fine color
	 } //Coarse Color column
       } //Coarse Color row
     } //Fine spin
   } //Volume
}

  //Calculate the reverse link, Y_{-\mu}(x+mu).
  //The reverse link is almost the Hermitian conjugate of the forward link,
  //but with negative sign for the spin off-diagonal parts to account
  //for the forward/backward spin proejctors.
  //Note: No shifting in site index, so that site x holds the matrices Y_{\pm mu}(x, x+mu)
  template<typename Float>
  void reverseY(int dir, const quda::complex<Float> *Y_p, quda::complex<Float> *Y_m, int ndim, const int *xc_size, int Nc_c, int Ns_c)  {
	int csize = 1;
	for(int d = 0; d < ndim; d++) {
	  csize *= xc_size[d];
	}
	
	for(int i = 0; i < csize; i++) { //Volume
	  int coarse_site_offset = i*Nc_c*Nc_c*Ns_c*Ns_c;
	  for(int s_row = 0; s_row < Ns_c; s_row++) { //Spin row
	    for(int s_col = 0; s_col < Ns_c; s_col++) { //Spin column
	      Float sign = 1.0;
	      if (s_row != s_col) {
		sign = -1.0;
	      }
	      for(int ic_c = 0; ic_c < Nc_c; ic_c++) { //Color row
	        for(int jc_c = 0; jc_c < Nc_c; jc_c++) { //Color column
<<<<<<< HEAD
	          //Flip s_row, s_col and ic_c, jc_c indices on the rhs because of Hermitian conjugation.
		  Y_m[coarse_site_offset+Nc_c*Nc_c*(Ns_c*s_row+s_col)+Nc_c*ic_c+jc_c] = sign*std::conj(Y_p[coarse_site_offset+Nc_c*Nc_c*(Ns_c*s_col+s_row)+Nc_c*jc_c+ic_c]);
=======
		  Y_m[coarse_site_offset+Nc_c*Nc_c*(Ns_c*s_row+s_col)+Nc_c*ic_c+jc_c] = sign*quda::conj(Y_p[coarse_site_offset+Nc_c*Nc_c*(Ns_c*s_col+s_row)+Nc_c*jc_c+ic_c]);
>>>>>>> 2e41f6e4
	        } //Color column
	      } //Color row
	    } //Spin column
	  } //Spin row  
	} //Volume
}

  //Adds the reverse links to the coarse diagonal term, which is just
  //the conjugate of the existing coarse diagonal term but with
  //plus/minus signs for off-diagonal spin components
  //Also add the diagonal mass term from the original fine wilson operator:
  template<typename Float>
  void coarseDiagonal(quda::complex<Float> *X, int ndim, const int *xc_size, int Nc_c, int Ns_c)  {
	int csize = 1;
	for(int d = 0; d < ndim; d++) {
	  csize *= xc_size[d];
	}

	int local = Nc_c*Nc_c;
	quda::complex<Float> *Xlocal = new quda::complex<Float>[local];
	
	for(int i = 0; i < csize; i++) { //Volume
	  int coarse_site_offset = i*Nc_c*Nc_c*Ns_c*Ns_c;
	  for(int s_row = 0; s_row < Ns_c; s_row++) { //Spin row
	    for(int s_col = 0; s_col < Ns_c; s_col++) { //Spin column
	     
	      //Copy the Hermitian conjugate term to temp location 
	      for(int k = 0; k < local; k++) {
	        //Flip s_col, s_row on the rhs because of Hermitian conjugation.  Color part left untransposed.
	        Xlocal[k] = X[coarse_site_offset+Nc_c*Nc_c*(Ns_c*s_col+s_row)+k];
	      }

	      Float sign = 1.0;	
	      if(s_row != s_col) {
		sign = -1.0;
	      }

	      for(int ic_c = 0; ic_c < Nc_c; ic_c++) { //Color row
	        for(int jc_c = 0; jc_c < Nc_c; jc_c++) { //Color column
<<<<<<< HEAD
	          //Flip  color indices because of Hermitian conjugation.
	          //Spin indices already flipped while filling Xlocal.
		  X[coarse_site_offset+Nc_c*Nc_c*(Ns_c*s_row+s_col)+Nc_c*ic_c+jc_c] += sign*std::conj(Xlocal[Nc_c*jc_c + ic_c]);
=======
		  X[coarse_site_offset+Nc_c*Nc_c*(Ns_c*s_row+s_col)+Nc_c*ic_c+jc_c] += sign*quda::conj(Xlocal[Nc_c*jc_c + ic_c]);
>>>>>>> 2e41f6e4
	        } //Color column
	      } //Color row
	    } //Spin column
	  } //Spin row  
	} //Volume
	delete [] Xlocal;
}

  //Currently unusued.  Combining mass and coarse clover term moved to the application of the operator.
  template<typename Float>
  void addMass(quda::complex<Float> *X, int ndim, const int *xc_size, int Nc_c, int Ns_c, double mass)  {
	int csize = 1;
	for(int d = 0; d < ndim; d++) {
	  csize *= xc_size[d];
	}

	for(int i = 0; i < csize; i++) { //Volume
	  int coarse_site_offset = i*Nc_c*Nc_c*Ns_c*Ns_c;
	  for(int s_row = 0; s_row < Ns_c; s_row++) { //Spin 
	    int spin_offset = Nc_c*Nc_c*(Ns_c*s_row+s_row);	      
            for(int ic_c = 0; ic_c < Nc_c; ic_c++) { //Color
              int offset = coarse_site_offset + spin_offset + Nc_c*ic_c + ic_c;
	      X[offset] += mass;
            } //Color
	  } //Spin
        } //Volume
}


  //Does the heavy lifting of creating the coarse color matrices Y
  template<typename Float>
  void calculateY(quda::complex<Float> *Y[], const colorspinor::FieldOrder<Float> &V, const gauge::FieldOrder<Float> &G, int ndim, const int *x_size, const int *xc_size, int Nc, int Nc_c, int Ns, int Ns_c,const int *geo_bs, int spin_bs) {

    //Create a field UV which holds U*V.  Has the same structure as V.
    ColorSpinorParam UVparam(V.Field());
    UVparam.create = QUDA_ZERO_FIELD_CREATE;
    cpuColorSpinorField uv(UVparam);
    colorspinor::FieldOrder<Float> *UVorder = colorspinor::createOrder<Float>(uv,Nc_c);

    for(int d = 0; d < ndim; d++) {
      //First calculate UV
      UV<Float>(*UVorder, V, G, d, ndim, x_size, Nc, Nc_c, Ns);

      //Gamma matrix for this direction
      Gamma gamma(d, UVorder->Field().GammaBasis());

      //Calculate VUV for this direction, accumulate in the appropriate place
      VUV<Float>(d, Y[2*d], Y[2*ndim], *UVorder, V, gamma, ndim, x_size, xc_size, Nc, Nc_c, Ns, Ns_c, geo_bs, spin_bs);

      reverseY<Float>(d, Y[2*d], Y[2*d+1], ndim, xc_size, Nc_c, Ns_c);
    }

    coarseDiagonal<Float>(Y[2*ndim], ndim, xc_size, Nc_c, Ns_c);
    //addMass<Float>(Y[2*ndim], ndim, xc_size, Nc_c, Ns_c, mass);

  }

  //Calculates the coarse color matrix and puts the result in Y.
  //N.B. Assumes Y has been allocated.
  void CoarseOp(const Transfer &T, void *Y[], QudaPrecision precision, const cudaGaugeField &gauge) {

    //First make a cpu gauge field from the cuda gauge field

    int pad = 0;
    GaugeFieldParam gf_param(gauge.X(), precision, gauge.Reconstruct(), pad, gauge.Geometry());
    gf_param.order = QUDA_QDP_GAUGE_ORDER;
    gf_param.fixed = gauge.GaugeFixed();
    gf_param.link_type = gauge.LinkType();
    gf_param.t_boundary = gauge.TBoundary();
    gf_param.anisotropy = gauge.Anisotropy();
    gf_param.gauge = NULL;
    gf_param.create = QUDA_NULL_FIELD_CREATE;

    cpuGaugeField g(gf_param);

    //Copy the cuda gauge field to the cpu
    gauge.saveCPUField(g, QUDA_CPU_FIELD_LOCATION);

    //Information about geometrical blocking, spin blocking
    // and number of nullvectors
    int ndim = g.Ndim();
    int geo_bs[QUDA_MAX_DIM];
    int spin_bs = T.Spin_bs();
    int nvec = T.nvec();

    //Fine grid size and coarse grid size
    int x_size[QUDA_MAX_DIM];
    int xc_size[QUDA_MAX_DIM];
    for(int d = 0; d < ndim; d++) {
      x_size[d] = g.X()[d];
      geo_bs[d] = T.Geo_bs()[d];
      xc_size[d] = x_size[d]/geo_bs[d];
    }

    //Fine and coarse colors and spins
    int Nc = T.Vectors().Ncolor();
    int Ns = T.Vectors().Nspin();
    int Nc_c = nvec;
    int Ns_c = Ns/spin_bs;

    //Switch on precision.  Create the FieldOrder objects for gauge field and color rotation field V
    if (precision == QUDA_DOUBLE_PRECISION) {
      colorspinor::FieldOrder<double> *vOrder = colorspinor::createOrder<double>(T.Vectors(),nvec);
      gauge::FieldOrder<double> *gOrder = gauge::createOrder<double>(g);
      calculateY<double>((quda::complex<double>**)Y, *vOrder, *gOrder, ndim, x_size, xc_size, Nc, Nc_c, Ns, Ns_c, geo_bs, spin_bs);
    }
    else {
      colorspinor::FieldOrder<float> * vOrder = colorspinor::createOrder<float>(T.Vectors(), nvec);
      gauge::FieldOrder<float> *gOrder = gauge::createOrder<float>(g);
      calculateY<float>((quda::complex<float>**)Y, *vOrder, *gOrder, ndim, x_size, xc_size, Nc, Nc_c, Ns, Ns_c, geo_bs, spin_bs);
    }
  }  

  //Apply the coarse Dslash to a vector:
  //out(x) = M*in = \sum_mu Y_{-\mu}(x)in(x+mu) + Y^\dagger_mu(x-mu)in(x-mu)
  template<typename Float>
  void coarseDslash(colorspinor::FieldOrder<Float> &out, colorspinor::FieldOrder<Float> &in, quda::complex<Float> *Y[]) {
    int Nc = in.Ncolor();
    int Ns = in.Nspin();
    int ndim = in.Ndim();
    int sites = in.Volume();
    int x_size[QUDA_MAX_DIM];
    for(int d = 0; d < ndim; d++) {
      x_size[d] = in.Field().X()[d];
    }

    for(int i = 0; i < sites; i++) { //Volume
      int coord[QUDA_MAX_DIM];
      int parity = 0;
      int gauge_index = 0;
      in.Field().LatticeIndex(coord,i);
      for(int dim = ndim-1; dim >= 0; dim--) {
        parity += coord[dim];
        gauge_index *= x_size[dim];
        gauge_index += coord[dim];
      }
      parity = parity%2;
      int gauge_site_offset = parity*sites/2 + gauge_index/2;
      gauge_site_offset *= Nc*Nc*Ns*Ns;


      for(int d = 0; d < ndim; d++) { //Ndim

	int forward[QUDA_MAX_DIM];
	int forward_spinor_index;
	int backward[QUDA_MAX_DIM];
        int backward_spinor_index;
	int backward_gauge_index = 0;
        int backward_parity = 0;

        //We need the coordinates of the forward site to index into the "out" field.
        //We need the coordinates of the backward site to index into the "out" field, \
	//as well as to retrieve the gauge field there for parallel transport.
	in.Field().LatticeIndex(forward,i);
        in.Field().LatticeIndex(backward,i);
	forward[d] = (forward[d] + 1)%x_size[d];
	backward[d] = (backward[d] - 1 + x_size[d])%x_size[d];
	out.Field().OffsetIndex(forward_spinor_index, forward);
	out.Field().OffsetIndex(backward_spinor_index, backward);

        for(int dim = ndim-1; dim >= 0; dim--) {
          backward_parity += backward[dim];
          backward_gauge_index *= x_size[dim];
          backward_gauge_index += backward[dim];
        }
	backward_parity = backward_parity%2;
        int backward_gauge_site_offset = backward_parity*sites/2 + backward_gauge_index/2;
        backward_gauge_site_offset *= Nc*Nc*Ns*Ns;


        for(int s_row = 0; s_row < Ns; s_row++) { //Spin row
	  for(int c_row = 0; c_row < Nc; c_row++) { //Color row
            for(int s_col = 0; s_col < Ns; s_col++) { //Spin column
              for(int c_col = 0; c_col < Nc; c_col++) { //Color column
	        //Forward link  
	        out(forward_spinor_index, s_row, c_row) += quda::conj(Y[2*d][gauge_site_offset+Nc*Nc*(Ns*s_col+s_row) + Nc*c_col+c_row])*in(i, s_col, c_col);
	        //Backward link
		out(backward_spinor_index, s_row, c_row) += Y[2*d+1][backward_gauge_site_offset+Nc*Nc*(Ns*s_row+s_col) + Nc*c_row+c_col]*in(i, s_col, c_col);
	      } //Color column
	    } //Spin column
	  } //Color row
        } //Spin row 
      } //Ndim
    }//Volume

}

  //out(x) = (mass-X)in(x), where X is the local color-spin matrix on the coarse grid.
  //For kappa normalization, mass = 1.0
  template<typename Float>
<<<<<<< HEAD
  void coarseClover(colorspinor::FieldOrder<Float> &out, const colorspinor::FieldOrder<Float> &in, const std::complex<Float> *X, Float mass) {
=======
  void coarseClover(colorspinor::FieldOrder<Float> &out, const colorspinor::FieldOrder<Float> &in, const quda::complex<Float> *X) {
>>>>>>> 2e41f6e4

    int Nc = out.Ncolor();
    int Ns = out.Nspin();
    int ndim = out.Ndim();
    int sites = out.Volume();
    int x_size[QUDA_MAX_DIM];
    for(int d = 0; d < ndim; d++) {
      x_size[d] = out.Field().X()[d];
    }


    for(int i = 0; i < out.Volume(); i++) { //Volume
      int coord[QUDA_MAX_DIM];
      int parity = 0;
      int gauge_index = 0;
      out.Field().LatticeIndex(coord,i);
      for(int dim = ndim-1; dim >= 0; dim--) {
        parity += coord[dim];
        gauge_index *= x_size[dim];
        gauge_index += coord[dim];
      }
      parity = parity%2;
      int gauge_site_offset = parity*sites/2 + gauge_index/2;
      gauge_site_offset *= Nc*Nc*Ns*Ns;

      for(int s = 0; s < Ns; s++) { //Spin out
        for(int c = 0; c < Nc; c++) { //Color out
	  out(i,s,c) += mass*in(i,s,c);
	  for(int s_col = 0; s_col < Ns; s_col++) { //Spin in
	    for(int c_col = 0; c_col < Nc; c_col++) { //Color in
	      out(i,s,c) -= X[gauge_site_offset+Nc*Nc*(Ns*s+s_col)+Nc*c+c_col]*in(i,s_col,c_col);
	    } //Color in
          } //Spin in
        } //Color out
     } //Spin out
   } //Volume
}

  //Zero out a field, using the accessor.
  template<typename Float>
  void setZero(colorspinor::FieldOrder<Float> &f) {
    for(int i = 0; i < f.Volume(); i++) {
      for(int s = 0; s < f.Nspin(); s++) {
	for(int c = 0; c < f.Ncolor(); c++) {
	  f(i,s,c) = (Float) 0.0;
        }
      }
    }
   }

  //Multiply a field by a real constant
  template<typename Float>
  void F_eq_rF(colorspinor::FieldOrder<Float> &f, Float r) {
    for(int i = 0; i < f.Volume(); i++) {
      for(int s = 0; s < f.Nspin(); s++) {
        for(int c = 0; c < f.Ncolor(); c++) {
          f(i,s,c) *= r;
        }
      }
    }
 }

  //Apply the coarse Dirac matrix to a coarse grid vector
  //out(x) = M*in = (1-X)*in - 2*kappa*\sum_mu Y_{-\mu}(x)in(x+mu) + Y^\dagger_mu(x-mu)in(x-mu)
  //Uses the kappa normalization for the Wilson operator.
  //Note factor of 2*kappa compensates for the factor of 1/2 already
  //absorbed into the Y matrices.
  void ApplyCoarse(ColorSpinorField &out, const ColorSpinorField &in, void *Y[], QudaPrecision precision, double kappa) {

    int ndim = in.Ndim();	

    if (precision == QUDA_DOUBLE_PRECISION) {
      colorspinor::FieldOrder<double> *inOrder = colorspinor::createOrder<double>(in);
      colorspinor::FieldOrder<double> *outOrder = colorspinor::createOrder<double>(out);
      setZero(*outOrder);
      coarseDslash(*outOrder, *inOrder, (quda::complex<double>**)Y);
      F_eq_rF(*outOrder, -2*kappa);
<<<<<<< HEAD
      coarseClover(*outOrder, *inOrder, (std::complex<double> *)Y[2*ndim], (double) 1.0);
=======
      coarseClover(*outOrder, *inOrder, (quda::complex<double> *)Y[2*ndim]);
>>>>>>> 2e41f6e4
    }
    else {
      colorspinor::FieldOrder<float> *inOrder = colorspinor::createOrder<float>(in);
      colorspinor::FieldOrder<float> *outOrder = colorspinor::createOrder<float>(out);
      setZero(*outOrder);
      coarseDslash(*outOrder, *inOrder, (quda::complex<float>**)Y);
      F_eq_rF(*outOrder, (float) (-2*kappa));
<<<<<<< HEAD
      coarseClover(*outOrder, *inOrder, (std::complex<float> *)Y[2*ndim], (float) 1.0);
=======
      coarseClover(*outOrder, *inOrder, (quda::complex<float> *)Y[2*ndim]);
>>>>>>> 2e41f6e4
    }  

  }//ApplyCoarse

} //namespace quda<|MERGE_RESOLUTION|>--- conflicted
+++ resolved
@@ -308,12 +308,8 @@
 	      }
 	      for(int ic_c = 0; ic_c < Nc_c; ic_c++) { //Color row
 	        for(int jc_c = 0; jc_c < Nc_c; jc_c++) { //Color column
-<<<<<<< HEAD
 	          //Flip s_row, s_col and ic_c, jc_c indices on the rhs because of Hermitian conjugation.
-		  Y_m[coarse_site_offset+Nc_c*Nc_c*(Ns_c*s_row+s_col)+Nc_c*ic_c+jc_c] = sign*std::conj(Y_p[coarse_site_offset+Nc_c*Nc_c*(Ns_c*s_col+s_row)+Nc_c*jc_c+ic_c]);
-=======
 		  Y_m[coarse_site_offset+Nc_c*Nc_c*(Ns_c*s_row+s_col)+Nc_c*ic_c+jc_c] = sign*quda::conj(Y_p[coarse_site_offset+Nc_c*Nc_c*(Ns_c*s_col+s_row)+Nc_c*jc_c+ic_c]);
->>>>>>> 2e41f6e4
 	        } //Color column
 	      } //Color row
 	    } //Spin column
@@ -353,13 +349,9 @@
 
 	      for(int ic_c = 0; ic_c < Nc_c; ic_c++) { //Color row
 	        for(int jc_c = 0; jc_c < Nc_c; jc_c++) { //Color column
-<<<<<<< HEAD
 	          //Flip  color indices because of Hermitian conjugation.
 	          //Spin indices already flipped while filling Xlocal.
-		  X[coarse_site_offset+Nc_c*Nc_c*(Ns_c*s_row+s_col)+Nc_c*ic_c+jc_c] += sign*std::conj(Xlocal[Nc_c*jc_c + ic_c]);
-=======
 		  X[coarse_site_offset+Nc_c*Nc_c*(Ns_c*s_row+s_col)+Nc_c*ic_c+jc_c] += sign*quda::conj(Xlocal[Nc_c*jc_c + ic_c]);
->>>>>>> 2e41f6e4
 	        } //Color column
 	      } //Color row
 	    } //Spin column
@@ -550,11 +542,7 @@
   //out(x) = (mass-X)in(x), where X is the local color-spin matrix on the coarse grid.
   //For kappa normalization, mass = 1.0
   template<typename Float>
-<<<<<<< HEAD
-  void coarseClover(colorspinor::FieldOrder<Float> &out, const colorspinor::FieldOrder<Float> &in, const std::complex<Float> *X, Float mass) {
-=======
   void coarseClover(colorspinor::FieldOrder<Float> &out, const colorspinor::FieldOrder<Float> &in, const quda::complex<Float> *X) {
->>>>>>> 2e41f6e4
 
     int Nc = out.Ncolor();
     int Ns = out.Nspin();
@@ -632,11 +620,7 @@
       setZero(*outOrder);
       coarseDslash(*outOrder, *inOrder, (quda::complex<double>**)Y);
       F_eq_rF(*outOrder, -2*kappa);
-<<<<<<< HEAD
-      coarseClover(*outOrder, *inOrder, (std::complex<double> *)Y[2*ndim], (double) 1.0);
-=======
       coarseClover(*outOrder, *inOrder, (quda::complex<double> *)Y[2*ndim]);
->>>>>>> 2e41f6e4
     }
     else {
       colorspinor::FieldOrder<float> *inOrder = colorspinor::createOrder<float>(in);
@@ -644,11 +628,7 @@
       setZero(*outOrder);
       coarseDslash(*outOrder, *inOrder, (quda::complex<float>**)Y);
       F_eq_rF(*outOrder, (float) (-2*kappa));
-<<<<<<< HEAD
-      coarseClover(*outOrder, *inOrder, (std::complex<float> *)Y[2*ndim], (float) 1.0);
-=======
       coarseClover(*outOrder, *inOrder, (quda::complex<float> *)Y[2*ndim]);
->>>>>>> 2e41f6e4
     }  
 
   }//ApplyCoarse
