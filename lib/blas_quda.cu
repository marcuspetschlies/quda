--- conflicted
+++ resolved
@@ -24,7 +24,7 @@
 
     static qudaStream_t *blasStream;
 
-    static cudaStream_t *auxBlasStream;
+    static qudaStream_t *auxBlasStream;
     static bool         run_aux_blas_stream;
     
     template <template <typename real> class Functor, typename store_t, typename y_store_t,
@@ -195,10 +195,6 @@
       }
     }
 
-<<<<<<< HEAD
-    void initReduce();
-    void endReduce();
-
     void createAuxBlasStream()
     {
       if(!auxBlasStream) auxBlasStream = new cudaStream_t;
@@ -252,27 +248,17 @@
     void init()
     {
       blasStream = &streams[Nstream-1];
-      initReduce();
       // by default no extra concurrent streams, everything is using the legacy blasSream
       run_aux_blas_stream = false;
       auxBlasStream = nullptr;
-=======
-    void init()
-    {
-      blasStream = &streams[Nstream-1];
       reducer::init();
->>>>>>> 8e1cf095
     }
 
     void destroy(void)
     {
-<<<<<<< HEAD
-      endReduce();
       //delete extra concurrent streams
       if(auxBlasStream) destroyAuxBlasStream();
-=======
       reducer::destroy();
->>>>>>> 8e1cf095
     }
 
     qudaStream_t* getStream() { return !run_aux_blas_stream ? blasStream : auxBlasStream; }
