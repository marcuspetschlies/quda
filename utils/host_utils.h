--- conflicted
+++ resolved
@@ -45,14 +45,8 @@
 void setQudaStaggeredEigTestParams();
 void setQudaStaggeredInvTestParams();
 
-<<<<<<< HEAD
-void constructQudaGaugeField(void **gauge, int type, QudaPrecision precision, QudaGaugeParam *param);
-void constructHostGaugeField(void **gauge, QudaGaugeParam &gauge_param, int argc, char **argv);
-
-=======
 // Staggered gauge field utils
 //------------------------------------------------------
->>>>>>> 255c3104
 void constructStaggeredHostGhostGaugeField(quda::GaugeField *cpuFat, quda::GaugeField *cpuLong, void *milc_fatlink,
                                            void *milc_longlink, QudaGaugeParam &gauge_param);
 void constructStaggeredHostDeviceGaugeField(void **qdp_inlink, void **qdp_longlink_cpu, void **qdp_longlink_gpu,
@@ -62,13 +56,6 @@
                                       QudaGaugeParam &gauge_param, int argc, char **argv);
 void constructFatLongGaugeField(void **fatlink, void **longlink, int type, QudaPrecision precision, QudaGaugeParam *,
                                 QudaDslashType dslash_type);
-<<<<<<< HEAD
-
-void loadFatLongGaugeQuda(void *milc_fatlink, void *milc_longlink, QudaGaugeParam &gauge_param);
-
-void constructQudaCloverField(void *clover, double norm, double diag, QudaPrecision precision);
-void constructHostCloverField(void *clover, void *clover_inv, QudaInvertParam &inv_param);
-=======
 void loadFatLongGaugeQuda(void *milc_fatlink, void *milc_longlink, QudaGaugeParam &gauge_param);
 void computeLongLinkCPU(void **longlink, void **sitelink, QudaPrecision prec, void *act_path_coeff);
 void computeHISQLinksCPU(void **fatlink, void **longlink, void **fatlink_eps, void **longlink_eps, void **sitelink,
@@ -79,31 +66,15 @@
                                  QudaPrecision local_prec);
 template <typename Float> void applyStaggeredScaling(Float **res, QudaGaugeParam *param, int type);
 //------------------------------------------------------
->>>>>>> 255c3104
 
 // Spinor utils
 //------------------------------------------------------
 void constructStaggeredTestSpinorParam(quda::ColorSpinorParam *csParam, const QudaInvertParam *inv_param,
                                        const QudaGaugeParam *gauge_param);
-<<<<<<< HEAD
-void constructWilsonTestSpinorParam(quda::ColorSpinorParam *csParam, const QudaInvertParam *inv_param,
-                                    const QudaGaugeParam *gauge_param);
-void constructRandomSpinorSource(void *v, int nSpin, int nColor, QudaPrecision precision, const int *const x,
-                                 quda::RNG &rng);
-//------------------------------------------------------
-
-void computeLongLinkCPU(void **longlink, void **sitelink, QudaPrecision prec, void *act_path_coeff);
-
-void computeHISQLinksCPU(void **fatlink, void **longlink, void **fatlink_eps, void **longlink_eps, void **sitelink,
-                         void *qudaGaugeParamPtr, double **act_path_coeffs, double eps_naik);
-
-// data reordering routines
-=======
 //------------------------------------------------------
 
 // MILC Data reordering routines
 //------------------------------------------------------
->>>>>>> 255c3104
 void reorderQDPtoMILC(void *milc_out, void **qdp_in, int V, int siteSize, QudaPrecision out_precision,
                       QudaPrecision in_precision);
 void reorderMILCtoQDP(void **qdp_out, void *milc_in, int V, int siteSize, QudaPrecision out_precision,
@@ -138,7 +109,6 @@
 
 void performanceStats(double *time, double *gflops);
 
-int get_rank();
 void initComms(int argc, char **argv, std::array<int, 4> &commDims);
 void initComms(int argc, char **argv, int *const commDims);
 void finalizeComms();
@@ -286,9 +256,4 @@
 // Gauge param types
 void setGaugeParam(QudaGaugeParam &gauge_param);
 void setWilsonGaugeParam(QudaGaugeParam &gauge_param);
-<<<<<<< HEAD
-void setStaggeredQDPGaugeParam(QudaGaugeParam &gauge_param);
-void setStaggeredMILCGaugeParam(QudaGaugeParam &gauge_param, int pad_size);
-=======
-void setStaggeredGaugeParam(QudaGaugeParam &gauge_param);
->>>>>>> 255c3104
+void setStaggeredGaugeParam(QudaGaugeParam &gauge_param);