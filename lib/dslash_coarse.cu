--- conflicted
+++ resolved
@@ -1035,8 +1035,7 @@
   void setPolicyTuning(bool);
 
   static bool dslash_init = false;
-<<<<<<< HEAD
-  static int config = 0; // 2-bit number used to record the machine config (p2p / gdr) and if this changes we will force a retune
+  static int config = 0; // 3-bit number used to record the machine config (p2p / gdr) and if this changes we will force a retune
   static std::vector<DslashCoarsePolicy> policies(static_cast<int>(DslashCoarsePolicy::DSLASH_COARSE_POLICY_DISABLED), DslashCoarsePolicy::DSLASH_COARSE_POLICY_DISABLED);
   static int first_active_policy=static_cast<int>(DslashCoarsePolicy::DSLASH_COARSE_POLICY_DISABLED);
 
@@ -1047,11 +1046,6 @@
   void disable_policy(DslashCoarsePolicy p){
     policies[static_cast<std::size_t>(p)] = DslashCoarsePolicy::DSLASH_COARSE_POLICY_DISABLED;
   }
-
-=======
-  static std::vector<DslashCoarsePolicy> policy;
-  static int config = 0; // 3-bit number used to record the machine config (p2p / gdr) and if this changes we will force a retune
->>>>>>> 53d4c712
 
  class DslashCoarsePolicyTune : public Tunable {
 
