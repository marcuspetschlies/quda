#pragma once

#include <blas_helper.cuh>
#include <multi_blas_helper.cuh>
#include <float_vector.h>
#include <constant_kernel_arg.h>
#include <kernel.h>
#include <warp_collective.h>

#ifndef QUDA_FAST_COMPILE_REDUCE
#define WARP_SPLIT
#endif

namespace quda
{

  namespace blas
  {

    /**
       @brief Parameter struct for generic multi-blas kernel.
       @tparam NXZ is dimension of input vectors: X,Z
       @tparam store_t Default store type for the fields
       @tparam N Default field vector i/o length
       @tparam y_store_t Store type for the y fields
       @tparam N Y-field vector i/o length
       @tparam Functor Functor used to operate on data
    */
    template <int warp_split_, typename real_, int n_, int NXZ_, typename store_t, int N, typename y_store_t, int Ny, typename Functor_>
    struct MultiBlasArg :    
      SpinorXZ<NXZ_, store_t, N, Functor_::use_z>,
      SpinorYW<max_YW_size<NXZ_, store_t, y_store_t, Functor_>(), store_t, N, y_store_t, Ny, Functor_::use_w> {
      using real = real_;
      using Functor = Functor_;
      static constexpr int warp_split = warp_split_;
      static constexpr int n = n_;
      static constexpr int NXZ = NXZ_;
      static constexpr int NYW_max = max_YW_size<NXZ, store_t, y_store_t, Functor>();
      const int NYW;
      Functor f;
      dim3 threads;
      MultiBlasArg(std::vector<ColorSpinorField *> &x, std::vector<ColorSpinorField *> &y,
                   std::vector<ColorSpinorField *> &z, std::vector<ColorSpinorField *> &w,
                   Functor f, int NYW, int length) :
        NYW(NYW),
        f(f),
        threads(length * warp_split, NYW, x[0]->SiteSubset())
      {
        if (NYW > NYW_max) errorQuda("NYW = %d greater than maximum size of %d", NYW, NYW_max);

        for (int i = 0; i < NXZ; ++i) {
          this->X[i].set(*x[i]);
          if (Functor::use_z) this->Z[i].set(*z[i]);
        }
        for (int i = 0; i < NYW; ++i) {
          this->Y[i].set(*y[i]);
          if (Functor::use_w) this->W[i].set(*w[i]);
        }
      }
    };

    // strictly required pre-C++17 and can cause link errors otherwise
    template <int warp_split_, typename real_, int n_, int NXZ_, typename store_t, int N, typename y_store_t, int Ny, typename Functor>
    constexpr int MultiBlasArg<warp_split_, real_, n_, NXZ_, store_t, N, y_store_t, Ny, Functor>::NXZ;

    template <int warp_split_, typename real_, int n_, int NXZ_, typename store_t, int N, typename y_store_t, int Ny, typename Functor>
    constexpr int MultiBlasArg<warp_split_, real_, n_, NXZ_, store_t, N, y_store_t, Ny, Functor>::NYW_max;

    /**
       @brief Generic multi-blas kernel with four loads and up to four stores.
       @param[in,out] arg Argument struct with required meta data
       (input/output fields, functor, etc.)
    */
    template <typename Arg> struct MultiBlas_ {
      Arg &arg;
      constexpr MultiBlas_(Arg &arg) : arg(arg) {}
      static constexpr const char *filename() { return KERNEL_FILE; }

      __device__ __host__ inline void operator()(int i, int k, int parity)
      {
        using vec = vector_type<complex<typename Arg::real>, Arg::n/2>;

        // partition the warp between grid points and the NXZ update
        constexpr int warp_size = device::warp_size();
        constexpr int warp_split = Arg::warp_split;
        constexpr int vector_site_width = warp_size / warp_split;
        const int lane_id = i % warp_size;
        const int warp_id = i / warp_size;
        const int idx = warp_id * (warp_size / warp_split) + lane_id % vector_site_width;
        const int l_idx = lane_id / vector_site_width;

        vec x, y, z, w;
        if (l_idx == 0 || warp_split == 1) {
          if (arg.f.read.Y) arg.Y[k].load(y, idx, parity);
          if (arg.f.read.W) arg.W[k].load(w, idx, parity);
        } else {
          y = ::quda::zero<complex<typename Arg::real>, Arg::n/2>();
          w = ::quda::zero<complex<typename Arg::real>, Arg::n/2>();
        }

#pragma unroll
        for (int l_ = 0; l_ < Arg::NXZ; l_ += warp_split) {
          const int l = l_ + l_idx;
          if (l < Arg::NXZ || warp_split == 1) {
            if (arg.f.read.X) arg.X[l].load(x, idx, parity);
            if (arg.f.read.Z) arg.Z[l].load(z, idx, parity);

            arg.f(x, y, z, w, k, l);
          }
        }

        // now combine the results across the warp if needed
        if (arg.f.write.Y) y = warp_combine<warp_split>(y);
        if (arg.f.write.W) w = warp_combine<warp_split>(w);

        if (l_idx == 0 || warp_split == 1) {
          if (arg.f.write.Y) arg.Y[k].save(y, idx, parity);
          if (arg.f.write.W) arg.W[k].save(w, idx, parity);
        }
      }
    };

    template <typename coeff_t_, bool multi_1d_ = false>
    struct MultiBlasFunctor : MultiBlasParam<coeff_t_, false, multi_1d_> {
      using coeff_t = coeff_t_;
      static constexpr bool reducer = false;
      static constexpr bool coeff_mul = true;
      static constexpr bool multi_1d = multi_1d_;

<<<<<<< HEAD

      MultiBlasFunctor(int NXZ, int NYW) : MultiBlasParam<coeff_t>(NXZ, NYW) {}
=======
      MultiBlasFunctor(int NXZ, int NYW) : MultiBlasParam<coeff_t, reducer, multi_1d>(NXZ, NYW) {}
>>>>>>> f54ccf32
    };

    /**
       Functor performing the operations: y[i] = a*x[i] + y[i]
    */
    template <typename real>
    struct multiaxpy_ : public MultiBlasFunctor<real> {
      static constexpr memory_access<1, 1> read{ };
      static constexpr memory_access<0, 1> write{ };
      static constexpr bool use_z = false;
      static constexpr bool use_w = false;
      static constexpr int NXZ_max = 0;
      using MultiBlasFunctor<real>::a;
      multiaxpy_(int NXZ, int NYW) : MultiBlasFunctor<real>(NXZ, NYW) {}

      template <typename T> __device__ __host__ inline void operator()(T &x, T &y, T &, T &, int i, int j)
      {
#pragma unroll
        for (int k = 0; k < x.size(); k++) y[k] += a(j, i) * x[k];
      }

      constexpr int flops() const { return 2; }         //! flops per real element
    };

    /**
       Functor to perform the operation y += a * x  (complex-valued)
    */
    template <typename real>
    struct multicaxpy_ : public MultiBlasFunctor<complex<real>> {
      static constexpr memory_access<1, 1> read{ };
      static constexpr memory_access<0, 1> write{ };
      static constexpr bool use_z = false;
      static constexpr bool use_w = false;
      static constexpr int NXZ_max = 0;
      using MultiBlasFunctor<complex<real>>::a;
      multicaxpy_(int NXZ, int NYW) : MultiBlasFunctor<complex<real>>(NXZ, NYW) {}

      template <typename T> __device__ __host__ inline void operator()(T &x, T &y, T &, T &, int i, int j)
      {
#pragma unroll
        for (int k = 0; k < x.size(); k++) y[k] = cmac(a(j, i), x[k], y[k]);
      }

      constexpr int flops() const { return 4; }         //! flops per real element
    };

    /**
       Functor to perform the operation w = a * x + y  (complex-valued)
    */
    template <typename real>
    struct multicaxpyz_ : public MultiBlasFunctor<complex<real>> {
      static constexpr memory_access<1, 0, 0, 1> read{ };
      static constexpr memory_access<0, 0, 0, 1> write{ };
      static constexpr bool use_z = false;
      static constexpr bool use_w = true;
      static constexpr int NXZ_max = 0;
      using MultiBlasFunctor<complex<real>>::a;
      multicaxpyz_(int NXZ, int NYW) : MultiBlasFunctor<complex<real>>(NXZ, NYW) {}

      template <typename T> __device__ __host__ inline void operator()(T &x, T &y, T &, T &w, int i, int j)
      {
#pragma unroll
        for (int k = 0; k < x.size(); k++) {
          if (j == 0) w[k] = y[k];
          w[k] = cmac(a(j, i), x[k], w[k]);
        }
      }

      constexpr int flops() const { return 4; }         //! flops per real element
    };

    /**
       Functor performing the operations: y[i] = a*w[i] + y[i]; w[i] = b*x[i] + c*w[i]
    */
    template <typename real>
    struct multi_axpyBzpcx_ : public MultiBlasFunctor<real, true> {
      static constexpr memory_access<1, 1, 0, 1> read{ };
      static constexpr memory_access<0, 1, 0, 1> write{ };
      static constexpr bool use_z = false;
      static constexpr bool use_w = true;
      static constexpr int NXZ_max = 1; // we never have NXZ > 1 for this kernel
      // this is a multi-1d functor so the coefficients are stored in the struct
      // set max 1-d size equal to max power of two
      static constexpr int N = max_N_multi_1d();
      real a[N];
      real b[N];
      real c[N];
      multi_axpyBzpcx_(int NXZ, int NYW) : MultiBlasFunctor<real, true>(NXZ, NYW) {}

      template <typename T> __device__ __host__ inline void operator()(T &x, T &y, T &, T &w, int i, int)
      {
#pragma unroll
        for (int k = 0; k < x.size(); k++) {
          y[k] += a[i] * w[k];
          w[k] = b[i] * x[k] + c[i] * w[k];
        }
      }

      constexpr int flops() const { return 5; }   //! flops per real element
    };

    /**
       Functor performing the operations y[i] = a*x[i] + y[i] and w[i] = b*x[i] + w[i]
    */
    template <typename real>
    struct multi_caxpyBxpz_ : public MultiBlasFunctor<complex<real>, true> {
      static constexpr memory_access<1, 1, 0, 1> read{ };
      static constexpr memory_access<0, 1, 0, 1> write{ };
      static constexpr bool use_z = false;
      static constexpr bool use_w = true;
      static constexpr int NXZ_max = 0;
      static constexpr int N = max_N_multi_1d();
      complex<real> a[N];
      complex<real> b[N];
      complex<real> c[N];
      multi_caxpyBxpz_(int NXZ, int NYW) : MultiBlasFunctor<complex<real>, true>(NXZ, NYW) {}

      // i loops over NYW, j loops over NXZ
      template <typename T> __device__ __host__ inline void operator()(T &x, T &y, T &, T &w, int, int j)
      {
#pragma unroll
        for (int k = 0; k < x.size(); k++) {
          y[k] = cmac(a[j], x[k], y[k]);
          w[k] = cmac(b[j], x[k], w[k]);
        }
      }

      constexpr int flops() const { return 8; }   //! flops per real element
    };

  } // namespace blas

} // namespace quda<|MERGE_RESOLUTION|>--- conflicted
+++ resolved
@@ -127,12 +127,7 @@
       static constexpr bool coeff_mul = true;
       static constexpr bool multi_1d = multi_1d_;
 
-<<<<<<< HEAD
-
-      MultiBlasFunctor(int NXZ, int NYW) : MultiBlasParam<coeff_t>(NXZ, NYW) {}
-=======
       MultiBlasFunctor(int NXZ, int NYW) : MultiBlasParam<coeff_t, reducer, multi_1d>(NXZ, NYW) {}
->>>>>>> f54ccf32
     };
 
     /**
