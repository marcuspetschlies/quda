#ifdef MULTI_GPU

// *** CUDA DSLASH ***

#define DSLASH_SHARED_FLOATS_PER_THREAD 24


#if ((CUDA_VERSION >= 4010) && (__COMPUTE_CAPABILITY__ >= 200)) // NVVM compiler
#define VOLATILE
#else // Open64 compiler
#define VOLATILE volatile
#endif
// input spinor
#ifdef SPINOR_DOUBLE
#define spinorFloat double
#define WRITE_SPINOR_SHARED WRITE_SPINOR_SHARED_DOUBLE2
#define READ_SPINOR_SHARED READ_SPINOR_SHARED_DOUBLE2
#define i00_re I0.x
#define i00_im I0.y
#define i01_re I1.x
#define i01_im I1.y
#define i02_re I2.x
#define i02_im I2.y
#define i10_re I3.x
#define i10_im I3.y
#define i11_re I4.x
#define i11_im I4.y
#define i12_re I5.x
#define i12_im I5.y
#define i20_re I6.x
#define i20_im I6.y
#define i21_re I7.x
#define i21_im I7.y
#define i22_re I8.x
#define i22_im I8.y
#define i30_re I9.x
#define i30_im I9.y
#define i31_re I10.x
#define i31_im I10.y
#define i32_re I11.x
#define i32_im I11.y
#define acc00_re accum0.x
#define acc00_im accum0.y
#define acc01_re accum1.x
#define acc01_im accum1.y
#define acc02_re accum2.x
#define acc02_im accum2.y
#define acc10_re accum3.x
#define acc10_im accum3.y
#define acc11_re accum4.x
#define acc11_im accum4.y
#define acc12_re accum5.x
#define acc12_im accum5.y
#define acc20_re accum6.x
#define acc20_im accum6.y
#define acc21_re accum7.x
#define acc21_im accum7.y
#define acc22_re accum8.x
#define acc22_im accum8.y
#define acc30_re accum9.x
#define acc30_im accum9.y
#define acc31_re accum10.x
#define acc31_im accum10.y
#define acc32_re accum11.x
#define acc32_im accum11.y
#else
#define spinorFloat float
#define WRITE_SPINOR_SHARED WRITE_SPINOR_SHARED_FLOAT4
#define READ_SPINOR_SHARED READ_SPINOR_SHARED_FLOAT4
#define i00_re I0.x
#define i00_im I0.y
#define i01_re I0.z
#define i01_im I0.w
#define i02_re I1.x
#define i02_im I1.y
#define i10_re I1.z
#define i10_im I1.w
#define i11_re I2.x
#define i11_im I2.y
#define i12_re I2.z
#define i12_im I2.w
#define i20_re I3.x
#define i20_im I3.y
#define i21_re I3.z
#define i21_im I3.w
#define i22_re I4.x
#define i22_im I4.y
#define i30_re I4.z
#define i30_im I4.w
#define i31_re I5.x
#define i31_im I5.y
#define i32_re I5.z
#define i32_im I5.w
#define acc00_re accum0.x
#define acc00_im accum0.y
#define acc01_re accum0.z
#define acc01_im accum0.w
#define acc02_re accum1.x
#define acc02_im accum1.y
#define acc10_re accum1.z
#define acc10_im accum1.w
#define acc11_re accum2.x
#define acc11_im accum2.y
#define acc12_re accum2.z
#define acc12_im accum2.w
#define acc20_re accum3.x
#define acc20_im accum3.y
#define acc21_re accum3.z
#define acc21_im accum3.w
#define acc22_re accum4.x
#define acc22_im accum4.y
#define acc30_re accum4.z
#define acc30_im accum4.w
#define acc31_re accum5.x
#define acc31_im accum5.y
#define acc32_re accum5.z
#define acc32_im accum5.w
#endif // SPINOR_DOUBLE

// gauge link
#ifdef GAUGE_FLOAT2
#define g00_re G0.x
#define g00_im G0.y
#define g01_re G1.x
#define g01_im G1.y
#define g02_re G2.x
#define g02_im G2.y
#define g10_re G3.x
#define g10_im G3.y
#define g11_re G4.x
#define g11_im G4.y
#define g12_re G5.x
#define g12_im G5.y
#define g20_re G6.x
#define g20_im G6.y
#define g21_re G7.x
#define g21_im G7.y
#define g22_re G8.x
#define g22_im G8.y

#else
#define g00_re G0.x
#define g00_im G0.y
#define g01_re G0.z
#define g01_im G0.w
#define g02_re G1.x
#define g02_im G1.y
#define g10_re G1.z
#define g10_im G1.w
#define g11_re G2.x
#define g11_im G2.y
#define g12_re G2.z
#define g12_im G2.w
#define g20_re G3.x
#define g20_im G3.y
#define g21_re G3.z
#define g21_im G3.w
#define g22_re G4.x
#define g22_im G4.y

#endif // GAUGE_DOUBLE

// conjugated gauge link
#define gT00_re (+g00_re)
#define gT00_im (-g00_im)
#define gT01_re (+g10_re)
#define gT01_im (-g10_im)
#define gT02_re (+g20_re)
#define gT02_im (-g20_im)
#define gT10_re (+g01_re)
#define gT10_im (-g01_im)
#define gT11_re (+g11_re)
#define gT11_im (-g11_im)
#define gT12_re (+g21_re)
#define gT12_im (-g21_im)
#define gT20_re (+g02_re)
#define gT20_im (-g02_im)
#define gT21_re (+g12_re)
#define gT21_im (-g12_im)
#define gT22_re (+g22_re)
#define gT22_im (-g22_im)

// first chiral block of clover term
#ifdef CLOVER_DOUBLE
#define c00_00_re C0.x
#define c01_01_re C0.y
#define c02_02_re C1.x
#define c10_10_re C1.y
#define c11_11_re C2.x
#define c12_12_re C2.y
#define c01_00_re C3.x
#define c01_00_im C3.y
#define c02_00_re C4.x
#define c02_00_im C4.y
#define c10_00_re C5.x
#define c10_00_im C5.y
#define c11_00_re C6.x
#define c11_00_im C6.y
#define c12_00_re C7.x
#define c12_00_im C7.y
#define c02_01_re C8.x
#define c02_01_im C8.y
#define c10_01_re C9.x
#define c10_01_im C9.y
#define c11_01_re C10.x
#define c11_01_im C10.y
#define c12_01_re C11.x
#define c12_01_im C11.y
#define c10_02_re C12.x
#define c10_02_im C12.y
#define c11_02_re C13.x
#define c11_02_im C13.y
#define c12_02_re C14.x
#define c12_02_im C14.y
#define c11_10_re C15.x
#define c11_10_im C15.y
#define c12_10_re C16.x
#define c12_10_im C16.y
#define c12_11_re C17.x
#define c12_11_im C17.y
#else
#define c00_00_re C0.x
#define c01_01_re C0.y
#define c02_02_re C0.z
#define c10_10_re C0.w
#define c11_11_re C1.x
#define c12_12_re C1.y
#define c01_00_re C1.z
#define c01_00_im C1.w
#define c02_00_re C2.x
#define c02_00_im C2.y
#define c10_00_re C2.z
#define c10_00_im C2.w
#define c11_00_re C3.x
#define c11_00_im C3.y
#define c12_00_re C3.z
#define c12_00_im C3.w
#define c02_01_re C4.x
#define c02_01_im C4.y
#define c10_01_re C4.z
#define c10_01_im C4.w
#define c11_01_re C5.x
#define c11_01_im C5.y
#define c12_01_re C5.z
#define c12_01_im C5.w
#define c10_02_re C6.x
#define c10_02_im C6.y
#define c11_02_re C6.z
#define c11_02_im C6.w
#define c12_02_re C7.x
#define c12_02_im C7.y
#define c11_10_re C7.z
#define c11_10_im C7.w
#define c12_10_re C8.x
#define c12_10_im C8.y
#define c12_11_re C8.z
#define c12_11_im C8.w
#endif // CLOVER_DOUBLE

#define c00_01_re (+c01_00_re)
#define c00_01_im (-c01_00_im)
#define c00_02_re (+c02_00_re)
#define c00_02_im (-c02_00_im)
#define c01_02_re (+c02_01_re)
#define c01_02_im (-c02_01_im)
#define c00_10_re (+c10_00_re)
#define c00_10_im (-c10_00_im)
#define c01_10_re (+c10_01_re)
#define c01_10_im (-c10_01_im)
#define c02_10_re (+c10_02_re)
#define c02_10_im (-c10_02_im)
#define c00_11_re (+c11_00_re)
#define c00_11_im (-c11_00_im)
#define c01_11_re (+c11_01_re)
#define c01_11_im (-c11_01_im)
#define c02_11_re (+c11_02_re)
#define c02_11_im (-c11_02_im)
#define c10_11_re (+c11_10_re)
#define c10_11_im (-c11_10_im)
#define c00_12_re (+c12_00_re)
#define c00_12_im (-c12_00_im)
#define c01_12_re (+c12_01_re)
#define c01_12_im (-c12_01_im)
#define c02_12_re (+c12_02_re)
#define c02_12_im (-c12_02_im)
#define c10_12_re (+c12_10_re)
#define c10_12_im (-c12_10_im)
#define c11_12_re (+c12_11_re)
#define c11_12_im (-c12_11_im)

// second chiral block of clover term (reuses C0,...,C9)
#define c20_20_re c00_00_re
#define c21_20_re c01_00_re
#define c21_20_im c01_00_im
#define c22_20_re c02_00_re
#define c22_20_im c02_00_im
#define c30_20_re c10_00_re
#define c30_20_im c10_00_im
#define c31_20_re c11_00_re
#define c31_20_im c11_00_im
#define c32_20_re c12_00_re
#define c32_20_im c12_00_im
#define c20_21_re c00_01_re
#define c20_21_im c00_01_im
#define c21_21_re c01_01_re
#define c22_21_re c02_01_re
#define c22_21_im c02_01_im
#define c30_21_re c10_01_re
#define c30_21_im c10_01_im
#define c31_21_re c11_01_re
#define c31_21_im c11_01_im
#define c32_21_re c12_01_re
#define c32_21_im c12_01_im
#define c20_22_re c00_02_re
#define c20_22_im c00_02_im
#define c21_22_re c01_02_re
#define c21_22_im c01_02_im
#define c22_22_re c02_02_re
#define c30_22_re c10_02_re
#define c30_22_im c10_02_im
#define c31_22_re c11_02_re
#define c31_22_im c11_02_im
#define c32_22_re c12_02_re
#define c32_22_im c12_02_im
#define c20_30_re c00_10_re
#define c20_30_im c00_10_im
#define c21_30_re c01_10_re
#define c21_30_im c01_10_im
#define c22_30_re c02_10_re
#define c22_30_im c02_10_im
#define c30_30_re c10_10_re
#define c31_30_re c11_10_re
#define c31_30_im c11_10_im
#define c32_30_re c12_10_re
#define c32_30_im c12_10_im
#define c20_31_re c00_11_re
#define c20_31_im c00_11_im
#define c21_31_re c01_11_re
#define c21_31_im c01_11_im
#define c22_31_re c02_11_re
#define c22_31_im c02_11_im
#define c30_31_re c10_11_re
#define c30_31_im c10_11_im
#define c31_31_re c11_11_re
#define c32_31_re c12_11_re
#define c32_31_im c12_11_im
#define c20_32_re c00_12_re
#define c20_32_im c00_12_im
#define c21_32_re c01_12_re
#define c21_32_im c01_12_im
#define c22_32_re c02_12_re
#define c22_32_im c02_12_im
#define c30_32_re c10_12_re
#define c30_32_im c10_12_im
#define c31_32_re c11_12_re
#define c31_32_im c11_12_im
#define c32_32_re c12_12_re


// first chiral block of inverted clover term
#ifdef CLOVER_DOUBLE
#define cinv00_00_re C0.x
#define cinv01_01_re C0.y
#define cinv02_02_re C1.x
#define cinv10_10_re C1.y
#define cinv11_11_re C2.x
#define cinv12_12_re C2.y
#define cinv01_00_re C3.x
#define cinv01_00_im C3.y
#define cinv02_00_re C4.x
#define cinv02_00_im C4.y
#define cinv10_00_re C5.x
#define cinv10_00_im C5.y
#define cinv11_00_re C6.x
#define cinv11_00_im C6.y
#define cinv12_00_re C7.x
#define cinv12_00_im C7.y
#define cinv02_01_re C8.x
#define cinv02_01_im C8.y
#define cinv10_01_re C9.x
#define cinv10_01_im C9.y
#define cinv11_01_re C10.x
#define cinv11_01_im C10.y
#define cinv12_01_re C11.x
#define cinv12_01_im C11.y
#define cinv10_02_re C12.x
#define cinv10_02_im C12.y
#define cinv11_02_re C13.x
#define cinv11_02_im C13.y
#define cinv12_02_re C14.x
#define cinv12_02_im C14.y
#define cinv11_10_re C15.x
#define cinv11_10_im C15.y
#define cinv12_10_re C16.x
#define cinv12_10_im C16.y
#define cinv12_11_re C17.x
#define cinv12_11_im C17.y
#else
#define cinv00_00_re C0.x
#define cinv01_01_re C0.y
#define cinv02_02_re C0.z
#define cinv10_10_re C0.w
#define cinv11_11_re C1.x
#define cinv12_12_re C1.y
#define cinv01_00_re C1.z
#define cinv01_00_im C1.w
#define cinv02_00_re C2.x
#define cinv02_00_im C2.y
#define cinv10_00_re C2.z
#define cinv10_00_im C2.w
#define cinv11_00_re C3.x
#define cinv11_00_im C3.y
#define cinv12_00_re C3.z
#define cinv12_00_im C3.w
#define cinv02_01_re C4.x
#define cinv02_01_im C4.y
#define cinv10_01_re C4.z
#define cinv10_01_im C4.w
#define cinv11_01_re C5.x
#define cinv11_01_im C5.y
#define cinv12_01_re C5.z
#define cinv12_01_im C5.w
#define cinv10_02_re C6.x
#define cinv10_02_im C6.y
#define cinv11_02_re C6.z
#define cinv11_02_im C6.w
#define cinv12_02_re C7.x
#define cinv12_02_im C7.y
#define cinv11_10_re C7.z
#define cinv11_10_im C7.w
#define cinv12_10_re C8.x
#define cinv12_10_im C8.y
#define cinv12_11_re C8.z
#define cinv12_11_im C8.w
#endif // CLOVER_DOUBLE

#define cinv00_01_re (+cinv01_00_re)
#define cinv00_01_im (-cinv01_00_im)
#define cinv00_02_re (+cinv02_00_re)
#define cinv00_02_im (-cinv02_00_im)
#define cinv01_02_re (+cinv02_01_re)
#define cinv01_02_im (-cinv02_01_im)
#define cinv00_10_re (+cinv10_00_re)
#define cinv00_10_im (-cinv10_00_im)
#define cinv01_10_re (+cinv10_01_re)
#define cinv01_10_im (-cinv10_01_im)
#define cinv02_10_re (+cinv10_02_re)
#define cinv02_10_im (-cinv10_02_im)
#define cinv00_11_re (+cinv11_00_re)
#define cinv00_11_im (-cinv11_00_im)
#define cinv01_11_re (+cinv11_01_re)
#define cinv01_11_im (-cinv11_01_im)
#define cinv02_11_re (+cinv11_02_re)
#define cinv02_11_im (-cinv11_02_im)
#define cinv10_11_re (+cinv11_10_re)
#define cinv10_11_im (-cinv11_10_im)
#define cinv00_12_re (+cinv12_00_re)
#define cinv00_12_im (-cinv12_00_im)
#define cinv01_12_re (+cinv12_01_re)
#define cinv01_12_im (-cinv12_01_im)
#define cinv02_12_re (+cinv12_02_re)
#define cinv02_12_im (-cinv12_02_im)
#define cinv10_12_re (+cinv12_10_re)
#define cinv10_12_im (-cinv12_10_im)
#define cinv11_12_re (+cinv12_11_re)
#define cinv11_12_im (-cinv12_11_im)

// second chiral block of inverted clover term (reuses C0,...,C9)
#define cinv20_20_re cinv00_00_re
#define cinv21_20_re cinv01_00_re
#define cinv21_20_im cinv01_00_im
#define cinv22_20_re cinv02_00_re
#define cinv22_20_im cinv02_00_im
#define cinv30_20_re cinv10_00_re
#define cinv30_20_im cinv10_00_im
#define cinv31_20_re cinv11_00_re
#define cinv31_20_im cinv11_00_im
#define cinv32_20_re cinv12_00_re
#define cinv32_20_im cinv12_00_im
#define cinv20_21_re cinv00_01_re
#define cinv20_21_im cinv00_01_im
#define cinv21_21_re cinv01_01_re
#define cinv22_21_re cinv02_01_re
#define cinv22_21_im cinv02_01_im
#define cinv30_21_re cinv10_01_re
#define cinv30_21_im cinv10_01_im
#define cinv31_21_re cinv11_01_re
#define cinv31_21_im cinv11_01_im
#define cinv32_21_re cinv12_01_re
#define cinv32_21_im cinv12_01_im
#define cinv20_22_re cinv00_02_re
#define cinv20_22_im cinv00_02_im
#define cinv21_22_re cinv01_02_re
#define cinv21_22_im cinv01_02_im
#define cinv22_22_re cinv02_02_re
#define cinv30_22_re cinv10_02_re
#define cinv30_22_im cinv10_02_im
#define cinv31_22_re cinv11_02_re
#define cinv31_22_im cinv11_02_im
#define cinv32_22_re cinv12_02_re
#define cinv32_22_im cinv12_02_im
#define cinv20_30_re cinv00_10_re
#define cinv20_30_im cinv00_10_im
#define cinv21_30_re cinv01_10_re
#define cinv21_30_im cinv01_10_im
#define cinv22_30_re cinv02_10_re
#define cinv22_30_im cinv02_10_im
#define cinv30_30_re cinv10_10_re
#define cinv31_30_re cinv11_10_re
#define cinv31_30_im cinv11_10_im
#define cinv32_30_re cinv12_10_re
#define cinv32_30_im cinv12_10_im
#define cinv20_31_re cinv00_11_re
#define cinv20_31_im cinv00_11_im
#define cinv21_31_re cinv01_11_re
#define cinv21_31_im cinv01_11_im
#define cinv22_31_re cinv02_11_re
#define cinv22_31_im cinv02_11_im
#define cinv30_31_re cinv10_11_re
#define cinv30_31_im cinv10_11_im
#define cinv31_31_re cinv11_11_re
#define cinv32_31_re cinv12_11_re
#define cinv32_31_im cinv12_11_im
#define cinv20_32_re cinv00_12_re
#define cinv20_32_im cinv00_12_im
#define cinv21_32_re cinv01_12_re
#define cinv21_32_im cinv01_12_im
#define cinv22_32_re cinv02_12_re
#define cinv22_32_im cinv02_12_im
#define cinv30_32_re cinv10_12_re
#define cinv30_32_im cinv10_12_im
#define cinv31_32_re cinv11_12_re
#define cinv31_32_im cinv11_12_im
#define cinv32_32_re cinv12_12_re



// declare C## here and use ASSN below instead of READ
#ifdef CLOVER_DOUBLE
double2 C0;
double2 C1;
double2 C2;
double2 C3;
double2 C4;
double2 C5;
double2 C6;
double2 C7;
double2 C8;
double2 C9;
double2 C10;
double2 C11;
double2 C12;
double2 C13;
double2 C14;
double2 C15;
double2 C16;
double2 C17;
#else
float4 C0;
float4 C1;
float4 C2;
float4 C3;
float4 C4;
float4 C5;
float4 C6;
float4 C7;
float4 C8;

#if (DD_PREC==2)
float K;
#endif

#endif	// CLOVER_DOUBLE
// output spinor
VOLATILE spinorFloat o00_re;
VOLATILE spinorFloat o00_im;
VOLATILE spinorFloat o01_re;
VOLATILE spinorFloat o01_im;
VOLATILE spinorFloat o02_re;
VOLATILE spinorFloat o02_im;
VOLATILE spinorFloat o10_re;
VOLATILE spinorFloat o10_im;
VOLATILE spinorFloat o11_re;
VOLATILE spinorFloat o11_im;
VOLATILE spinorFloat o12_re;
VOLATILE spinorFloat o12_im;
VOLATILE spinorFloat o20_re;
VOLATILE spinorFloat o20_im;
VOLATILE spinorFloat o21_re;
VOLATILE spinorFloat o21_im;
VOLATILE spinorFloat o22_re;
VOLATILE spinorFloat o22_im;
VOLATILE spinorFloat o30_re;
VOLATILE spinorFloat o30_im;
VOLATILE spinorFloat o31_re;
VOLATILE spinorFloat o31_im;
VOLATILE spinorFloat o32_re;
VOLATILE spinorFloat o32_im;

#ifdef SPINOR_DOUBLE
#define SHARED_STRIDE 16 // to avoid bank conflicts on Fermi
#else
#define SHARED_STRIDE 32 // to avoid bank conflicts on Fermi
#endif

#include "read_gauge.h"
#include "io_spinor.h"
#include "read_clover.h"
#include "tmc_core.h"

int x1, x2, x3, x4;
int X;

#if (DD_PREC==2) // half precision
int sp_norm_idx;
#endif // half precision

int sid;

int dim;
int face_idx;
int Y[4] = {X1,X2,X3,X4};

  sid = blockIdx.x*blockDim.x + threadIdx.x;
  if (sid >= param.threads) return;


  dim = dimFromFaceIndex(sid, param); // sid is also modified

  const int face_volume = ((param.threadDimMapUpper[dim] - param.threadDimMapLower[dim]) >> 1);  
  const int face_num = (sid >= face_volume);              // is this thread updating face 0 or 1
  face_idx = sid - face_num*face_volume;        // index into the respective face


  const int dims[] = {X1, X2, X3, X4};
  coordsFromFaceIndex<1>(X, sid, x1, x2, x3, x4, face_idx, face_volume, dim, face_num, param.parity, dims);

  bool active = false;
  for(int dir=0; dir<4; ++dir){
    active = active || isActive(dim,dir,+1,x1,x2,x3,x4,param.commDim,param.X);
  }
  if(!active) return;


  READ_INTERMEDIATE_SPINOR(INTERTEX, param.sp_stride, sid, sid);

  o00_re = i00_re;  o00_im = i00_im;
  o01_re = i01_re;  o01_im = i01_im;
  o02_re = i02_re;  o02_im = i02_im;
  o10_re = i10_re;  o10_im = i10_im;
  o11_re = i11_re;  o11_im = i11_im;
  o12_re = i12_re;  o12_im = i12_im;
  o20_re = i20_re;  o20_im = i20_im;
  o21_re = i21_re;  o21_im = i21_im;
  o22_re = i22_re;  o22_im = i22_im;
  o30_re = i30_re;  o30_im = i30_im;
  o31_re = i31_re;  o31_im = i31_im;
  o32_re = i32_re;  o32_im = i32_im;
if (isActive(dim,0,+1,x1,x2,x3,x4,param.commDim,param.X) && x1==X1m1 )
{
  // Projector P0-
  // 1 0 0 -i 
  // 0 1 -i 0 
  // 0 i 1 0 
  // i 0 0 1 
  
  faceIndexFromCoords<1>(face_idx,x1,x2,x3,x4,0,Y);
  const int sp_idx = face_idx + param.ghostOffset[0][1];
#if (DD_PREC==2)
<<<<<<< HEAD
    sp_norm_idx = face_idx + faceVolume[0] + param.ghostNormOffset[0][1];
=======
    sp_norm_idx = face_idx + ghostFace[0] + param.ghostNormOffset[0];
>>>>>>> aa3046b9
#endif
  
  const int ga_idx = sid;
  
  spinorFloat a0_re, a0_im;
  spinorFloat a1_re, a1_im;
  spinorFloat a2_re, a2_im;
  spinorFloat b0_re, b0_im;
  spinorFloat b1_re, b1_im;
  spinorFloat b2_re, b2_im;
  
  
  const int sp_stride_pad = ghostFace[0];
  
  // read half spinor from device memory
  READ_HALF_SPINOR(GHOSTSPINORTEX, sp_stride_pad, sp_idx, sp_norm_idx);
  
  a0_re = i00_re;  a0_im = i00_im;
  a1_re = i01_re;  a1_im = i01_im;
  a2_re = i02_re;  a2_im = i02_im;
  b0_re = i10_re;  b0_im = i10_im;
  b1_re = i11_re;  b1_im = i11_im;
  b2_re = i12_re;  b2_im = i12_im;
  
  // read gauge matrix from device memory
  READ_GAUGE_MATRIX(G, GAUGE0TEX, 0, ga_idx, ga_stride);
  
  // reconstruct gauge matrix
  RECONSTRUCT_GAUGE_MATRIX(0);
  
  // multiply row 0
  spinorFloat A0_re = 0;
  A0_re += g00_re * a0_re;
  A0_re -= g00_im * a0_im;
  A0_re += g01_re * a1_re;
  A0_re -= g01_im * a1_im;
  A0_re += g02_re * a2_re;
  A0_re -= g02_im * a2_im;
  spinorFloat A0_im = 0;
  A0_im += g00_re * a0_im;
  A0_im += g00_im * a0_re;
  A0_im += g01_re * a1_im;
  A0_im += g01_im * a1_re;
  A0_im += g02_re * a2_im;
  A0_im += g02_im * a2_re;
  spinorFloat B0_re = 0;
  B0_re += g00_re * b0_re;
  B0_re -= g00_im * b0_im;
  B0_re += g01_re * b1_re;
  B0_re -= g01_im * b1_im;
  B0_re += g02_re * b2_re;
  B0_re -= g02_im * b2_im;
  spinorFloat B0_im = 0;
  B0_im += g00_re * b0_im;
  B0_im += g00_im * b0_re;
  B0_im += g01_re * b1_im;
  B0_im += g01_im * b1_re;
  B0_im += g02_re * b2_im;
  B0_im += g02_im * b2_re;
  
  // multiply row 1
  spinorFloat A1_re = 0;
  A1_re += g10_re * a0_re;
  A1_re -= g10_im * a0_im;
  A1_re += g11_re * a1_re;
  A1_re -= g11_im * a1_im;
  A1_re += g12_re * a2_re;
  A1_re -= g12_im * a2_im;
  spinorFloat A1_im = 0;
  A1_im += g10_re * a0_im;
  A1_im += g10_im * a0_re;
  A1_im += g11_re * a1_im;
  A1_im += g11_im * a1_re;
  A1_im += g12_re * a2_im;
  A1_im += g12_im * a2_re;
  spinorFloat B1_re = 0;
  B1_re += g10_re * b0_re;
  B1_re -= g10_im * b0_im;
  B1_re += g11_re * b1_re;
  B1_re -= g11_im * b1_im;
  B1_re += g12_re * b2_re;
  B1_re -= g12_im * b2_im;
  spinorFloat B1_im = 0;
  B1_im += g10_re * b0_im;
  B1_im += g10_im * b0_re;
  B1_im += g11_re * b1_im;
  B1_im += g11_im * b1_re;
  B1_im += g12_re * b2_im;
  B1_im += g12_im * b2_re;
  
  // multiply row 2
  spinorFloat A2_re = 0;
  A2_re += g20_re * a0_re;
  A2_re -= g20_im * a0_im;
  A2_re += g21_re * a1_re;
  A2_re -= g21_im * a1_im;
  A2_re += g22_re * a2_re;
  A2_re -= g22_im * a2_im;
  spinorFloat A2_im = 0;
  A2_im += g20_re * a0_im;
  A2_im += g20_im * a0_re;
  A2_im += g21_re * a1_im;
  A2_im += g21_im * a1_re;
  A2_im += g22_re * a2_im;
  A2_im += g22_im * a2_re;
  spinorFloat B2_re = 0;
  B2_re += g20_re * b0_re;
  B2_re -= g20_im * b0_im;
  B2_re += g21_re * b1_re;
  B2_re -= g21_im * b1_im;
  B2_re += g22_re * b2_re;
  B2_re -= g22_im * b2_im;
  spinorFloat B2_im = 0;
  B2_im += g20_re * b0_im;
  B2_im += g20_im * b0_re;
  B2_im += g21_re * b1_im;
  B2_im += g21_im * b1_re;
  B2_im += g22_re * b2_im;
  B2_im += g22_im * b2_re;
  
  o00_re += A0_re;
  o00_im += A0_im;
  o10_re += B0_re;
  o10_im += B0_im;
  o20_re -= B0_im;
  o20_im += B0_re;
  o30_re -= A0_im;
  o30_im += A0_re;
  
  o01_re += A1_re;
  o01_im += A1_im;
  o11_re += B1_re;
  o11_im += B1_im;
  o21_re -= B1_im;
  o21_im += B1_re;
  o31_re -= A1_im;
  o31_im += A1_re;
  
  o02_re += A2_re;
  o02_im += A2_im;
  o12_re += B2_re;
  o12_im += B2_im;
  o22_re -= B2_im;
  o22_im += B2_re;
  o32_re -= A2_im;
  o32_im += A2_re;
  
}

if (isActive(dim,0,-1,x1,x2,x3,x4,param.commDim,param.X) && x1==0 )
{
  // Projector P0+
  // 1 0 0 i 
  // 0 1 i 0 
  // 0 -i 1 0 
  // -i 0 0 1 
  
  faceIndexFromCoords<1>(face_idx,x1,x2,x3,x4,0,Y);
  const int sp_idx = face_idx + param.ghostOffset[0][0];
#if (DD_PREC==2)
    sp_norm_idx = face_idx + param.ghostNormOffset[0][0];
#endif
  
  const int ga_idx = Vh+face_idx;
  
  spinorFloat a0_re, a0_im;
  spinorFloat a1_re, a1_im;
  spinorFloat a2_re, a2_im;
  spinorFloat b0_re, b0_im;
  spinorFloat b1_re, b1_im;
  spinorFloat b2_re, b2_im;
  
  
  const int sp_stride_pad = ghostFace[0];
  
  // read half spinor from device memory
  READ_HALF_SPINOR(GHOSTSPINORTEX, sp_stride_pad, sp_idx, sp_norm_idx);
  
  a0_re = i00_re;  a0_im = i00_im;
  a1_re = i01_re;  a1_im = i01_im;
  a2_re = i02_re;  a2_im = i02_im;
  b0_re = i10_re;  b0_im = i10_im;
  b1_re = i11_re;  b1_im = i11_im;
  b2_re = i12_re;  b2_im = i12_im;
  
  // read gauge matrix from device memory
  READ_GAUGE_MATRIX(G, GAUGE1TEX, 1, ga_idx, ga_stride);
  
  // reconstruct gauge matrix
  RECONSTRUCT_GAUGE_MATRIX(1);
  
  // multiply row 0
  spinorFloat A0_re = 0;
  A0_re += gT00_re * a0_re;
  A0_re -= gT00_im * a0_im;
  A0_re += gT01_re * a1_re;
  A0_re -= gT01_im * a1_im;
  A0_re += gT02_re * a2_re;
  A0_re -= gT02_im * a2_im;
  spinorFloat A0_im = 0;
  A0_im += gT00_re * a0_im;
  A0_im += gT00_im * a0_re;
  A0_im += gT01_re * a1_im;
  A0_im += gT01_im * a1_re;
  A0_im += gT02_re * a2_im;
  A0_im += gT02_im * a2_re;
  spinorFloat B0_re = 0;
  B0_re += gT00_re * b0_re;
  B0_re -= gT00_im * b0_im;
  B0_re += gT01_re * b1_re;
  B0_re -= gT01_im * b1_im;
  B0_re += gT02_re * b2_re;
  B0_re -= gT02_im * b2_im;
  spinorFloat B0_im = 0;
  B0_im += gT00_re * b0_im;
  B0_im += gT00_im * b0_re;
  B0_im += gT01_re * b1_im;
  B0_im += gT01_im * b1_re;
  B0_im += gT02_re * b2_im;
  B0_im += gT02_im * b2_re;
  
  // multiply row 1
  spinorFloat A1_re = 0;
  A1_re += gT10_re * a0_re;
  A1_re -= gT10_im * a0_im;
  A1_re += gT11_re * a1_re;
  A1_re -= gT11_im * a1_im;
  A1_re += gT12_re * a2_re;
  A1_re -= gT12_im * a2_im;
  spinorFloat A1_im = 0;
  A1_im += gT10_re * a0_im;
  A1_im += gT10_im * a0_re;
  A1_im += gT11_re * a1_im;
  A1_im += gT11_im * a1_re;
  A1_im += gT12_re * a2_im;
  A1_im += gT12_im * a2_re;
  spinorFloat B1_re = 0;
  B1_re += gT10_re * b0_re;
  B1_re -= gT10_im * b0_im;
  B1_re += gT11_re * b1_re;
  B1_re -= gT11_im * b1_im;
  B1_re += gT12_re * b2_re;
  B1_re -= gT12_im * b2_im;
  spinorFloat B1_im = 0;
  B1_im += gT10_re * b0_im;
  B1_im += gT10_im * b0_re;
  B1_im += gT11_re * b1_im;
  B1_im += gT11_im * b1_re;
  B1_im += gT12_re * b2_im;
  B1_im += gT12_im * b2_re;
  
  // multiply row 2
  spinorFloat A2_re = 0;
  A2_re += gT20_re * a0_re;
  A2_re -= gT20_im * a0_im;
  A2_re += gT21_re * a1_re;
  A2_re -= gT21_im * a1_im;
  A2_re += gT22_re * a2_re;
  A2_re -= gT22_im * a2_im;
  spinorFloat A2_im = 0;
  A2_im += gT20_re * a0_im;
  A2_im += gT20_im * a0_re;
  A2_im += gT21_re * a1_im;
  A2_im += gT21_im * a1_re;
  A2_im += gT22_re * a2_im;
  A2_im += gT22_im * a2_re;
  spinorFloat B2_re = 0;
  B2_re += gT20_re * b0_re;
  B2_re -= gT20_im * b0_im;
  B2_re += gT21_re * b1_re;
  B2_re -= gT21_im * b1_im;
  B2_re += gT22_re * b2_re;
  B2_re -= gT22_im * b2_im;
  spinorFloat B2_im = 0;
  B2_im += gT20_re * b0_im;
  B2_im += gT20_im * b0_re;
  B2_im += gT21_re * b1_im;
  B2_im += gT21_im * b1_re;
  B2_im += gT22_re * b2_im;
  B2_im += gT22_im * b2_re;
  
  o00_re += A0_re;
  o00_im += A0_im;
  o10_re += B0_re;
  o10_im += B0_im;
  o20_re += B0_im;
  o20_im -= B0_re;
  o30_re += A0_im;
  o30_im -= A0_re;
  
  o01_re += A1_re;
  o01_im += A1_im;
  o11_re += B1_re;
  o11_im += B1_im;
  o21_re += B1_im;
  o21_im -= B1_re;
  o31_re += A1_im;
  o31_im -= A1_re;
  
  o02_re += A2_re;
  o02_im += A2_im;
  o12_re += B2_re;
  o12_im += B2_im;
  o22_re += B2_im;
  o22_im -= B2_re;
  o32_re += A2_im;
  o32_im -= A2_re;
  
}

if (isActive(dim,1,+1,x1,x2,x3,x4,param.commDim,param.X) && x2==X2m1 )
{
  // Projector P1-
  // 1 0 0 -1 
  // 0 1 1 0 
  // 0 1 1 0 
  // -1 0 0 1 
  
  faceIndexFromCoords<1>(face_idx,x1,x2,x3,x4,1,Y);
  const int sp_idx = face_idx + param.ghostOffset[1][1];
#if (DD_PREC==2)
<<<<<<< HEAD
    sp_norm_idx = face_idx + faceVolume[1] + param.ghostNormOffset[1][1];
=======
    sp_norm_idx = face_idx + ghostFace[1] + param.ghostNormOffset[1];
>>>>>>> aa3046b9
#endif
  
  const int ga_idx = sid;
  
  spinorFloat a0_re, a0_im;
  spinorFloat a1_re, a1_im;
  spinorFloat a2_re, a2_im;
  spinorFloat b0_re, b0_im;
  spinorFloat b1_re, b1_im;
  spinorFloat b2_re, b2_im;
  
  
  const int sp_stride_pad = ghostFace[1];
  
  // read half spinor from device memory
  READ_HALF_SPINOR(GHOSTSPINORTEX, sp_stride_pad, sp_idx, sp_norm_idx);
  
  a0_re = i00_re;  a0_im = i00_im;
  a1_re = i01_re;  a1_im = i01_im;
  a2_re = i02_re;  a2_im = i02_im;
  b0_re = i10_re;  b0_im = i10_im;
  b1_re = i11_re;  b1_im = i11_im;
  b2_re = i12_re;  b2_im = i12_im;
  
  // read gauge matrix from device memory
  READ_GAUGE_MATRIX(G, GAUGE0TEX, 2, ga_idx, ga_stride);
  
  // reconstruct gauge matrix
  RECONSTRUCT_GAUGE_MATRIX(2);
  
  // multiply row 0
  spinorFloat A0_re = 0;
  A0_re += g00_re * a0_re;
  A0_re -= g00_im * a0_im;
  A0_re += g01_re * a1_re;
  A0_re -= g01_im * a1_im;
  A0_re += g02_re * a2_re;
  A0_re -= g02_im * a2_im;
  spinorFloat A0_im = 0;
  A0_im += g00_re * a0_im;
  A0_im += g00_im * a0_re;
  A0_im += g01_re * a1_im;
  A0_im += g01_im * a1_re;
  A0_im += g02_re * a2_im;
  A0_im += g02_im * a2_re;
  spinorFloat B0_re = 0;
  B0_re += g00_re * b0_re;
  B0_re -= g00_im * b0_im;
  B0_re += g01_re * b1_re;
  B0_re -= g01_im * b1_im;
  B0_re += g02_re * b2_re;
  B0_re -= g02_im * b2_im;
  spinorFloat B0_im = 0;
  B0_im += g00_re * b0_im;
  B0_im += g00_im * b0_re;
  B0_im += g01_re * b1_im;
  B0_im += g01_im * b1_re;
  B0_im += g02_re * b2_im;
  B0_im += g02_im * b2_re;
  
  // multiply row 1
  spinorFloat A1_re = 0;
  A1_re += g10_re * a0_re;
  A1_re -= g10_im * a0_im;
  A1_re += g11_re * a1_re;
  A1_re -= g11_im * a1_im;
  A1_re += g12_re * a2_re;
  A1_re -= g12_im * a2_im;
  spinorFloat A1_im = 0;
  A1_im += g10_re * a0_im;
  A1_im += g10_im * a0_re;
  A1_im += g11_re * a1_im;
  A1_im += g11_im * a1_re;
  A1_im += g12_re * a2_im;
  A1_im += g12_im * a2_re;
  spinorFloat B1_re = 0;
  B1_re += g10_re * b0_re;
  B1_re -= g10_im * b0_im;
  B1_re += g11_re * b1_re;
  B1_re -= g11_im * b1_im;
  B1_re += g12_re * b2_re;
  B1_re -= g12_im * b2_im;
  spinorFloat B1_im = 0;
  B1_im += g10_re * b0_im;
  B1_im += g10_im * b0_re;
  B1_im += g11_re * b1_im;
  B1_im += g11_im * b1_re;
  B1_im += g12_re * b2_im;
  B1_im += g12_im * b2_re;
  
  // multiply row 2
  spinorFloat A2_re = 0;
  A2_re += g20_re * a0_re;
  A2_re -= g20_im * a0_im;
  A2_re += g21_re * a1_re;
  A2_re -= g21_im * a1_im;
  A2_re += g22_re * a2_re;
  A2_re -= g22_im * a2_im;
  spinorFloat A2_im = 0;
  A2_im += g20_re * a0_im;
  A2_im += g20_im * a0_re;
  A2_im += g21_re * a1_im;
  A2_im += g21_im * a1_re;
  A2_im += g22_re * a2_im;
  A2_im += g22_im * a2_re;
  spinorFloat B2_re = 0;
  B2_re += g20_re * b0_re;
  B2_re -= g20_im * b0_im;
  B2_re += g21_re * b1_re;
  B2_re -= g21_im * b1_im;
  B2_re += g22_re * b2_re;
  B2_re -= g22_im * b2_im;
  spinorFloat B2_im = 0;
  B2_im += g20_re * b0_im;
  B2_im += g20_im * b0_re;
  B2_im += g21_re * b1_im;
  B2_im += g21_im * b1_re;
  B2_im += g22_re * b2_im;
  B2_im += g22_im * b2_re;
  
  o00_re += A0_re;
  o00_im += A0_im;
  o10_re += B0_re;
  o10_im += B0_im;
  o20_re += B0_re;
  o20_im += B0_im;
  o30_re -= A0_re;
  o30_im -= A0_im;
  
  o01_re += A1_re;
  o01_im += A1_im;
  o11_re += B1_re;
  o11_im += B1_im;
  o21_re += B1_re;
  o21_im += B1_im;
  o31_re -= A1_re;
  o31_im -= A1_im;
  
  o02_re += A2_re;
  o02_im += A2_im;
  o12_re += B2_re;
  o12_im += B2_im;
  o22_re += B2_re;
  o22_im += B2_im;
  o32_re -= A2_re;
  o32_im -= A2_im;
  
}

if (isActive(dim,1,-1,x1,x2,x3,x4,param.commDim,param.X) && x2==0 )
{
  // Projector P1+
  // 1 0 0 1 
  // 0 1 -1 0 
  // 0 -1 1 0 
  // 1 0 0 1 
  
  faceIndexFromCoords<1>(face_idx,x1,x2,x3,x4,1,Y);
  const int sp_idx = face_idx + param.ghostOffset[1][0];
#if (DD_PREC==2)
    sp_norm_idx = face_idx + param.ghostNormOffset[1][0];
#endif
  
  const int ga_idx = Vh+face_idx;
  
  spinorFloat a0_re, a0_im;
  spinorFloat a1_re, a1_im;
  spinorFloat a2_re, a2_im;
  spinorFloat b0_re, b0_im;
  spinorFloat b1_re, b1_im;
  spinorFloat b2_re, b2_im;
  
  
  const int sp_stride_pad = ghostFace[1];
  
  // read half spinor from device memory
  READ_HALF_SPINOR(GHOSTSPINORTEX, sp_stride_pad, sp_idx, sp_norm_idx);
  
  a0_re = i00_re;  a0_im = i00_im;
  a1_re = i01_re;  a1_im = i01_im;
  a2_re = i02_re;  a2_im = i02_im;
  b0_re = i10_re;  b0_im = i10_im;
  b1_re = i11_re;  b1_im = i11_im;
  b2_re = i12_re;  b2_im = i12_im;
  
  // read gauge matrix from device memory
  READ_GAUGE_MATRIX(G, GAUGE1TEX, 3, ga_idx, ga_stride);
  
  // reconstruct gauge matrix
  RECONSTRUCT_GAUGE_MATRIX(3);
  
  // multiply row 0
  spinorFloat A0_re = 0;
  A0_re += gT00_re * a0_re;
  A0_re -= gT00_im * a0_im;
  A0_re += gT01_re * a1_re;
  A0_re -= gT01_im * a1_im;
  A0_re += gT02_re * a2_re;
  A0_re -= gT02_im * a2_im;
  spinorFloat A0_im = 0;
  A0_im += gT00_re * a0_im;
  A0_im += gT00_im * a0_re;
  A0_im += gT01_re * a1_im;
  A0_im += gT01_im * a1_re;
  A0_im += gT02_re * a2_im;
  A0_im += gT02_im * a2_re;
  spinorFloat B0_re = 0;
  B0_re += gT00_re * b0_re;
  B0_re -= gT00_im * b0_im;
  B0_re += gT01_re * b1_re;
  B0_re -= gT01_im * b1_im;
  B0_re += gT02_re * b2_re;
  B0_re -= gT02_im * b2_im;
  spinorFloat B0_im = 0;
  B0_im += gT00_re * b0_im;
  B0_im += gT00_im * b0_re;
  B0_im += gT01_re * b1_im;
  B0_im += gT01_im * b1_re;
  B0_im += gT02_re * b2_im;
  B0_im += gT02_im * b2_re;
  
  // multiply row 1
  spinorFloat A1_re = 0;
  A1_re += gT10_re * a0_re;
  A1_re -= gT10_im * a0_im;
  A1_re += gT11_re * a1_re;
  A1_re -= gT11_im * a1_im;
  A1_re += gT12_re * a2_re;
  A1_re -= gT12_im * a2_im;
  spinorFloat A1_im = 0;
  A1_im += gT10_re * a0_im;
  A1_im += gT10_im * a0_re;
  A1_im += gT11_re * a1_im;
  A1_im += gT11_im * a1_re;
  A1_im += gT12_re * a2_im;
  A1_im += gT12_im * a2_re;
  spinorFloat B1_re = 0;
  B1_re += gT10_re * b0_re;
  B1_re -= gT10_im * b0_im;
  B1_re += gT11_re * b1_re;
  B1_re -= gT11_im * b1_im;
  B1_re += gT12_re * b2_re;
  B1_re -= gT12_im * b2_im;
  spinorFloat B1_im = 0;
  B1_im += gT10_re * b0_im;
  B1_im += gT10_im * b0_re;
  B1_im += gT11_re * b1_im;
  B1_im += gT11_im * b1_re;
  B1_im += gT12_re * b2_im;
  B1_im += gT12_im * b2_re;
  
  // multiply row 2
  spinorFloat A2_re = 0;
  A2_re += gT20_re * a0_re;
  A2_re -= gT20_im * a0_im;
  A2_re += gT21_re * a1_re;
  A2_re -= gT21_im * a1_im;
  A2_re += gT22_re * a2_re;
  A2_re -= gT22_im * a2_im;
  spinorFloat A2_im = 0;
  A2_im += gT20_re * a0_im;
  A2_im += gT20_im * a0_re;
  A2_im += gT21_re * a1_im;
  A2_im += gT21_im * a1_re;
  A2_im += gT22_re * a2_im;
  A2_im += gT22_im * a2_re;
  spinorFloat B2_re = 0;
  B2_re += gT20_re * b0_re;
  B2_re -= gT20_im * b0_im;
  B2_re += gT21_re * b1_re;
  B2_re -= gT21_im * b1_im;
  B2_re += gT22_re * b2_re;
  B2_re -= gT22_im * b2_im;
  spinorFloat B2_im = 0;
  B2_im += gT20_re * b0_im;
  B2_im += gT20_im * b0_re;
  B2_im += gT21_re * b1_im;
  B2_im += gT21_im * b1_re;
  B2_im += gT22_re * b2_im;
  B2_im += gT22_im * b2_re;
  
  o00_re += A0_re;
  o00_im += A0_im;
  o10_re += B0_re;
  o10_im += B0_im;
  o20_re -= B0_re;
  o20_im -= B0_im;
  o30_re += A0_re;
  o30_im += A0_im;
  
  o01_re += A1_re;
  o01_im += A1_im;
  o11_re += B1_re;
  o11_im += B1_im;
  o21_re -= B1_re;
  o21_im -= B1_im;
  o31_re += A1_re;
  o31_im += A1_im;
  
  o02_re += A2_re;
  o02_im += A2_im;
  o12_re += B2_re;
  o12_im += B2_im;
  o22_re -= B2_re;
  o22_im -= B2_im;
  o32_re += A2_re;
  o32_im += A2_im;
  
}

if (isActive(dim,2,+1,x1,x2,x3,x4,param.commDim,param.X) && x3==X3m1 )
{
  // Projector P2-
  // 1 0 -i 0 
  // 0 1 0 i 
  // i 0 1 0 
  // 0 -i 0 1 
  
  faceIndexFromCoords<1>(face_idx,x1,x2,x3,x4,2,Y);
  const int sp_idx = face_idx + param.ghostOffset[2][1];
#if (DD_PREC==2)
<<<<<<< HEAD
    sp_norm_idx = face_idx + faceVolume[2] + param.ghostNormOffset[2][1];
=======
    sp_norm_idx = face_idx + ghostFace[2] + param.ghostNormOffset[2];
>>>>>>> aa3046b9
#endif
  
  const int ga_idx = sid;
  
  spinorFloat a0_re, a0_im;
  spinorFloat a1_re, a1_im;
  spinorFloat a2_re, a2_im;
  spinorFloat b0_re, b0_im;
  spinorFloat b1_re, b1_im;
  spinorFloat b2_re, b2_im;
  
  
  const int sp_stride_pad = ghostFace[2];
  
  // read half spinor from device memory
  READ_HALF_SPINOR(GHOSTSPINORTEX, sp_stride_pad, sp_idx, sp_norm_idx);
  
  a0_re = i00_re;  a0_im = i00_im;
  a1_re = i01_re;  a1_im = i01_im;
  a2_re = i02_re;  a2_im = i02_im;
  b0_re = i10_re;  b0_im = i10_im;
  b1_re = i11_re;  b1_im = i11_im;
  b2_re = i12_re;  b2_im = i12_im;
  
  // read gauge matrix from device memory
  READ_GAUGE_MATRIX(G, GAUGE0TEX, 4, ga_idx, ga_stride);
  
  // reconstruct gauge matrix
  RECONSTRUCT_GAUGE_MATRIX(4);
  
  // multiply row 0
  spinorFloat A0_re = 0;
  A0_re += g00_re * a0_re;
  A0_re -= g00_im * a0_im;
  A0_re += g01_re * a1_re;
  A0_re -= g01_im * a1_im;
  A0_re += g02_re * a2_re;
  A0_re -= g02_im * a2_im;
  spinorFloat A0_im = 0;
  A0_im += g00_re * a0_im;
  A0_im += g00_im * a0_re;
  A0_im += g01_re * a1_im;
  A0_im += g01_im * a1_re;
  A0_im += g02_re * a2_im;
  A0_im += g02_im * a2_re;
  spinorFloat B0_re = 0;
  B0_re += g00_re * b0_re;
  B0_re -= g00_im * b0_im;
  B0_re += g01_re * b1_re;
  B0_re -= g01_im * b1_im;
  B0_re += g02_re * b2_re;
  B0_re -= g02_im * b2_im;
  spinorFloat B0_im = 0;
  B0_im += g00_re * b0_im;
  B0_im += g00_im * b0_re;
  B0_im += g01_re * b1_im;
  B0_im += g01_im * b1_re;
  B0_im += g02_re * b2_im;
  B0_im += g02_im * b2_re;
  
  // multiply row 1
  spinorFloat A1_re = 0;
  A1_re += g10_re * a0_re;
  A1_re -= g10_im * a0_im;
  A1_re += g11_re * a1_re;
  A1_re -= g11_im * a1_im;
  A1_re += g12_re * a2_re;
  A1_re -= g12_im * a2_im;
  spinorFloat A1_im = 0;
  A1_im += g10_re * a0_im;
  A1_im += g10_im * a0_re;
  A1_im += g11_re * a1_im;
  A1_im += g11_im * a1_re;
  A1_im += g12_re * a2_im;
  A1_im += g12_im * a2_re;
  spinorFloat B1_re = 0;
  B1_re += g10_re * b0_re;
  B1_re -= g10_im * b0_im;
  B1_re += g11_re * b1_re;
  B1_re -= g11_im * b1_im;
  B1_re += g12_re * b2_re;
  B1_re -= g12_im * b2_im;
  spinorFloat B1_im = 0;
  B1_im += g10_re * b0_im;
  B1_im += g10_im * b0_re;
  B1_im += g11_re * b1_im;
  B1_im += g11_im * b1_re;
  B1_im += g12_re * b2_im;
  B1_im += g12_im * b2_re;
  
  // multiply row 2
  spinorFloat A2_re = 0;
  A2_re += g20_re * a0_re;
  A2_re -= g20_im * a0_im;
  A2_re += g21_re * a1_re;
  A2_re -= g21_im * a1_im;
  A2_re += g22_re * a2_re;
  A2_re -= g22_im * a2_im;
  spinorFloat A2_im = 0;
  A2_im += g20_re * a0_im;
  A2_im += g20_im * a0_re;
  A2_im += g21_re * a1_im;
  A2_im += g21_im * a1_re;
  A2_im += g22_re * a2_im;
  A2_im += g22_im * a2_re;
  spinorFloat B2_re = 0;
  B2_re += g20_re * b0_re;
  B2_re -= g20_im * b0_im;
  B2_re += g21_re * b1_re;
  B2_re -= g21_im * b1_im;
  B2_re += g22_re * b2_re;
  B2_re -= g22_im * b2_im;
  spinorFloat B2_im = 0;
  B2_im += g20_re * b0_im;
  B2_im += g20_im * b0_re;
  B2_im += g21_re * b1_im;
  B2_im += g21_im * b1_re;
  B2_im += g22_re * b2_im;
  B2_im += g22_im * b2_re;
  
  o00_re += A0_re;
  o00_im += A0_im;
  o10_re += B0_re;
  o10_im += B0_im;
  o20_re -= A0_im;
  o20_im += A0_re;
  o30_re += B0_im;
  o30_im -= B0_re;
  
  o01_re += A1_re;
  o01_im += A1_im;
  o11_re += B1_re;
  o11_im += B1_im;
  o21_re -= A1_im;
  o21_im += A1_re;
  o31_re += B1_im;
  o31_im -= B1_re;
  
  o02_re += A2_re;
  o02_im += A2_im;
  o12_re += B2_re;
  o12_im += B2_im;
  o22_re -= A2_im;
  o22_im += A2_re;
  o32_re += B2_im;
  o32_im -= B2_re;
  
}

if (isActive(dim,2,-1,x1,x2,x3,x4,param.commDim,param.X) && x3==0 )
{
  // Projector P2+
  // 1 0 i 0 
  // 0 1 0 -i 
  // -i 0 1 0 
  // 0 i 0 1 
  
  faceIndexFromCoords<1>(face_idx,x1,x2,x3,x4,2,Y);
  const int sp_idx = face_idx + param.ghostOffset[2][0];
#if (DD_PREC==2)
    sp_norm_idx = face_idx + param.ghostNormOffset[2][0];
#endif
  
  const int ga_idx = Vh+face_idx;
  
  spinorFloat a0_re, a0_im;
  spinorFloat a1_re, a1_im;
  spinorFloat a2_re, a2_im;
  spinorFloat b0_re, b0_im;
  spinorFloat b1_re, b1_im;
  spinorFloat b2_re, b2_im;
  
  
  const int sp_stride_pad = ghostFace[2];
  
  // read half spinor from device memory
  READ_HALF_SPINOR(GHOSTSPINORTEX, sp_stride_pad, sp_idx, sp_norm_idx);
  
  a0_re = i00_re;  a0_im = i00_im;
  a1_re = i01_re;  a1_im = i01_im;
  a2_re = i02_re;  a2_im = i02_im;
  b0_re = i10_re;  b0_im = i10_im;
  b1_re = i11_re;  b1_im = i11_im;
  b2_re = i12_re;  b2_im = i12_im;
  
  // read gauge matrix from device memory
  READ_GAUGE_MATRIX(G, GAUGE1TEX, 5, ga_idx, ga_stride);
  
  // reconstruct gauge matrix
  RECONSTRUCT_GAUGE_MATRIX(5);
  
  // multiply row 0
  spinorFloat A0_re = 0;
  A0_re += gT00_re * a0_re;
  A0_re -= gT00_im * a0_im;
  A0_re += gT01_re * a1_re;
  A0_re -= gT01_im * a1_im;
  A0_re += gT02_re * a2_re;
  A0_re -= gT02_im * a2_im;
  spinorFloat A0_im = 0;
  A0_im += gT00_re * a0_im;
  A0_im += gT00_im * a0_re;
  A0_im += gT01_re * a1_im;
  A0_im += gT01_im * a1_re;
  A0_im += gT02_re * a2_im;
  A0_im += gT02_im * a2_re;
  spinorFloat B0_re = 0;
  B0_re += gT00_re * b0_re;
  B0_re -= gT00_im * b0_im;
  B0_re += gT01_re * b1_re;
  B0_re -= gT01_im * b1_im;
  B0_re += gT02_re * b2_re;
  B0_re -= gT02_im * b2_im;
  spinorFloat B0_im = 0;
  B0_im += gT00_re * b0_im;
  B0_im += gT00_im * b0_re;
  B0_im += gT01_re * b1_im;
  B0_im += gT01_im * b1_re;
  B0_im += gT02_re * b2_im;
  B0_im += gT02_im * b2_re;
  
  // multiply row 1
  spinorFloat A1_re = 0;
  A1_re += gT10_re * a0_re;
  A1_re -= gT10_im * a0_im;
  A1_re += gT11_re * a1_re;
  A1_re -= gT11_im * a1_im;
  A1_re += gT12_re * a2_re;
  A1_re -= gT12_im * a2_im;
  spinorFloat A1_im = 0;
  A1_im += gT10_re * a0_im;
  A1_im += gT10_im * a0_re;
  A1_im += gT11_re * a1_im;
  A1_im += gT11_im * a1_re;
  A1_im += gT12_re * a2_im;
  A1_im += gT12_im * a2_re;
  spinorFloat B1_re = 0;
  B1_re += gT10_re * b0_re;
  B1_re -= gT10_im * b0_im;
  B1_re += gT11_re * b1_re;
  B1_re -= gT11_im * b1_im;
  B1_re += gT12_re * b2_re;
  B1_re -= gT12_im * b2_im;
  spinorFloat B1_im = 0;
  B1_im += gT10_re * b0_im;
  B1_im += gT10_im * b0_re;
  B1_im += gT11_re * b1_im;
  B1_im += gT11_im * b1_re;
  B1_im += gT12_re * b2_im;
  B1_im += gT12_im * b2_re;
  
  // multiply row 2
  spinorFloat A2_re = 0;
  A2_re += gT20_re * a0_re;
  A2_re -= gT20_im * a0_im;
  A2_re += gT21_re * a1_re;
  A2_re -= gT21_im * a1_im;
  A2_re += gT22_re * a2_re;
  A2_re -= gT22_im * a2_im;
  spinorFloat A2_im = 0;
  A2_im += gT20_re * a0_im;
  A2_im += gT20_im * a0_re;
  A2_im += gT21_re * a1_im;
  A2_im += gT21_im * a1_re;
  A2_im += gT22_re * a2_im;
  A2_im += gT22_im * a2_re;
  spinorFloat B2_re = 0;
  B2_re += gT20_re * b0_re;
  B2_re -= gT20_im * b0_im;
  B2_re += gT21_re * b1_re;
  B2_re -= gT21_im * b1_im;
  B2_re += gT22_re * b2_re;
  B2_re -= gT22_im * b2_im;
  spinorFloat B2_im = 0;
  B2_im += gT20_re * b0_im;
  B2_im += gT20_im * b0_re;
  B2_im += gT21_re * b1_im;
  B2_im += gT21_im * b1_re;
  B2_im += gT22_re * b2_im;
  B2_im += gT22_im * b2_re;
  
  o00_re += A0_re;
  o00_im += A0_im;
  o10_re += B0_re;
  o10_im += B0_im;
  o20_re += A0_im;
  o20_im -= A0_re;
  o30_re -= B0_im;
  o30_im += B0_re;
  
  o01_re += A1_re;
  o01_im += A1_im;
  o11_re += B1_re;
  o11_im += B1_im;
  o21_re += A1_im;
  o21_im -= A1_re;
  o31_re -= B1_im;
  o31_im += B1_re;
  
  o02_re += A2_re;
  o02_im += A2_im;
  o12_re += B2_re;
  o12_im += B2_im;
  o22_re += A2_im;
  o22_im -= A2_re;
  o32_re -= B2_im;
  o32_im += B2_re;
  
}

if (isActive(dim,3,+1,x1,x2,x3,x4,param.commDim,param.X) && x4==X4m1 )
{
  // Projector P3-
  // 0 0 0 0 
  // 0 0 0 0 
  // 0 0 2 0 
  // 0 0 0 2 
  
  faceIndexFromCoords<1>(face_idx,x1,x2,x3,x4,3,Y);
  const int sp_idx = face_idx + param.ghostOffset[3][1];
#if (DD_PREC==2)
<<<<<<< HEAD
    sp_norm_idx = face_idx + faceVolume[3] + param.ghostNormOffset[3][1];
=======
    sp_norm_idx = face_idx + ghostFace[3] + param.ghostNormOffset[3];
>>>>>>> aa3046b9
#endif
  
  const int ga_idx = sid;
  
  if (gauge_fixed && ga_idx < X4X3X2X1hmX3X2X1h)
  {
    spinorFloat a0_re, a0_im;
    spinorFloat a1_re, a1_im;
    spinorFloat a2_re, a2_im;
    spinorFloat b0_re, b0_im;
    spinorFloat b1_re, b1_im;
    spinorFloat b2_re, b2_im;
    
    
    const int sp_stride_pad = ghostFace[3];
    //const int t_proj_scale = TPROJSCALE;
    
    // read half spinor from device memory
    READ_HALF_SPINOR(GHOSTSPINORTEX, sp_stride_pad, sp_idx, sp_norm_idx);
    
#ifdef CLOVER_TWIST_INV_DSLASH
    a0_re = i00_re;  a0_im = i00_im;
    a1_re = i01_re;  a1_im = i01_im;
    a2_re = i02_re;  a2_im = i02_im;
    b0_re = i10_re;  b0_im = i10_im;
    b1_re = i11_re;  b1_im = i11_im;
    b2_re = i12_re;  b2_im = i12_im;
#else  
    a0_re = 2*i00_re;  a0_im = 2*i00_im;
    a1_re = 2*i01_re;  a1_im = 2*i01_im;
    a2_re = 2*i02_re;  a2_im = 2*i02_im;
    b0_re = 2*i10_re;  b0_im = 2*i10_im;
    b1_re = 2*i11_re;  b1_im = 2*i11_im;
    b2_re = 2*i12_re;  b2_im = 2*i12_im;
#endif 
    
    // identity gauge matrix
    spinorFloat A0_re = a0_re; spinorFloat A0_im = a0_im;
    spinorFloat B0_re = b0_re; spinorFloat B0_im = b0_im;
    spinorFloat A1_re = a1_re; spinorFloat A1_im = a1_im;
    spinorFloat B1_re = b1_re; spinorFloat B1_im = b1_im;
    spinorFloat A2_re = a2_re; spinorFloat A2_im = a2_im;
    spinorFloat B2_re = b2_re; spinorFloat B2_im = b2_im;
    
    o20_re += A0_re;
    o20_im += A0_im;
    o30_re += B0_re;
    o30_im += B0_im;
    
    o21_re += A1_re;
    o21_im += A1_im;
    o31_re += B1_re;
    o31_im += B1_im;
    
    o22_re += A2_re;
    o22_im += A2_im;
    o32_re += B2_re;
    o32_im += B2_im;
    
  } else {
    spinorFloat a0_re, a0_im;
    spinorFloat a1_re, a1_im;
    spinorFloat a2_re, a2_im;
    spinorFloat b0_re, b0_im;
    spinorFloat b1_re, b1_im;
    spinorFloat b2_re, b2_im;
    
    
    const int sp_stride_pad = ghostFace[3];
    //const int t_proj_scale = TPROJSCALE;
    
    // read half spinor from device memory
    READ_HALF_SPINOR(GHOSTSPINORTEX, sp_stride_pad, sp_idx, sp_norm_idx);
    
#ifdef CLOVER_TWIST_INV_DSLASH
    a0_re = i00_re;  a0_im = i00_im;
    a1_re = i01_re;  a1_im = i01_im;
    a2_re = i02_re;  a2_im = i02_im;
    b0_re = i10_re;  b0_im = i10_im;
    b1_re = i11_re;  b1_im = i11_im;
    b2_re = i12_re;  b2_im = i12_im;
#else  
    a0_re = 2*i00_re;  a0_im = 2*i00_im;
    a1_re = 2*i01_re;  a1_im = 2*i01_im;
    a2_re = 2*i02_re;  a2_im = 2*i02_im;
    b0_re = 2*i10_re;  b0_im = 2*i10_im;
    b1_re = 2*i11_re;  b1_im = 2*i11_im;
    b2_re = 2*i12_re;  b2_im = 2*i12_im;
#endif 
    
    // read gauge matrix from device memory
    READ_GAUGE_MATRIX(G, GAUGE0TEX, 6, ga_idx, ga_stride);
    
    // reconstruct gauge matrix
    RECONSTRUCT_GAUGE_MATRIX(6);
    
    // multiply row 0
    spinorFloat A0_re = 0;
    A0_re += g00_re * a0_re;
    A0_re -= g00_im * a0_im;
    A0_re += g01_re * a1_re;
    A0_re -= g01_im * a1_im;
    A0_re += g02_re * a2_re;
    A0_re -= g02_im * a2_im;
    spinorFloat A0_im = 0;
    A0_im += g00_re * a0_im;
    A0_im += g00_im * a0_re;
    A0_im += g01_re * a1_im;
    A0_im += g01_im * a1_re;
    A0_im += g02_re * a2_im;
    A0_im += g02_im * a2_re;
    spinorFloat B0_re = 0;
    B0_re += g00_re * b0_re;
    B0_re -= g00_im * b0_im;
    B0_re += g01_re * b1_re;
    B0_re -= g01_im * b1_im;
    B0_re += g02_re * b2_re;
    B0_re -= g02_im * b2_im;
    spinorFloat B0_im = 0;
    B0_im += g00_re * b0_im;
    B0_im += g00_im * b0_re;
    B0_im += g01_re * b1_im;
    B0_im += g01_im * b1_re;
    B0_im += g02_re * b2_im;
    B0_im += g02_im * b2_re;
    
    // multiply row 1
    spinorFloat A1_re = 0;
    A1_re += g10_re * a0_re;
    A1_re -= g10_im * a0_im;
    A1_re += g11_re * a1_re;
    A1_re -= g11_im * a1_im;
    A1_re += g12_re * a2_re;
    A1_re -= g12_im * a2_im;
    spinorFloat A1_im = 0;
    A1_im += g10_re * a0_im;
    A1_im += g10_im * a0_re;
    A1_im += g11_re * a1_im;
    A1_im += g11_im * a1_re;
    A1_im += g12_re * a2_im;
    A1_im += g12_im * a2_re;
    spinorFloat B1_re = 0;
    B1_re += g10_re * b0_re;
    B1_re -= g10_im * b0_im;
    B1_re += g11_re * b1_re;
    B1_re -= g11_im * b1_im;
    B1_re += g12_re * b2_re;
    B1_re -= g12_im * b2_im;
    spinorFloat B1_im = 0;
    B1_im += g10_re * b0_im;
    B1_im += g10_im * b0_re;
    B1_im += g11_re * b1_im;
    B1_im += g11_im * b1_re;
    B1_im += g12_re * b2_im;
    B1_im += g12_im * b2_re;
    
    // multiply row 2
    spinorFloat A2_re = 0;
    A2_re += g20_re * a0_re;
    A2_re -= g20_im * a0_im;
    A2_re += g21_re * a1_re;
    A2_re -= g21_im * a1_im;
    A2_re += g22_re * a2_re;
    A2_re -= g22_im * a2_im;
    spinorFloat A2_im = 0;
    A2_im += g20_re * a0_im;
    A2_im += g20_im * a0_re;
    A2_im += g21_re * a1_im;
    A2_im += g21_im * a1_re;
    A2_im += g22_re * a2_im;
    A2_im += g22_im * a2_re;
    spinorFloat B2_re = 0;
    B2_re += g20_re * b0_re;
    B2_re -= g20_im * b0_im;
    B2_re += g21_re * b1_re;
    B2_re -= g21_im * b1_im;
    B2_re += g22_re * b2_re;
    B2_re -= g22_im * b2_im;
    spinorFloat B2_im = 0;
    B2_im += g20_re * b0_im;
    B2_im += g20_im * b0_re;
    B2_im += g21_re * b1_im;
    B2_im += g21_im * b1_re;
    B2_im += g22_re * b2_im;
    B2_im += g22_im * b2_re;
    
    o20_re += A0_re;
    o20_im += A0_im;
    o30_re += B0_re;
    o30_im += B0_im;
    
    o21_re += A1_re;
    o21_im += A1_im;
    o31_re += B1_re;
    o31_im += B1_im;
    
    o22_re += A2_re;
    o22_im += A2_im;
    o32_re += B2_re;
    o32_im += B2_im;
    
  }
}

if (isActive(dim,3,-1,x1,x2,x3,x4,param.commDim,param.X) && x4==0 )
{
  // Projector P3+
  // 2 0 0 0 
  // 0 2 0 0 
  // 0 0 0 0 
  // 0 0 0 0 
  
  faceIndexFromCoords<1>(face_idx,x1,x2,x3,x4,3,Y);
  const int sp_idx = face_idx + param.ghostOffset[3][0];
#if (DD_PREC==2)
    sp_norm_idx = face_idx + param.ghostNormOffset[3][0];
#endif
  
  const int ga_idx = Vh+face_idx;
  
  if (gauge_fixed && ga_idx < X4X3X2X1hmX3X2X1h)
  {
    spinorFloat a0_re, a0_im;
    spinorFloat a1_re, a1_im;
    spinorFloat a2_re, a2_im;
    spinorFloat b0_re, b0_im;
    spinorFloat b1_re, b1_im;
    spinorFloat b2_re, b2_im;
    
    
    const int sp_stride_pad = ghostFace[3];
    //const int t_proj_scale = TPROJSCALE;
    
    // read half spinor from device memory
    READ_HALF_SPINOR(GHOSTSPINORTEX, sp_stride_pad, sp_idx, sp_norm_idx);
    
#ifdef CLOVER_TWIST_INV_DSLASH
    a0_re = i00_re;  a0_im = i00_im;
    a1_re = i01_re;  a1_im = i01_im;
    a2_re = i02_re;  a2_im = i02_im;
    b0_re = i10_re;  b0_im = i10_im;
    b1_re = i11_re;  b1_im = i11_im;
    b2_re = i12_re;  b2_im = i12_im;
#else  
    a0_re = 2*i00_re;  a0_im = 2*i00_im;
    a1_re = 2*i01_re;  a1_im = 2*i01_im;
    a2_re = 2*i02_re;  a2_im = 2*i02_im;
    b0_re = 2*i10_re;  b0_im = 2*i10_im;
    b1_re = 2*i11_re;  b1_im = 2*i11_im;
    b2_re = 2*i12_re;  b2_im = 2*i12_im;
#endif 
    
    // identity gauge matrix
    spinorFloat A0_re = a0_re; spinorFloat A0_im = a0_im;
    spinorFloat B0_re = b0_re; spinorFloat B0_im = b0_im;
    spinorFloat A1_re = a1_re; spinorFloat A1_im = a1_im;
    spinorFloat B1_re = b1_re; spinorFloat B1_im = b1_im;
    spinorFloat A2_re = a2_re; spinorFloat A2_im = a2_im;
    spinorFloat B2_re = b2_re; spinorFloat B2_im = b2_im;
    
    o00_re += A0_re;
    o00_im += A0_im;
    o10_re += B0_re;
    o10_im += B0_im;
    
    o01_re += A1_re;
    o01_im += A1_im;
    o11_re += B1_re;
    o11_im += B1_im;
    
    o02_re += A2_re;
    o02_im += A2_im;
    o12_re += B2_re;
    o12_im += B2_im;
    
  } else {
    spinorFloat a0_re, a0_im;
    spinorFloat a1_re, a1_im;
    spinorFloat a2_re, a2_im;
    spinorFloat b0_re, b0_im;
    spinorFloat b1_re, b1_im;
    spinorFloat b2_re, b2_im;
    
    
    const int sp_stride_pad = ghostFace[3];
    //const int t_proj_scale = TPROJSCALE;
    
    // read half spinor from device memory
    READ_HALF_SPINOR(GHOSTSPINORTEX, sp_stride_pad, sp_idx, sp_norm_idx);
    
#ifdef CLOVER_TWIST_INV_DSLASH
    a0_re = i00_re;  a0_im = i00_im;
    a1_re = i01_re;  a1_im = i01_im;
    a2_re = i02_re;  a2_im = i02_im;
    b0_re = i10_re;  b0_im = i10_im;
    b1_re = i11_re;  b1_im = i11_im;
    b2_re = i12_re;  b2_im = i12_im;
#else  
    a0_re = 2*i00_re;  a0_im = 2*i00_im;
    a1_re = 2*i01_re;  a1_im = 2*i01_im;
    a2_re = 2*i02_re;  a2_im = 2*i02_im;
    b0_re = 2*i10_re;  b0_im = 2*i10_im;
    b1_re = 2*i11_re;  b1_im = 2*i11_im;
    b2_re = 2*i12_re;  b2_im = 2*i12_im;
#endif 
    
    // read gauge matrix from device memory
    READ_GAUGE_MATRIX(G, GAUGE1TEX, 7, ga_idx, ga_stride);
    
    // reconstruct gauge matrix
    RECONSTRUCT_GAUGE_MATRIX(7);
    
    // multiply row 0
    spinorFloat A0_re = 0;
    A0_re += gT00_re * a0_re;
    A0_re -= gT00_im * a0_im;
    A0_re += gT01_re * a1_re;
    A0_re -= gT01_im * a1_im;
    A0_re += gT02_re * a2_re;
    A0_re -= gT02_im * a2_im;
    spinorFloat A0_im = 0;
    A0_im += gT00_re * a0_im;
    A0_im += gT00_im * a0_re;
    A0_im += gT01_re * a1_im;
    A0_im += gT01_im * a1_re;
    A0_im += gT02_re * a2_im;
    A0_im += gT02_im * a2_re;
    spinorFloat B0_re = 0;
    B0_re += gT00_re * b0_re;
    B0_re -= gT00_im * b0_im;
    B0_re += gT01_re * b1_re;
    B0_re -= gT01_im * b1_im;
    B0_re += gT02_re * b2_re;
    B0_re -= gT02_im * b2_im;
    spinorFloat B0_im = 0;
    B0_im += gT00_re * b0_im;
    B0_im += gT00_im * b0_re;
    B0_im += gT01_re * b1_im;
    B0_im += gT01_im * b1_re;
    B0_im += gT02_re * b2_im;
    B0_im += gT02_im * b2_re;
    
    // multiply row 1
    spinorFloat A1_re = 0;
    A1_re += gT10_re * a0_re;
    A1_re -= gT10_im * a0_im;
    A1_re += gT11_re * a1_re;
    A1_re -= gT11_im * a1_im;
    A1_re += gT12_re * a2_re;
    A1_re -= gT12_im * a2_im;
    spinorFloat A1_im = 0;
    A1_im += gT10_re * a0_im;
    A1_im += gT10_im * a0_re;
    A1_im += gT11_re * a1_im;
    A1_im += gT11_im * a1_re;
    A1_im += gT12_re * a2_im;
    A1_im += gT12_im * a2_re;
    spinorFloat B1_re = 0;
    B1_re += gT10_re * b0_re;
    B1_re -= gT10_im * b0_im;
    B1_re += gT11_re * b1_re;
    B1_re -= gT11_im * b1_im;
    B1_re += gT12_re * b2_re;
    B1_re -= gT12_im * b2_im;
    spinorFloat B1_im = 0;
    B1_im += gT10_re * b0_im;
    B1_im += gT10_im * b0_re;
    B1_im += gT11_re * b1_im;
    B1_im += gT11_im * b1_re;
    B1_im += gT12_re * b2_im;
    B1_im += gT12_im * b2_re;
    
    // multiply row 2
    spinorFloat A2_re = 0;
    A2_re += gT20_re * a0_re;
    A2_re -= gT20_im * a0_im;
    A2_re += gT21_re * a1_re;
    A2_re -= gT21_im * a1_im;
    A2_re += gT22_re * a2_re;
    A2_re -= gT22_im * a2_im;
    spinorFloat A2_im = 0;
    A2_im += gT20_re * a0_im;
    A2_im += gT20_im * a0_re;
    A2_im += gT21_re * a1_im;
    A2_im += gT21_im * a1_re;
    A2_im += gT22_re * a2_im;
    A2_im += gT22_im * a2_re;
    spinorFloat B2_re = 0;
    B2_re += gT20_re * b0_re;
    B2_re -= gT20_im * b0_im;
    B2_re += gT21_re * b1_re;
    B2_re -= gT21_im * b1_im;
    B2_re += gT22_re * b2_re;
    B2_re -= gT22_im * b2_im;
    spinorFloat B2_im = 0;
    B2_im += gT20_re * b0_im;
    B2_im += gT20_im * b0_re;
    B2_im += gT21_re * b1_im;
    B2_im += gT21_im * b1_re;
    B2_im += gT22_re * b2_im;
    B2_im += gT22_im * b2_re;
    
    o00_re += A0_re;
    o00_im += A0_im;
    o10_re += B0_re;
    o10_im += B0_im;
    
    o01_re += A1_re;
    o01_im += A1_im;
    o11_re += B1_re;
    o11_im += B1_im;
    
    o02_re += A2_re;
    o02_im += A2_im;
    o12_re += B2_re;
    o12_im += B2_im;
    
  }
}

{
#ifdef DSLASH_XPAY
  READ_ACCUM(ACCUMTEX, param.sp_stride)
  
#ifndef CLOVER_TWIST_XPAY
  //perform invert twist first:
#ifndef DYNAMIC_CLOVER
  APPLY_CLOVER_TWIST_INV(c, cinv, a, o);
#else
  APPLY_CLOVER_TWIST_DYN_INV(c, a, o);
#endif
  o00_re = b*o00_re + acc00_re;
  o00_im = b*o00_im + acc00_im;
  o01_re = b*o01_re + acc01_re;
  o01_im = b*o01_im + acc01_im;
  o02_re = b*o02_re + acc02_re;
  o02_im = b*o02_im + acc02_im;
  o10_re = b*o10_re + acc10_re;
  o10_im = b*o10_im + acc10_im;
  o11_re = b*o11_re + acc11_re;
  o11_im = b*o11_im + acc11_im;
  o12_re = b*o12_re + acc12_re;
  o12_im = b*o12_im + acc12_im;
  o20_re = b*o20_re + acc20_re;
  o20_im = b*o20_im + acc20_im;
  o21_re = b*o21_re + acc21_re;
  o21_im = b*o21_im + acc21_im;
  o22_re = b*o22_re + acc22_re;
  o22_im = b*o22_im + acc22_im;
  o30_re = b*o30_re + acc30_re;
  o30_im = b*o30_im + acc30_im;
  o31_re = b*o31_re + acc31_re;
  o31_im = b*o31_im + acc31_im;
  o32_re = b*o32_re + acc32_re;
  o32_im = b*o32_im + acc32_im;
#else
  APPLY_CLOVER_TWIST(c, a, acc);
  o00_re = b*o00_re + acc00_re;
  o00_im = b*o00_im + acc00_im;
  o01_re = b*o01_re + acc01_re;
  o01_im = b*o01_im + acc01_im;
  o02_re = b*o02_re + acc02_re;
  o02_im = b*o02_im + acc02_im;
  o10_re = b*o10_re + acc10_re;
  o10_im = b*o10_im + acc10_im;
  o11_re = b*o11_re + acc11_re;
  o11_im = b*o11_im + acc11_im;
  o12_re = b*o12_re + acc12_re;
  o12_im = b*o12_im + acc12_im;
  o20_re = b*o20_re + acc20_re;
  o20_im = b*o20_im + acc20_im;
  o21_re = b*o21_re + acc21_re;
  o21_im = b*o21_im + acc21_im;
  o22_re = b*o22_re + acc22_re;
  o22_im = b*o22_im + acc22_im;
  o30_re = b*o30_re + acc30_re;
  o30_im = b*o30_im + acc30_im;
  o31_re = b*o31_re + acc31_re;
  o31_im = b*o31_im + acc31_im;
  o32_re = b*o32_re + acc32_re;
  o32_im = b*o32_im + acc32_im;
#endif//CLOVER_TWIST_XPAY
#else //no XPAY
#ifndef DYNAMIC_CLOVER
  APPLY_CLOVER_TWIST_INV(c, cinv, a, o);
#else
  APPLY_CLOVER_TWIST_DYN_INV(c, a, o);
#endif
#endif
}

// write spinor field back to device memory
WRITE_SPINOR(param.sp_stride);

// undefine to prevent warning when precision is changed
#undef spinorFloat
#undef WRITE_SPINOR_SHARED
#undef READ_SPINOR_SHARED
#undef SHARED_STRIDE

#undef g00_re
#undef g00_im
#undef g01_re
#undef g01_im
#undef g02_re
#undef g02_im
#undef g10_re
#undef g10_im
#undef g11_re
#undef g11_im
#undef g12_re
#undef g12_im
#undef g20_re
#undef g20_im
#undef g21_re
#undef g21_im
#undef g22_re
#undef g22_im

#undef i00_re
#undef i00_im
#undef i01_re
#undef i01_im
#undef i02_re
#undef i02_im
#undef i10_re
#undef i10_im
#undef i11_re
#undef i11_im
#undef i12_re
#undef i12_im
#undef i20_re
#undef i20_im
#undef i21_re
#undef i21_im
#undef i22_re
#undef i22_im
#undef i30_re
#undef i30_im
#undef i31_re
#undef i31_im
#undef i32_re
#undef i32_im

#undef acc00_re
#undef acc00_im
#undef acc01_re
#undef acc01_im
#undef acc02_re
#undef acc02_im
#undef acc10_re
#undef acc10_im
#undef acc11_re
#undef acc11_im
#undef acc12_re
#undef acc12_im
#undef acc20_re
#undef acc20_im
#undef acc21_re
#undef acc21_im
#undef acc22_re
#undef acc22_im
#undef acc30_re
#undef acc30_im
#undef acc31_re
#undef acc31_im
#undef acc32_re
#undef acc32_im


#undef o00_re
#undef o00_im
#undef o01_re
#undef o01_im
#undef o02_re
#undef o02_im
#undef o10_re
#undef o10_im
#undef o11_re
#undef o11_im
#undef o12_re
#undef o12_im
#undef o20_re
#undef o20_im
#undef o21_re
#undef o21_im
#undef o22_re
#undef o22_im
#undef o30_re
#undef o30_im
#undef o31_re
#undef o31_im
#undef o32_re
#undef o32_im

#undef c00_00_re
#undef c01_01_re
#undef c02_02_re
#undef c10_10_re
#undef c11_11_re
#undef c12_12_re
#undef c01_00_re
#undef c01_00_im
#undef c02_00_re
#undef c02_00_im
#undef c10_00_re
#undef c10_00_im
#undef c11_00_re
#undef c11_00_im
#undef c12_00_re
#undef c12_00_im
#undef c02_01_re
#undef c02_01_im
#undef c10_01_re
#undef c10_01_im
#undef c11_01_re
#undef c11_01_im
#undef c12_01_re
#undef c12_01_im
#undef c10_02_re
#undef c10_02_im
#undef c11_02_re
#undef c11_02_im
#undef c12_02_re
#undef c12_02_im
#undef c11_10_re
#undef c11_10_im
#undef c12_10_re
#undef c12_10_im
#undef c12_11_re
#undef c12_11_im

#undef cinv00_00_re
#undef cinv01_01_re
#undef cinv02_02_re
#undef cinv10_10_re
#undef cinv11_11_re
#undef cinv12_12_re
#undef cinv01_00_re
#undef cinv01_00_im
#undef cinv02_00_re
#undef cinv02_00_im
#undef cinv10_00_re
#undef cinv10_00_im
#undef cinv11_00_re
#undef cinv11_00_im
#undef cinv12_00_re
#undef cinv12_00_im
#undef cinv02_01_re
#undef cinv02_01_im
#undef cinv10_01_re
#undef cinv10_01_im
#undef cinv11_01_re
#undef cinv11_01_im
#undef cinv12_01_re
#undef cinv12_01_im
#undef cinv10_02_re
#undef cinv10_02_im
#undef cinv11_02_re
#undef cinv11_02_im
#undef cinv12_02_re
#undef cinv12_02_im
#undef cinv11_10_re
#undef cinv11_10_im
#undef cinv12_10_re
#undef cinv12_10_im
#undef cinv12_11_re
#undef cinv12_11_im

#undef VOLATILE

#endif // MULTI_GPU<|MERGE_RESOLUTION|>--- conflicted
+++ resolved
@@ -627,7 +627,7 @@
 
   dim = dimFromFaceIndex(sid, param); // sid is also modified
 
-  const int face_volume = ((param.threadDimMapUpper[dim] - param.threadDimMapLower[dim]) >> 1);  
+  const int face_volume = ((param.threadDimMapUpper[dim] - param.threadDimMapLower[dim]) >> 1);
   const int face_num = (sid >= face_volume);              // is this thread updating face 0 or 1
   face_idx = sid - face_num*face_volume;        // index into the respective face
 
@@ -667,11 +667,7 @@
   faceIndexFromCoords<1>(face_idx,x1,x2,x3,x4,0,Y);
   const int sp_idx = face_idx + param.ghostOffset[0][1];
 #if (DD_PREC==2)
-<<<<<<< HEAD
-    sp_norm_idx = face_idx + faceVolume[0] + param.ghostNormOffset[0][1];
-=======
-    sp_norm_idx = face_idx + ghostFace[0] + param.ghostNormOffset[0];
->>>>>>> aa3046b9
+    sp_norm_idx = face_idx + param.ghostNormOffset[0][1];
 #endif
   
   const int ga_idx = sid;
@@ -993,11 +989,7 @@
   faceIndexFromCoords<1>(face_idx,x1,x2,x3,x4,1,Y);
   const int sp_idx = face_idx + param.ghostOffset[1][1];
 #if (DD_PREC==2)
-<<<<<<< HEAD
-    sp_norm_idx = face_idx + faceVolume[1] + param.ghostNormOffset[1][1];
-=======
-    sp_norm_idx = face_idx + ghostFace[1] + param.ghostNormOffset[1];
->>>>>>> aa3046b9
+    sp_norm_idx = face_idx + param.ghostNormOffset[1][1];
 #endif
   
   const int ga_idx = sid;
@@ -1319,11 +1311,7 @@
   faceIndexFromCoords<1>(face_idx,x1,x2,x3,x4,2,Y);
   const int sp_idx = face_idx + param.ghostOffset[2][1];
 #if (DD_PREC==2)
-<<<<<<< HEAD
-    sp_norm_idx = face_idx + faceVolume[2] + param.ghostNormOffset[2][1];
-=======
-    sp_norm_idx = face_idx + ghostFace[2] + param.ghostNormOffset[2];
->>>>>>> aa3046b9
+    sp_norm_idx = face_idx + param.ghostNormOffset[2][1];
 #endif
   
   const int ga_idx = sid;
@@ -1645,11 +1633,7 @@
   faceIndexFromCoords<1>(face_idx,x1,x2,x3,x4,3,Y);
   const int sp_idx = face_idx + param.ghostOffset[3][1];
 #if (DD_PREC==2)
-<<<<<<< HEAD
-    sp_norm_idx = face_idx + faceVolume[3] + param.ghostNormOffset[3][1];
-=======
-    sp_norm_idx = face_idx + ghostFace[3] + param.ghostNormOffset[3];
->>>>>>> aa3046b9
+    sp_norm_idx = face_idx + param.ghostNormOffset[3][1];
 #endif
   
   const int ga_idx = sid;
