#include <multigrid.h>
#include <qio_field.h>
#include <string.h>

#include <Eigen/Dense>

// ESW DEBUG
#include <index_helper.cuh>

#include <quda_arpack_interface.h>

namespace quda {  

  using namespace blas;

  static bool debug = true;
  static bool esw_debug = false; // for my own spammy prints
  static bool esw_matelem_debug = false; // for matelem checks

  MG::MG(MGParam &param, TimeProfile &profile_global)
    : Solver(param, profile), param(param), transfer(0), resetTransfer(false), presmoother(0), postsmoother(0),
      profile_global(profile_global),
      profile( "MG level " + std::to_string(param.level+1), false ),
      coarse(nullptr), fine(param.fine), coarse_solver(nullptr),
      param_coarse(nullptr), param_presmooth(nullptr), param_postsmooth(nullptr), param_coarse_solver(nullptr),
      r(nullptr), r_coarse(nullptr), x_coarse(nullptr), tmp_coarse(nullptr),
      diracResidual(param.matResidual->Expose()), diracSmoother(param.matSmooth->Expose()), diracSmootherSloppy(param.matSmoothSloppy->Expose()),
      diracCoarseResidual(nullptr), diracCoarseSmoother(nullptr), diracCoarseSmootherSloppy(nullptr),
      matCoarseResidual(nullptr), matCoarseSmoother(nullptr), matCoarseSmootherSloppy(nullptr),
      rng(nullptr)
  {
    // for reporting level 1 is the fine level but internally use level 0 for indexing
    sprintf(prefix,"MG level %d (%s): ", param.level+1, param.location == QUDA_CUDA_FIELD_LOCATION ? "GPU" : "CPU" );
    setVerbosity(param.mg_global.verbosity[param.level]);
    setOutputPrefix(prefix);

    if (param.level >= QUDA_MAX_MG_LEVEL)
      errorQuda("Level=%d is greater than limit of multigrid recursion depth", param.level+1);

    if (param.coarse_grid_solution_type == QUDA_MATPC_SOLUTION && param.smoother_solve_type != QUDA_DIRECT_PC_SOLVE)
      errorQuda("Cannot use preconditioned coarse grid solution without preconditioned smoother solve");

    // allocating vectors
    {
      // create residual vectors
      ColorSpinorParam csParam(*(param.B[0]));
      csParam.create = QUDA_NULL_FIELD_CREATE;
      csParam.location = param.location;
      if (csParam.location==QUDA_CUDA_FIELD_LOCATION) {
        // all coarse GPU vectors use FLOAT2 ordering
        csParam.fieldOrder = (csParam.Precision() == QUDA_DOUBLE_PRECISION || param.level > 0 || param.B[0]->Nspin() == 1) ?
          QUDA_FLOAT2_FIELD_ORDER : QUDA_FLOAT4_FIELD_ORDER;
        csParam.setPrecision(csParam.Precision());
        csParam.gammaBasis = param.level > 0 ? QUDA_DEGRAND_ROSSI_GAMMA_BASIS: QUDA_UKQCD_GAMMA_BASIS;
      }
      if (param.B[0]->Nspin() == 1) csParam.gammaBasis = param.B[0]->GammaBasis(); // hack for staggered to avoid unnecessary basis checks
      r = ColorSpinorField::Create(csParam);

      // if we're using preconditioning then allocate storage for the preconditioned source vector
      if (param.smoother_solve_type == QUDA_DIRECT_PC_SOLVE) {
      	csParam.x[0] /= 2;
      	csParam.siteSubset = QUDA_PARITY_SITE_SUBSET;
      	b_tilde = ColorSpinorField::Create(csParam);
      }
    }

    // ESW HACK GENERATE STAGGERED WITHOUT CORRECT INTERFACE
    if (param.level == 0) {
      // generate free field vectors
      buildFreeVectors(param.B);
    } else {
      if (param.level < param.Nlevel-1) {
        if (param.mg_global.compute_null_vector == QUDA_COMPUTE_NULL_VECTOR_YES) {
          if (param.B[0]->Location() == QUDA_CUDA_FIELD_LOCATION) {
            rng = new RNG(param.B[0]->Volume(), 1234, param.B[0]->X());
            rng->Init();
          }

          // Initializing to random vectors
          for(int i=0; i<(int)param.B.size(); i++) {
            if (param.B[i]->Location() == QUDA_CPU_FIELD_LOCATION) param.B[i]->Source(QUDA_RANDOM_SOURCE);
            else spinorNoise(*param.B[i], *rng, QUDA_NOISE_UNIFORM);
          }
          generateNullVectors(param.B);
        } else if (strcmp(param.mg_global.vec_infile,"")!=0) { // only load if infile is defined and not computing
          loadVectors(param.B);
        } else { // generate free field vectors
          buildFreeVectors(param.B);
        }
      }
    }

#if 0 // ESW HACK
    // For staggered, check if we're doing a Kahler-Dirac transform on this
    // level
    if (param.is_kahler_dirac_prec) { 
      buildFreeVectors(param.B);
    }
    else if (param.level < param.Nlevel-1) {
      if (param.mg_global.compute_null_vector == QUDA_COMPUTE_NULL_VECTOR_YES) {
        if (param.mg_global.generate_all_levels == QUDA_BOOLEAN_YES || param.level == 0) {

          if (param.B[0]->Location() == QUDA_CUDA_FIELD_LOCATION) {
            rng = new RNG(param.B[0]->Volume(), 1234, param.B[0]->X());
            rng->Init();
          }

          // Initializing to random vectors
          for(int i=0; i<(int)param.B.size(); i++) {
            if (param.B[i]->Location() == QUDA_CPU_FIELD_LOCATION) param.B[i]->Source(QUDA_RANDOM_SOURCE);
            else spinorNoise(*param.B[i], *rng, QUDA_NOISE_UNIFORM);
          }

        }
        if ( param.mg_global.num_setup_iter[param.level] > 0 ) generateNullVectors(param.B);
      } else if (strcmp(param.mg_global.vec_infile,"")!=0) { // only load if infile is defined and not computing
        loadVectors(param.B);
      } else { // generate free field vectors
        buildFreeVectors(param.B);
      }
    }
#endif

    // in case of iterative setup with MG the coarse level may be already built
    if (!transfer) reset();

    setOutputPrefix("");
  }

  void MG::reset(bool refresh) {

    setVerbosity(param.mg_global.verbosity[param.level]);
    setOutputPrefix(prefix);

    if (getVerbosity() >= QUDA_SUMMARIZE) printfQuda("%s level %d of %d levels\n", transfer ? "Resetting":"Creating", param.level+1, param.Nlevel);
    createSmoother();

    if ( esw_debug ) printfQuda("Created smoother.\n");

    // Refresh the null-space vectors if we need to
    if (refresh && param.level < param.Nlevel-1) {
      if (param.mg_global.setup_maxiter_refresh[param.level]) generateNullVectors(param.B, refresh);
    }

    // if not on the coarsest level, update next
    if (param.level < param.Nlevel-1) {

      if (transfer) {
        // restoring FULL parity in Transfer changed at the end of this procedure
        transfer->setSiteSubset(QUDA_FULL_SITE_SUBSET, QUDA_INVALID_PARITY);
        if (resetTransfer || refresh) {
          transfer->reset();
          resetTransfer = false;
        }
      } else {
        // create transfer operator
        /*if (getVerbosity() >= QUDA_VERBOSE)*/ printfQuda("Creating transfer operator\n");
        transfer = new Transfer(param.B, param.Nvec, param.geoBlockSize, param.spinBlockSize,
                                param.mg_global.precision_null[param.level], profile);
        for (int i=0; i<QUDA_MAX_MG_LEVEL; i++) param.mg_global.geo_block_size[param.level][i] = param.geoBlockSize[i];

        // create coarse residual vector
        r_coarse = param.B[0]->CreateCoarse(param.geoBlockSize, param.spinBlockSize, param.Nvec, param.mg_global.location[param.level+1]);

        // create coarse solution vector
        x_coarse = param.B[0]->CreateCoarse(param.geoBlockSize, param.spinBlockSize, param.Nvec, param.mg_global.location[param.level+1]);

        // create coarse temporary vector
        tmp_coarse = param.B[0]->CreateCoarse(param.geoBlockSize, param.spinBlockSize, param.Nvec, param.mg_global.location[param.level+1]);

        B_coarse = new std::vector<ColorSpinorField*>();
        int nVec_coarse = std::max(param.Nvec, param.mg_global.n_vec[param.level+1]);
        B_coarse->resize(nVec_coarse);

        for (int i=0; i<nVec_coarse; i++)
          (*B_coarse)[i] = param.B[0]->CreateCoarse(param.geoBlockSize, param.spinBlockSize, param.Nvec, param.mg_global.setup_location[param.level+1]);

        // if we're not generating on all levels then we need to propagate the vectors down
        if (param.mg_global.generate_all_levels == QUDA_BOOLEAN_NO) {
          /* if (getVerbosity() >= QUDA_VERBOSE)*/ printfQuda("Restricting null space vectors\n");
          for (int i=0; i<param.Nvec; i++) {
            zero(*(*B_coarse)[i]);
            transfer->R(*(*B_coarse)[i], *(param.B[i]));
          }
        }
        /*if (getVerbosity() >= QUDA_VERBOSE)*/ printfQuda("Transfer operator done\n");
      }

      // Call a different function if we're doing the Kahler-Dirac prec step.
      //if (param.is_kahler_dirac_prec) {
      //  createKahlerDiracPrec();
      //} else {
        createCoarseDirac();
      //}

      // creating or resetting the coarse level
      if (coarse) {
        coarse->param.updateInvertParam(*param.mg_global.invert_param);
        coarse->param.delta = 1e-20;
        coarse->param.precision = param.mg_global.invert_param->cuda_prec_precondition;
        coarse->param.matResidual = matCoarseResidual;
        coarse->param.matSmooth = matCoarseSmoother;
        coarse->param.matSmoothSloppy = matCoarseSmootherSloppy;
        coarse->reset(refresh);
      } else {
        // create the next multigrid level
        param_coarse = new MGParam(param, *B_coarse, matCoarseResidual, matCoarseSmoother, matCoarseSmootherSloppy, param.level+1);
        param_coarse->fine = this;
        param_coarse->delta = 1e-20;
        param_coarse->precision = param.mg_global.invert_param->cuda_prec_precondition;

        coarse = new MG(*param_coarse, profile_global);
      }
      setOutputPrefix(prefix); // restore since we just popped back from coarse grid

      createCoarseSolver();

      // now we can run the verification if requested
      if (param.mg_global.run_verify) verify();

      // resize the on-GPU null-space components to single-parity if we're doing a
      // single-parity solve (memory saving technique).
      {
        QudaSiteSubset site_subset = param.coarse_grid_solution_type == QUDA_MATPC_SOLUTION ? QUDA_PARITY_SITE_SUBSET : QUDA_FULL_SITE_SUBSET;
        QudaMatPCType matpc_type = param.mg_global.invert_param->matpc_type;
        QudaParity parity = (matpc_type == QUDA_MATPC_EVEN_EVEN || matpc_type == QUDA_MATPC_EVEN_EVEN_ASYMMETRIC) ? QUDA_EVEN_PARITY : QUDA_ODD_PARITY;
        transfer->setSiteSubset(site_subset, parity); // use this to force location of transfer
      }
    }

    if (getVerbosity() >= QUDA_SUMMARIZE) printfQuda("Setup of level %d of %d done\n", param.level+1, param.Nlevel);

    // print out profiling information for the adaptive setup
    if (getVerbosity() >= QUDA_VERBOSE) profile.Print();
    // Reset the profile for accurate solver timing
    profile.TPRESET();
  }

  void MG::createSmoother() {
    // create the smoother for this level
    if (getVerbosity() >= QUDA_VERBOSE) printfQuda("Creating smoother\n");
    diracResidual = param.matResidual->Expose();
    diracSmoother = param.matSmooth->Expose();
    diracSmootherSloppy = param.matSmoothSloppy->Expose();

    if (presmoother) delete presmoother;
    if (param_presmooth) delete param_presmooth;
    param_presmooth = new SolverParam(param);

    param_presmooth->is_preconditioner = false;
    param_presmooth->preserve_source = QUDA_PRESERVE_SOURCE_NO;
    param_presmooth->use_init_guess = QUDA_USE_INIT_GUESS_NO;

    param_presmooth->precision = param.mg_global.invert_param->cuda_prec_sloppy;
    param_presmooth->precision_sloppy = (param.level == 0) ? param.mg_global.invert_param->cuda_prec_precondition : param.mg_global.invert_param->cuda_prec_sloppy;
    param_presmooth->precision_precondition = (param.level == 0) ? param.mg_global.invert_param->cuda_prec_precondition : param.mg_global.invert_param->cuda_prec_sloppy;

    param_presmooth->inv_type = param.smoother;
    param_presmooth->inv_type_precondition = QUDA_INVALID_INVERTER;
    param_presmooth->residual_type = (param_presmooth->inv_type == QUDA_MR_INVERTER) ? QUDA_INVALID_RESIDUAL : QUDA_L2_RELATIVE_RESIDUAL;
    param_presmooth->Nsteps = param.mg_global.smoother_schwarz_cycle[param.level];
    param_presmooth->maxiter = (param.level < param.Nlevel-1) ? param.nu_pre : param.nu_pre + param.nu_post;

    param_presmooth->Nkrylov = param_presmooth->maxiter;
    param_presmooth->pipeline = param_presmooth->maxiter;
    param_presmooth->tol = param.smoother_tol;
    param_presmooth->global_reduction = param.global_reduction;

    param_presmooth->sloppy_converge = true; // this means we don't check the true residual before declaring convergence

    param_presmooth->schwarz_type = param.mg_global.smoother_schwarz_type[param.level];
    // inner solver should recompute the true residual after each cycle if using Schwarz preconditioning
    param_presmooth->compute_true_res = (param_presmooth->schwarz_type != QUDA_INVALID_SCHWARZ) ? true : false;

    presmoother = ( (param.level < param.Nlevel-1 || param_presmooth->schwarz_type != QUDA_INVALID_SCHWARZ) &&  param_presmooth->inv_type != QUDA_INVALID_INVERTER) ?
      Solver::create(*param_presmooth, *param.matSmooth, *param.matSmoothSloppy, *param.matSmoothSloppy, profile) : nullptr;

    if (param.level < param.Nlevel-1) { //Create the post smoother
      if (postsmoother) delete postsmoother;
      if (param_postsmooth) delete param_postsmooth;
      param_postsmooth = new SolverParam(*param_presmooth);
      param_postsmooth->use_init_guess = QUDA_USE_INIT_GUESS_YES;
      // At the moment CGNE doesn't hold well an initial guess
      if(param.smoother == QUDA_CGNE_INVERTER) param_presmooth->inv_type = QUDA_MR_INVERTER;

      param_postsmooth->maxiter = param.nu_post;
      param_postsmooth->Nkrylov = param_postsmooth->maxiter;
      param_postsmooth->pipeline = param_postsmooth->maxiter;

      // we never need to compute the true residual for a post smoother
      param_postsmooth->compute_true_res = false;

      postsmoother = (param_postsmooth->inv_type != QUDA_INVALID_INVERTER) ?
	Solver::create(*param_postsmooth, *param.matSmooth, *param.matSmoothSloppy, *param.matSmoothSloppy, profile) : nullptr;
    }
    if (getVerbosity() >= QUDA_VERBOSE) printfQuda("Smoother done\n");
  }

  void MG::createCoarseDirac() {
    if (getVerbosity() >= QUDA_VERBOSE) printfQuda("Creating coarse Dirac operator\n");

    // check if we are coarsening the preconditioned system then
    bool preconditioned_coarsen = (param.coarse_grid_solution_type == QUDA_MATPC_SOLUTION && param.smoother_solve_type == QUDA_DIRECT_PC_SOLVE);
    QudaMatPCType matpc_type = param.mg_global.invert_param->matpc_type;

    // create coarse grid operator
    DiracParam diracParam;
    diracParam.transfer = transfer;

    // Parameters that matter for coarse construction and application
    diracParam.dirac = preconditioned_coarsen ? const_cast<Dirac*>(diracSmoother) : const_cast<Dirac*>(diracResidual);
    diracParam.kappa = (param.B[0]->Nspin() == 1) ? -1.0 : diracParam.dirac->Kappa(); // -1 cancels automatic kappa in application of Y fields
    diracParam.mass = diracParam.dirac->Mass();
    diracParam.mu = diracParam.dirac->Mu();
    diracParam.mu_factor = param.mg_global.mu_factor[param.level+1]-param.mg_global.mu_factor[param.level];

    diracParam.dagger = QUDA_DAG_NO;
    diracParam.matpcType = matpc_type;
    diracParam.tmp1 = tmp_coarse;
    // use even-odd preconditioning for the coarse grid solver
    if (diracCoarseResidual) delete diracCoarseResidual;
    diracCoarseResidual = new DiracCoarse(diracParam, param.setup_location == QUDA_CUDA_FIELD_LOCATION ? true : false);

    // create smoothing operators
    diracParam.dirac = const_cast<Dirac*>(param.matSmooth->Expose());
    diracParam.halo_precision = param.mg_global.smoother_halo_precision[param.level+1];

    if (diracCoarseSmoother) delete diracCoarseSmoother;
    if (diracCoarseSmootherSloppy) delete diracCoarseSmootherSloppy;


    // Test matrix elements of KD-prec operator
    if ( esw_debug )
    {
      diracParam.type = QUDA_COARSEPC_DIRAC;
      diracParam.tmp1 = &(tmp_coarse->Even());
      diracCoarseSmoother = new DiracCoarsePC(static_cast<DiracCoarse&>(*diracCoarseResidual), diracParam);

      typedef Eigen::Matrix<std::complex<float>, Eigen::Dynamic, Eigen::Dynamic, Eigen::ColMajor> cMatrix;
      int length = tmp_coarse->Length()/2; // length includes *2 for complex
      ColorSpinorParam csParam2(*tmp_coarse);
      csParam2.siteSubset = QUDA_FULL_SITE_SUBSET;
      csParam2.location = QUDA_CPU_FIELD_LOCATION;
      csParam2.fieldOrder = QUDA_SPACE_SPIN_COLOR_FIELD_ORDER;
      csParam2.create = QUDA_ZERO_FIELD_CREATE;
      ColorSpinorField* lhs = new cpuColorSpinorField(csParam2);
      ColorSpinorField* ihs = new cpuColorSpinorField(csParam2);
      ColorSpinorField* rhs = new cpuColorSpinorField(csParam2);
      cMatrix mat_cplx = cMatrix::Zero(length, length);

      printfQuda("Precision %d Volume %d Spin %d Color %d Length %d\n", static_cast<int>(lhs->Precision()), lhs->Volume(), lhs->Nspin(), lhs->Ncolor(), length);
      for (int x = 0; x < lhs->Volume(); x++)
      {
        for (int s = 0; s < lhs->Nspin(); s++)
        {
          for (int c = 0; c < lhs->Ncolor(); c++)
          {
            int index = ((x*lhs->Nspin()+s)*lhs->Ncolor()+c);
            printfQuda("Index %d\n", index);
            blas::zero(*lhs);
            blas::zero(*ihs);
            blas::zero(*rhs);
            //lhs->Source(QUDA_POINT_SOURCE, x, s, c);
            (static_cast<std::complex<float>*>(lhs->V()))[index] = 1.0;
            /*diracCoarseSmoother->DslashXpay(rhs->Even(), lhs->Odd(), QUDA_EVEN_PARITY, lhs->Even(), 1.0);
            diracCoarseSmoother->DslashXpay(rhs->Odd(), lhs->Even(), QUDA_ODD_PARITY, lhs->Odd(), 1.0);*/
            diracCoarseResidual->M(*ihs, *lhs);
            (dynamic_cast<DiracCoarse*>(diracCoarseResidual))->CloverInv(rhs->Even(), ihs->Even(), QUDA_EVEN_PARITY);
            (dynamic_cast<DiracCoarse*>(diracCoarseResidual))->CloverInv(rhs->Odd(), ihs->Odd(), QUDA_ODD_PARITY);
            std::complex<float> *rhs_data = (std::complex<float>*)rhs->V();
            std::complex<float> *pointer_in = &(mat_cplx(index*lhs->Volume()*lhs->Nspin()*lhs->Ncolor()));
            for (int i = 0; i < length; i++) { pointer_in[i] = rhs_data[i]; }
          }
        }
      }
      delete lhs;
      delete ihs;
      delete rhs;

      Eigen::ComplexEigenSolver<cMatrix> eigensolve_cplx_indef(length);
      eigensolve_cplx_indef.compute(mat_cplx);
      cMatrix eigs = eigensolve_cplx_indef.eigenvalues();
      for (int i = 0; i < length; i++) {
        printfQuda("%d %.8e %.8e\n", i, eigs(i).real(), eigs(i).imag());
      }
      errorQuda("Well that's enough.\n");
    }


    if (param.mg_global.smoother_solve_type[param.level+1] == QUDA_DIRECT_PC_SOLVE) {
      diracParam.type = QUDA_COARSEPC_DIRAC;
      diracParam.tmp1 = &(tmp_coarse->Even());
      diracCoarseSmoother = new DiracCoarsePC(static_cast<DiracCoarse&>(*diracCoarseResidual), diracParam);
      {
        bool schwarz = param.mg_global.smoother_schwarz_type[param.level+1] != QUDA_INVALID_SCHWARZ;
        for (int i=0; i<4; i++) diracParam.commDim[i] = schwarz ? 0 : 1;
      }
      diracCoarseSmootherSloppy = new DiracCoarsePC(static_cast<DiracCoarse&>(*diracCoarseSmoother),diracParam);
    } else {
      diracParam.type = QUDA_COARSE_DIRAC;
      diracParam.tmp1 = tmp_coarse;
      diracCoarseSmoother = new DiracCoarse(static_cast<DiracCoarse&>(*diracCoarseResidual), diracParam);
      {
        bool schwarz = param.mg_global.smoother_schwarz_type[param.level+1] != QUDA_INVALID_SCHWARZ;
        for (int i=0; i<4; i++) diracParam.commDim[i] = schwarz ? 0 : 1;
      }
      diracCoarseSmootherSloppy = new DiracCoarse(static_cast<DiracCoarse&>(*diracCoarseSmoother),diracParam);
    }

    if (matCoarseResidual) delete matCoarseResidual;
    if (matCoarseSmoother) delete matCoarseSmoother;
    if (matCoarseSmootherSloppy) delete matCoarseSmootherSloppy;
    matCoarseResidual = new DiracM(*diracCoarseResidual);
    matCoarseSmoother = new DiracM(*diracCoarseSmoother);
    matCoarseSmootherSloppy = new DiracM(*diracCoarseSmootherSloppy);

    if (getVerbosity() >= QUDA_VERBOSE) printfQuda("Coarse Dirac operator done\n");
  }

  void MG::createCoarseSolver() {
    if (getVerbosity() >= QUDA_VERBOSE) printfQuda("Creating coarse solver wrapper\n");
    if (param.cycle_type == QUDA_MG_CYCLE_VCYCLE && param.level < param.Nlevel-2) {
      // if coarse solver is not a bottom solver and on the second to bottom level then we can just use the coarse solver as is
      coarse_solver = coarse;
      if (getVerbosity() >= QUDA_VERBOSE) printfQuda("Assigned coarse solver to coarse MG operator\n");
    } else if (param.cycle_type == QUDA_MG_CYCLE_RECURSIVE || param.level == param.Nlevel-2) {
      if (coarse_solver) delete coarse_solver;
      if (param_coarse_solver) delete param_coarse_solver;
      param_coarse_solver = new SolverParam(param);

      param_coarse_solver->inv_type = param.mg_global.coarse_solver[param.level+1];
      param_coarse_solver->is_preconditioner = false;
      param_coarse_solver->sloppy_converge = true; // this means we don't check the true residual before declaring convergence

      param_coarse_solver->preserve_source = QUDA_PRESERVE_SOURCE_YES;  // or can this be no
      param_coarse_solver->use_init_guess = QUDA_USE_INIT_GUESS_NO;
      param_coarse_solver->Nkrylov = (param_coarse_solver->inv_type == QUDA_BICGSTABL_INVERTER) ? 6 : 20;
      param_coarse_solver->tol = param.mg_global.coarse_solver_tol[param.level+1];
      param_coarse_solver->global_reduction = true;
      param_coarse_solver->compute_true_res = false;
      param_coarse_solver->delta = 1e-8;
      param_coarse_solver->pipeline = 8;

      param_coarse_solver->maxiter = param.mg_global.coarse_solver_maxiter[param.level+1];
      param_coarse_solver->inv_type_precondition = (param.level<param.Nlevel-2 || coarse->presmoother) ? QUDA_MG_INVERTER : QUDA_INVALID_INVERTER;
      param_coarse_solver->preconditioner = (param.level<param.Nlevel-2 || coarse->presmoother) ? coarse : nullptr;
      param_coarse_solver->mg_instance = true;
      param_coarse_solver->verbosity_precondition = param.mg_global.verbosity[param.level+1];

      // preconditioned solver wrapper is uniform precision
      param_coarse_solver->precision = r_coarse->Precision();
      param_coarse_solver->precision_sloppy = param_coarse_solver->precision;
      param_coarse_solver->precision_precondition = param_coarse_solver->precision_sloppy;

      if (param.mg_global.coarse_grid_solution_type[param.level+1] == QUDA_MATPC_SOLUTION) {
        Solver *solver = Solver::create(*param_coarse_solver, *matCoarseSmoother, *matCoarseSmoother, *matCoarseSmoother, profile);
        sprintf(coarse_prefix,"MG level %d (%s): ", param.level+2, param.mg_global.location[param.level+1] == QUDA_CUDA_FIELD_LOCATION ? "GPU" : "CPU" );
        coarse_solver = new PreconditionedSolver(*solver, *matCoarseSmoother->Expose(), *param_coarse_solver, profile, coarse_prefix);
      } else {
        Solver *solver = Solver::create(*param_coarse_solver, *matCoarseResidual, *matCoarseResidual, *matCoarseResidual, profile);
        sprintf(coarse_prefix,"MG level %d (%s): ", param.level+2, param.mg_global.location[param.level+1] == QUDA_CUDA_FIELD_LOCATION ? "GPU" : "CPU" );
        coarse_solver = new PreconditionedSolver(*solver, *matCoarseResidual->Expose(), *param_coarse_solver, profile, coarse_prefix);
      }

      if (getVerbosity() >= QUDA_VERBOSE) printfQuda("Assigned coarse solver to preconditioned GCR solver\n");
    } else {
      errorQuda("Multigrid cycle type %d not supported", param.cycle_type);
    }
    if (getVerbosity() >= QUDA_VERBOSE) printfQuda("Coarse solver wrapper done\n");
  }

  MG::~MG() {
    if (param.level < param.Nlevel-1) {
      if (rng) rng->Release();
      delete rng;

      if (param.level == param.Nlevel-1 || param.cycle_type == QUDA_MG_CYCLE_RECURSIVE) {
	if (coarse_solver) delete coarse_solver;
	if (param_coarse_solver) delete param_coarse_solver;
      }

      if (B_coarse) {
	int nVec_coarse = std::max(param.Nvec, param.mg_global.n_vec[param.level+1]);
	for (int i=0; i<nVec_coarse; i++) if ((*B_coarse)[i]) delete (*B_coarse)[i];
	delete B_coarse;
      }
      if (coarse) delete coarse;
      if (transfer) delete transfer;
      if (matCoarseSmootherSloppy) delete matCoarseSmootherSloppy;
      if (diracCoarseSmootherSloppy) delete diracCoarseSmootherSloppy;
      if (matCoarseSmoother) delete matCoarseSmoother;
      if (diracCoarseSmoother) delete diracCoarseSmoother;
      if (matCoarseResidual) delete matCoarseResidual;
      if (diracCoarseResidual) delete diracCoarseResidual;
      if (postsmoother) delete postsmoother;
      if (param_postsmooth) delete param_postsmooth;
    }

    if (presmoother) delete presmoother;
    if (param_presmooth) delete param_presmooth;

    if (b_tilde && param.smoother_solve_type == QUDA_DIRECT_PC_SOLVE) delete b_tilde;
    if (r) delete r;
    if (r_coarse) delete r_coarse;
    if (x_coarse) delete x_coarse;
    if (tmp_coarse) delete tmp_coarse;

    if (param_coarse) delete param_coarse;

    if (getVerbosity() >= QUDA_VERBOSE) profile.Print();
  }

  // FIXME need to make this more robust (implement Solver::flops() for all solvers)
  double MG::flops() const {
    double flops = 0;

    if (param_coarse_solver) {
      flops += param_coarse_solver->gflops * 1e9;
      param_coarse_solver->gflops = 0;
    } else if (param.level < param.Nlevel-1) {
      flops += coarse->flops();
    }

    if (param_presmooth) {
      flops += param_presmooth->gflops * 1e9;
      param_presmooth->gflops = 0;
    }

    if (param_postsmooth) {
      flops += param_postsmooth->gflops * 1e9;
      param_postsmooth->gflops = 0;
    }

    if (transfer) {
      flops += transfer->flops();
    }

    return flops;
  }

  /**
     ESW debugging function
   */
  int getPrintVectorIndex(const int X[4], const int coord[4])
  {
    //x[4] = cb_index/(X[3]*X[2]*X[1]*X[0]/2);
    //x[3] = (cb_index/(X[2]*X[1]*X[0]/2) % X[3];
    //x[2] = (cb_index/(X[1]*X[0]/2)) % X[2];
    //x[1] = (cb_index/(X[0]/2)) % X[1];
    //x[0] = 2*(cb_index%(X[0]/2)) + ((x[3]+x[2]+x[1]+parity)&1);
    int idx = ((((coord[3]*X[2]+coord[2])*X[1]+coord[1])*X[0])+coord[0]) >> 1;
    int phase = (coord[0]+coord[1]+coord[2]+coord[3])%2;
    return 2*idx+phase;
  }

  /**
     Verification that the constructed multigrid operator is valid
   */
  void MG::verify() {
    setOutputPrefix(prefix);

    // temporary fields used for verification
    ColorSpinorParam csParam(*r);
    csParam.create = QUDA_NULL_FIELD_CREATE;
    ColorSpinorField *tmp1 = ColorSpinorField::Create(csParam);
    ColorSpinorField *tmp2 = ColorSpinorField::Create(csParam);
    double deviation;

    QudaPrecision prec = (param.mg_global.precision_null[param.level] < csParam.Precision())
      ? param.mg_global.precision_null[param.level]  : csParam.Precision();
<<<<<<< HEAD
    double tol = prec == QUDA_HALF_PRECISION ? 1e-2 : prec == QUDA_SINGLE_PRECISION ? 1e-4 : 1e-10;
=======
    // may want to revisit this---these were relaxed for cases where ghost_precision < precision
    // these were set while hacking in tests of quarter precision ghosts
    double tol = (prec == QUDA_QUARTER_PRECISION || prec == QUDA_HALF_PRECISION) ? 5e-2 : prec == QUDA_SINGLE_PRECISION ? 1e-3 : 1e-8;
>>>>>>> 9df36cc5

    if (getVerbosity() >= QUDA_SUMMARIZE) printfQuda("Checking 0 = (1 - P P^\\dagger) v_k for %d vectors\n", param.Nvec);

    for (int i=0; i<param.Nvec; i++) {
      // as well as copying to the correct location this also changes basis if necessary
      *tmp1 = *param.B[i]; 

      transfer->R(*r_coarse, *tmp1);
      transfer->P(*tmp2, *r_coarse);

      // ESW lots of verbosity comments
      /*if (getVerbosity() >= QUDA_VERBOSE)*/
      printfQuda("Vector %d: norms v_k = %e P^\\dagger v_k = %e P P^\\dagger v_k = %e\n",
              i, norm2(*tmp1), norm2(*r_coarse), norm2(*tmp2));

      deviation = sqrt( xmyNorm(*tmp1, *tmp2) / norm2(*tmp1) );
      /*if (getVerbosity() >= QUDA_VERBOSE)*/ printfQuda("L2 relative deviation = %e\n", deviation);
      if (deviation > tol) errorQuda("L2 relative deviation for k=%d failed, %e > %e", i, deviation, tol);
    }

#if 0
    if (getVerbosity() >= QUDA_SUMMARIZE)
      printfQuda("Checking 1 > || (1 - D P (P^\\dagger D P) P^\\dagger v_k || / || v_k || for %d vectors\n",
		 param.Nvec);

    for (int i=0; i<param.Nvec; i++) {
      transfer->R(*r_coarse, *(param.B[i]));
      (*coarse)(*x_coarse, *r_coarse); // this needs to be an exact solve to pass
      setOutputPrefix(prefix); // restore output prefix
      transfer->P(*tmp2, *x_coarse);
      param.matResidual(*tmp1,*tmp2);
      *tmp2 = *(param.B[i]);
      if (getVerbosity() >= QUDA_VERBOSE) {
	printfQuda("Vector %d: norms %e %e ", i, norm2(*param.B[i]), norm2(*tmp1));
	printfQuda("relative residual = %e\n", sqrt(xmyNorm(*tmp2, *tmp1) / norm2(*param.B[i])) );
      }
    }
#endif

    if ( esw_matelem_debug )
    {
      setOutputPrefix("");

      // Get lattice size
      const int* latDim = tmp1->X();

      // Set a source
      int source[4] = { 1, 0, 0, 0 };
      int sink[4];

      // Matrix elements of original operator
      for (int c3 = 0; c3 < 3; c3++)
      {
        printfQuda("\nOriginal operator, color %d\n", c3);

        // ESW make sure I know how to take matrix elements of the original op.
        tmp1->Source(QUDA_POINT_SOURCE, getPrintVectorIndex(latDim, source), 0, c3);

        printfQuda("Printing site (%d, %d, %d, %d) of tmp1\n", source[0], source[1], source[2], source[3]);
        tmp1->PrintVector(getPrintVectorIndex(latDim, source));

        // Apply the fine matvec
        (*param.matResidual)(*tmp2,*tmp1);

        sink[0] = source[0]; sink[1] = source[1]; sink[2] = source[2]; sink[3] = source[3];
        printfQuda("Printing site (%d, %d, %d, %d) of tmp2\n", sink[0], sink[1], sink[2], sink[3]);
        tmp2->PrintVector(getPrintVectorIndex(latDim, sink));
        Complex matelem = cDotProduct(*tmp1, *tmp2);
        printfQuda("ESW Debug: Local matrix element fine staggered (%.8e, %.8e)\n", matelem.real(), matelem.imag());
        printfQuda("Mass for comparison: %.8e. Should be off by a factor of 2.\n", diracResidual->Mass());

        // Check other matrix elements.
        
        // +x
        printfQuda("ESW Debug: +x mat elem: ");
        sink[0] = (source[0]+1)%latDim[0]; sink[1] = source[1]; sink[2] = source[2]; sink[3] = source[3];
        tmp2->PrintVector(getPrintVectorIndex(latDim, sink));
        // -x
        printfQuda("ESW Debug: -x mat elem: ");
        sink[0] = (source[0]-1+latDim[0])%latDim[0]; sink[1] = source[1]; sink[2] = source[2]; sink[3] = source[3];
        tmp2->PrintVector(getPrintVectorIndex(latDim, sink));
        // +y
        printfQuda("ESW Debug: +y mat elem: ");
        sink[0] = source[0]; sink[1] = (source[1]+1)%latDim[1]; sink[2] = source[2]; sink[3] = source[3];
        tmp2->PrintVector(getPrintVectorIndex(latDim, sink));
        // -y
        printfQuda("ESW Debug: -y mat elem: ");
        sink[0] = source[0]; sink[1] = (source[1]-1+latDim[1])%latDim[1]; sink[2] = source[2]; sink[3] = source[3];
        tmp2->PrintVector(getPrintVectorIndex(latDim, sink));
        // +z
        printfQuda("ESW Debug: +z mat elem: ");
        sink[0] = source[0]; sink[1] = source[1]; sink[2] = (source[2]+1)%latDim[2]; sink[3] = source[3];
        tmp2->PrintVector(getPrintVectorIndex(latDim, sink));
        // -z
        printfQuda("ESW Debug: -z mat elem: ");
        sink[0] = source[0]; sink[1] = source[1]; sink[2] = (source[2]-1+latDim[2])%latDim[2]; sink[3] = source[3];
        tmp2->PrintVector(getPrintVectorIndex(latDim, sink));
        // +t
        printfQuda("ESW Debug: +t mat elem: ");
        sink[0] = source[0]; sink[1] = source[1]; sink[2] = source[2]; sink[3] = (source[3]+1)%latDim[3];
        tmp2->PrintVector(getPrintVectorIndex(latDim, sink));
        // -t
        printfQuda("ESW Debug: -t mat elem: ");
        sink[0] = source[0]; sink[1] = source[1]; sink[2] = source[2]; sink[3] = (source[3]-1+latDim[3])%latDim[3];
        tmp2->PrintVector(getPrintVectorIndex(latDim, sink));

      }

      setOutputPrefix(prefix);
    } // esw_debug

    /*if (getVerbosity() >= QUDA_SUMMARIZE)*/ printfQuda("\nChecking 0 = (1 - P^\\dagger P) eta_c\n");
    x_coarse->Source(QUDA_RANDOM_SOURCE);
    transfer->P(*tmp2, *x_coarse);
    transfer->R(*r_coarse, *tmp2);
    /*if (getVerbosity() >= QUDA_VERBOSE)*/ printfQuda("Vector norms %e %e (fine tmp %e) ", norm2(*x_coarse), norm2(*r_coarse), norm2(*tmp2));

    deviation = sqrt( xmyNorm(*x_coarse, *r_coarse) / norm2(*x_coarse) );
    /*if (getVerbosity() >= QUDA_VERBOSE)*/ printfQuda("L2 relative deviation = %e\n", deviation);
    if (deviation > tol ) errorQuda("L2 relative deviation = %e > %e failed", deviation, tol);
    if (getVerbosity() >= QUDA_SUMMARIZE) printfQuda("Checking 0 = (D_c - P^\\dagger D P) (native coarse operator to emulated operator)\n");


    // ESW this is valid for staggered because we're testing a unitary transform
    /*
    if (getVerbosity() >= QUDA_SUMMARIZE) printfQuda("\nStaggered unitarity: Checking 0 = (1 - P P^\\dagger) eta_c\n");
    tmp1->Source(QUDA_RANDOM_SOURCE);
    transfer->R(*x_coarse, *tmp1);
    transfer->P(*tmp2, *x_coarse);
    if (getVerbosity() >= QUDA_VERBOSE) printfQuda("Vector norms %e %e (fine tmp %e) ", norm2(*tmp1), norm2(*tmp2), norm2(*x_coarse));

    deviation = sqrt( xmyNorm(*tmp1, *tmp2) / norm2(*tmp1) );
    if (getVerbosity() >= QUDA_VERBOSE) printfQuda("L2 relative deviation = %e\n", deviation);
    if (deviation > tol ) errorQuda("L2 relative deviation = %e > %e failed", deviation, tol);
    if (getVerbosity() >= QUDA_SUMMARIZE) printfQuda("\nChecking 0 = (D_c - P^\\dagger D P) (native coarse operator to emulated operator)\n");
    */

    // Re-initialize x_coarse
    x_coarse->Source(QUDA_RANDOM_SOURCE);

    // Double check nvecs
    /*for (int v = 0; v < 24; v++)
    {
      printfQuda("Vector %d\n", v);
      source[0] = 6; source[1] = 6; source[2] = 6; source[3] = 6;
      param.B[v]->PrintVector(getPrintVectorIndex(latDim, source));
      source[0] = 7; source[1] = 6; source[2] = 6; source[3] = 6;
      param.B[v]->PrintVector(getPrintVectorIndex(latDim, source));
      source[0] = 6; source[1] = 7; source[2] = 6; source[3] = 6;
      param.B[v]->PrintVector(getPrintVectorIndex(latDim, source));
      source[0] = 7; source[1] = 7; source[2] = 6; source[3] = 6;
      param.B[v]->PrintVector(getPrintVectorIndex(latDim, source));
      source[0] = 6; source[1] = 6; source[2] = 7; source[3] = 6;
      param.B[v]->PrintVector(getPrintVectorIndex(latDim, source));
      source[0] = 7; source[1] = 6; source[2] = 7; source[3] = 6;
      param.B[v]->PrintVector(getPrintVectorIndex(latDim, source));
      source[0] = 6; source[1] = 7; source[2] = 7; source[3] = 6;
      param.B[v]->PrintVector(getPrintVectorIndex(latDim, source));
      source[0] = 7; source[1] = 7; source[2] = 7; source[3] = 6;
      param.B[v]->PrintVector(getPrintVectorIndex(latDim, source));
      source[0] = 6; source[1] = 6; source[2] = 6; source[3] = 7;
      param.B[v]->PrintVector(getPrintVectorIndex(latDim, source));
      source[0] = 7; source[1] = 6; source[2] = 6; source[3] = 7;
      param.B[v]->PrintVector(getPrintVectorIndex(latDim, source));
      source[0] = 6; source[1] = 7; source[2] = 6; source[3] = 7;
      param.B[v]->PrintVector(getPrintVectorIndex(latDim, source));
      source[0] = 7; source[1] = 7; source[2] = 6; source[3] = 7;
      param.B[v]->PrintVector(getPrintVectorIndex(latDim, source));
      source[0] = 6; source[1] = 6; source[2] = 7; source[3] = 7;
      param.B[v]->PrintVector(getPrintVectorIndex(latDim, source));
      source[0] = 7; source[1] = 6; source[2] = 7; source[3] = 7;
      param.B[v]->PrintVector(getPrintVectorIndex(latDim, source));
      source[0] = 6; source[1] = 7; source[2] = 7; source[3] = 7;
      param.B[v]->PrintVector(getPrintVectorIndex(latDim, source));
      source[0] = 7; source[1] = 7; source[2] = 7; source[3] = 7;
      param.B[v]->PrintVector(getPrintVectorIndex(latDim, source));
    }*/

    ColorSpinorField *tmp_coarse = param.B[0]->CreateCoarse(param.geoBlockSize, param.spinBlockSize, param.Nvec, param.mg_global.location[param.level+1]);
    zero(*tmp_coarse);
    zero(*r_coarse);

    if ( esw_matelem_debug )
    {
      setOutputPrefix("");
      printfQuda("\n--------------------\n");

      // Get lattice size
      const int* latDimCoarse = x_coarse->X();

      // Set a source
      int source[4] = { 1, 0, 0, 0 };

      // ESW debug
      for (int xc = 0; xc < 2/*6*/; xc++)
      {
        for (int s3 = 0; s3 < tmp_coarse->Nspin(); s3++)
        {
          for (int c3 = 0; c3 < tmp_coarse->Ncolor(); c3+=8) // corresponds to the 3 source colors
          {
            
            //tmp_coarse->Source(QUDA_RANDOM_SOURCE);
            source[0] = xc & 1; source[1] = (xc & 2)>>1; source[2] = (xc & 4)>>2; source[3] = (xc & 8)>>3;
            printfQuda("\nSite (%d,%d,%d,%d), Coarse spin %d, Coarse color %d\n", source[0], source[1], source[2], source[3], s3, c3);
            tmp_coarse->Source(QUDA_POINT_SOURCE, getPrintVectorIndex(latDimCoarse, source), s3, c3);
            transfer->P(*tmp1, *tmp_coarse);

            if (param.coarse_grid_solution_type == QUDA_MATPC_SOLUTION && param.smoother_solve_type == QUDA_DIRECT_PC_SOLVE) {
              double kappa = diracResidual->Kappa();
              double mass = diracResidual->Mass();
              if (param.level==0) {
                if (tmp1->Nspin() == 4)
                {
                  diracSmoother->DslashXpay(tmp2->Even(), tmp1->Odd(), QUDA_EVEN_PARITY, tmp1->Even(), -kappa);
                  diracSmoother->DslashXpay(tmp2->Odd(), tmp1->Even(), QUDA_ODD_PARITY, tmp1->Odd(), -kappa);
                } else if (tmp1->Nspin() == 2) { // if the coarse op is on top
                  diracSmoother->DslashXpay(tmp2->Even(), tmp1->Odd(), QUDA_EVEN_PARITY, tmp1->Even(), 1.0);
                  diracSmoother->DslashXpay(tmp2->Odd(), tmp1->Even(), QUDA_ODD_PARITY, tmp1->Odd(), 1.0);
                } else { // staggered
                  diracSmoother->DslashXpay(tmp2->Even(), tmp1->Odd(), QUDA_EVEN_PARITY, tmp1->Even(), 2.0*mass); // stag convention
                  diracSmoother->DslashXpay(tmp2->Odd(), tmp1->Even(), QUDA_ODD_PARITY, tmp1->Odd(), 2.0*mass); // stag convention
                }
              } else { // this is a hack since the coarse Dslash doesn't properly use the same xpay conventions yet
                diracSmoother->DslashXpay(tmp2->Even(), tmp1->Odd(), QUDA_EVEN_PARITY, tmp1->Even(), 1.0);
                diracSmoother->DslashXpay(tmp2->Odd(), tmp1->Even(), QUDA_ODD_PARITY, tmp1->Odd(), 1.0);
              }
            } else {
              //printfQuda("ESW directly performing staggered matvec\n");
              (*param.matResidual)(*tmp2,*tmp1);
            }

            transfer->R(*x_coarse, *tmp2);
            (*param_coarse->matResidual)(*r_coarse, *tmp_coarse);

            // ESW print components
            printfQuda("\nEmulated component:\n");
            x_coarse->PrintVector(getPrintVectorIndex(latDimCoarse, source));
            printfQuda("\nCoarse component:\n");
            r_coarse->PrintVector(getPrintVectorIndex(latDimCoarse, source));

            if (c3 == 0 && s3 == 0)
            {
              printfQuda("\nEmulated:\n");
              for (int i = 0; i < 2/**2*2*2*/; i++) { x_coarse->PrintVector(i); }
              printfQuda("\nCoarse:\n");
              for (int i = 0; i < 2/**2*2*2*/; i++) { r_coarse->PrintVector(i); }
            }
          }
        }
      }
      setOutputPrefix(prefix);
    } // esw_debug


    tmp_coarse->Source(QUDA_RANDOM_SOURCE);
    transfer->P(*tmp1, *tmp_coarse);

    if (param.coarse_grid_solution_type == QUDA_MATPC_SOLUTION && param.smoother_solve_type == QUDA_DIRECT_PC_SOLVE) {
      double kappa = diracResidual->Kappa();
      double mass = diracResidual->Mass();
      if (param.level==0) {
        if (tmp1->Nspin() == 4)
        {
          diracSmoother->DslashXpay(tmp2->Even(), tmp1->Odd(), QUDA_EVEN_PARITY, tmp1->Even(), -kappa);
          diracSmoother->DslashXpay(tmp2->Odd(), tmp1->Even(), QUDA_ODD_PARITY, tmp1->Odd(), -kappa);
        } else if (tmp1->Nspin() == 2) { // if the coarse op is on top
          diracSmoother->DslashXpay(tmp2->Even(), tmp1->Odd(), QUDA_EVEN_PARITY, tmp1->Even(), 1.0);
          diracSmoother->DslashXpay(tmp2->Odd(), tmp1->Even(), QUDA_ODD_PARITY, tmp1->Odd(), 1.0);
        } else { // staggered
          diracSmoother->DslashXpay(tmp2->Even(), tmp1->Odd(), QUDA_EVEN_PARITY, tmp1->Even(), 2.0*mass); // stag convention
          diracSmoother->DslashXpay(tmp2->Odd(), tmp1->Even(), QUDA_ODD_PARITY, tmp1->Odd(), 2.0*mass); // stag convention
        }
      } else { // this is a hack since the coarse Dslash doesn't properly use the same xpay conventions yet
        diracSmoother->DslashXpay(tmp2->Even(), tmp1->Odd(), QUDA_EVEN_PARITY, tmp1->Even(), 1.0);
        diracSmoother->DslashXpay(tmp2->Odd(), tmp1->Even(), QUDA_ODD_PARITY, tmp1->Odd(), 1.0);
      }
    } else {
      //printfQuda("ESW directly performing staggered matvec\n");
      (*param.matResidual)(*tmp2,*tmp1);
    }

    transfer->R(*x_coarse, *tmp2);
    (*param_coarse->matResidual)(*r_coarse, *tmp_coarse);


#if 0 // enable to print out emulated and actual coarse-grid operator vectors for debugging
    if (getVerbosity() >= QUDA_VERBOSE) printfQuda("emulated\n");
    for (int x=0; x<x_coarse->Volume(); x++) tmp1->PrintVector(x);

    if (getVerbosity() >= QUDA_VERBOSE) printfQuda("actual\n");
    for (int x=0; x<r_coarse->Volume(); x++) tmp2->PrintVector(x);
#endif

    /*if (getVerbosity() >= QUDA_VERBOSE)*/ printfQuda("Vector norms Emulated=%e Native=%e ", norm2(*x_coarse), norm2(*r_coarse));

    deviation = sqrt( xmyNorm(*x_coarse, *r_coarse) / norm2(*x_coarse) );

    // When the mu is shifted on the coarse level; we can compute exxactly the error we introduce in the check:
    //  it is given by 2*kappa*delta_mu || tmp_coarse ||; where tmp_coarse is the random vector generated for the test
    if(diracResidual->Mu() != 0) {
      double delta_factor = param.mg_global.mu_factor[param.level+1] - param.mg_global.mu_factor[param.level];
      if(fabs(delta_factor) > tol ) {
	double delta_a = delta_factor * 2.0 * diracResidual->Kappa() *
	  diracResidual->Mu() * transfer->Vectors().TwistFlavor();
	deviation -= fabs(delta_a) * sqrt( norm2(*tmp_coarse) / norm2(*x_coarse) );
	deviation = fabs(deviation);
      }
    }
    /*if (getVerbosity() >= QUDA_VERBOSE)*/ printfQuda("L2 relative deviation = %e\n\n", deviation);
    if (deviation > tol) errorQuda("failed, deviation = %e (tol=%e)", deviation, tol);
    
    // here we check that the Hermitian conjugate operator is working
    // as expected for both the smoother and residual Dirac operators
    if (param.coarse_grid_solution_type == QUDA_MATPC_SOLUTION && param.smoother_solve_type == QUDA_DIRECT_PC_SOLVE) {
      diracSmoother->MdagM(tmp2->Even(), tmp1->Odd());
      Complex dot = cDotProduct(tmp2->Even(),tmp1->Odd());
      double deviation = std::fabs(dot.imag()) / std::fabs(dot.real());
      /*if (getVerbosity() >= QUDA_VERBOSE)*/ printfQuda("Smoother normal operator test (eta^dag M^dag M eta): real=%e imag=%e, relative imaginary deviation=%e\n",
						     real(dot), imag(dot), deviation);
      if (deviation > tol) errorQuda("failed, deviation = %e (tol=%e)", deviation, tol);

      diracResidual->MdagM(*tmp2, *tmp1);
      dot = cDotProduct(*tmp2,*tmp1);

      deviation = std::fabs(dot.imag()) / std::fabs(dot.real());
      /*if (getVerbosity() >= QUDA_VERBOSE)*/ printfQuda("Residual normal operator test (eta^dag M^dag M eta): real=%e imag=%e, relative imaginary deviation=%e\n",
						     real(dot), imag(dot), deviation);
      if (deviation > tol) errorQuda("failed, deviation = %e (tol=%e)", deviation, tol);
    } else {
      diracResidual->MdagM(*tmp2, *tmp1);
      Complex dot = cDotProduct(*tmp1,*tmp2);

      double deviation = std::fabs(dot.imag()) / std::fabs(dot.real());
      /*if (getVerbosity() >= QUDA_VERBOSE)*/ printfQuda("Normal operator test (eta^dag M^dag M eta): real=%e imag=%e, relative imaginary deviation=%e\n",
						     real(dot), imag(dot), deviation);
      if (deviation > tol) errorQuda("failed, deviation = %e (tol=%e)", deviation, tol);
    }

#ifdef ARPACK_LIB
    printfQuda("\nCheck eigenvector overlap for level %d\n", param.level);

    int nmodes = 128;
    int ncv    = 256;
    double arpack_tol = 1e-7;
    char *which = (char*)malloc(256*sizeof(char));
    sprintf(which, "SM");/* ARPACK which="{S,L}{R,I,M}" */

    ColorSpinorParam cpuParam(*param.B[0]);
    cpuParam.create = QUDA_ZERO_FIELD_CREATE;

    cpuParam.location = QUDA_CPU_FIELD_LOCATION;
    cpuParam.fieldOrder = QUDA_SPACE_SPIN_COLOR_FIELD_ORDER;

    if(param.smoother_solve_type == QUDA_DIRECT_PC_SOLVE) { 
      cpuParam.x[0] /= 2; 
      cpuParam.siteSubset = QUDA_PARITY_SITE_SUBSET; 
    }

    std::vector<ColorSpinorField*> evecsBuffer;
    evecsBuffer.reserve(nmodes);

    for (int i = 0; i < nmodes; i++) evecsBuffer.push_back( new cpuColorSpinorField(cpuParam) );

    QudaPrecision matPrecision = QUDA_SINGLE_PRECISION;//manually ajusted?
    QudaPrecision arpPrecision = QUDA_DOUBLE_PRECISION;//precision used in ARPACK routines, may not coincide with matvec precision
    
    void *evalsBuffer =  arpPrecision == QUDA_DOUBLE_PRECISION ? static_cast<void*>(new std::complex<double>[nmodes+1]) : static_cast<void*>( new std::complex<float>[nmodes+1]);
    //
    arpackSolve( evecsBuffer, evalsBuffer, *param.matSmooth,  matPrecision,  arpPrecision, arpack_tol, nmodes, ncv,  which);

    for (int i=0; i<nmodes; i++) {
      // as well as copying to the correct location this also changes basis if necessary
      *tmp1 = *evecsBuffer[i]; 

      transfer->R(*r_coarse, *tmp1);
      transfer->P(*tmp2, *r_coarse);

      printfQuda("Vector %d: norms v_k = %e P^\\dagger v_k = %e P P^\\dagger v_k = %e\n",
		 i, norm2(*tmp1), norm2(*r_coarse), norm2(*tmp2));

      deviation = sqrt( xmyNorm(*tmp1, *tmp2) / norm2(*tmp1) );
      printfQuda("L2 relative deviation = %e\n", deviation);
    }

    for (unsigned int i = 0; i < evecsBuffer.size(); i++) delete evecsBuffer[i];

    if( arpPrecision == QUDA_DOUBLE_PRECISION )  delete static_cast<std::complex<double>* >(evalsBuffer);
    else                                         delete static_cast<std::complex<float>* > (evalsBuffer);
 
    free(which);
#else
    warningQuda("\nThis test requires ARPACK.\n");
#endif

    delete tmp1;
    delete tmp2;
    delete tmp_coarse;
  }

  void MG::operator()(ColorSpinorField &x, ColorSpinorField &b) {
    char prefix_bkup[100];  strncpy(prefix_bkup, prefix, 100);  setOutputPrefix(prefix);

    // if input vector is single parity then we must be solving the
    // preconditioned system in general this can only happen on the
    // top level
    QudaSolutionType outer_solution_type = b.SiteSubset() == QUDA_FULL_SITE_SUBSET ? QUDA_MAT_SOLUTION : QUDA_MATPC_SOLUTION;
    QudaSolutionType inner_solution_type = param.coarse_grid_solution_type;

    if (debug) printfQuda("outer_solution_type = %d, inner_solution_type = %d\n", outer_solution_type, inner_solution_type);
    if ( esw_debug ) printfQuda("smoother_solve_type = %d\n", param.smoother_solve_type);

    if ( outer_solution_type == QUDA_MATPC_SOLUTION && inner_solution_type == QUDA_MAT_SOLUTION)
      errorQuda("Unsupported solution type combination");

    if ( inner_solution_type == QUDA_MATPC_SOLUTION && param.smoother_solve_type != QUDA_DIRECT_PC_SOLVE)
      errorQuda("For this coarse grid solution type, a preconditioned smoother is required");

    if ( debug ) printfQuda("entering V-cycle with x2=%e, r2=%e\n", norm2(x), norm2(b));

    if (param.level < param.Nlevel-1) {
      //transfer->setTransferGPU(false); // use this to force location of transfer (need to check if still works for multi-level)
      
      // do the pre smoothing
      if ( debug ) printfQuda("pre-smoothing b2=%e site subset %d\n", norm2(b), b.SiteSubset());

      ColorSpinorField *out=nullptr, *in=nullptr;

      ColorSpinorField &residual = b.SiteSubset() == QUDA_FULL_SITE_SUBSET ? *r : r->Even();

      // FIXME only need to make a copy if not preconditioning
      residual = b; // copy source vector since we will overwrite source with iterated residual

      diracSmoother->prepare(in, out, x, residual, outer_solution_type);

      // b_tilde holds either a copy of preconditioned source or a pointer to original source
      if (param.smoother_solve_type == QUDA_DIRECT_PC_SOLVE) *b_tilde = *in;
      else b_tilde = &b;

      if ( esw_debug ) printfQuda("about to apply pre-smoother\n");

      (*presmoother)(*out, *in);

      if ( debug ) printfQuda("applied pre-smoother\n");

      ColorSpinorField &solution = inner_solution_type == outer_solution_type ? x : x.Even();
      diracSmoother->reconstruct(solution, b, inner_solution_type);

      // if using preconditioned smoother then need to reconstruct full residual
      // FIXME extend this check for precision, Schwarz, etc.
      bool use_solver_residual =
        ( (param.smoother_solve_type == QUDA_DIRECT_PC_SOLVE && inner_solution_type == QUDA_MATPC_SOLUTION) ||
          (param.smoother_solve_type == QUDA_DIRECT_SOLVE && inner_solution_type == QUDA_MAT_SOLUTION) )
        ? true : false;

      // FIXME this is currently borked if inner solver is preconditioned
      double r2 = 0.0;
      /*if (inner_solution_type == QUDA_MAT_SOLUTION)
      {
        if (use_solver_residual) {
          if (debug) r2 = norm2(*r);
        } else {
          (*param.matResidual)(*r, x);
          if (debug) r2 = xmyNorm(b, *r);
          else axpby(1.0, b, -1.0, *r);
        }
      }*/

      // We need this to ensure that the coarse level has been created.
      // e.g. in case of iterative setup with MG we use just pre- and post-smoothing at the first iteration.
      if (transfer) {

        // restrict to the coarse grid
        transfer->R(*r_coarse, residual);
        if ( debug ) printfQuda("after pre-smoothing x2 = %e, r2 = %e, r_coarse2 = %e\n", norm2(x), r2, norm2(*r_coarse));

        // recurse to the next lower level
        (*coarse_solver)(*x_coarse, *r_coarse);

        setOutputPrefix(prefix); // restore prefix after return from coarse grid

        if ( debug ) printfQuda("after coarse solve x_coarse2 = %e r_coarse2 = %e\n", norm2(*x_coarse), norm2(*r_coarse));

        // prolongate back to this grid
        if ( esw_debug ) printfQuda("r site subset = %d\n", r->SiteSubset());
        ColorSpinorField &x_coarse_2_fine = inner_solution_type == QUDA_MAT_SOLUTION ? *r : r->Even(); // define according to inner solution type
        transfer->P(x_coarse_2_fine, *x_coarse); // repurpose residual storage

        xpy(x_coarse_2_fine, solution); // sum to solution FIXME - sum should be done inside the transfer operator

        // Currently borked if inner solver is PC
        if ( debug && inner_solution_type == QUDA_MAT_SOLUTION ) {
          printfQuda("Prolongated coarse solution y2 = %e\n", norm2(*r));
          printfQuda("after coarse-grid correction x2 = %e, r2 = %e\n", 
                     norm2(x), norm2(*r));
        }
      }

      if ( debug ) printfQuda("preparing to post smooth\n");

      // do the post smoothing
      //residual = outer_solution_type == QUDA_MAT_SOLUTION ? *r : r->Even(); // refine for outer solution type
      if (param.smoother_solve_type == QUDA_DIRECT_PC_SOLVE) {
        in = b_tilde;
      } else { // this incurs unecessary copying
        *r = b;
        in = r;
      }

      // we should keep a copy of the prepared right hand side as we've already destroyed it
      //dirac.prepare(in, out, solution, residual, inner_solution_type);

      (*postsmoother)(*out, *in); // for inner solve preconditioned, in the should be the original prepared rhs

      if ( debug ) printfQuda("exited postsmooth, about to reconstruct\n");

      diracSmoother->reconstruct(x, b, outer_solution_type);

      if ( debug ) printfQuda("finished reconstruct\n");

    } else { // do the coarse grid solve

      ColorSpinorField *out=nullptr, *in=nullptr;

      diracSmoother->prepare(in, out, x, b, outer_solution_type);

      (*presmoother)(*out, *in);
      diracSmoother->reconstruct(x, b, outer_solution_type);
    }

    // currently broken if inner solver is preconditioned
    /*if ( debug && inner_solution_type == QUDA_MAT_SOLUTION ) {
      printfQuda("About to compute residual\n");
      (*param.matResidual)(*r, x);
      double r2 = xmyNorm(b, *r);
      printfQuda("leaving V-cycle with x2=%e, r2=%e\n", norm2(x), r2);
    }*/

    setOutputPrefix(param.level == 0 ? "" : prefix_bkup);
  }

  //supports seperate reading or single file read
  void MG::loadVectors(std::vector<ColorSpinorField*> &B) {

    if (B[0]->Location() == QUDA_CUDA_FIELD_LOCATION) errorQuda("GPU fields not supported here yet");

    profile_global.TPSTOP(QUDA_PROFILE_INIT);
    profile_global.TPSTART(QUDA_PROFILE_IO);

    std::string vec_infile(param.mg_global.vec_infile);
    vec_infile += "_level_";
    vec_infile += std::to_string(param.level);

    const int Nvec = B.size();
    if (getVerbosity() >= QUDA_VERBOSE) printfQuda("Start loading %d vectors from %s\n", Nvec, vec_infile.c_str());

    void **V = new void*[Nvec];
    for (int i=0; i<Nvec; i++) { 
      V[i] = B[i]->V();
      if (V[i] == NULL) {
	printfQuda("Could not allocate V[%d]\n", i);
      }
    }

    if (strcmp(vec_infile.c_str(),"")!=0) {
#ifdef HAVE_QIO
      read_spinor_field(vec_infile.c_str(), &V[0], B[0]->Precision(), B[0]->X(),
			B[0]->Ncolor(), B[0]->Nspin(), Nvec, 0,  (char**)0);
#else
      errorQuda("\nQIO library was not built.\n");      
#endif
    } else {
      if (getVerbosity() >= QUDA_VERBOSE) printfQuda("Using %d constant nullvectors\n", Nvec);
      //errorQuda("No nullspace file defined");

      for (int i = 0; i < (Nvec < 2 ? Nvec : 2); i++) {
	zero(*B[i]);
#if 1
	ColorSpinorParam csParam(*B[i]);
	csParam.create = QUDA_ZERO_FIELD_CREATE;
	ColorSpinorField *tmp = ColorSpinorField::Create(csParam);
	for (int s=i; s<4; s+=2) {
	  for (int c=0; c<B[i]->Ncolor(); c++) {
            tmp->Source(QUDA_CONSTANT_SOURCE, 1, s, c);
	    //tmp->Source(QUDA_SINUSOIDAL_SOURCE, 3, s, 2); // sin in dim 3, mode s, offset = 2
	    xpy(*tmp,*B[i]);
	  }
	}
	delete tmp;
#else
	if (getVerbosity() >= QUDA_VERBOSE) printfQuda("Using random source for nullvector = %d\n",i);
	B[i]->Source(QUDA_RANDOM_SOURCE);
#endif
	//printfQuda("B[%d]\n",i);
	//for (int x=0; x<B[i]->Volume(); x++) static_cast<cpuColorSpinorField*>(B[i])->PrintVector(x);
      }

      for (int i=2; i<Nvec; i++) B[i] -> Source(QUDA_RANDOM_SOURCE);
    }

    if (getVerbosity() >= QUDA_VERBOSE) printfQuda("Done loading vectors\n");
    profile_global.TPSTOP(QUDA_PROFILE_IO);
    profile_global.TPSTART(QUDA_PROFILE_INIT);
  }

  void MG::saveVectors(std::vector<ColorSpinorField*> &B) {
#ifdef HAVE_QIO
    if (B[0]->Location() == QUDA_CUDA_FIELD_LOCATION) errorQuda("GPU fields not supported here yet");

    profile_global.TPSTOP(QUDA_PROFILE_INIT);
    profile_global.TPSTART(QUDA_PROFILE_IO);
    std::string vec_outfile(param.mg_global.vec_outfile);
    vec_outfile += "_level_";
    vec_outfile += std::to_string(param.level);

    if (strcmp(param.mg_global.vec_outfile,"")!=0) {
      const int Nvec = B.size();
      if (getVerbosity() >= QUDA_VERBOSE) printfQuda("Start saving %d vectors to %s\n", Nvec, vec_outfile.c_str());

      void **V = static_cast<void**>(safe_malloc(Nvec*sizeof(void*)));
      for (int i=0; i<Nvec; i++) {
	V[i] = B[i]->V();
	if (V[i] == NULL) {
	  printfQuda("Could not allocate V[%d]\n", i);
	}
      }

      write_spinor_field(vec_outfile.c_str(), &V[0], B[0]->Precision(), B[0]->X(),
			 B[0]->Ncolor(), B[0]->Nspin(), Nvec, 0,  (char**)0);

      host_free(V);
      if (getVerbosity() >= QUDA_VERBOSE) printfQuda("Done saving vectors\n");
    }

    profile_global.TPSTOP(QUDA_PROFILE_IO);
    profile_global.TPSTART(QUDA_PROFILE_INIT);
#else
    if (strcmp(param.mg_global.vec_outfile,"")!=0) {
      errorQuda("\nQIO library was not built.\n");
    }
#endif
  }

  void MG::generateNullVectors(std::vector<ColorSpinorField*> &B, bool refresh) {
    setOutputPrefix(prefix);

    SolverParam solverParam(param);  // Set solver field parameters:
    // set null-space generation options - need to expose these
    solverParam.maxiter = refresh ? param.mg_global.setup_maxiter_refresh[param.level] : param.mg_global.setup_maxiter[param.level];
    solverParam.tol = param.mg_global.setup_tol[param.level];
    solverParam.use_init_guess = QUDA_USE_INIT_GUESS_YES;
    solverParam.delta = 1e-1;
    solverParam.inv_type = param.mg_global.setup_inv_type[param.level];
    solverParam.Nkrylov = 4;
    solverParam.pipeline = (solverParam.inv_type == QUDA_BICGSTAB_INVERTER ? 0 : 4); // FIXME: pipeline != 0 breaks BICGSTAB
    solverParam.precision = B[0]->Precision();
    
    if (param.level == 0) { // this enables half precision on the fine grid only if set
      solverParam.precision_sloppy = param.mg_global.invert_param->cuda_prec_precondition;
      solverParam.precision_precondition = param.mg_global.invert_param->cuda_prec_precondition;
    } else {
      solverParam.precision_precondition = solverParam.precision;
    }
    solverParam.residual_type = static_cast<QudaResidualType>(QUDA_L2_RELATIVE_RESIDUAL);
    solverParam.compute_null_vector = QUDA_COMPUTE_NULL_VECTOR_YES;

    ColorSpinorParam csParam(*B[0]);  // Create spinor field parameters:
    // to force setting the field to be native first set to double-precision native order
    // then use the setPrecision method to set to native order
    csParam.fieldOrder = QUDA_FLOAT2_FIELD_ORDER;
    csParam.setPrecision(QUDA_DOUBLE_PRECISION);
    csParam.setPrecision(B[0]->Precision());

    csParam.location = QUDA_CUDA_FIELD_LOCATION; // hard code to GPU location for null-space generation for now
    csParam.gammaBasis = (B[0]->Nspin() == 1) ? QUDA_DEGRAND_ROSSI_GAMMA_BASIS : QUDA_UKQCD_GAMMA_BASIS;

#define ESW_MRHS

#ifdef ESW_MRHS
    // ESW HACK: Hard code naive multi-rhs for now
    const int num_simul = 2;
    if (B.size() % num_simul != 0) {
      errorQuda("For multi-RHS null vector generation, number of simultaneous solves must divide into null space size.\n");
    }

    csParam.is_composite = true;
    csParam.composite_dim = num_simul;
#endif

    csParam.create = QUDA_ZERO_FIELD_CREATE;
    ColorSpinorField *b = static_cast<ColorSpinorField*>(new cudaColorSpinorField(csParam));
    ColorSpinorField *x = static_cast<ColorSpinorField*>(new cudaColorSpinorField(csParam));
    csParam.create = QUDA_NULL_FIELD_CREATE;

    // if we not using GCR/MG smoother then we need to switch off Schwarz since regular Krylov solvers do not support it
    bool schwarz_reset = solverParam.inv_type != QUDA_MG_INVERTER && param.mg_global.smoother_schwarz_type[param.level] != QUDA_INVALID_SCHWARZ;
    if (schwarz_reset) {
      if (getVerbosity() >= QUDA_VERBOSE) printfQuda("Disabling Schwarz for null-space finding");
      int commDim[QUDA_MAX_DIM];
      for (int i=0; i<QUDA_MAX_DIM; i++) commDim[i] = 1;
        diracSmootherSloppy->setCommDim(commDim);
    }

    // if quarter precision halo, promote for null-space finding to half precision
    QudaPrecision halo_precision = diracSmootherSloppy->HaloPrecision();
    if (halo_precision == QUDA_QUARTER_PRECISION) diracSmootherSloppy->setHaloPrecision(QUDA_HALF_PRECISION);

    Solver *solve;
    DiracMdagM *mdagm = (solverParam.inv_type == QUDA_CG_INVERTER) ? new DiracMdagM(*diracSmoother) : nullptr;
    DiracMdagM *mdagmSloppy = (solverParam.inv_type == QUDA_CG_INVERTER) ? new DiracMdagM(*diracSmootherSloppy) : nullptr;
    if (solverParam.inv_type == QUDA_CG_INVERTER) {
#ifdef ESW_MRHS
      solverParam.num_src = num_simul;
#endif
      solve = Solver::create(solverParam, *mdagm, *mdagmSloppy, *mdagmSloppy, profile);
    } else if(solverParam.inv_type == QUDA_MG_INVERTER) {
      // in case MG has not been created, we create the Smoother
      if (!transfer) createSmoother();

      // run GCR with the MG as a preconditioner
      solverParam.inv_type_precondition = QUDA_MG_INVERTER;
      solverParam.schwarz_type = QUDA_ADDITIVE_SCHWARZ;
      solverParam.precondition_cycle = 1;
      solverParam.tol_precondition = 1e-1;
      solverParam.maxiter_precondition = 1;
      solverParam.omega = 1.0;
      solverParam.verbosity_precondition = param.mg_global.verbosity[param.level+1];
      solverParam.precision_sloppy = solverParam.precision;
      solverParam.compute_true_res = 0;
      solverParam.preconditioner = this;

      solverParam.inv_type = QUDA_GCR_INVERTER;
      solve = Solver::create(solverParam, *param.matSmooth, *param.matSmooth, *param.matSmoothSloppy, profile);
      solverParam.inv_type = QUDA_MG_INVERTER;
    } else {
      solve = Solver::create(solverParam, *param.matSmooth, *param.matSmoothSloppy, *param.matSmoothSloppy, profile);
    }

    for (int si=0; si<param.mg_global.num_setup_iter[param.level]; si++ ) {
      if (getVerbosity() >= QUDA_VERBOSE) printfQuda("Running vectors setup on level %d iter %d of %d\n", param.level+1, si+1, param.mg_global.num_setup_iter[param.level]);

      // global orthonormalization of the initial null-space vectors
      if(param.mg_global.pre_orthonormalize) {
        for(int i=0; i<(int)B.size(); i++) {
          for (int j=0; j<i; j++) {
            Complex alpha = cDotProduct(*B[j], *B[i]);// <j,i>
            caxpy(-alpha, *B[j], *B[i]); // i-<j,i>j
          }
          double nrm2 = norm2(*B[i]);
          if (nrm2 > 1e-16) ax(1.0 /sqrt(nrm2), *B[i]);// i/<i,i>
          else errorQuda("\nCannot normalize %u vector\n", i);
        }
      }

#ifdef ESW_MRHS
      // Guaranteed above that this divides in evenly.
      const int num_simul_solves = (int)B.size() / num_simul;
#endif

      
#ifdef ESW_MRHS
      for (int i = 0; i < num_simul_solves; i++) {
#else
      // launch solver for each source
      for (int i=0; i<(int)B.size(); i++) {
#endif
        if (param.mg_global.setup_type == QUDA_TEST_VECTOR_SETUP) { // DDalphaAMG test vector idea
          zero(*x); // with zero initial guess
#ifdef ESW_MRHS
          for (int j = 0; j < num_simul; j++) {
            b->Component(j) = *B[i*num_simul+j];
          }
#else
          *b = *B[i];
#endif
        } else {
#ifdef ESW_MRHS
          for (int j = 0; j < num_simul; j++) {
            x->Component(j) = *B[i*num_simul+j];
          }
#else
          *x = *B[i];
#endif
        }

        if (getVerbosity() >= QUDA_VERBOSE) printfQuda("Initial guess = %g\n", norm2(*x));
        if (getVerbosity() >= QUDA_VERBOSE) printfQuda("Initial rhs = %g\n", norm2(*b));
#ifdef ESW_MRHS
        printfQuda("Launching solver for null-space vector %d through %d of %d total\n", i*num_simul, (i+1)*num_simul-1, (int)B.size());
#else
        printfQuda("Launching solver for null-space vector %d of %d total\n", i, (int)B.size());
#endif
        ColorSpinorField *out=nullptr, *in=nullptr;
        diracSmoother->prepare(in, out, *x, *b, QUDA_MAT_SOLUTION);
        (*solve)(*out, *in);
        diracSmoother->reconstruct(*x, *b, QUDA_MAT_SOLUTION);

        if (getVerbosity() >= QUDA_VERBOSE) printfQuda("Solution = %g\n", norm2(*x));
#ifdef ESW_MRHS
        for (int j = 0; j < num_simul; j++) {
          *B[i*num_simul+j] = x->Component(j);
        }
#else
        *B[i] = *x;
#endif
      }

      // global orthonormalization of the generated null-space vectors
      if (param.mg_global.post_orthonormalize) {
        for(int i=0; i<(int)B.size(); i++) {
          for (int j=0; j<i; j++) {
            Complex alpha = cDotProduct(*B[j], *B[i]);// <j,i>
            caxpy(-alpha, *B[j], *B[i]); // i-<j,i>j
          }
          double nrm2 = norm2(*B[i]);
          if (sqrt(nrm2) > 1e-16) ax(1.0/sqrt(nrm2), *B[i]);// i/<i,i>
          else errorQuda("\nCannot normalize %u vector (nrm=%e)\n", i, sqrt(nrm2));
        }
      }

      if (solverParam.inv_type == QUDA_MG_INVERTER) {

        if (transfer) {
          resetTransfer = true;
          reset();
          if ( param.level < param.Nlevel-2 ) {
            if ( param.mg_global.generate_all_levels == QUDA_BOOLEAN_YES ) {
              coarse->generateNullVectors(*B_coarse, refresh);
            } else {
              if (getVerbosity() >= QUDA_VERBOSE) printfQuda("Restricting null space vectors\n");
              for (int i=0; i<param.Nvec; i++) {
                zero(*(*B_coarse)[i]);
                transfer->R(*(*B_coarse)[i], *(param.B[i]));
              }
              // rebuild the transfer operator in the coarse level
              coarse->resetTransfer = true;
              coarse->reset();
            }
          }
        } else {
          reset();
        }
      }
    }

    delete solve;
    if (mdagm) delete mdagm;
    if (mdagmSloppy) delete mdagmSloppy;

    diracSmootherSloppy->setHaloPrecision(halo_precision); // restore halo precision

    delete x;
    delete b;

    // reenable Schwarz
    if (schwarz_reset) {
      if (getVerbosity() >= QUDA_VERBOSE) printfQuda("Reenabling Schwarz for null-space finding");
      int commDim[QUDA_MAX_DIM];
      for (int i=0; i<QUDA_MAX_DIM; i++) commDim[i] = 0;
      diracSmootherSloppy->setCommDim(commDim);
    }

    if (strcmp(param.mg_global.vec_outfile,"")!=0) { // only save if outfile is defined
      saveVectors(B);
    }

    return;
  }

  // generate a full span of free vectors.
  // FIXME: Assumes fine level is SU(3).
  void MG::buildFreeVectors(std::vector<ColorSpinorField*> &B) {

    setOutputPrefix("");

    const int Nvec = B.size();

    // Given the number of colors and spins, figure out if the number
    // of vectors in 'B' makes sense.
    const int Ncolor = B[0]->Ncolor();
    const int Nspin = B[0]->Nspin();

    if (Ncolor == 3) // fine level
    {
      if (Nspin == 4) // Wilson or Twisted Mass (singlet)
      {
        // There needs to be 6 null vectors -> 12 after chirality.
        if (Nvec != 6)
          errorQuda("\nError in MG::buildFreeVectors: Wilson-type fermions require Nvec = 6");
        
        if (getVerbosity() >= QUDA_VERBOSE) printfQuda("Building %d free field vectors for Wilson-type fermions\n", Nvec);

        // Zero the null vectors.
        for (int i = 0; i < Nvec ;i++)
          zero(*B[i]);
        
        // Create a temporary vector.
        ColorSpinorParam csParam(*B[0]);
        csParam.create = QUDA_ZERO_FIELD_CREATE;
        ColorSpinorField *tmp = ColorSpinorField::Create(csParam);

        int counter = 0;
        for (int c = 0; c < Ncolor; c++)
        {
          for (int s = 0; s < 2; s++)
          {
            tmp->Source(QUDA_CONSTANT_SOURCE, 1, s, c);
            xpy(*tmp, *B[counter]);
            tmp->Source(QUDA_CONSTANT_SOURCE, 1, s+2, c);
            xpy(*tmp, *B[counter]);
            counter++;
          }
        }

        delete tmp;
      }
      else if (Nspin == 1) // Staggered
      {
        // There needs to be 24 null vectors -> 48 after chirality.
        if (Nvec != 24)
          errorQuda("\nError in MG::buildFreeVectors: Staggered-type fermions require Nvec = 24\n");
        
        if (getVerbosity() >= QUDA_VERBOSE) printfQuda("Building %d free field vectors for Staggered-type fermions\n", Nvec);

        // Zero the null vectors.
        for (int i = 0; i < Nvec ;i++)
          zero(*B[i]);
        
        // Create a temporary vector.
        ColorSpinorParam csParam(*B[0]);
        csParam.create = QUDA_ZERO_FIELD_CREATE;
        ColorSpinorField *tmp = ColorSpinorField::Create(csParam);

        // Build free null vectors.
        for (int c = 0; c < B[0]->Ncolor(); c++)
        {
          // Need to pair an even+odd corner together
          // since they'll get split up.
          // 0000, 0001
          tmp->Source(QUDA_CORNER_SOURCE, 1, 0x0, c);
          xpy(*tmp,*B[8*c+0]);
          tmp->Source(QUDA_CORNER_SOURCE, 1, 0x1, c);
          xpy(*tmp,*B[8*c+0]);

          // 0010, 0011
          tmp->Source(QUDA_CORNER_SOURCE, 1, 0x2, c);
          xpy(*tmp,*B[8*c+1]);
          tmp->Source(QUDA_CORNER_SOURCE, 1, 0x3, c);
          xpy(*tmp,*B[8*c+1]);

          // 0100, 0101
          tmp->Source(QUDA_CORNER_SOURCE, 1, 0x4, c);
          xpy(*tmp,*B[8*c+2]);
          tmp->Source(QUDA_CORNER_SOURCE, 1, 0x5, c);
          xpy(*tmp,*B[8*c+2]);

          // 0110, 0111
          tmp->Source(QUDA_CORNER_SOURCE, 1, 0x6, c);
          xpy(*tmp,*B[8*c+3]);
          tmp->Source(QUDA_CORNER_SOURCE, 1, 0x7, c);
          xpy(*tmp,*B[8*c+3]);

          // 1000, 1001
          tmp->Source(QUDA_CORNER_SOURCE, 1, 0x8, c);
          xpy(*tmp,*B[8*c+4]);
          tmp->Source(QUDA_CORNER_SOURCE, 1, 0x9, c);
          xpy(*tmp,*B[8*c+4]);

          // 1010, 1011
          tmp->Source(QUDA_CORNER_SOURCE, 1, 0xA, c);
          xpy(*tmp,*B[8*c+5]);
          tmp->Source(QUDA_CORNER_SOURCE, 1, 0xB, c);
          xpy(*tmp,*B[8*c+5]);

          // 1100, 1101
          tmp->Source(QUDA_CORNER_SOURCE, 1, 0xC, c);
          xpy(*tmp,*B[8*c+6]);
          tmp->Source(QUDA_CORNER_SOURCE, 1, 0xD, c);
          xpy(*tmp,*B[8*c+6]);

          // 1110, 1111
          tmp->Source(QUDA_CORNER_SOURCE, 1, 0xE, c);
          xpy(*tmp,*B[8*c+7]);
          tmp->Source(QUDA_CORNER_SOURCE, 1, 0xF, c);
          xpy(*tmp,*B[8*c+7]);
        }

        delete tmp;
      }
      else
      {
        errorQuda("\nError in MG::buildFreeVectors: Unsupported combo of Nc %d, Nspin %d", Ncolor, Nspin);
      }
    }
    else // coarse level
    {
      if (Nspin == 2)
      {
        // There needs to be Ncolor null vectors.
        if (Nvec != Ncolor)
          errorQuda("\nError in MG::buildFreeVectors: Coarse fermions require Nvec = Ncolor");
        
        if (getVerbosity() >= QUDA_VERBOSE) printfQuda("Building %d free field vectors for Coarse fermions\n", Ncolor);

        // Zero the null vectors.
        for (int i = 0; i < Nvec; i++)
          zero(*B[i]);
        
        // Create a temporary vector.
        ColorSpinorParam csParam(*B[0]);
        csParam.create = QUDA_ZERO_FIELD_CREATE;
        ColorSpinorField *tmp = ColorSpinorField::Create(csParam);

        for (int c = 0; c < Ncolor; c++)
        {
          tmp->Source(QUDA_CONSTANT_SOURCE, 1, 0, c);
          xpy(*tmp, *B[c]);
          tmp->Source(QUDA_CONSTANT_SOURCE, 1, 1, c);
          xpy(*tmp, *B[c]);
        }

        delete tmp;
      }
      else if (Nspin == 1)
      {
        // There needs to be Ncolor null vectors.
        if (Nvec != Ncolor)
          errorQuda("\nError in MG::buildFreeVectors: Coarse fermions require Nvec = Ncolor");
        
        if (getVerbosity() >= QUDA_VERBOSE) printfQuda("Building %d free field vectors for Coarse fermions\n", Ncolor);

        // Zero the null vectors.
        for (int i = 0; i < Nvec; i++)
          zero(*B[i]);
        
        // Create a temporary vector.
        ColorSpinorParam csParam(*B[0]);
        csParam.create = QUDA_ZERO_FIELD_CREATE;
        ColorSpinorField *tmp = ColorSpinorField::Create(csParam);

        for (int c = 0; c < Ncolor; c++)
        {
          tmp->Source(QUDA_CONSTANT_SOURCE, 1, 0, c);
          xpy(*tmp, *B[c]);
        }

        delete tmp;
      }
      else
      {
        errorQuda("\nError in MG::buildFreeVectors: Unexpected Nspin = %d for coarse fermions", Nspin);
      }
    }

    // global orthonormalization of the generated null-space vectors
    if(param.mg_global.post_orthonormalize) {
      for(int i=0; i<(int)B.size(); i++) {
        double nrm2 = norm2(*B[i]);
        if (nrm2 > 1e-16) ax(1.0 /sqrt(nrm2), *B[i]);// i/<i,i>
        else errorQuda("\nCannot normalize %u vector\n", i);
      }
    }

    // Debugging
    /*const int* latDim = B[0]->X();
    for (int v = 0; v < 24; v++)
    {
      int source[4];
      printfQuda("Vector %d\n", v);
      source[0] = 6; source[1] = 6; source[2] = 6; source[3] = 6;
      (*B[v]).PrintVector(getPrintVectorIndex(latDim, source));
      source[0] = 7; source[1] = 6; source[2] = 6; source[3] = 6;
      (*B[v]).PrintVector(getPrintVectorIndex(latDim, source));
      source[0] = 6; source[1] = 7; source[2] = 6; source[3] = 6;
      (*B[v]).PrintVector(getPrintVectorIndex(latDim, source));
      source[0] = 7; source[1] = 7; source[2] = 6; source[3] = 6;
      (*B[v]).PrintVector(getPrintVectorIndex(latDim, source));
      source[0] = 6; source[1] = 6; source[2] = 7; source[3] = 6;
      (*B[v]).PrintVector(getPrintVectorIndex(latDim, source));
      source[0] = 7; source[1] = 6; source[2] = 7; source[3] = 6;
      (*B[v]).PrintVector(getPrintVectorIndex(latDim, source));
      source[0] = 6; source[1] = 7; source[2] = 7; source[3] = 6;
      (*B[v]).PrintVector(getPrintVectorIndex(latDim, source));
      source[0] = 7; source[1] = 7; source[2] = 7; source[3] = 6;
      (*B[v]).PrintVector(getPrintVectorIndex(latDim, source));
      source[0] = 6; source[1] = 6; source[2] = 6; source[3] = 7;
      (*B[v]).PrintVector(getPrintVectorIndex(latDim, source));
      source[0] = 7; source[1] = 6; source[2] = 6; source[3] = 7;
      (*B[v]).PrintVector(getPrintVectorIndex(latDim, source));
      source[0] = 6; source[1] = 7; source[2] = 6; source[3] = 7;
      (*B[v]).PrintVector(getPrintVectorIndex(latDim, source));
      source[0] = 7; source[1] = 7; source[2] = 6; source[3] = 7;
      (*B[v]).PrintVector(getPrintVectorIndex(latDim, source));
      source[0] = 6; source[1] = 6; source[2] = 7; source[3] = 7;
      (*B[v]).PrintVector(getPrintVectorIndex(latDim, source));
      source[0] = 7; source[1] = 6; source[2] = 7; source[3] = 7;
      (*B[v]).PrintVector(getPrintVectorIndex(latDim, source));
      source[0] = 6; source[1] = 7; source[2] = 7; source[3] = 7;
      (*B[v]).PrintVector(getPrintVectorIndex(latDim, source));
      source[0] = 7; source[1] = 7; source[2] = 7; source[3] = 7;
      (*B[v]).PrintVector(getPrintVectorIndex(latDim, source));
    }*/

    if (getVerbosity() >= QUDA_VERBOSE) printfQuda("Done building free vectors\n");
    setOutputPrefix(prefix);
  }

}<|MERGE_RESOLUTION|>--- conflicted
+++ resolved
@@ -568,13 +568,10 @@
 
     QudaPrecision prec = (param.mg_global.precision_null[param.level] < csParam.Precision())
       ? param.mg_global.precision_null[param.level]  : csParam.Precision();
-<<<<<<< HEAD
-    double tol = prec == QUDA_HALF_PRECISION ? 1e-2 : prec == QUDA_SINGLE_PRECISION ? 1e-4 : 1e-10;
-=======
+
     // may want to revisit this---these were relaxed for cases where ghost_precision < precision
     // these were set while hacking in tests of quarter precision ghosts
     double tol = (prec == QUDA_QUARTER_PRECISION || prec == QUDA_HALF_PRECISION) ? 5e-2 : prec == QUDA_SINGLE_PRECISION ? 1e-3 : 1e-8;
->>>>>>> 9df36cc5
 
     if (getVerbosity() >= QUDA_SUMMARIZE) printfQuda("Checking 0 = (1 - P P^\\dagger) v_k for %d vectors\n", param.Nvec);
 
