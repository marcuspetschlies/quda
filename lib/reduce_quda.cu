--- conflicted
+++ resolved
@@ -805,7 +805,6 @@
 
 #endif
 
-<<<<<<< HEAD
 
 ///EXPERIMENTAL:
 
@@ -1104,7 +1103,6 @@
 
 ///END EXPERIMENTAL
 
-=======
     /**
        double quadrupleCG3InitNorm(d a, d b, V x, V y, V z, V w, V v){}
         z = x;
@@ -1217,8 +1215,6 @@
       return reduce::reduceCuda<double,QudaSumFloat,doubleCG3UpdateNorm_,1,1,0,0,0,false>
         (make_double2(a, 0.0), make_double2(b, 1.0-b), x, y, z, z, z);
     }
-
->>>>>>> cdac7f3a
    } // namespace blas
 
 } // namespace quda