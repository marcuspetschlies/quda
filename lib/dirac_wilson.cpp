#include <dirac_quda.h>
#include <blas_quda.h>
#include <iostream>

namespace quda {

  namespace wilson {
#include <dslash_init.cuh>
  }

  DiracWilson::DiracWilson(const DiracParam &param) : 
    Dirac(param), face1(param.gauge->X(), 4, 12, 1, param.gauge->Precision()),
                  face2(param.gauge->X(), 4, 12, 1, param.gauge->Precision()) 
    { 
      wilson::initConstants(*param.gauge, profile);
    }

  DiracWilson::DiracWilson(const DiracWilson &dirac) : 
    Dirac(dirac), face1(dirac.face1), face2(dirac.face2) 
    { 
      wilson::initConstants(dirac.gauge, profile);
    }

  DiracWilson::DiracWilson(const DiracParam &param, const int nDims) : 
    Dirac(param), face1(param.gauge->X(), nDims, 12, 1, param.gauge->Precision(), param.Ls),
    face2(param.gauge->X(), nDims, 12, 1, param.gauge->Precision(), param.Ls) 
  { 
    wilson::initConstants(*param.gauge, profile);
    
  }//temporal hack (for DW and TM operators) 

  DiracWilson::~DiracWilson() { }

  DiracWilson& DiracWilson::operator=(const DiracWilson &dirac)
  {
    if (&dirac != this) {
      Dirac::operator=(dirac);
      face1 = dirac.face1;
      face2 = dirac.face2;
    }
    return *this;
  }

  void DiracWilson::Dslash(ColorSpinorField &out, const ColorSpinorField &in, 
			   const QudaParity parity) const
  {
<<<<<<< HEAD
    checkParitySpinor(in, out);
    checkSpinorAlias(in, out);

    if (Location(out, in) == QUDA_CUDA_FIELD_LOCATION) {
      initSpinorConstants(static_cast<const cudaColorSpinorField&>(in), profile);
      setFace(face); // FIXME: temporary hack maintain C linkage for dslashCuda
      wilsonDslashCuda(&static_cast<cudaColorSpinorField&>(out), *gauge, 
		       &static_cast<const cudaColorSpinorField&>(in), parity, dagger, 0, 0.0, commDim, profile);
    } else {
      errorQuda("Not supported");
    }
=======
    wilson::setFace(face1,face2); // FIXME: temporary hack maintain C linkage for dslashCuda

    checkParitySpinor(in, out);
    checkSpinorAlias(in, out);

    wilsonDslashCuda(&out, gauge, &in, parity, dagger, 0, 0.0, commDim, profile);
>>>>>>> 794e10a3

    flops += 1320ll*in.Volume();
  }

  void DiracWilson::DslashXpay(ColorSpinorField &out, const ColorSpinorField &in, 
			       const QudaParity parity, const ColorSpinorField &x,
			       const double &k) const
  {
<<<<<<< HEAD
    checkParitySpinor(in, out);
    checkSpinorAlias(in, out);

    if (Location(out, in, x) == QUDA_CUDA_FIELD_LOCATION) {
      initSpinorConstants(static_cast<const cudaColorSpinorField&>(in), profile);
      setFace(face); // FIXME: temporary hack maintain C linkage for dslashCuda
      wilsonDslashCuda(&static_cast<cudaColorSpinorField&>(out), *gauge, 
		       &static_cast<const cudaColorSpinorField&>(in), parity, dagger, 
		       &static_cast<const cudaColorSpinorField&>(x), k, commDim, profile);
    } else {
      errorQuda("Not supported");
    }
=======
    wilson::setFace(face1,face2); // FIXME: temporary hack maintain C linkage for dslashCuda

    checkParitySpinor(in, out);
    checkSpinorAlias(in, out);

    wilsonDslashCuda(&out, gauge, &in, parity, dagger, &x, k, commDim, profile);
>>>>>>> 794e10a3

    flops += 1368ll*in.Volume();
  }

  void DiracWilson::M(ColorSpinorField &out, const ColorSpinorField &in) const
  {
    ColorSpinorField *In = &const_cast<ColorSpinorField&>(in);
    if (in.Location() == QUDA_CPU_FIELD_LOCATION) {
      ColorSpinorParam param(in);
      param.location = QUDA_CUDA_FIELD_LOCATION;
      param.fieldOrder =  param.precision == QUDA_DOUBLE_PRECISION ? QUDA_FLOAT2_FIELD_ORDER :
	(param.nSpin == 4 ? QUDA_FLOAT4_FIELD_ORDER : QUDA_FLOAT2_FIELD_ORDER);
      param.gammaBasis = QUDA_UKQCD_GAMMA_BASIS;
      In = ColorSpinorField::Create(param);
      *In = in;
    }

    ColorSpinorField *Out = &out;
    if (out.Location() == QUDA_CPU_FIELD_LOCATION) {
      ColorSpinorParam param(out);
      param.location = QUDA_CUDA_FIELD_LOCATION;
      param.fieldOrder =  param.precision == QUDA_DOUBLE_PRECISION ? QUDA_FLOAT2_FIELD_ORDER :
	(param.nSpin == 4 ? QUDA_FLOAT4_FIELD_ORDER : QUDA_FLOAT2_FIELD_ORDER);
      param.gammaBasis = QUDA_UKQCD_GAMMA_BASIS;
      Out = ColorSpinorField::Create(param);
    }

    checkFullSpinor(*Out, *In);
    DslashXpay(Out->Odd(), In->Even(), QUDA_ODD_PARITY, In->Odd(), -kappa);
    DslashXpay(Out->Even(), In->Odd(), QUDA_EVEN_PARITY, In->Even(), -kappa);

    if (in.Location() == QUDA_CPU_FIELD_LOCATION) delete In;
    if (out.Location() == QUDA_CPU_FIELD_LOCATION) {
      out = *Out;
      delete Out;
    }
  }

  void DiracWilson::MdagM(ColorSpinorField &out, const ColorSpinorField &in) const
  {
    checkFullSpinor(out, in);

    bool reset = newTmp(&tmp1, in);
    checkFullSpinor(*tmp1, in);

    M(*tmp1, in);
    Mdag(out, *tmp1);

    deleteTmp(&tmp1, reset);
  }

  void DiracWilson::prepare(ColorSpinorField* &src, ColorSpinorField* &sol,
			    ColorSpinorField &x, ColorSpinorField &b, 
			    const QudaSolutionType solType) const
  {
    if (solType == QUDA_MATPC_SOLUTION || solType == QUDA_MATPCDAG_MATPC_SOLUTION) {
      errorQuda("Preconditioned solution requires a preconditioned solve_type");
    }

    src = &b;
    sol = &x;
  }

  void DiracWilson::reconstruct(ColorSpinorField &x, const ColorSpinorField &b,
				const QudaSolutionType solType) const
  {
    // do nothing
  }

  /* Creates the coarse grid dirac operator
  Takes: multigrid transfer class, which knows
  about the coarse grid blocking, as well as
  having prolongate and restrict member functions
  
  Returns: Color matrices Y[0..2*dim] corresponding
  to the coarse grid operator.  The first 2*dim
  matrices correspond to the forward/backward
  hopping terms on the coarse grid.  Y[2*dim] is
  the color matrix that is diagonal on the coarse
  grid
  */

  void DiracWilson::createCoarseOp(const Transfer &T, GaugeField &Y, GaugeField &X) const {
    CoarseOp(T, Y, X, *gauge);
  }

  DiracWilsonPC::DiracWilsonPC(const DiracParam &param)
    : DiracWilson(param)
  {

  }

  DiracWilsonPC::DiracWilsonPC(const DiracWilsonPC &dirac) 
    : DiracWilson(dirac)
  {

  }

  DiracWilsonPC::~DiracWilsonPC()
  {

  }

  DiracWilsonPC& DiracWilsonPC::operator=(const DiracWilsonPC &dirac)
  {
    if (&dirac != this) {
      DiracWilson::operator=(dirac);
    }
    return *this;
  }

  void DiracWilsonPC::M(ColorSpinorField &out, const ColorSpinorField &in) const
  {
    double kappa2 = -kappa*kappa;

    bool reset = newTmp(&tmp1, in);

    if (matpcType == QUDA_MATPC_EVEN_EVEN) {
      Dslash(*tmp1, in, QUDA_ODD_PARITY);
      DslashXpay(out, *tmp1, QUDA_EVEN_PARITY, in, kappa2); 
    } else if (matpcType == QUDA_MATPC_ODD_ODD) {
      Dslash(*tmp1, in, QUDA_EVEN_PARITY);
      DslashXpay(out, *tmp1, QUDA_ODD_PARITY, in, kappa2); 
    } else {
      errorQuda("MatPCType %d not valid for DiracWilsonPC", matpcType);
    }

    deleteTmp(&tmp1, reset);
  }

  void DiracWilsonPC::MdagM(ColorSpinorField &out, const ColorSpinorField &in) const
  {
#ifdef MULTI_GPU
    bool reset = newTmp(&tmp2, in);
    M(*tmp2, in);
    Mdag(out, *tmp2);
    deleteTmp(&tmp2, reset);
#else
    M(out, in);
    Mdag(out, out);
#endif
  }

  void DiracWilsonPC::prepare(ColorSpinorField* &src, ColorSpinorField* &sol,
			      ColorSpinorField &x, ColorSpinorField &b, 
			      const QudaSolutionType solType) const
  {
    // we desire solution to preconditioned system
    if (solType == QUDA_MATPC_SOLUTION || solType == QUDA_MATPCDAG_MATPC_SOLUTION) {
      src = &b;
      sol = &x;
    } else {
      // we desire solution to full system
      if (matpcType == QUDA_MATPC_EVEN_EVEN) {
	// src = b_e + k D_eo b_o
	DslashXpay(x.Odd(), b.Odd(), QUDA_EVEN_PARITY, b.Even(), kappa);
	src = &(x.Odd());
	sol = &(x.Even());
      } else if (matpcType == QUDA_MATPC_ODD_ODD) {
	// src = b_o + k D_oe b_e
	DslashXpay(x.Even(), b.Even(), QUDA_ODD_PARITY, b.Odd(), kappa);
	src = &(x.Even());
	sol = &(x.Odd());
      } else {
	errorQuda("MatPCType %d not valid for DiracWilsonPC", matpcType);
      }
      // here we use final solution to store parity solution and parity source
      // b is now up for grabs if we want
    }

  }

  void DiracWilsonPC::reconstruct(ColorSpinorField &x, const ColorSpinorField &b,
				  const QudaSolutionType solType) const
  {
    if (solType == QUDA_MATPC_SOLUTION || solType == QUDA_MATPCDAG_MATPC_SOLUTION) {
      return;
    }				

    // create full solution

    checkFullSpinor(x, b);
    if (matpcType == QUDA_MATPC_EVEN_EVEN) {
      // x_o = b_o + k D_oe x_e
      DslashXpay(x.Odd(), x.Even(), QUDA_ODD_PARITY, b.Odd(), kappa);
    } else if (matpcType == QUDA_MATPC_ODD_ODD) {
      // x_e = b_e + k D_eo x_o
      DslashXpay(x.Even(), x.Odd(), QUDA_EVEN_PARITY, b.Even(), kappa);
    } else {
      errorQuda("MatPCType %d not valid for DiracWilsonPC", matpcType);
    }
  }

} // namespace quda<|MERGE_RESOLUTION|>--- conflicted
+++ resolved
@@ -18,7 +18,7 @@
   DiracWilson::DiracWilson(const DiracWilson &dirac) : 
     Dirac(dirac), face1(dirac.face1), face2(dirac.face2) 
     { 
-      wilson::initConstants(dirac.gauge, profile);
+      wilson::initConstants(*dirac.gauge, profile);
     }
 
   DiracWilson::DiracWilson(const DiracParam &param, const int nDims) : 
@@ -44,26 +44,16 @@
   void DiracWilson::Dslash(ColorSpinorField &out, const ColorSpinorField &in, 
 			   const QudaParity parity) const
   {
-<<<<<<< HEAD
     checkParitySpinor(in, out);
     checkSpinorAlias(in, out);
 
     if (Location(out, in) == QUDA_CUDA_FIELD_LOCATION) {
-      initSpinorConstants(static_cast<const cudaColorSpinorField&>(in), profile);
-      setFace(face); // FIXME: temporary hack maintain C linkage for dslashCuda
+      wilson::setFace(face1,face2); // FIXME: temporary hack maintain C linkage for dslashCuda
       wilsonDslashCuda(&static_cast<cudaColorSpinorField&>(out), *gauge, 
 		       &static_cast<const cudaColorSpinorField&>(in), parity, dagger, 0, 0.0, commDim, profile);
     } else {
       errorQuda("Not supported");
     }
-=======
-    wilson::setFace(face1,face2); // FIXME: temporary hack maintain C linkage for dslashCuda
-
-    checkParitySpinor(in, out);
-    checkSpinorAlias(in, out);
-
-    wilsonDslashCuda(&out, gauge, &in, parity, dagger, 0, 0.0, commDim, profile);
->>>>>>> 794e10a3
 
     flops += 1320ll*in.Volume();
   }
@@ -72,27 +62,17 @@
 			       const QudaParity parity, const ColorSpinorField &x,
 			       const double &k) const
   {
-<<<<<<< HEAD
     checkParitySpinor(in, out);
     checkSpinorAlias(in, out);
 
     if (Location(out, in, x) == QUDA_CUDA_FIELD_LOCATION) {
-      initSpinorConstants(static_cast<const cudaColorSpinorField&>(in), profile);
-      setFace(face); // FIXME: temporary hack maintain C linkage for dslashCuda
+      wilson::setFace(face1,face2); // FIXME: temporary hack maintain C linkage for dslashCuda
       wilsonDslashCuda(&static_cast<cudaColorSpinorField&>(out), *gauge, 
 		       &static_cast<const cudaColorSpinorField&>(in), parity, dagger, 
 		       &static_cast<const cudaColorSpinorField&>(x), k, commDim, profile);
     } else {
       errorQuda("Not supported");
     }
-=======
-    wilson::setFace(face1,face2); // FIXME: temporary hack maintain C linkage for dslashCuda
-
-    checkParitySpinor(in, out);
-    checkSpinorAlias(in, out);
-
-    wilsonDslashCuda(&out, gauge, &in, parity, dagger, &x, k, commDim, profile);
->>>>>>> 794e10a3
 
     flops += 1368ll*in.Volume();
   }
