--- conflicted
+++ resolved
@@ -3724,25 +3724,6 @@
 	  printfQuda("Refining shift %d: L2 residual %e / %e, heavy quark %e / %e (actual / requested)\n",
 		     i, param->true_res_offset[i], param->tol_offset[i], rsd_hq, tol_hq);
 
-<<<<<<< HEAD
-  // for staggered the shift is just a change in mass term (FIXME: for twisted mass also)
-  if (param->dslash_type == QUDA_ASQTAD_DSLASH ||
-      param->dslash_type == QUDA_STAGGERED_DSLASH) {
-    dirac.setMass(sqrt(param->offset[i]/4));
-    diracSloppy.setMass(sqrt(param->offset[i]/4));
-  }
-
-  // DiracMatrix *m, *mSloppy;
-
-  if (param->dslash_type == QUDA_ASQTAD_DSLASH ||
-      param->dslash_type == QUDA_STAGGERED_DSLASH) {
-    m = new DiracM(dirac);
-    mSloppy = new DiracM(diracSloppy);
-  } else {
-    // m = new DiracMdagM(dirac);
-    // mSloppy = new DiracMdagM(diracSloppy);
-  } 
-=======
         // for staggered the shift is just a change in mass term (FIXME: for twisted mass also)
         if (param->dslash_type == QUDA_ASQTAD_DSLASH ||
             param->dslash_type == QUDA_STAGGERED_DSLASH) {
@@ -3750,17 +3731,16 @@
           diracSloppy.setMass(sqrt(param->offset[i]/4));
         }
 
-        DiracMatrix *m, *mSloppy;
+        // DiracMatrix *m, *mSloppy;
 
         if (param->dslash_type == QUDA_ASQTAD_DSLASH ||
             param->dslash_type == QUDA_STAGGERED_DSLASH) {
           m = new DiracM(dirac);
           mSloppy = new DiracM(diracSloppy);
         } else {
-          m = new DiracMdagM(dirac);
-          mSloppy = new DiracMdagM(diracSloppy);
+          // m = new DiracMdagM(dirac);
+          // mSloppy = new DiracMdagM(diracSloppy);
         }
->>>>>>> 0dd3f549
 
 	// need to curry in the shift if we are not doing staggered
 	if (param->dslash_type != QUDA_ASQTAD_DSLASH &&
@@ -3834,13 +3814,8 @@
           diracSloppy.setMass(sqrt(param->offset[0]/4)); // restore just in case
         }
 
-<<<<<<< HEAD
-  // delete m;
-  // delete mSloppy;
-=======
-        delete m;
-        delete mSloppy;
->>>>>>> 0dd3f549
+        // delete m;
+        // delete mSloppy;
 
       }
     }
