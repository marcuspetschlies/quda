--- conflicted
+++ resolved
@@ -63,19 +63,11 @@
     for (unsigned int i = 0; i < infield.Volume(); ++i) {
       for (int dir=0; dir<4; ++dir){
 	if (infield.Precision() == QUDA_SINGLE_PRECISION) {
-<<<<<<< HEAD
-	  copyArrayToLink(&inlink, ((float*)(infield.Gauge_p()) + (i*4 + dir)*(2*N_COLORS*N_COLORS))); // order of arguments?
-=======
-	  copyArrayToLink(inlink, ((float*)(infield.Gauge_p()) + (i*4 + dir)*18)); // order of arguments?
->>>>>>> aea144ea
+	  copyArrayToLink(inlink, ((float*)(infield.Gauge_p()) + (i*4 + dir)*(2*N_COLORS*N_COLORS))); // order of arguments?
 	  if (unitarizeLinkNewton(outlink, inlink, max_iter_newton) == false ) num_failures++;
 	  copyLinkToArray(((float*)(outfield.Gauge_p()) + (i*4 + dir)*(2*N_COLORS*N_COLORS)), outlink);
 	} else if (infield.Precision() == QUDA_DOUBLE_PRECISION) {
-<<<<<<< HEAD
-	  copyArrayToLink(&inlink, ((double*)(infield.Gauge_p()) + (i*4 + dir)*(2*N_COLORS*N_COLORS))); // order of arguments?
-=======
-	  copyArrayToLink(inlink, ((double*)(infield.Gauge_p()) + (i*4 + dir)*18)); // order of arguments?
->>>>>>> aea144ea
+	  copyArrayToLink(inlink, ((double*)(infield.Gauge_p()) + (i*4 + dir)*(2*N_COLORS*N_COLORS))); // order of arguments?
 	  if (unitarizeLinkNewton(outlink, inlink, max_iter_newton) == false ) num_failures++;
 	  copyLinkToArray(((double*)(outfield.Gauge_p()) + (i*4 + dir)*(2*N_COLORS*N_COLORS)), outlink);
 	} // precision?
@@ -99,15 +91,9 @@
     for (unsigned int i = 0; i < field.Volume(); ++i) {
       for (int dir=0; dir<4; ++dir) {
 	if (field.Precision() == QUDA_SINGLE_PRECISION) {
-<<<<<<< HEAD
-	  copyArrayToLink(&link, ((float*)(field.Gauge_p()) + (i*4 + dir)*(2*N_COLORS*N_COLORS))); // order of arguments?
+	  copyArrayToLink(link, ((float*)(field.Gauge_p()) + (i*4 + dir)*(2*N_COLORS*N_COLORS))); // order of arguments?
 	} else if (field.Precision() == QUDA_DOUBLE_PRECISION) {
-	  copyArrayToLink(&link, ((double*)(field.Gauge_p()) + (i*4 + dir)*(2*N_COLORS*N_COLORS))); // order of arguments?
-=======
-	  copyArrayToLink(link, ((float*)(field.Gauge_p()) + (i*4 + dir)*18)); // order of arguments?
-	} else if (field.Precision() == QUDA_DOUBLE_PRECISION) {
-	  copyArrayToLink(link, ((double*)(field.Gauge_p()) + (i*4 + dir)*18)); // order of arguments?
->>>>>>> aea144ea
+	  copyArrayToLink(link, ((double*)(field.Gauge_p()) + (i*4 + dir)*(2*N_COLORS*N_COLORS))); // order of arguments?
 	} else {
 	  errorQuda("Unsupported precision\n");
 	}
