--- conflicted
+++ resolved
@@ -42,16 +42,8 @@
 
 #include <cuda.h>
 
-<<<<<<< HEAD
 #include <inv_mspcg.h>
 
-#ifdef MULTI_GPU
-extern void exchange_cpu_sitelink_ex(int* X, int *R, void** sitelink, QudaGaugeFieldOrder cpu_order,
-    QudaPrecision gPrecision, int optflag, int geom);
-#endif // MULTI_GPU
-
-=======
->>>>>>> 35147ef4
 #include <ks_force_quda.h>
 
 #ifdef GPU_GAUGE_FORCE
@@ -2050,7 +2042,9 @@
   pushVerbosity(inv_param->verbosity);
   if (getVerbosity() >= QUDA_DEBUG_VERBOSE) printQudaInvertParam(inv_param);
 
-  ColorSpinorParam cpuParam(h_in, *inv_param, gaugePrecise->X(), true, inv_param->input_location);
+  bool precondition_output = test_type == 2 ? false : true;
+
+  ColorSpinorParam cpuParam(h_in, *inv_param, gaugePrecise->X(), precondition_output, inv_param->input_location);
   ColorSpinorField *in_h = ColorSpinorField::Create(cpuParam);
 
   ColorSpinorParam cudaParam(cpuParam, *inv_param);
@@ -2085,6 +2079,9 @@
       break;
     case 1:
       dirac.m5inv_eofa(out, in);
+      break;
+    case 2:
+      dirac.Dslash(out, in, parity);
       break;
     default:
       errorQuda("test_type(=%d) NOT defined for M\"obius EOFA! :( \n", test_type);
