--- conflicted
+++ resolved
@@ -60,18 +60,9 @@
     int x[QUDA_MAX_DIM];
     const int *geo_bs = transfer->Geo_bs(); // Number of coarse sites.
     for (int i = 0; i < ndim; i++) x[i] = transfer->Vectors().X(i)/geo_bs[i];
-<<<<<<< HEAD
-
-    //Coarse Color
-    int Nc_c = transfer->nvec();
-
+    int Nc_c = transfer->nvec(); //Coarse Color
     //Coarse Spin
     int Ns_c = (transfer->Spin_bs() == 0) ? 2 : transfer->Vectors().Nspin()/transfer->Spin_bs();
-
-=======
-    int Nc_c = transfer->nvec();     // Coarse Color
-    int Ns_c = transfer->Vectors().Nspin()/transfer->Spin_bs(); // Coarse Spin
->>>>>>> c68d53f2
     GaugeFieldParam gParam;
     memcpy(gParam.x, x, QUDA_MAX_DIM*sizeof(int));
     gParam.nColor = Nc_c*Ns_c;
