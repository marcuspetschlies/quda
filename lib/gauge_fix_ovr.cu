--- conflicted
+++ resolved
@@ -231,16 +231,6 @@
     double flop = 0;
     double byte = 0;
 
-<<<<<<< HEAD
-    printfQuda("\tOverrelaxation boost parameter: %e\n", relax_boost);
-    printfQuda("\tStop criterion: %e\n", tolerance);
-    if ( stopWtheta ) printfQuda("\tStop criterion method: theta\n");
-    else printfQuda("\tStop criterion method: Delta\n");
-    printfQuda("\tMaximum number of iterations: %d\n", Nsteps);
-    printfQuda("\tReunitarize at every %d steps\n", reunit_interval);
-    printfQuda("\tPrint convergence results at every %d steps\n", verbose_interval);
-
-=======
     if (getVerbosity() >= QUDA_SUMMARIZE) {
       printfQuda("\tOverrelaxation boost parameter: %e\n", relax_boost);
       printfQuda("\tTolerance: %le\n", tolerance);
@@ -250,7 +240,6 @@
       printfQuda("\tPrint convergence results at every %d steps\n", verbose_interval);
     }
     
->>>>>>> bbff9475
     const double unitarize_eps = 1e-14;
     const double max_error = 1e-10;
     const int reunit_allow_svd = 1;
