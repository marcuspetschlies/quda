#include <cmath>
#include <cstdio>
#include <cstdlib>
#include <cstring>
#include <iostream>
#include <sys/time.h>
#include <complex.h>

#include <quda.h>
#include <quda_fortran.h>
#include <quda_internal.h>
#include <device.h>
#include <comm_quda.h>
#include <tune_quda.h>
#include <blas_quda.h>
#include <gauge_field.h>
#include <dirac_quda.h>
#include <dslash_quda.h>
#include <invert_quda.h>
#include <eigensolve_quda.h>
#include <color_spinor_field.h>
#include <clover_field.h>
#include <llfat_quda.h>
#include <unitarization_links.h>
#include <algorithm>
#include <staggered_oprod.h>
#include <ks_improved_force.h>
#include <ks_force_quda.h>
#include <random_quda.h>
#include <mpi_comm_handle.h>

#include <multigrid.h>
#include <deflation.h>
#include <ks_force_quda.h>

#ifdef GPU_GAUGE_FORCE
#include <gauge_force_quda.h>
#endif
#include <gauge_update_quda.h>

#define MAX(a,b) ((a)>(b)? (a):(b))
#define TDIFF(a,b) (b.tv_sec - a.tv_sec + 0.000001*(b.tv_usec - a.tv_usec))

// define newQudaGaugeParam() and newQudaInvertParam()
#define INIT_PARAM
#include "check_params.h"
#undef INIT_PARAM

// define (static) checkGaugeParam() and checkInvertParam()
#define CHECK_PARAM
#include "check_params.h"
#undef CHECK_PARAM

// define printQudaGaugeParam() and printQudaInvertParam()
#define PRINT_PARAM
#include "check_params.h"
#undef PRINT_PARAM

#include <gauge_tools.h>
#include <contract_quda.h>
#include <momentum.h>

using namespace quda;

static int R[4] = {0, 0, 0, 0};
// setting this to false prevents redundant halo exchange but isn't yet compatible with HISQ / ASQTAD kernels
static bool redundant_comms = false;

#include <blas_lapack.h>

//for MAGMA lib:
#include <blas_magma.h>

static bool InitMagma = false;

void openMagma() {

  if (!InitMagma) {
    OpenMagma();
    InitMagma = true;
  } else {
    printfQuda("\nMAGMA library was already initialized..\n");
  }

}

void closeMagma(){

  if (InitMagma) {
    CloseMagma();
    InitMagma = false;
  } else {
    printfQuda("\nMAGMA library was not initialized..\n");
  }

}

cudaGaugeField *gaugePrecise = nullptr;
cudaGaugeField *gaugeSloppy = nullptr;
cudaGaugeField *gaugePrecondition = nullptr;
cudaGaugeField *gaugeRefinement = nullptr;
cudaGaugeField *gaugeExtended = nullptr;

cudaGaugeField *gaugeFatPrecise = nullptr;
cudaGaugeField *gaugeFatSloppy = nullptr;
cudaGaugeField *gaugeFatPrecondition = nullptr;
cudaGaugeField *gaugeFatRefinement = nullptr;
cudaGaugeField *gaugeFatExtended = nullptr;

cudaGaugeField *gaugeLongExtended = nullptr;
cudaGaugeField *gaugeLongPrecise = nullptr;
cudaGaugeField *gaugeLongSloppy = nullptr;
cudaGaugeField *gaugeLongPrecondition = nullptr;
cudaGaugeField *gaugeLongRefinement = nullptr;

cudaGaugeField *gaugeSmeared = nullptr;

cudaCloverField *cloverPrecise = nullptr;
cudaCloverField *cloverSloppy = nullptr;
cudaCloverField *cloverPrecondition = nullptr;
cudaCloverField *cloverRefinement = nullptr;

cudaGaugeField *momResident = nullptr;
cudaGaugeField *extendedGaugeResident = nullptr;

std::vector<cudaColorSpinorField*> solutionResident;

// vector of spinors used for forecasting solutions in HMC
#define QUDA_MAX_CHRONO 12
// each entry is one p
std::vector< std::vector<ColorSpinorField*> > chronoResident(QUDA_MAX_CHRONO);

// Mapped memory buffer used to hold unitarization failures
static int *num_failures_h = nullptr;
static int *num_failures_d = nullptr;

static bool initialized = false;

//!< Profiler for initQuda
static TimeProfile profileInit("initQuda");

//!< Profile for loadGaugeQuda / saveGaugeQuda
static TimeProfile profileGauge("loadGaugeQuda");

//!< Profile for loadCloverQuda
static TimeProfile profileClover("loadCloverQuda");

//!< Profiler for dslashQuda
static TimeProfile profileDslash("dslashQuda");

//!< Profiler for invertQuda
static TimeProfile profileInvert("invertQuda");

//!< Profiler for invertMultiShiftQuda
static TimeProfile profileMulti("invertMultiShiftQuda");

//!< Profiler for eigensolveQuda
static TimeProfile profileEigensolve("eigensolveQuda");

//!< Profiler for computeFatLinkQuda
static TimeProfile profileFatLink("computeKSLinkQuda");

//!< Profiler for computeGaugeForceQuda
static TimeProfile profileGaugeForce("computeGaugeForceQuda");

//!<Profiler for updateGaugeFieldQuda
static TimeProfile profileGaugeUpdate("updateGaugeFieldQuda");

//!<Profiler for createExtendedGaugeField
static TimeProfile profileExtendedGauge("createExtendedGaugeField");

//!<Profiler for computeCloverForceQuda
static TimeProfile profileCloverForce("computeCloverForceQuda");

//!<Profiler for computeStaggeredForceQuda
static TimeProfile profileStaggeredForce("computeStaggeredForceQuda");

//!<Profiler for computeHISQForceQuda
static TimeProfile profileHISQForce("computeHISQForceQuda");

//!<Profiler for plaqQuda
static TimeProfile profilePlaq("plaqQuda");

//!< Profiler for wuppertalQuda
static TimeProfile profileWuppertal("wuppertalQuda");

//!<Profiler for gaussQuda
static TimeProfile profileGauss("gaussQuda");

//!< Profiler for gaugeObservableQuda
static TimeProfile profileGaugeObs("gaugeObservablesQuda");

//!< Profiler for APEQuda
static TimeProfile profileAPE("APEQuda");

//!< Profiler for STOUTQuda
static TimeProfile profileSTOUT("STOUTQuda");

//!< Profiler for OvrImpSTOUTQuda
static TimeProfile profileOvrImpSTOUT("OvrImpSTOUTQuda");

//!< Profiler for wFlowQuda
static TimeProfile profileWFlow("wFlowQuda");

//!< Profiler for projectSU3Quda
static TimeProfile profileProject("projectSU3Quda");

//!< Profiler for staggeredPhaseQuda
static TimeProfile profilePhase("staggeredPhaseQuda");

//!< Profiler for contractions
static TimeProfile profileContract("contractQuda");

//!< Profiler for contractions
static TimeProfile profileCuBLAS("cublasQuda");

//!< Profiler for covariant derivative
static TimeProfile profileCovDev("covDevQuda");

//!< Profiler for momentum action
static TimeProfile profileMomAction("momActionQuda");

//!< Profiler for endQuda
static TimeProfile profileEnd("endQuda");

//!< Profiler for GaugeFixing
static TimeProfile GaugeFixFFTQuda("GaugeFixFFTQuda");
static TimeProfile GaugeFixOVRQuda("GaugeFixOVRQuda");

//!< Profiler for toal time spend between init and end
static TimeProfile profileInit2End("initQuda-endQuda",false);

static bool enable_profiler = false;
static bool do_not_profile_quda = false;

static void profilerStart(const char *f)
{
  static std::vector<int> target_list;
  static bool enable = false;
  static bool init = false;
  if (!init) {
    char *profile_target_env = getenv("QUDA_ENABLE_TARGET_PROFILE"); // selectively enable profiling for a given solve

    if ( profile_target_env ) {
      std::stringstream target_stream(profile_target_env);

      int target;
      while(target_stream >> target) {
       target_list.push_back(target);
       if (target_stream.peek() == ',') target_stream.ignore();
     }

     if (target_list.size() > 0) {
       std::sort(target_list.begin(), target_list.end());
       target_list.erase( unique( target_list.begin(), target_list.end() ), target_list.end() );
       warningQuda("Targeted profiling enabled for %lu functions\n", target_list.size());
       enable = true;
     }
   }

    char* donotprofile_env = getenv("QUDA_DO_NOT_PROFILE"); // disable profiling of QUDA parts
    if (donotprofile_env && (!(strcmp(donotprofile_env, "0") == 0)))  {
      do_not_profile_quda=true;
      printfQuda("Disabling profiling in QUDA\n");
    }
    init = true;
  }

  static int target_count = 0;
  static unsigned int i = 0;
  if (do_not_profile_quda){
    device::profile::stop();
    printfQuda("Stopping profiling in QUDA\n");
  } else {
    if (enable) {
      if (i < target_list.size() && target_count++ == target_list[i]) {
        enable_profiler = true;
        printfQuda("Starting profiling for %s\n", f);
        device::profile::start();
      i++; // advance to next target
    }
  }
}
}

static void profilerStop(const char *f) {
  if (do_not_profile_quda){
    device::profile::start();
  } else {

    if (enable_profiler) {
      printfQuda("Stopping profiling for %s\n", f);
      device::profile::stop();
      enable_profiler = false;
    }
  }
}


namespace quda {
  void printLaunchTimer();
}

void setVerbosityQuda(QudaVerbosity verbosity, const char prefix[], FILE *outfile)
{
  setVerbosity(verbosity);
  setOutputPrefix(prefix);
  setOutputFile(outfile);
}


typedef struct {
  int ndim;
  int dims[QUDA_MAX_DIM];
} LexMapData;

/**
 * For MPI, the default node mapping is lexicographical with t varying fastest.
 */
static int lex_rank_from_coords(const int *coords, void *fdata)
{
  auto *md = static_cast<LexMapData *>(fdata);

  int rank = coords[0];
  for (int i = 1; i < md->ndim; i++) {
    rank = md->dims[i] * rank + coords[i];
  }
  return rank;
}

#ifdef QMP_COMMS
/**
 * For QMP, we use the existing logical topology if already declared.
 */
static int qmp_rank_from_coords(const int *coords, void *fdata)
{
  return QMP_get_node_number_from(coords);
}
#endif

// Provision for user control over MPI comm handle
// Assumes an MPI implementation of QMP

#if defined(QMP_COMMS) || defined(MPI_COMMS)
MPI_Comm MPI_COMM_HANDLE;
static int user_set_comm_handle = 0;
#endif

void setMPICommHandleQuda(void *mycomm)
{
#if defined(QMP_COMMS) || defined(MPI_COMMS)
  MPI_COMM_HANDLE = *((MPI_Comm *)mycomm);
  user_set_comm_handle = 1;
#endif
}

#ifdef QMP_COMMS
static void initQMPComms(void)
{
  // Default comm handle is taken from QMP
  // WARNING: Assumes an MPI implementation of QMP
  if (!user_set_comm_handle) {
    void *mycomm;
    QMP_get_mpi_comm(QMP_comm_get_default(), &mycomm);
    setMPICommHandleQuda(mycomm);
  }
}
#elif defined(MPI_COMMS)
static void initMPIComms(void)
{
  // Default comm handle is MPI_COMM_WORLD
  if (!user_set_comm_handle) {
    static MPI_Comm mycomm;
    MPI_Comm_dup(MPI_COMM_WORLD, &mycomm);
    setMPICommHandleQuda((void *)&mycomm);
  }
}
#endif

static bool comms_initialized = false;

void initCommsGridQuda(int nDim, const int *dims, QudaCommsMap func, void *fdata)
{
  if (comms_initialized) return;

#if QMP_COMMS
  initQMPComms();
#elif defined(MPI_COMMS)
  initMPIComms();
#endif

  if (nDim != 4) {
    errorQuda("Number of communication grid dimensions must be 4");
  }

  LexMapData map_data;
  if (!func) {

#if QMP_COMMS
    if (QMP_logical_topology_is_declared()) {
      if (QMP_get_logical_number_of_dimensions() != 4) {
        errorQuda("QMP logical topology must have 4 dimensions");
      }
      for (int i=0; i<nDim; i++) {
        int qdim = QMP_get_logical_dimensions()[i];
        if(qdim != dims[i]) {
          errorQuda("QMP logical dims[%d]=%d does not match dims[%d]=%d argument", i, qdim, i, dims[i]);
        }
      }
      fdata = nullptr;
      func = qmp_rank_from_coords;
    } else {
      warningQuda("QMP logical topology is undeclared; using default lexicographical ordering");
#endif

      map_data.ndim = nDim;
      for (int i=0; i<nDim; i++) {
        map_data.dims[i] = dims[i];
      }
      fdata = (void *) &map_data;
      func = lex_rank_from_coords;

#if QMP_COMMS
    }
#endif

  }
  comm_init(nDim, dims, func, fdata);
  comms_initialized = true;
}


static void init_default_comms()
{
#if defined(QMP_COMMS)
  if (QMP_logical_topology_is_declared()) {
    int ndim = QMP_get_logical_number_of_dimensions();
    const int *dims = QMP_get_logical_dimensions();
    initCommsGridQuda(ndim, dims, nullptr, nullptr);
  } else {
    errorQuda("initQuda() called without prior call to initCommsGridQuda(),"
        " and QMP logical topology has not been declared");
  }
#elif defined(MPI_COMMS)
  errorQuda("When using MPI for communications, initCommsGridQuda() must be called before initQuda()");
#else // single-GPU
  const int dims[4] = {1, 1, 1, 1};
  initCommsGridQuda(4, dims, nullptr, nullptr);
#endif
}


#define STR_(x) #x
#define STR(x) STR_(x)
  static const std::string quda_version = STR(QUDA_VERSION_MAJOR) "." STR(QUDA_VERSION_MINOR) "." STR(QUDA_VERSION_SUBMINOR);
#undef STR
#undef STR_

extern char* gitversion;

/*
 * Set the device that QUDA uses.
 */
void initQudaDevice(int dev)
{
  //static bool initialized = false;
  if (initialized) return;
  initialized = true;

  profileInit2End.TPSTART(QUDA_PROFILE_TOTAL);
  profileInit.TPSTART(QUDA_PROFILE_TOTAL);
  profileInit.TPSTART(QUDA_PROFILE_INIT);

  if (getVerbosity() >= QUDA_SUMMARIZE) {
#ifdef GITVERSION
    printfQuda("QUDA %s (git %s)\n",quda_version.c_str(),gitversion);
#else
    printfQuda("QUDA %s\n",quda_version.c_str());
#endif
  }

#ifdef MULTI_GPU
  if (dev < 0) {
    if (!comms_initialized) {
      errorQuda("initDeviceQuda() called with a negative device ordinal, but comms have not been initialized");
        }
    dev = comm_gpuid();
  }
#else
  if (dev < 0 || dev >= 16) errorQuda("Invalid device number %d", dev);
#endif

  device::init(dev);

  { // determine if we will do CPU or GPU data reordering (default is GPU)
    char *reorder_str = getenv("QUDA_REORDER_LOCATION");

    if (!reorder_str || (strcmp(reorder_str,"CPU") && strcmp(reorder_str,"cpu")) ) {
      warningQuda("Data reordering done on GPU (set with QUDA_REORDER_LOCATION=GPU/CPU)");
      reorder_location_set(QUDA_CUDA_FIELD_LOCATION);
    } else {
      warningQuda("Data reordering done on CPU (set with QUDA_REORDER_LOCATION=GPU/CPU)");
      reorder_location_set(QUDA_CPU_FIELD_LOCATION);
    }
  }

  profileInit.TPSTOP(QUDA_PROFILE_INIT);
  profileInit.TPSTOP(QUDA_PROFILE_TOTAL);
}

void printDeviceProp()
{

  int dev_count;
  cudaGetDeviceCount(&dev_count);
  int device;
  for (device = 0; device < dev_count; device++) {

    // cudaDeviceProp deviceProp;
    cudaGetDeviceProperties(&deviceProp, device);
    printfQuda("%d - name:                    %s\n", device, deviceProp.name);
    printfQuda("%d - totalGlobalMem:          %lu bytes ( %.2f Gbytes)\n", device, deviceProp.totalGlobalMem,
               deviceProp.totalGlobalMem / (float)(1024 * 1024 * 1024));
    printfQuda("%d - sharedMemPerBlock:       %lu bytes ( %.2f Kbytes)\n", device, deviceProp.sharedMemPerBlock,
               deviceProp.sharedMemPerBlock / (float)1024);
    printfQuda("%d - regsPerBlock:            %d\n", device, deviceProp.regsPerBlock);
    printfQuda("%d - warpSize:                %d\n", device, deviceProp.warpSize);
    printfQuda("%d - memPitch:                %lu\n", device, deviceProp.memPitch);
    printfQuda("%d - maxThreadsPerBlock:      %d\n", device, deviceProp.maxThreadsPerBlock);
    printfQuda("%d - maxThreadsDim[0]:        %d\n", device, deviceProp.maxThreadsDim[0]);
    printfQuda("%d - maxThreadsDim[1]:        %d\n", device, deviceProp.maxThreadsDim[1]);
    printfQuda("%d - maxThreadsDim[2]:        %d\n", device, deviceProp.maxThreadsDim[2]);
    printfQuda("%d - maxGridSize[0]:          %d\n", device, deviceProp.maxGridSize[0]);
    printfQuda("%d - maxGridSize[1]:          %d\n", device, deviceProp.maxGridSize[1]);
    printfQuda("%d - maxGridSize[2]:          %d\n", device, deviceProp.maxGridSize[2]);
    printfQuda("%d - totalConstMem:           %lu bytes ( %.2f Kbytes)\n", device, deviceProp.totalConstMem,
               deviceProp.totalConstMem / (float)1024);
    printfQuda("%d - compute capability:      %d.%d\n", device, deviceProp.major, deviceProp.minor);
    printfQuda("%d - deviceOverlap            %s\n", device, (deviceProp.deviceOverlap ? "true" : "false"));
    printfQuda("%d - multiProcessorCount      %d\n", device, deviceProp.multiProcessorCount);
    printfQuda("%d - kernelExecTimeoutEnabled %s\n", device, (deviceProp.kernelExecTimeoutEnabled ? "true" : "false"));
    printfQuda("%d - integrated               %s\n", device, (deviceProp.integrated ? "true" : "false"));
    printfQuda("%d - canMapHostMemory         %s\n", device, (deviceProp.canMapHostMemory ? "true" : "false"));
    switch (deviceProp.computeMode) {
    case 0: printfQuda("%d - computeMode              0: cudaComputeModeDefault\n", device); break;
    case 1: printfQuda("%d - computeMode              1: cudaComputeModeExclusive\n", device); break;
    case 2: printfQuda("%d - computeMode              2: cudaComputeModeProhibited\n", device); break;
    case 3: printfQuda("%d - computeMode              3: cudaComputeModeExclusiveProcess\n", device); break;
    default: errorQuda("Unknown deviceProp.computeMode.");
    }

    printfQuda("%d - surfaceAlignment         %lu\n", device, deviceProp.surfaceAlignment);
    printfQuda("%d - concurrentKernels        %s\n", device, (deviceProp.concurrentKernels ? "true" : "false"));
    printfQuda("%d - ECCEnabled               %s\n", device, (deviceProp.ECCEnabled ? "true" : "false"));
    printfQuda("%d - pciBusID                 %d\n", device, deviceProp.pciBusID);
    printfQuda("%d - pciDeviceID              %d\n", device, deviceProp.pciDeviceID);
    printfQuda("%d - pciDomainID              %d\n", device, deviceProp.pciDomainID);
    printfQuda("%d - tccDriver                %s\n", device, (deviceProp.tccDriver ? "true" : "false"));
    switch (deviceProp.asyncEngineCount) {
    case 0: printfQuda("%d - asyncEngineCount         1: host -> device only\n", device); break;
    case 1: printfQuda("%d - asyncEngineCount         2: host <-> device\n", device); break;
    case 2: printfQuda("%d - asyncEngineCount         0: not supported\n", device); break;
    default: errorQuda("Unknown deviceProp.asyncEngineCount.");
    }
    printfQuda("%d - unifiedAddressing        %s\n", device, (deviceProp.unifiedAddressing ? "true" : "false"));
    printfQuda("%d - memoryClockRate          %d kilohertz\n", device, deviceProp.memoryClockRate);
    printfQuda("%d - memoryBusWidth           %d bits\n", device, deviceProp.memoryBusWidth);
    printfQuda("%d - l2CacheSize              %d bytes\n", device, deviceProp.l2CacheSize);
    printfQuda("%d - maxThreadsPerMultiProcessor          %d\n\n", device, deviceProp.maxThreadsPerMultiProcessor);
  }
}

/*
 * Any persistent memory allocations that QUDA uses are done here.
 */
void initQudaMemory()
{
  profileInit.TPSTART(QUDA_PROFILE_TOTAL);
  profileInit.TPSTART(QUDA_PROFILE_INIT);

  if (!comms_initialized) init_default_comms();

  device::create_context();
  createDslashEvents();
  
  blas_lapack::native::init();
  blas::init();
<<<<<<< HEAD
  
=======
  blas_lapack::native::init();

>>>>>>> b5014e02
  // initalize the memory pool allocators
  pool::init();

  num_failures_h = static_cast<int*>(mapped_malloc(sizeof(int)));
  num_failures_d = static_cast<int*>(get_mapped_device_pointer(num_failures_h));

  loadTuneCache();

  for (int d=0; d<4; d++) R[d] = 2 * (redundant_comms || commDimPartitioned(d));

  profileInit.TPSTOP(QUDA_PROFILE_INIT);
  profileInit.TPSTOP(QUDA_PROFILE_TOTAL);
}

void updateR()
{
  for (int d=0; d<4; d++) R[d] = 2 * (redundant_comms || commDimPartitioned(d));
}

void initQuda(int dev)
{
  // initialize communications topology, if not already done explicitly via initCommsGridQuda()
  if (!comms_initialized) init_default_comms();

  // set the device that QUDA uses
  initQudaDevice(dev);

  // set the persistant memory allocations that QUDA uses (Blas, streams, etc.)
  initQudaMemory();
}

// This is a flag used to signal when we have downloaded new gauge
// field.  Set by loadGaugeQuda and consumed by loadCloverQuda as one
// possible flag to indicate we need to recompute the clover field
static bool invalidate_clover = true;

void loadGaugeQuda(void *h_gauge, QudaGaugeParam *param)
{
  profileGauge.TPSTART(QUDA_PROFILE_TOTAL);

  if (!initialized) errorQuda("QUDA not initialized");
  if (getVerbosity() == QUDA_DEBUG_VERBOSE) printQudaGaugeParam(param);

  checkGaugeParam(param);

  profileGauge.TPSTART(QUDA_PROFILE_INIT);
  // Set the specific input parameters and create the cpu gauge field
  GaugeFieldParam gauge_param(h_gauge, *param);

  if (gauge_param.order <= 4) gauge_param.ghostExchange = QUDA_GHOST_EXCHANGE_NO;
  GaugeField *in = (param->location == QUDA_CPU_FIELD_LOCATION) ?
    static_cast<GaugeField*>(new cpuGaugeField(gauge_param)) :
    static_cast<GaugeField*>(new cudaGaugeField(gauge_param));

  if (in->Order() == QUDA_BQCD_GAUGE_ORDER) {
    static size_t checksum = SIZE_MAX;
    size_t in_checksum = in->checksum(true);
    if (in_checksum == checksum) {
      if (getVerbosity() >= QUDA_VERBOSE) printfQuda("Gauge field unchanged - using cached gauge field %lu\n", checksum);
      profileGauge.TPSTOP(QUDA_PROFILE_INIT);
      profileGauge.TPSTOP(QUDA_PROFILE_TOTAL);
      delete in;
      invalidate_clover = false;
      return;
    }
    checksum = in_checksum;
    invalidate_clover = true;
  }

  // free any current gauge field before new allocations to reduce memory overhead
  switch (param->type) {
    case QUDA_WILSON_LINKS:
      if (gaugeRefinement != gaugeSloppy && gaugeRefinement) delete gaugeRefinement;
      if (gaugeSloppy != gaugePrecondition && gaugePrecise != gaugePrecondition && gaugePrecondition)
        delete gaugePrecondition;
      if (gaugePrecise != gaugeSloppy && gaugeSloppy) delete gaugeSloppy;
      if (gaugePrecise && !param->use_resident_gauge) delete gaugePrecise;
      break;
    case QUDA_ASQTAD_FAT_LINKS:
      if (gaugeFatRefinement != gaugeFatSloppy && gaugeFatRefinement) delete gaugeFatRefinement;
      if (gaugeFatSloppy != gaugeFatPrecondition && gaugeFatPrecise != gaugeFatPrecondition && gaugeFatPrecondition)
        delete gaugeFatPrecondition;
      if (gaugeFatPrecise != gaugeFatSloppy && gaugeFatSloppy) delete gaugeFatSloppy;
      if (gaugeFatPrecise && !param->use_resident_gauge) delete gaugeFatPrecise;
      break;
    case QUDA_ASQTAD_LONG_LINKS:
      if (gaugeLongRefinement != gaugeLongSloppy && gaugeLongRefinement) delete gaugeLongRefinement;
      if (gaugeLongSloppy != gaugeLongPrecondition && gaugeLongPrecise != gaugeLongPrecondition && gaugeLongPrecondition)
        delete gaugeLongPrecondition;
      if (gaugeLongPrecise != gaugeLongSloppy && gaugeLongSloppy) delete gaugeLongSloppy;
      if (gaugeLongPrecise) delete gaugeLongPrecise;
      break;
    case QUDA_SMEARED_LINKS:
      if (gaugeSmeared) delete gaugeSmeared;
      break;
    default:
      errorQuda("Invalid gauge type %d", param->type);
  }

  // if not preserving then copy the gauge field passed in
  cudaGaugeField *precise = nullptr;

  // switch the parameters for creating the mirror precise cuda gauge field
  gauge_param.create = QUDA_NULL_FIELD_CREATE;
  gauge_param.reconstruct = param->reconstruct;
  gauge_param.setPrecision(param->cuda_prec, true);
  gauge_param.ghostExchange = QUDA_GHOST_EXCHANGE_PAD;
  gauge_param.pad = param->ga_pad;

  precise = new cudaGaugeField(gauge_param);

  if (param->use_resident_gauge) {
    if(gaugePrecise == nullptr) errorQuda("No resident gauge field");
    // copy rather than point at to ensure that the padded region is filled in
    precise->copy(*gaugePrecise);
    precise->exchangeGhost();
    delete gaugePrecise;
    gaugePrecise = nullptr;
    profileGauge.TPSTOP(QUDA_PROFILE_INIT);
  } else {
    profileGauge.TPSTOP(QUDA_PROFILE_INIT);
    profileGauge.TPSTART(QUDA_PROFILE_H2D);
    precise->copy(*in);
    profileGauge.TPSTOP(QUDA_PROFILE_H2D);
  }

  // for gaugeSmeared we are interested only in the precise version
  if (param->type == QUDA_SMEARED_LINKS) {
    gaugeSmeared = createExtendedGauge(*precise, R, profileGauge);

    profileGauge.TPSTART(QUDA_PROFILE_FREE);
    delete precise;
    delete in;
    profileGauge.TPSTOP(QUDA_PROFILE_FREE);

    profileGauge.TPSTOP(QUDA_PROFILE_TOTAL);
    return;
  }

  // creating sloppy fields isn't really compute, but it is work done on the gpu
  profileGauge.TPSTART(QUDA_PROFILE_COMPUTE);

  // switch the parameters for creating the mirror sloppy cuda gauge field
  gauge_param.reconstruct = param->reconstruct_sloppy;
  gauge_param.setPrecision(param->cuda_prec_sloppy, true);
  cudaGaugeField *sloppy = nullptr;
  if (param->cuda_prec == param->cuda_prec_sloppy && param->reconstruct == param->reconstruct_sloppy) {
    sloppy = precise;
  } else {
    sloppy = new cudaGaugeField(gauge_param);
    sloppy->copy(*precise);
  }

  // switch the parameters for creating the mirror preconditioner cuda gauge field
  gauge_param.reconstruct = param->reconstruct_precondition;
  gauge_param.setPrecision(param->cuda_prec_precondition, true);
  cudaGaugeField *precondition = nullptr;
  if (param->cuda_prec == param->cuda_prec_precondition && param->reconstruct == param->reconstruct_precondition) {
    precondition = precise;
  } else if (param->cuda_prec_sloppy == param->cuda_prec_precondition
             && param->reconstruct_sloppy == param->reconstruct_precondition) {
    precondition = sloppy;
  } else {
    precondition = new cudaGaugeField(gauge_param);
    precondition->copy(*precise);
  }

  // switch the parameters for creating the refinement cuda gauge field
  gauge_param.reconstruct = param->reconstruct_refinement_sloppy;
  gauge_param.setPrecision(param->cuda_prec_refinement_sloppy, true);
  cudaGaugeField *refinement = nullptr;
  if (param->cuda_prec_sloppy == param->cuda_prec_refinement_sloppy
      && param->reconstruct_sloppy == param->reconstruct_refinement_sloppy) {
    refinement = sloppy;
  } else {
    refinement = new cudaGaugeField(gauge_param);
    refinement->copy(*sloppy);
  }

  profileGauge.TPSTOP(QUDA_PROFILE_COMPUTE);

  // create an extended preconditioning field
  cudaGaugeField* extended = nullptr;
  if (param->overlap){
    int R[4]; // domain-overlap widths in different directions
    for (int i=0; i<4; ++i) R[i] = param->overlap*commDimPartitioned(i);
    extended = createExtendedGauge(*precondition, R, profileGauge);
  }

  switch (param->type) {
    case QUDA_WILSON_LINKS:
      gaugePrecise = precise;
      gaugeSloppy = sloppy;
      gaugePrecondition = precondition;
      gaugeRefinement = refinement;

      if(param->overlap) gaugeExtended = extended;
      break;
    case QUDA_ASQTAD_FAT_LINKS:
      gaugeFatPrecise = precise;
      gaugeFatSloppy = sloppy;
      gaugeFatPrecondition = precondition;
      gaugeFatRefinement = refinement;

      if(param->overlap){
        if(gaugeFatExtended) errorQuda("Extended gauge fat field already allocated");
	gaugeFatExtended = extended;
      }
      break;
    case QUDA_ASQTAD_LONG_LINKS:
      gaugeLongPrecise = precise;
      gaugeLongSloppy = sloppy;
      gaugeLongPrecondition = precondition;
      gaugeLongRefinement = refinement;

      if(param->overlap){
        if(gaugeLongExtended) errorQuda("Extended gauge long field already allocated");
   	gaugeLongExtended = extended;
      }
      break;
    default:
      errorQuda("Invalid gauge type %d", param->type);
  }

  profileGauge.TPSTART(QUDA_PROFILE_FREE);
  delete in;
  profileGauge.TPSTOP(QUDA_PROFILE_FREE);

  if (extendedGaugeResident) {
    // updated the resident gauge field if needed
    const int *R_ = extendedGaugeResident->R();
    const int R[] = { R_[0], R_[1], R_[2], R_[3] };
    QudaReconstructType recon = extendedGaugeResident->Reconstruct();
    delete extendedGaugeResident;

    extendedGaugeResident = createExtendedGauge(*gaugePrecise, R, profileGauge, false, recon);
  }

  profileGauge.TPSTOP(QUDA_PROFILE_TOTAL);
}

void saveGaugeQuda(void *h_gauge, QudaGaugeParam *param)
{
  profileGauge.TPSTART(QUDA_PROFILE_TOTAL);

  if (param->location != QUDA_CPU_FIELD_LOCATION)
    errorQuda("Non-cpu output location not yet supported");

  if (!initialized) errorQuda("QUDA not initialized");
  checkGaugeParam(param);

  // Set the specific cpu parameters and create the cpu gauge field
  GaugeFieldParam gauge_param(h_gauge, *param);
  cpuGaugeField cpuGauge(gauge_param);
  cudaGaugeField *cudaGauge = nullptr;
  switch (param->type) {
    case QUDA_WILSON_LINKS:
      cudaGauge = gaugePrecise;
      break;
    case QUDA_ASQTAD_FAT_LINKS:
      cudaGauge = gaugeFatPrecise;
      break;
    case QUDA_ASQTAD_LONG_LINKS:
      cudaGauge = gaugeLongPrecise;
      break;
    case QUDA_SMEARED_LINKS:
      gauge_param.create = QUDA_NULL_FIELD_CREATE;
      gauge_param.reconstruct = param->reconstruct;
      gauge_param.setPrecision(param->cuda_prec, true);
      gauge_param.ghostExchange = QUDA_GHOST_EXCHANGE_PAD;
      gauge_param.pad = param->ga_pad;
      cudaGauge = new cudaGaugeField(gauge_param);
      copyExtendedGauge(*cudaGauge, *gaugeSmeared, QUDA_CUDA_FIELD_LOCATION);
      break;
    default:
      errorQuda("Invalid gauge type");
  }

  profileGauge.TPSTART(QUDA_PROFILE_D2H);
  cudaGauge->saveCPUField(cpuGauge);
  profileGauge.TPSTOP(QUDA_PROFILE_D2H);

  if (param->type == QUDA_SMEARED_LINKS) { delete cudaGauge; }

  profileGauge.TPSTOP(QUDA_PROFILE_TOTAL);
}

void loadSloppyCloverQuda(const QudaPrecision prec[]);
void freeSloppyCloverQuda();

void loadCloverQuda(void *h_clover, void *h_clovinv, QudaInvertParam *inv_param)
{
  profileClover.TPSTART(QUDA_PROFILE_TOTAL);
  profileClover.TPSTART(QUDA_PROFILE_INIT);

  checkCloverParam(inv_param);
  bool device_calc = false; // calculate clover and inverse on the device?

  pushVerbosity(inv_param->verbosity);
  if (getVerbosity() >= QUDA_DEBUG_VERBOSE) printQudaInvertParam(inv_param);

  if (!initialized) errorQuda("QUDA not initialized");

  if ( (!h_clover && !h_clovinv) || inv_param->compute_clover ) {
    device_calc = true;
    if (inv_param->clover_coeff == 0.0) errorQuda("called with neither clover term nor inverse and clover coefficient not set");
    if (gaugePrecise->Anisotropy() != 1.0) errorQuda("cannot compute anisotropic clover field");
  }

  if (inv_param->clover_cpu_prec == QUDA_HALF_PRECISION)  errorQuda("Half precision not supported on CPU");
  if (gaugePrecise == nullptr) errorQuda("Gauge field must be loaded before clover");
  if ((inv_param->dslash_type != QUDA_CLOVER_WILSON_DSLASH) && (inv_param->dslash_type != QUDA_TWISTED_CLOVER_DSLASH)
      && (inv_param->dslash_type != QUDA_CLOVER_HASENBUSCH_TWIST_DSLASH)) {
    errorQuda("Wrong dslash_type %d in loadCloverQuda()", inv_param->dslash_type);
  }

  // determines whether operator is preconditioned when calling invertQuda()
  bool pc_solve = (inv_param->solve_type == QUDA_DIRECT_PC_SOLVE ||
      inv_param->solve_type == QUDA_NORMOP_PC_SOLVE ||
      inv_param->solve_type == QUDA_NORMERR_PC_SOLVE );

  // determines whether operator is preconditioned when calling MatQuda() or MatDagMatQuda()
  bool pc_solution = (inv_param->solution_type == QUDA_MATPC_SOLUTION ||
      inv_param->solution_type == QUDA_MATPCDAG_MATPC_SOLUTION);

  bool asymmetric = (inv_param->matpc_type == QUDA_MATPC_EVEN_EVEN_ASYMMETRIC ||
      inv_param->matpc_type == QUDA_MATPC_ODD_ODD_ASYMMETRIC);

  // uninverted clover term is required when applying unpreconditioned operator,
  // but note that dslashQuda() is always preconditioned
  if (!h_clover && !pc_solve && !pc_solution) {
    //warningQuda("Uninverted clover term not loaded");
  }

  // uninverted clover term is also required for "asymmetric" preconditioning
  if (!h_clover && pc_solve && pc_solution && asymmetric && !device_calc) {
    warningQuda("Uninverted clover term not loaded");
  }

  bool twisted = inv_param->dslash_type == QUDA_TWISTED_CLOVER_DSLASH ? true : false;

  CloverFieldParam clover_param;
  clover_param.nDim = 4;
  clover_param.csw = inv_param->clover_coeff;
  clover_param.twisted = twisted;
  clover_param.mu2 = twisted ? 4.*inv_param->kappa*inv_param->kappa*inv_param->mu*inv_param->mu : 0.0;
  clover_param.siteSubset = QUDA_FULL_SITE_SUBSET;
  for (int i=0; i<4; i++) clover_param.x[i] = gaugePrecise->X()[i];
  clover_param.pad = inv_param->cl_pad;
  clover_param.create = QUDA_NULL_FIELD_CREATE;
  clover_param.norm = nullptr;
  clover_param.invNorm = nullptr;
  clover_param.setPrecision(inv_param->clover_cuda_prec);
  clover_param.direct = h_clover || device_calc ? true : false;
  clover_param.inverse = (h_clovinv || pc_solve) && !dynamic_clover_inverse() ? true : false;
  CloverField *in = nullptr;
  profileClover.TPSTOP(QUDA_PROFILE_INIT);

  // FIXME do we need to make this more robust to changing other meta data (compare cloverPrecise against clover_param)
  bool clover_update = false;
  double csw_old = cloverPrecise ? cloverPrecise->Csw() : 0.0;
  if (!cloverPrecise || invalidate_clover || inv_param->clover_coeff != csw_old) clover_update = true;

  // compute or download clover field only if gauge field has been updated or clover field doesn't exist
  if (clover_update) {
    if (getVerbosity() >= QUDA_VERBOSE) printfQuda("Creating new clover field\n");
    freeSloppyCloverQuda();
    if (cloverPrecise) delete cloverPrecise;

    profileClover.TPSTART(QUDA_PROFILE_INIT);
    cloverPrecise = new cudaCloverField(clover_param);

    if (!device_calc || inv_param->return_clover || inv_param->return_clover_inverse) {
      // create a param for the cpu clover field
      CloverFieldParam inParam(clover_param);
      inParam.setPrecision(inv_param->clover_cpu_prec);
      inParam.order = inv_param->clover_order;
      inParam.direct = h_clover ? true : false;
      inParam.inverse = h_clovinv ? true : false;
      inParam.clover = h_clover;
      inParam.cloverInv = h_clovinv;
      inParam.create = QUDA_REFERENCE_FIELD_CREATE;
      in = (inv_param->clover_location == QUDA_CPU_FIELD_LOCATION) ?
	static_cast<CloverField*>(new cpuCloverField(inParam)) :
	static_cast<CloverField*>(new cudaCloverField(inParam));
    }
    profileClover.TPSTOP(QUDA_PROFILE_INIT);

    if (!device_calc) {
      profileClover.TPSTART(QUDA_PROFILE_H2D);
      bool inverse = (h_clovinv && !inv_param->compute_clover_inverse && !dynamic_clover_inverse());
      cloverPrecise->copy(*in, inverse);
      profileClover.TPSTOP(QUDA_PROFILE_H2D);
    } else {
      profileClover.TPSTOP(QUDA_PROFILE_TOTAL);
      createCloverQuda(inv_param);
      profileClover.TPSTART(QUDA_PROFILE_TOTAL);
    }

    // inverted clover term is required when applying preconditioned operator
    if ((!h_clovinv || inv_param->compute_clover_inverse) && pc_solve) {
      profileClover.TPSTART(QUDA_PROFILE_COMPUTE);
      if (!dynamic_clover_inverse()) {
	cloverInvert(*cloverPrecise, inv_param->compute_clover_trlog);
	if (inv_param->compute_clover_trlog) {
	  inv_param->trlogA[0] = cloverPrecise->TrLog()[0];
	  inv_param->trlogA[1] = cloverPrecise->TrLog()[1];
	}
      }
      profileClover.TPSTOP(QUDA_PROFILE_COMPUTE);
    }
  } else {
    if (getVerbosity() >= QUDA_VERBOSE) printfQuda("Gauge field unchanged - using cached clover field\n");
  }

  clover_param.direct = true;
  clover_param.inverse = dynamic_clover_inverse() ? false : true;

  cloverPrecise->setRho(inv_param->clover_rho);

  QudaPrecision prec[] = {inv_param->clover_cuda_prec_sloppy, inv_param->clover_cuda_prec_precondition,
                          inv_param->clover_cuda_prec_refinement_sloppy};
  loadSloppyCloverQuda(prec);

  // if requested, copy back the clover / inverse field
  if (inv_param->return_clover || inv_param->return_clover_inverse) {
    if (!h_clover && !h_clovinv) errorQuda("Requested clover field return but no clover host pointers set");

    // copy the inverted clover term into host application order on the device
    clover_param.setPrecision(inv_param->clover_cpu_prec);
    clover_param.direct = (h_clover && inv_param->return_clover);
    clover_param.inverse = (h_clovinv && inv_param->return_clover_inverse);

    // this isn't really "epilogue" but this label suffices
    profileClover.TPSTART(QUDA_PROFILE_EPILOGUE);
    cudaCloverField *hack = nullptr;
    if (!dynamic_clover_inverse()) {
      clover_param.order = inv_param->clover_order;
      hack = new cudaCloverField(clover_param);
      hack->copy(*cloverPrecise); // FIXME this can lead to an redundant copies if we're not copying back direct + inverse
    } else {
      auto *hackOfTheHack = new cudaCloverField(clover_param);	// Hack of the hack
      hackOfTheHack->copy(*cloverPrecise, false);
      cloverInvert(*hackOfTheHack, inv_param->compute_clover_trlog);
      if (inv_param->compute_clover_trlog) {
	inv_param->trlogA[0] = cloverPrecise->TrLog()[0];
	inv_param->trlogA[1] = cloverPrecise->TrLog()[1];
      }
      clover_param.order = inv_param->clover_order;
      hack = new cudaCloverField(clover_param);
      hack->copy(*hackOfTheHack); // FIXME this can lead to an redundant copies if we're not copying back direct + inverse
      delete hackOfTheHack;
    }
    profileClover.TPSTOP(QUDA_PROFILE_EPILOGUE);

    // copy the field into the host application's clover field
    profileClover.TPSTART(QUDA_PROFILE_D2H);
    if (inv_param->return_clover) {
      qudaMemcpy((char*)(in->V(false)), (char*)(hack->V(false)), in->Bytes(), cudaMemcpyDeviceToHost);
    }
    if (inv_param->return_clover_inverse) {
      qudaMemcpy((char*)(in->V(true)), (char*)(hack->V(true)), in->Bytes(), cudaMemcpyDeviceToHost);
    }

    profileClover.TPSTOP(QUDA_PROFILE_D2H);

    delete hack;
    checkCudaError();
  }

  profileClover.TPSTART(QUDA_PROFILE_FREE);
  if (in) delete in; // delete object referencing input field
  profileClover.TPSTOP(QUDA_PROFILE_FREE);

  popVerbosity();

  profileClover.TPSTOP(QUDA_PROFILE_TOTAL);
}

void freeSloppyCloverQuda();

void loadSloppyCloverQuda(const QudaPrecision *prec)
{
  freeSloppyCloverQuda();

  if (cloverPrecise) {
    // create the mirror sloppy clover field
    CloverFieldParam clover_param(*cloverPrecise);

    clover_param.setPrecision(prec[0]);

    if (cloverPrecise->V(false) != cloverPrecise->V(true)) {
      clover_param.direct = true;
      clover_param.inverse = true;
    } else {
      clover_param.direct = false;
      clover_param.inverse = true;
    }

    if (clover_param.Precision() != cloverPrecise->Precision()) {
      cloverSloppy = new cudaCloverField(clover_param);
      cloverSloppy->copy(*cloverPrecise, clover_param.inverse);
    } else {
      cloverSloppy = cloverPrecise;
    }

    // switch the parameters for creating the mirror preconditioner clover field
    clover_param.setPrecision(prec[1]);

    // create the mirror preconditioner clover field
    if (clover_param.Precision() == cloverPrecise->Precision()) {
      cloverPrecondition = cloverPrecise;
    } else if (clover_param.Precision() == cloverSloppy->Precision()) {
      cloverPrecondition = cloverSloppy;
    } else {
      cloverPrecondition = new cudaCloverField(clover_param);
      cloverPrecondition->copy(*cloverPrecise, clover_param.inverse);
    }

    // switch the parameters for creating the mirror preconditioner clover field
    clover_param.setPrecision(prec[2]);

    // create the mirror preconditioner clover field
    if (clover_param.Precision() != cloverSloppy->Precision()) {
      cloverRefinement = new cudaCloverField(clover_param);
      cloverRefinement->copy(*cloverSloppy, clover_param.inverse);
    } else {
      cloverRefinement = cloverSloppy;
    }
  }

}

// just free the sloppy fields used in mixed-precision solvers
void freeSloppyGaugeQuda()
{
  if (!initialized) errorQuda("QUDA not initialized");

  if (gaugeSloppy != gaugeRefinement && gaugeRefinement) delete gaugeRefinement;
  if (gaugeSloppy != gaugePrecondition && gaugePrecise != gaugePrecondition && gaugePrecondition)
    delete gaugePrecondition;
  if (gaugePrecise != gaugeSloppy && gaugeSloppy) delete gaugeSloppy;

  gaugeRefinement = nullptr;
  gaugePrecondition = nullptr;
  gaugeSloppy = nullptr;

  if (gaugeLongSloppy != gaugeLongRefinement && gaugeLongRefinement) delete gaugeLongRefinement;
  if (gaugeLongSloppy != gaugeLongPrecondition && gaugeLongPrecise != gaugeLongPrecondition && gaugeLongPrecondition)
    delete gaugeLongPrecondition;
  if (gaugeLongPrecise != gaugeLongSloppy && gaugeLongSloppy) delete gaugeLongSloppy;

  gaugeLongRefinement = nullptr;
  gaugeLongPrecondition = nullptr;
  gaugeLongSloppy = nullptr;

  if (gaugeFatSloppy != gaugeFatRefinement && gaugeFatRefinement) delete gaugeFatRefinement;
  if (gaugeFatSloppy != gaugeFatPrecondition && gaugeFatPrecise != gaugeFatPrecondition && gaugeFatPrecondition)
    delete gaugeFatPrecondition;
  if (gaugeFatPrecise != gaugeFatSloppy && gaugeFatSloppy) delete gaugeFatSloppy;

  gaugeFatRefinement = nullptr;
  gaugeFatPrecondition = nullptr;
  gaugeFatSloppy = nullptr;
}

void freeGaugeQuda(void)
{
  if (!initialized) errorQuda("QUDA not initialized");

  freeSloppyGaugeQuda();

  if (gaugePrecise) delete gaugePrecise;
  if (gaugeExtended) delete gaugeExtended;

  gaugePrecise = nullptr;
  gaugeExtended = nullptr;

  if (gaugeLongPrecise) delete gaugeLongPrecise;
  if (gaugeLongExtended) delete gaugeLongExtended;

  gaugeLongPrecise = nullptr;
  gaugeLongExtended = nullptr;

  if (gaugeFatPrecise) delete gaugeFatPrecise;

  gaugeFatPrecise = nullptr;
  gaugeFatExtended = nullptr;

  if (gaugeSmeared) delete gaugeSmeared;

  gaugeSmeared = nullptr;
  // Need to merge extendedGaugeResident and gaugeFatPrecise/gaugePrecise
  if (extendedGaugeResident) {
    delete extendedGaugeResident;
    extendedGaugeResident = nullptr;
  }
}

void loadSloppyGaugeQuda(const QudaPrecision *prec, const QudaReconstructType *recon)
{
  // first do SU3 links (if they exist)
  if (gaugePrecise) {
    GaugeFieldParam gauge_param(*gaugePrecise);
    // switch the parameters for creating the mirror sloppy cuda gauge field

    gauge_param.reconstruct = recon[0];
    gauge_param.setPrecision(prec[0], true);

    if (gaugeSloppy) errorQuda("gaugeSloppy already exists");

    if (gauge_param.Precision() == gaugePrecise->Precision() && gauge_param.reconstruct == gaugePrecise->Reconstruct()) {
      gaugeSloppy = gaugePrecise;
    } else {
      gaugeSloppy = new cudaGaugeField(gauge_param);
      gaugeSloppy->copy(*gaugePrecise);
    }

    // switch the parameters for creating the mirror preconditioner cuda gauge field
    gauge_param.reconstruct = recon[1];
    gauge_param.setPrecision(prec[1], true);

    if (gaugePrecondition) errorQuda("gaugePrecondition already exists");

    if (gauge_param.Precision() == gaugePrecise->Precision() && gauge_param.reconstruct == gaugePrecise->Reconstruct()) {
      gaugePrecondition = gaugePrecise;
    } else if (gauge_param.Precision() == gaugeSloppy->Precision()
               && gauge_param.reconstruct == gaugeSloppy->Reconstruct()) {
      gaugePrecondition = gaugeSloppy;
    } else {
      gaugePrecondition = new cudaGaugeField(gauge_param);
      gaugePrecondition->copy(*gaugePrecise);
    }

    // switch the parameters for creating the mirror refinement cuda gauge field
    gauge_param.reconstruct = recon[2];
    gauge_param.setPrecision(prec[2], true);

    if (gaugeRefinement) errorQuda("gaugeRefinement already exists");

    if (gauge_param.Precision() == gaugeSloppy->Precision() && gauge_param.reconstruct == gaugeSloppy->Reconstruct()) {
      gaugeRefinement = gaugeSloppy;
    } else {
      gaugeRefinement = new cudaGaugeField(gauge_param);
      gaugeRefinement->copy(*gaugeSloppy);
    }
  }

  // fat links (if they exist)
  if (gaugeFatPrecise) {
    GaugeFieldParam gauge_param(*gaugeFatPrecise);

    gauge_param.setPrecision(prec[0], true);

    if (gaugeFatSloppy) errorQuda("gaugeFatSloppy already exists");

    if (gauge_param.Precision() == gaugeFatPrecise->Precision()
        && gauge_param.reconstruct == gaugeFatPrecise->Reconstruct()) {
      gaugeFatSloppy = gaugeFatPrecise;
    } else {
      gaugeFatSloppy = new cudaGaugeField(gauge_param);
      gaugeFatSloppy->copy(*gaugeFatPrecise);
    }

    // switch the parameters for creating the mirror preconditioner cuda gauge field
    gauge_param.setPrecision(prec[1], true);

    if (gaugeFatPrecondition) errorQuda("gaugeFatPrecondition already exists\n");

    if (gauge_param.Precision() == gaugeFatPrecise->Precision()
        && gauge_param.reconstruct == gaugeFatPrecise->Reconstruct()) {
      gaugeFatPrecondition = gaugeFatPrecise;
    } else if (gauge_param.Precision() == gaugeFatSloppy->Precision()
               && gauge_param.reconstruct == gaugeFatSloppy->Reconstruct()) {
      gaugeFatPrecondition = gaugeFatSloppy;
    } else {
      gaugeFatPrecondition = new cudaGaugeField(gauge_param);
      gaugeFatPrecondition->copy(*gaugeFatPrecise);
    }

    // switch the parameters for creating the mirror refinement cuda gauge field
    gauge_param.setPrecision(prec[2], true);

    if (gaugeFatRefinement) errorQuda("gaugeFatRefinement already exists\n");

    if (gauge_param.Precision() == gaugeFatSloppy->Precision()
        && gauge_param.reconstruct == gaugeFatSloppy->Reconstruct()) {
      gaugeFatRefinement = gaugeFatSloppy;
    } else {
      gaugeFatRefinement = new cudaGaugeField(gauge_param);
      gaugeFatRefinement->copy(*gaugeFatSloppy);
    }
  }

  // long links (if they exist)
  if (gaugeLongPrecise) {
    GaugeFieldParam gauge_param(*gaugeLongPrecise);

    gauge_param.reconstruct = recon[0];
    gauge_param.setPrecision(prec[0], true);

    if (gaugeLongSloppy) errorQuda("gaugeLongSloppy already exists");

    if (gauge_param.Precision() == gaugeLongPrecise->Precision()
        && gauge_param.reconstruct == gaugeLongPrecise->Reconstruct()) {
      gaugeLongSloppy = gaugeLongPrecise;
    } else {
      gaugeLongSloppy = new cudaGaugeField(gauge_param);
      gaugeLongSloppy->copy(*gaugeLongPrecise);
    }

    // switch the parameters for creating the mirror preconditioner cuda gauge field
    gauge_param.reconstruct = recon[1];
    gauge_param.setPrecision(prec[1], true);

    if (gaugeLongPrecondition) errorQuda("gaugeLongPrecondition already exists\n");

    if (gauge_param.Precision() == gaugeLongPrecise->Precision()
        && gauge_param.reconstruct == gaugeLongPrecise->Reconstruct()) {
      gaugeLongPrecondition = gaugeLongPrecise;
    } else if (gauge_param.Precision() == gaugeLongSloppy->Precision()
               && gauge_param.reconstruct == gaugeLongSloppy->Reconstruct()) {
      gaugeLongPrecondition = gaugeLongSloppy;
    } else {
      gaugeLongPrecondition = new cudaGaugeField(gauge_param);
      gaugeLongPrecondition->copy(*gaugeLongPrecise);
    }

    // switch the parameters for creating the mirror refinement cuda gauge field
    gauge_param.reconstruct = recon[2];
    gauge_param.setPrecision(prec[2], true);

    if (gaugeLongRefinement) errorQuda("gaugeLongRefinement already exists\n");

    if (gauge_param.Precision() == gaugeLongSloppy->Precision()
        && gauge_param.reconstruct == gaugeLongSloppy->Reconstruct()) {
      gaugeLongRefinement = gaugeLongSloppy;
    } else {
      gaugeLongRefinement = new cudaGaugeField(gauge_param);
      gaugeLongRefinement->copy(*gaugeLongSloppy);
    }
  }
}

void freeSloppyCloverQuda()
{
  if (!initialized) errorQuda("QUDA not initialized");
  if (cloverRefinement != cloverSloppy && cloverRefinement) delete cloverRefinement;
  if (cloverPrecondition != cloverSloppy && cloverPrecondition != cloverPrecise && cloverPrecondition)
    delete cloverPrecondition;
  if (cloverSloppy != cloverPrecise && cloverSloppy) delete cloverSloppy;

  cloverRefinement = nullptr;
  cloverPrecondition = nullptr;
  cloverSloppy = nullptr;
}

void freeCloverQuda(void)
{
  if (!initialized) errorQuda("QUDA not initialized");
  freeSloppyCloverQuda();
  if (cloverPrecise) delete cloverPrecise;
  cloverPrecise = nullptr;
}

void flushChronoQuda(int i)
{
  if (i >= QUDA_MAX_CHRONO)
    errorQuda("Requested chrono index %d is outside of max %d\n", i, QUDA_MAX_CHRONO);

  auto &basis = chronoResident[i];

  for (auto v : basis) {
    if (v)  delete v;
  }
  basis.clear();
}

void endQuda(void)
{
  profileEnd.TPSTART(QUDA_PROFILE_TOTAL);

  if (!initialized) return;

  freeGaugeQuda();
  freeCloverQuda();

  for (int i = 0; i < QUDA_MAX_CHRONO; i++) flushChronoQuda(i);

  for (auto v : solutionResident) if (v) delete v;
  solutionResident.clear();

  if(momResident) delete momResident;

  LatticeField::freeGhostBuffer();
  cpuColorSpinorField::freeGhostBuffer();

  blas_lapack::generic::destroy();
  blas_lapack::native::destroy();
  blas::destroy();
  
  pool::flush_pinned();
  pool::flush_device();

  host_free(num_failures_h);
  num_failures_h = nullptr;
  num_failures_d = nullptr;

  destroyDslashEvents();

  saveTuneCache();
  saveProfile();

  // flush any outstanding force monitoring (if enabled)
  flushForceMonitor();

  initialized = false;

  comm_finalize();
  comms_initialized = false;

  profileEnd.TPSTOP(QUDA_PROFILE_TOTAL);
  profileInit2End.TPSTOP(QUDA_PROFILE_TOTAL);

  // print out the profile information of the lifetime of the library
  if (getVerbosity() >= QUDA_SUMMARIZE) {
    profileInit.Print();
    profileGauge.Print();
    profileClover.Print();
    profileDslash.Print();
    profileInvert.Print();
    profileMulti.Print();
    profileEigensolve.Print();
    profileFatLink.Print();
    profileGaugeForce.Print();
    profileGaugeUpdate.Print();
    profileExtendedGauge.Print();
    profileCloverForce.Print();
    profileStaggeredForce.Print();
    profileHISQForce.Print();
    profileContract.Print();
    profileCuBLAS.Print();
    profileCovDev.Print();
    profilePlaq.Print();
    profileGaugeObs.Print();
    profileAPE.Print();
    profileSTOUT.Print();
    profileOvrImpSTOUT.Print();
    profileWFlow.Print();
    profileProject.Print();
    profilePhase.Print();
    profileMomAction.Print();
    profileEnd.Print();

    profileInit2End.Print();
    TimeProfile::PrintGlobal();

    printLaunchTimer();
    printAPIProfile();

    printfQuda("\n");
    printPeakMemUsage();
    printfQuda("\n");
  }

  assertAllMemFree();

  device::destroy();
}


namespace quda {

  void setDiracParam(DiracParam &diracParam, QudaInvertParam *inv_param, const bool pc)
  {
    double kappa = inv_param->kappa;
    if (inv_param->dirac_order == QUDA_CPS_WILSON_DIRAC_ORDER) {
      kappa *= gaugePrecise->Anisotropy();
    }

    switch (inv_param->dslash_type) {
    case QUDA_WILSON_DSLASH:
      diracParam.type = pc ? QUDA_WILSONPC_DIRAC : QUDA_WILSON_DIRAC;
      break;
    case QUDA_CLOVER_WILSON_DSLASH:
      diracParam.type = pc ? QUDA_CLOVERPC_DIRAC : QUDA_CLOVER_DIRAC;
      break;
    case QUDA_CLOVER_HASENBUSCH_TWIST_DSLASH:
      diracParam.type = pc ? QUDA_CLOVER_HASENBUSCH_TWISTPC_DIRAC : QUDA_CLOVER_HASENBUSCH_TWIST_DIRAC;
      break;
    case QUDA_DOMAIN_WALL_DSLASH:
      diracParam.type = pc ? QUDA_DOMAIN_WALLPC_DIRAC : QUDA_DOMAIN_WALL_DIRAC;
      diracParam.Ls = inv_param->Ls;
      break;
    case QUDA_DOMAIN_WALL_4D_DSLASH:
      diracParam.type = pc ? QUDA_DOMAIN_WALL_4DPC_DIRAC : QUDA_DOMAIN_WALL_4D_DIRAC;
      diracParam.Ls = inv_param->Ls;
      break;
    case QUDA_MOBIUS_DWF_EOFA_DSLASH:
      if (inv_param->Ls > QUDA_MAX_DWF_LS) {
        errorQuda("Length of Ls dimension %d greater than QUDA_MAX_DWF_LS %d", inv_param->Ls, QUDA_MAX_DWF_LS);
      }
      diracParam.type = pc ? QUDA_MOBIUS_DOMAIN_WALLPC_EOFA_DIRAC : QUDA_MOBIUS_DOMAIN_WALL_EOFA_DIRAC;
      diracParam.Ls = inv_param->Ls;
      if (sizeof(Complex) != sizeof(double _Complex)) {
        errorQuda("Irreconcilable difference between interface and internal complex number conventions");
      }
      memcpy(diracParam.b_5, inv_param->b_5, sizeof(Complex) * inv_param->Ls);
      memcpy(diracParam.c_5, inv_param->c_5, sizeof(Complex) * inv_param->Ls);
      diracParam.eofa_shift = inv_param->eofa_shift;
      diracParam.eofa_pm = inv_param->eofa_pm;
      diracParam.mq1 = inv_param->mq1;
      diracParam.mq2 = inv_param->mq2;
      diracParam.mq3 = inv_param->mq3;
      break;
    case QUDA_MOBIUS_DWF_DSLASH:
      if (inv_param->Ls > QUDA_MAX_DWF_LS)
	errorQuda("Length of Ls dimension %d greater than QUDA_MAX_DWF_LS %d", inv_param->Ls, QUDA_MAX_DWF_LS);
      diracParam.type = pc ? QUDA_MOBIUS_DOMAIN_WALLPC_DIRAC : QUDA_MOBIUS_DOMAIN_WALL_DIRAC;
      diracParam.Ls = inv_param->Ls;
      if (sizeof(Complex) != sizeof(double _Complex)) {
        errorQuda("Irreconcilable difference between interface and internal complex number conventions");
      }
      memcpy(diracParam.b_5, inv_param->b_5, sizeof(Complex) * inv_param->Ls);
      memcpy(diracParam.c_5, inv_param->c_5, sizeof(Complex) * inv_param->Ls);
      if (getVerbosity() >= QUDA_DEBUG_VERBOSE) {
        printfQuda("Printing b_5 and c_5 values\n");
        for (int i = 0; i < diracParam.Ls; i++) {
          printfQuda("fromQUDA diracParam: b5[%d] = %f + i%f, c5[%d] = %f + i%f\n", i, diracParam.b_5[i].real(),
              diracParam.b_5[i].imag(), i, diracParam.c_5[i].real(), diracParam.c_5[i].imag());
          // printfQuda("fromQUDA inv_param: b5[%d] = %f %f c5[%d] = %f %f\n", i, inv_param->b_5[i], i,
          // inv_param->c_5[i] ); printfQuda("fromQUDA creal: b5[%d] = %f %f c5[%d] = %f %f \n", i,
          // creal(inv_param->b_5[i]), cimag(inv_param->b_5[i]), i, creal(inv_param->c_5[i]), cimag(inv_param->c_5[i]) );
        }
      }
      break;
    case QUDA_STAGGERED_DSLASH:
      diracParam.type = pc ? QUDA_STAGGEREDPC_DIRAC : QUDA_STAGGERED_DIRAC;
      break;
    case QUDA_ASQTAD_DSLASH:
      diracParam.type = pc ? QUDA_ASQTADPC_DIRAC : QUDA_ASQTAD_DIRAC;
      break;
    case QUDA_TWISTED_MASS_DSLASH:
      diracParam.type = pc ? QUDA_TWISTED_MASSPC_DIRAC : QUDA_TWISTED_MASS_DIRAC;
      if (inv_param->twist_flavor == QUDA_TWIST_SINGLET) {
	diracParam.Ls = 1;
	diracParam.epsilon = 0.0;
      } else {
	diracParam.Ls = 2;
	diracParam.epsilon = inv_param->twist_flavor == QUDA_TWIST_NONDEG_DOUBLET ? inv_param->epsilon : 0.0;
      }
      break;
    case QUDA_TWISTED_CLOVER_DSLASH:
      diracParam.type = pc ? QUDA_TWISTED_CLOVERPC_DIRAC : QUDA_TWISTED_CLOVER_DIRAC;
      if (inv_param->twist_flavor == QUDA_TWIST_SINGLET)  {
	diracParam.Ls = 1;
	diracParam.epsilon = 0.0;
      } else {
	diracParam.Ls = 2;
	diracParam.epsilon = inv_param->twist_flavor == QUDA_TWIST_NONDEG_DOUBLET ? inv_param->epsilon : 0.0;
      }
      break;
    case QUDA_LAPLACE_DSLASH:
      diracParam.type = pc ? QUDA_GAUGE_LAPLACEPC_DIRAC : QUDA_GAUGE_LAPLACE_DIRAC;
      diracParam.laplace3D = inv_param->laplace3D;
      break;
    case QUDA_COVDEV_DSLASH:
      diracParam.type = QUDA_GAUGE_COVDEV_DIRAC;
      break;
    default:
      errorQuda("Unsupported dslash_type %d", inv_param->dslash_type);
    }

    diracParam.matpcType = inv_param->matpc_type;
    diracParam.dagger = inv_param->dagger;
    diracParam.gauge = inv_param->dslash_type == QUDA_ASQTAD_DSLASH ? gaugeFatPrecise : gaugePrecise;
    diracParam.fatGauge = gaugeFatPrecise;
    diracParam.longGauge = gaugeLongPrecise;
    diracParam.clover = cloverPrecise;
    diracParam.kappa = kappa;
    diracParam.mass = inv_param->mass;
    diracParam.m5 = inv_param->m5;
    diracParam.mu = inv_param->mu;

    for (int i=0; i<4; i++) diracParam.commDim[i] = 1;   // comms are always on

    if (diracParam.gauge->Precision() != inv_param->cuda_prec)
      errorQuda("Gauge precision %d does not match requested precision %d\n", diracParam.gauge->Precision(),
                inv_param->cuda_prec);
  }


  void setDiracSloppyParam(DiracParam &diracParam, QudaInvertParam *inv_param, const bool pc)
  {
    setDiracParam(diracParam, inv_param, pc);

    diracParam.gauge = inv_param->dslash_type == QUDA_ASQTAD_DSLASH ? gaugeFatSloppy : gaugeSloppy;
    diracParam.fatGauge = gaugeFatSloppy;
    diracParam.longGauge = gaugeLongSloppy;
    diracParam.clover = cloverSloppy;

    for (int i=0; i<4; i++) {
      diracParam.commDim[i] = 1;   // comms are always on
    }

    if (diracParam.gauge->Precision() != inv_param->cuda_prec_sloppy)
      errorQuda("Gauge precision %d does not match requested precision %d\n", diracParam.gauge->Precision(),
                inv_param->cuda_prec_sloppy);
  }

  void setDiracRefineParam(DiracParam &diracParam, QudaInvertParam *inv_param, const bool pc)
  {
    setDiracParam(diracParam, inv_param, pc);

    diracParam.gauge = inv_param->dslash_type == QUDA_ASQTAD_DSLASH ? gaugeFatRefinement : gaugeRefinement;
    diracParam.fatGauge = gaugeFatRefinement;
    diracParam.longGauge = gaugeLongRefinement;
    diracParam.clover = cloverRefinement;

    for (int i=0; i<4; i++) {
      diracParam.commDim[i] = 1;   // comms are always on
    }

    if (diracParam.gauge->Precision() != inv_param->cuda_prec_refinement_sloppy)
      errorQuda("Gauge precision %d does not match requested precision %d\n", diracParam.gauge->Precision(),
                inv_param->cuda_prec_refinement_sloppy);
  }

  // The preconditioner currently mimicks the sloppy operator with no comms
  void setDiracPreParam(DiracParam &diracParam, QudaInvertParam *inv_param, const bool pc, bool comms)
  {
    setDiracParam(diracParam, inv_param, pc);

    if (inv_param->overlap) {
      diracParam.gauge = inv_param->dslash_type == QUDA_ASQTAD_DSLASH ? gaugeFatExtended : gaugeExtended;
      diracParam.fatGauge = gaugeFatExtended;
      diracParam.longGauge = gaugeLongExtended;
    } else {
      diracParam.gauge = inv_param->dslash_type == QUDA_ASQTAD_DSLASH ? gaugeFatPrecondition : gaugePrecondition;
      diracParam.fatGauge = gaugeFatPrecondition;
      diracParam.longGauge = gaugeLongPrecondition;
    }
    diracParam.clover = cloverPrecondition;

    for (int i=0; i<4; i++) {
      diracParam.commDim[i] = comms ? 1 : 0;
    }

    // In the preconditioned staggered CG allow a different dslash type in the preconditioning
    if(inv_param->inv_type == QUDA_PCG_INVERTER && inv_param->dslash_type == QUDA_ASQTAD_DSLASH
       && inv_param->dslash_type_precondition == QUDA_STAGGERED_DSLASH) {
       diracParam.type = pc ? QUDA_STAGGEREDPC_DIRAC : QUDA_STAGGERED_DIRAC;
       diracParam.gauge = gaugeFatPrecondition;
    }

    if (diracParam.gauge->Precision() != inv_param->cuda_prec_precondition)
      errorQuda("Gauge precision %d does not match requested precision %d\n", diracParam.gauge->Precision(),
                inv_param->cuda_prec_precondition);
  }

  void createDirac(Dirac *&d, Dirac *&dSloppy, Dirac *&dPre, QudaInvertParam &param, const bool pc_solve)
  {
    DiracParam diracParam;
    DiracParam diracSloppyParam;
    DiracParam diracPreParam;

    setDiracParam(diracParam, &param, pc_solve);
    setDiracSloppyParam(diracSloppyParam, &param, pc_solve);
    // eigCG and deflation need 2 sloppy precisions and do not use Schwarz
    bool comms_flag = (param.schwarz_type != QUDA_INVALID_SCHWARZ) ? false : true;
    setDiracPreParam(diracPreParam, &param, pc_solve, comms_flag);

    d = Dirac::create(diracParam); // create the Dirac operator
    dSloppy = Dirac::create(diracSloppyParam);
    dPre = Dirac::create(diracPreParam);
  }

  void createDirac(Dirac *&d, Dirac *&dSloppy, Dirac *&dPre, Dirac *&dRef, QudaInvertParam &param, const bool pc_solve)
  {
    DiracParam diracParam;
    DiracParam diracSloppyParam;
    DiracParam diracPreParam;
    DiracParam diracRefParam;

    setDiracParam(diracParam, &param, pc_solve);
    setDiracSloppyParam(diracSloppyParam, &param, pc_solve);
    setDiracRefineParam(diracRefParam, &param, pc_solve);
    // eigCG and deflation need 2 sloppy precisions and do not use Schwarz
    bool comms_flag = (param.inv_type == QUDA_INC_EIGCG_INVERTER || param.eig_param) ? true : false;
    setDiracPreParam(diracPreParam, &param, pc_solve, comms_flag);

    d = Dirac::create(diracParam); // create the Dirac operator
    dSloppy = Dirac::create(diracSloppyParam);
    dPre = Dirac::create(diracPreParam);
    dRef = Dirac::create(diracRefParam);
  }

  static double unscaled_shifts[QUDA_MAX_MULTI_SHIFT];

  void massRescale(cudaColorSpinorField &b, QudaInvertParam &param) {

    double kappa5 = (0.5/(5.0 + param.m5));
    double kappa = (param.dslash_type == QUDA_DOMAIN_WALL_DSLASH || param.dslash_type == QUDA_DOMAIN_WALL_4D_DSLASH
                    || param.dslash_type == QUDA_MOBIUS_DWF_DSLASH || param.dslash_type == QUDA_MOBIUS_DWF_EOFA_DSLASH) ?
      kappa5 :
      param.kappa;

    if (getVerbosity() >= QUDA_DEBUG_VERBOSE) {
      printfQuda("Mass rescale: Kappa is: %g\n", kappa);
      printfQuda("Mass rescale: mass normalization: %d\n", param.mass_normalization);
      double nin = blas::norm2(b);
      printfQuda("Mass rescale: norm of source in = %g\n", nin);
    }

    // staggered dslash uses mass normalization internally
    if (param.dslash_type == QUDA_ASQTAD_DSLASH || param.dslash_type == QUDA_STAGGERED_DSLASH) {
      switch (param.solution_type) {
        case QUDA_MAT_SOLUTION:
        case QUDA_MATPC_SOLUTION:
          if (param.mass_normalization == QUDA_KAPPA_NORMALIZATION) blas::ax(2.0*param.mass, b);
          break;
        case QUDA_MATDAG_MAT_SOLUTION:
        case QUDA_MATPCDAG_MATPC_SOLUTION:
          if (param.mass_normalization == QUDA_KAPPA_NORMALIZATION) blas::ax(4.0*param.mass*param.mass, b);
          break;
        default:
          errorQuda("Not implemented");
      }
      return;
    }

    for(int i=0; i<param.num_offset; i++) {
      unscaled_shifts[i] = param.offset[i];
    }

    // multiply the source to compensate for normalization of the Dirac operator, if necessary
    switch (param.solution_type) {
      case QUDA_MAT_SOLUTION:
        if (param.mass_normalization == QUDA_MASS_NORMALIZATION ||
            param.mass_normalization == QUDA_ASYMMETRIC_MASS_NORMALIZATION) {
	  blas::ax(2.0*kappa, b);
	  for(int i=0; i<param.num_offset; i++)  param.offset[i] *= 2.0*kappa;
        }
        break;
      case QUDA_MATDAG_MAT_SOLUTION:
        if (param.mass_normalization == QUDA_MASS_NORMALIZATION ||
            param.mass_normalization == QUDA_ASYMMETRIC_MASS_NORMALIZATION) {
	  blas::ax(4.0*kappa*kappa, b);
	  for(int i=0; i<param.num_offset; i++)  param.offset[i] *= 4.0*kappa*kappa;
        }
        break;
      case QUDA_MATPC_SOLUTION:
        if (param.mass_normalization == QUDA_MASS_NORMALIZATION) {
	  blas::ax(4.0*kappa*kappa, b);
	  for(int i=0; i<param.num_offset; i++)  param.offset[i] *= 4.0*kappa*kappa;
        } else if (param.mass_normalization == QUDA_ASYMMETRIC_MASS_NORMALIZATION) {
	  blas::ax(2.0*kappa, b);
	  for(int i=0; i<param.num_offset; i++)  param.offset[i] *= 2.0*kappa;
        }
        break;
      case QUDA_MATPCDAG_MATPC_SOLUTION:
        if (param.mass_normalization == QUDA_MASS_NORMALIZATION) {
	  blas::ax(16.0*std::pow(kappa,4), b);
	  for(int i=0; i<param.num_offset; i++)  param.offset[i] *= 16.0*std::pow(kappa,4);
        } else if (param.mass_normalization == QUDA_ASYMMETRIC_MASS_NORMALIZATION) {
	  blas::ax(4.0*kappa*kappa, b);
	  for(int i=0; i<param.num_offset; i++)  param.offset[i] *= 4.0*kappa*kappa;
        }
        break;
      default:
        errorQuda("Solution type %d not supported", param.solution_type);
    }

    if (getVerbosity() >= QUDA_DEBUG_VERBOSE) printfQuda("Mass rescale done\n");
    if (getVerbosity() >= QUDA_DEBUG_VERBOSE) {
      printfQuda("Mass rescale: Kappa is: %g\n", kappa);
      printfQuda("Mass rescale: mass normalization: %d\n", param.mass_normalization);
      double nin = blas::norm2(b);
      printfQuda("Mass rescale: norm of source out = %g\n", nin);
    }

  }
}

void dslashQuda(void *h_out, void *h_in, QudaInvertParam *inv_param, QudaParity parity)
{
  profileDslash.TPSTART(QUDA_PROFILE_TOTAL);
  profileDslash.TPSTART(QUDA_PROFILE_INIT);

  const auto &gauge = (inv_param->dslash_type != QUDA_ASQTAD_DSLASH) ? *gaugePrecise : *gaugeFatPrecise;

  if ((!gaugePrecise && inv_param->dslash_type != QUDA_ASQTAD_DSLASH)
      || ((!gaugeFatPrecise || !gaugeLongPrecise) && inv_param->dslash_type == QUDA_ASQTAD_DSLASH))
    errorQuda("Gauge field not allocated");
  if (cloverPrecise == nullptr && ((inv_param->dslash_type == QUDA_CLOVER_WILSON_DSLASH) || (inv_param->dslash_type == QUDA_TWISTED_CLOVER_DSLASH)))
    errorQuda("Clover field not allocated");

  pushVerbosity(inv_param->verbosity);
  if (getVerbosity() >= QUDA_DEBUG_VERBOSE) printQudaInvertParam(inv_param);

  ColorSpinorParam cpuParam(h_in, *inv_param, gauge.X(), true, inv_param->input_location);
  ColorSpinorField *in_h = ColorSpinorField::Create(cpuParam);
  ColorSpinorParam cudaParam(cpuParam, *inv_param);

  cpuParam.v = h_out;
  cpuParam.location = inv_param->output_location;
  ColorSpinorField *out_h = ColorSpinorField::Create(cpuParam);

  cudaParam.create = QUDA_NULL_FIELD_CREATE;
  cudaColorSpinorField in(*in_h, cudaParam);
  cudaColorSpinorField out(in, cudaParam);

  bool pc = true;
  DiracParam diracParam;
  setDiracParam(diracParam, inv_param, pc);

  profileDslash.TPSTOP(QUDA_PROFILE_INIT);

  profileDslash.TPSTART(QUDA_PROFILE_H2D);
  in = *in_h;
  profileDslash.TPSTOP(QUDA_PROFILE_H2D);

  profileDslash.TPSTART(QUDA_PROFILE_COMPUTE);

  if (getVerbosity() >= QUDA_DEBUG_VERBOSE) {
    double cpu = blas::norm2(*in_h);
    double gpu = blas::norm2(in);
    printfQuda("In CPU %e CUDA %e\n", cpu, gpu);
  }

  if (inv_param->mass_normalization == QUDA_KAPPA_NORMALIZATION &&
      (inv_param->dslash_type == QUDA_STAGGERED_DSLASH ||
       inv_param->dslash_type == QUDA_ASQTAD_DSLASH) )
    blas::ax(1.0/(2.0*inv_param->mass), in);

  if (inv_param->dirac_order == QUDA_CPS_WILSON_DIRAC_ORDER) {
    if (parity == QUDA_EVEN_PARITY) {
      parity = QUDA_ODD_PARITY;
    } else {
      parity = QUDA_EVEN_PARITY;
    }
    blas::ax(gauge.Anisotropy(), in);
  }

  Dirac *dirac = Dirac::create(diracParam); // create the Dirac operator
  if (inv_param->dslash_type == QUDA_TWISTED_CLOVER_DSLASH && inv_param->dagger) {
    cudaParam.create = QUDA_NULL_FIELD_CREATE;
    cudaColorSpinorField tmp1(in, cudaParam);
    ((DiracTwistedCloverPC*) dirac)->TwistCloverInv(tmp1, in, (parity+1)%2); // apply the clover-twist
    dirac->Dslash(out, tmp1, parity); // apply the operator
  } else {
    dirac->Dslash(out, in, parity); // apply the operator
  }
  profileDslash.TPSTOP(QUDA_PROFILE_COMPUTE);

  profileDslash.TPSTART(QUDA_PROFILE_D2H);
  *out_h = out;
  profileDslash.TPSTOP(QUDA_PROFILE_D2H);

  if (getVerbosity() >= QUDA_DEBUG_VERBOSE) {
    double cpu = blas::norm2(*out_h);
    double gpu = blas::norm2(out);
    printfQuda("Out CPU %e CUDA %e\n", cpu, gpu);
  }

  profileDslash.TPSTART(QUDA_PROFILE_FREE);
  delete dirac; // clean up

  delete out_h;
  delete in_h;
  profileDslash.TPSTOP(QUDA_PROFILE_FREE);

  popVerbosity();
  profileDslash.TPSTOP(QUDA_PROFILE_TOTAL);
}

void MatQuda(void *h_out, void *h_in, QudaInvertParam *inv_param)
{
  pushVerbosity(inv_param->verbosity);

  const auto &gauge = (inv_param->dslash_type != QUDA_ASQTAD_DSLASH) ? *gaugePrecise : *gaugeFatPrecise;

  if ((!gaugePrecise && inv_param->dslash_type != QUDA_ASQTAD_DSLASH)
      || ((!gaugeFatPrecise || !gaugeLongPrecise) && inv_param->dslash_type == QUDA_ASQTAD_DSLASH))
    errorQuda("Gauge field not allocated");
  if (cloverPrecise == nullptr && ((inv_param->dslash_type == QUDA_CLOVER_WILSON_DSLASH) || (inv_param->dslash_type == QUDA_TWISTED_CLOVER_DSLASH)))
    errorQuda("Clover field not allocated");
  if (getVerbosity() >= QUDA_DEBUG_VERBOSE) printQudaInvertParam(inv_param);

  bool pc = (inv_param->solution_type == QUDA_MATPC_SOLUTION ||
      inv_param->solution_type == QUDA_MATPCDAG_MATPC_SOLUTION);

  ColorSpinorParam cpuParam(h_in, *inv_param, gauge.X(), pc, inv_param->input_location);
  ColorSpinorField *in_h = ColorSpinorField::Create(cpuParam);

  ColorSpinorParam cudaParam(cpuParam, *inv_param);
  cudaColorSpinorField in(*in_h, cudaParam);

  if (getVerbosity() >= QUDA_DEBUG_VERBOSE) {
    double cpu = blas::norm2(*in_h);
    double gpu = blas::norm2(in);
    printfQuda("In CPU %e CUDA %e\n", cpu, gpu);
  }

  cudaParam.create = QUDA_NULL_FIELD_CREATE;
  cudaColorSpinorField out(in, cudaParam);

  DiracParam diracParam;
  setDiracParam(diracParam, inv_param, pc);

  Dirac *dirac = Dirac::create(diracParam); // create the Dirac operator
  dirac->M(out, in); // apply the operator
  delete dirac; // clean up

  double kappa = inv_param->kappa;
  if (pc) {
    if (inv_param->mass_normalization == QUDA_MASS_NORMALIZATION) {
      blas::ax(0.25/(kappa*kappa), out);
    } else if (inv_param->mass_normalization == QUDA_ASYMMETRIC_MASS_NORMALIZATION) {
      blas::ax(0.5/kappa, out);
    }
  } else {
    if (inv_param->mass_normalization == QUDA_MASS_NORMALIZATION ||
        inv_param->mass_normalization == QUDA_ASYMMETRIC_MASS_NORMALIZATION) {
      blas::ax(0.5/kappa, out);
    }
  }

  cpuParam.v = h_out;
  cpuParam.location = inv_param->output_location;
  ColorSpinorField *out_h = ColorSpinorField::Create(cpuParam);
  *out_h = out;

  if (getVerbosity() >= QUDA_DEBUG_VERBOSE) {
    double cpu = blas::norm2(*out_h);
    double gpu = blas::norm2(out);
    printfQuda("Out CPU %e CUDA %e\n", cpu, gpu);
  }

  delete out_h;
  delete in_h;

  popVerbosity();
}


void MatDagMatQuda(void *h_out, void *h_in, QudaInvertParam *inv_param)
{
  pushVerbosity(inv_param->verbosity);

  const auto &gauge = (inv_param->dslash_type != QUDA_ASQTAD_DSLASH) ? *gaugePrecise : *gaugeFatPrecise;

  if ((!gaugePrecise && inv_param->dslash_type != QUDA_ASQTAD_DSLASH)
      || ((!gaugeFatPrecise || !gaugeLongPrecise) && inv_param->dslash_type == QUDA_ASQTAD_DSLASH))
    errorQuda("Gauge field not allocated");
  if (cloverPrecise == nullptr && ((inv_param->dslash_type == QUDA_CLOVER_WILSON_DSLASH) || (inv_param->dslash_type == QUDA_TWISTED_CLOVER_DSLASH)))
    errorQuda("Clover field not allocated");
  if (getVerbosity() >= QUDA_DEBUG_VERBOSE) printQudaInvertParam(inv_param);

  bool pc = (inv_param->solution_type == QUDA_MATPC_SOLUTION ||
      inv_param->solution_type == QUDA_MATPCDAG_MATPC_SOLUTION);

  ColorSpinorParam cpuParam(h_in, *inv_param, gauge.X(), pc, inv_param->input_location);
  ColorSpinorField *in_h = ColorSpinorField::Create(cpuParam);

  ColorSpinorParam cudaParam(cpuParam, *inv_param);
  cudaColorSpinorField in(*in_h, cudaParam);

  if (getVerbosity() >= QUDA_DEBUG_VERBOSE){
    double cpu = blas::norm2(*in_h);
    double gpu = blas::norm2(in);
    printfQuda("In CPU %e CUDA %e\n", cpu, gpu);
  }

  cudaParam.create = QUDA_NULL_FIELD_CREATE;
  cudaColorSpinorField out(in, cudaParam);

  //  double kappa = inv_param->kappa;
  //  if (inv_param->dirac_order == QUDA_CPS_WILSON_DIRAC_ORDER) kappa *= gaugePrecise->anisotropy;

  DiracParam diracParam;
  setDiracParam(diracParam, inv_param, pc);

  Dirac *dirac = Dirac::create(diracParam); // create the Dirac operator
  dirac->MdagM(out, in); // apply the operator
  delete dirac; // clean up

  double kappa = inv_param->kappa;
  if (pc) {
    if (inv_param->mass_normalization == QUDA_MASS_NORMALIZATION) {
      blas::ax(1.0/std::pow(2.0*kappa,4), out);
    } else if (inv_param->mass_normalization == QUDA_ASYMMETRIC_MASS_NORMALIZATION) {
      blas::ax(0.25/(kappa*kappa), out);
    }
  } else {
    if (inv_param->mass_normalization == QUDA_MASS_NORMALIZATION ||
        inv_param->mass_normalization == QUDA_ASYMMETRIC_MASS_NORMALIZATION) {
      blas::ax(0.25/(kappa*kappa), out);
    }
  }

  cpuParam.v = h_out;
  cpuParam.location = inv_param->output_location;
  ColorSpinorField *out_h = ColorSpinorField::Create(cpuParam);
  *out_h = out;

  if (getVerbosity() >= QUDA_DEBUG_VERBOSE){
    double cpu = blas::norm2(*out_h);
    double gpu = blas::norm2(out);
    printfQuda("Out CPU %e CUDA %e\n", cpu, gpu);
  }

  delete out_h;
  delete in_h;

  popVerbosity();
}

namespace quda
{
  bool canReuseResidentGauge(QudaInvertParam *param)
  {
    if (param->dslash_type != QUDA_ASQTAD_DSLASH) {
      return (gaugePrecise != nullptr) and param->cuda_prec == gaugePrecise->Precision();
    } else {
      return (gaugeFatPrecise != nullptr) and param->cuda_prec == gaugeFatPrecise->Precision();
    }
  }
} // namespace quda

void checkClover(QudaInvertParam *param) {

  if (param->dslash_type != QUDA_CLOVER_WILSON_DSLASH && param->dslash_type != QUDA_TWISTED_CLOVER_DSLASH) {
    return;
  }

  if (param->cuda_prec != cloverPrecise->Precision()) {
    errorQuda("Solve precision %d doesn't match clover precision %d", param->cuda_prec, cloverPrecise->Precision());
  }

  if ( (!cloverSloppy || param->cuda_prec_sloppy != cloverSloppy->Precision()) ||
       (!cloverPrecondition || param->cuda_prec_precondition != cloverPrecondition->Precision()) ||
       (!cloverRefinement || param->cuda_prec_refinement_sloppy != cloverRefinement->Precision()) ) {
    freeSloppyCloverQuda();
    QudaPrecision prec[] = {param->cuda_prec_sloppy, param->cuda_prec_precondition, param->cuda_prec_refinement_sloppy};
    loadSloppyCloverQuda(prec);
  }

  if (cloverPrecise == nullptr) errorQuda("Precise clover field doesn't exist");
  if (cloverSloppy == nullptr) errorQuda("Sloppy clover field doesn't exist");
  if (cloverPrecondition == nullptr) errorQuda("Precondition clover field doesn't exist");
  if (cloverRefinement == nullptr) errorQuda("Refinement clover field doesn't exist");
}

quda::cudaGaugeField *checkGauge(QudaInvertParam *param)
{
  quda::cudaGaugeField *cudaGauge = nullptr;
  if (param->dslash_type != QUDA_ASQTAD_DSLASH) {
    if (gaugePrecise == nullptr) errorQuda("Precise gauge field doesn't exist");

    if (param->cuda_prec != gaugePrecise->Precision()) {
      errorQuda("Solve precision %d doesn't match gauge precision %d", param->cuda_prec, gaugePrecise->Precision());
    }

    if (param->cuda_prec_sloppy != gaugeSloppy->Precision()
        || param->cuda_prec_precondition != gaugePrecondition->Precision()
        || param->cuda_prec_refinement_sloppy != gaugeRefinement->Precision()) {
      QudaPrecision precision[3]
          = {param->cuda_prec_sloppy, param->cuda_prec_precondition, param->cuda_prec_refinement_sloppy};
      QudaReconstructType recon[3]
          = {gaugeSloppy->Reconstruct(), gaugePrecondition->Reconstruct(), gaugeRefinement->Reconstruct()};
      freeSloppyGaugeQuda();
      loadSloppyGaugeQuda(precision, recon);
    }

    if (gaugeSloppy == nullptr) errorQuda("Sloppy gauge field doesn't exist");
    if (gaugePrecondition == nullptr) errorQuda("Precondition gauge field doesn't exist");
    if (gaugeRefinement == nullptr) errorQuda("Refinement gauge field doesn't exist");
    if (param->overlap) {
      if (gaugeExtended == nullptr) errorQuda("Extended gauge field doesn't exist");
    }
    cudaGauge = gaugePrecise;
  } else {
    if (gaugeFatPrecise == nullptr) errorQuda("Precise gauge fat field doesn't exist");
    if (gaugeLongPrecise == nullptr) errorQuda("Precise gauge long field doesn't exist");

    if (param->cuda_prec != gaugeFatPrecise->Precision()) {
      errorQuda("Solve precision %d doesn't match gauge precision %d", param->cuda_prec, gaugeFatPrecise->Precision());
    }

    if (param->cuda_prec_sloppy != gaugeFatSloppy->Precision()
        || param->cuda_prec_precondition != gaugeFatPrecondition->Precision()
        || param->cuda_prec_refinement_sloppy != gaugeFatRefinement->Precision()
        || param->cuda_prec_sloppy != gaugeLongSloppy->Precision()
        || param->cuda_prec_precondition != gaugeLongPrecondition->Precision()
        || param->cuda_prec_refinement_sloppy != gaugeLongRefinement->Precision()) {

      QudaPrecision precision[3]
        = {param->cuda_prec_sloppy, param->cuda_prec_precondition, param->cuda_prec_refinement_sloppy};
      // recon is always no for fat links, so just use long reconstructs here
      QudaReconstructType recon[3]
        = {gaugeLongSloppy->Reconstruct(), gaugeLongPrecondition->Reconstruct(), gaugeLongRefinement->Reconstruct()};
      freeSloppyGaugeQuda();
      loadSloppyGaugeQuda(precision, recon);
    }

    if (gaugeFatSloppy == nullptr) errorQuda("Sloppy gauge fat field doesn't exist");
    if (gaugeFatPrecondition == nullptr) errorQuda("Precondition gauge fat field doesn't exist");
    if (gaugeFatRefinement == nullptr) errorQuda("Refinement gauge fat field doesn't exist");
    if (param->overlap) {
      if (gaugeFatExtended == nullptr) errorQuda("Extended gauge fat field doesn't exist");
    }

    if (gaugeLongSloppy == nullptr) errorQuda("Sloppy gauge long field doesn't exist");
    if (gaugeLongPrecondition == nullptr) errorQuda("Precondition gauge long field doesn't exist");
    if (gaugeLongRefinement == nullptr) errorQuda("Refinement gauge long field doesn't exist");
    if (param->overlap) {
      if (gaugeLongExtended == nullptr) errorQuda("Extended gauge long field doesn't exist");
    }
    cudaGauge = gaugeFatPrecise;
  }

  checkClover(param);

  return cudaGauge;
}

void cloverQuda(void *h_out, void *h_in, QudaInvertParam *inv_param, QudaParity parity, int inverse)
{
  pushVerbosity(inv_param->verbosity);

  if (!initialized) errorQuda("QUDA not initialized");
  if (gaugePrecise == nullptr) errorQuda("Gauge field not allocated");
  if (cloverPrecise == nullptr) errorQuda("Clover field not allocated");

  if (getVerbosity() >= QUDA_DEBUG_VERBOSE) printQudaInvertParam(inv_param);

  if ((inv_param->dslash_type != QUDA_CLOVER_WILSON_DSLASH) && (inv_param->dslash_type != QUDA_TWISTED_CLOVER_DSLASH))
    errorQuda("Cannot apply the clover term for a non Wilson-clover or Twisted-mass-clover dslash");

  ColorSpinorParam cpuParam(h_in, *inv_param, gaugePrecise->X(), true);

  ColorSpinorField *in_h = (inv_param->input_location == QUDA_CPU_FIELD_LOCATION) ?
    static_cast<ColorSpinorField*>(new cpuColorSpinorField(cpuParam)) :
    static_cast<ColorSpinorField*>(new cudaColorSpinorField(cpuParam));

  ColorSpinorParam cudaParam(cpuParam, *inv_param);
  cudaColorSpinorField in(*in_h, cudaParam);

  if (getVerbosity() >= QUDA_DEBUG_VERBOSE) {
    double cpu = blas::norm2(*in_h);
    double gpu = blas::norm2(in);
    printfQuda("In CPU %e CUDA %e\n", cpu, gpu);
  }

  cudaParam.create = QUDA_NULL_FIELD_CREATE;
  cudaColorSpinorField out(in, cudaParam);

  if (inv_param->dirac_order == QUDA_CPS_WILSON_DIRAC_ORDER) {
    if (parity == QUDA_EVEN_PARITY) {
      parity = QUDA_ODD_PARITY;
    } else {
      parity = QUDA_EVEN_PARITY;
    }
    blas::ax(gaugePrecise->Anisotropy(), in);
  }
  bool pc = true;

  DiracParam diracParam;
  setDiracParam(diracParam, inv_param, pc);
	//FIXME: Do we need this for twisted clover???
  DiracCloverPC dirac(diracParam); // create the Dirac operator
  if (!inverse) dirac.Clover(out, in, parity); // apply the clover operator
  else dirac.CloverInv(out, in, parity);

  cpuParam.v = h_out;
  cpuParam.location = inv_param->output_location;
  ColorSpinorField *out_h = ColorSpinorField::Create(cpuParam);
  *out_h = out;

  if (getVerbosity() >= QUDA_DEBUG_VERBOSE) {
    double cpu = blas::norm2(*out_h);
    double gpu = blas::norm2(out);
    printfQuda("Out CPU %e CUDA %e\n", cpu, gpu);
  }

  /*for (int i=0; i<in_h->Volume(); i++) {
    ((cpuColorSpinorField*)out_h)->PrintVector(i);
    }*/

  delete out_h;
  delete in_h;

  popVerbosity();
}

void eigensolveQuda(void **host_evecs, double _Complex *host_evals, QudaEigParam *eig_param)
{
  profileEigensolve.TPSTART(QUDA_PROFILE_TOTAL);
  profileEigensolve.TPSTART(QUDA_PROFILE_INIT);

  // Transfer the inv param structure contained in eig_param
  QudaInvertParam *inv_param = eig_param->invert_param;

  if (inv_param->dslash_type == QUDA_DOMAIN_WALL_DSLASH || inv_param->dslash_type == QUDA_DOMAIN_WALL_4D_DSLASH
      || inv_param->dslash_type == QUDA_MOBIUS_DWF_DSLASH)
    setKernelPackT(true);

  if (!initialized) errorQuda("QUDA not initialized");

  pushVerbosity(inv_param->verbosity);
  if (getVerbosity() >= QUDA_DEBUG_VERBOSE) {
    printQudaInvertParam(inv_param);
    printQudaEigParam(eig_param);
  }

  checkInvertParam(inv_param);
  checkEigParam(eig_param);
  cudaGaugeField *cudaGauge = checkGauge(inv_param);

  bool pc_solve = (inv_param->solve_type == QUDA_DIRECT_PC_SOLVE) || (inv_param->solve_type == QUDA_NORMOP_PC_SOLVE)
    || (inv_param->solve_type == QUDA_NORMERR_PC_SOLVE);

  inv_param->secs = 0;
  inv_param->gflops = 0;
  inv_param->iter = 0;

  // Define problem matrix
  //------------------------------------------------------
  Dirac *d = nullptr;
  Dirac *dSloppy = nullptr;
  Dirac *dPre = nullptr;

  // create the dirac operator
  createDirac(d, dSloppy, dPre, *inv_param, pc_solve);
  Dirac &dirac = *d;

  // Create device side ColorSpinorField vector space and to pass to the
  // compute function.
  const int *X = cudaGauge->X();
  ColorSpinorParam cpuParam(host_evecs[0], *inv_param, X, inv_param->solution_type, inv_param->input_location);

  // create wrappers around application vector set
  std::vector<ColorSpinorField *> host_evecs_;
  for (int i = 0; i < eig_param->n_conv; i++) {
    cpuParam.v = host_evecs[i];
    host_evecs_.push_back(ColorSpinorField::Create(cpuParam));
  }

  ColorSpinorParam cudaParam(cpuParam);
  cudaParam.location = QUDA_CUDA_FIELD_LOCATION;
  cudaParam.create = QUDA_ZERO_FIELD_CREATE;
  cudaParam.setPrecision(eig_param->cuda_prec_ritz, eig_param->cuda_prec_ritz, true);

  std::vector<Complex> evals(eig_param->n_conv, 0.0);
  std::vector<ColorSpinorField *> kSpace;
  for (int i = 0; i < eig_param->n_conv; i++) { kSpace.push_back(ColorSpinorField::Create(cudaParam)); }

  // If you use polynomial acceleration on a non-symmetric matrix,
  // the solver will fail.
  if (eig_param->use_poly_acc && !eig_param->use_norm_op && !(inv_param->dslash_type == QUDA_LAPLACE_DSLASH)) {
    // Breaking up the boolean check a little bit. If it's a staggered dslash type and a PC type, we can use poly accel.
    if (!((inv_param->dslash_type == QUDA_STAGGERED_DSLASH || inv_param->dslash_type == QUDA_ASQTAD_DSLASH) && inv_param->solve_type == QUDA_DIRECT_PC_SOLVE)) {
      errorQuda("Polynomial acceleration with non-symmetric matrices not supported");
    }
  }

  profileEigensolve.TPSTOP(QUDA_PROFILE_INIT);

  if (!eig_param->use_norm_op && !eig_param->use_dagger) {
    DiracM m(dirac);
    if (eig_param->arpack_check) {
      arpack_solve(host_evecs_, evals, m, eig_param, profileEigensolve);
    } else {
      EigenSolver *eig_solve = EigenSolver::create(eig_param, m, profileEigensolve);
      (*eig_solve)(kSpace, evals);
      delete eig_solve;
    }
  } else if (!eig_param->use_norm_op && eig_param->use_dagger) {
    DiracMdag m(dirac);
    if (eig_param->arpack_check) {
      arpack_solve(host_evecs_, evals, m, eig_param, profileEigensolve);
    } else {
      EigenSolver *eig_solve = EigenSolver::create(eig_param, m, profileEigensolve);
      (*eig_solve)(kSpace, evals);
      delete eig_solve;
    }
  } else if (eig_param->use_norm_op && !eig_param->use_dagger) {
    DiracMdagM m(dirac);
    if (eig_param->arpack_check) {
      arpack_solve(host_evecs_, evals, m, eig_param, profileEigensolve);
    } else {
      EigenSolver *eig_solve = EigenSolver::create(eig_param, m, profileEigensolve);
      (*eig_solve)(kSpace, evals);
      delete eig_solve;
    }
  } else if (eig_param->use_norm_op && eig_param->use_dagger) {
    DiracMMdag m(dirac);
    if (eig_param->arpack_check) {
      arpack_solve(host_evecs_, evals, m, eig_param, profileEigensolve);
    } else {
      EigenSolver *eig_solve = EigenSolver::create(eig_param, m, profileEigensolve);
      (*eig_solve)(kSpace, evals);
      delete eig_solve;
    }
  } else {
    errorQuda("Invalid use_norm_op and dagger combination");
  }

  // Copy eigen values back
  for (int i = 0; i < eig_param->n_conv; i++) { memcpy(host_evals + i, &evals[i], sizeof(Complex)); }

  // Transfer Eigenpairs back to host if using GPU eigensolver
  if (!(eig_param->arpack_check)) {
    profileEigensolve.TPSTART(QUDA_PROFILE_D2H);
    for (int i = 0; i < eig_param->n_conv; i++) *host_evecs_[i] = *kSpace[i];
    profileEigensolve.TPSTOP(QUDA_PROFILE_D2H);
  }

  profileEigensolve.TPSTART(QUDA_PROFILE_FREE);
  for (int i = 0; i < eig_param->n_conv; i++) delete host_evecs_[i];
  delete d;
  delete dSloppy;
  delete dPre;
  for (int i = 0; i < eig_param->n_conv; i++) delete kSpace[i];
  profileEigensolve.TPSTOP(QUDA_PROFILE_FREE);

  popVerbosity();

  // cache is written out even if a long benchmarking job gets interrupted
  saveTuneCache();

  profileEigensolve.TPSTOP(QUDA_PROFILE_TOTAL);
}

multigrid_solver::multigrid_solver(QudaMultigridParam &mg_param, TimeProfile &profile)
  : profile(profile) {
  profile.TPSTART(QUDA_PROFILE_INIT);
  QudaInvertParam *param = mg_param.invert_param;
  // set whether we are going use native or generic blas
  blas_lapack::set_native(param->native_blas_lapack);

  checkMultigridParam(&mg_param);
  cudaGaugeField *cudaGauge = checkGauge(param);

  // check MG params (needs to go somewhere else)
  if (mg_param.n_level > QUDA_MAX_MG_LEVEL)
    errorQuda("Requested MG levels %d greater than allowed maximum %d", mg_param.n_level, QUDA_MAX_MG_LEVEL);
  for (int i=0; i<mg_param.n_level; i++) {
    if (mg_param.smoother_solve_type[i] != QUDA_DIRECT_SOLVE && mg_param.smoother_solve_type[i] != QUDA_DIRECT_PC_SOLVE)
      errorQuda("Unsupported smoother solve type %d on level %d", mg_param.smoother_solve_type[i], i);
  }
  if (param->solve_type != QUDA_DIRECT_SOLVE)
    errorQuda("Outer MG solver can only use QUDA_DIRECT_SOLVE at present");

  if (getVerbosity() >= QUDA_DEBUG_VERBOSE) printQudaMultigridParam(&mg_param);
  mg_param.secs = 0;
  mg_param.gflops = 0;

  bool pc_solution = (param->solution_type == QUDA_MATPC_SOLUTION) ||
    (param->solution_type == QUDA_MATPCDAG_MATPC_SOLUTION);

  bool outer_pc_solve = (param->solve_type == QUDA_DIRECT_PC_SOLVE) ||
    (param->solve_type == QUDA_NORMOP_PC_SOLVE);

  // create the dirac operators for the fine grid

  // this is the Dirac operator we use for inter-grid residual computation
  DiracParam diracParam;
  setDiracSloppyParam(diracParam, param, outer_pc_solve);
  d = Dirac::create(diracParam);
  m = new DiracM(*d);

  // this is the Dirac operator we use for smoothing
  DiracParam diracSmoothParam;
  bool fine_grid_pc_solve = (mg_param.smoother_solve_type[0] == QUDA_DIRECT_PC_SOLVE) ||
    (mg_param.smoother_solve_type[0] == QUDA_NORMOP_PC_SOLVE);
  setDiracSloppyParam(diracSmoothParam, param, fine_grid_pc_solve);
  diracSmoothParam.halo_precision = mg_param.smoother_halo_precision[0];
  dSmooth = Dirac::create(diracSmoothParam);
  mSmooth = new DiracM(*dSmooth);

  // this is the Dirac operator we use for sloppy smoothing (we use the preconditioner fields for this)
  DiracParam diracSmoothSloppyParam;
  setDiracPreParam(diracSmoothSloppyParam, param, fine_grid_pc_solve,
		   mg_param.smoother_schwarz_type[0] == QUDA_INVALID_SCHWARZ ? true : false);
  diracSmoothSloppyParam.halo_precision = mg_param.smoother_halo_precision[0];

  dSmoothSloppy = Dirac::create(diracSmoothSloppyParam);
  mSmoothSloppy = new DiracM(*dSmoothSloppy);

  ColorSpinorParam csParam(nullptr, *param, cudaGauge->X(), pc_solution, mg_param.setup_location[0]);
  csParam.create = QUDA_NULL_FIELD_CREATE;
  QudaPrecision Bprec = mg_param.precision_null[0];
  Bprec = (mg_param.setup_location[0] == QUDA_CPU_FIELD_LOCATION && Bprec < QUDA_SINGLE_PRECISION ? QUDA_SINGLE_PRECISION : Bprec);
  csParam.setPrecision(Bprec, Bprec, true);
  if (mg_param.setup_location[0] == QUDA_CPU_FIELD_LOCATION) csParam.fieldOrder = QUDA_SPACE_SPIN_COLOR_FIELD_ORDER;
  csParam.mem_type = mg_param.setup_minimize_memory == QUDA_BOOLEAN_TRUE ? QUDA_MEMORY_MAPPED : QUDA_MEMORY_DEVICE;
  B.resize(mg_param.n_vec[0]);

  if (mg_param.is_staggered == QUDA_BOOLEAN_TRUE) {
    // Create the ColorSpinorField as a "container" for metadata.
    csParam.create = QUDA_REFERENCE_FIELD_CREATE;

    // These never get accessed, `nullptr` on its own leads to an error in texture binding
    csParam.v = (void *)std::numeric_limits<uint64_t>::max();
    csParam.norm = (void *)std::numeric_limits<uint64_t>::max();
  }

  for (int i = 0; i < mg_param.n_vec[0]; i++) { B[i] = ColorSpinorField::Create(csParam); }

  // fill out the MG parameters for the fine level
  mgParam = new MGParam(mg_param, B, m, mSmooth, mSmoothSloppy);

  mg = new MG(*mgParam, profile);
  mgParam->updateInvertParam(*param);

  // cache is written out even if a long benchmarking job gets interrupted
  saveTuneCache();
  profile.TPSTOP(QUDA_PROFILE_INIT);
}

void* newMultigridQuda(QudaMultigridParam *mg_param) {
  profilerStart(__func__);

  pushVerbosity(mg_param->invert_param->verbosity);

  profileInvert.TPSTART(QUDA_PROFILE_TOTAL);
  auto *mg = new multigrid_solver(*mg_param, profileInvert);
  profileInvert.TPSTOP(QUDA_PROFILE_TOTAL);

  saveTuneCache();

  popVerbosity();

  profilerStop(__func__);
  return static_cast<void*>(mg);
}

void destroyMultigridQuda(void *mg) {
  delete static_cast<multigrid_solver*>(mg);
}

void updateMultigridQuda(void *mg_, QudaMultigridParam *mg_param)
{
  profilerStart(__func__);

  pushVerbosity(mg_param->invert_param->verbosity);

  profileInvert.TPSTART(QUDA_PROFILE_TOTAL);
  profileInvert.TPSTART(QUDA_PROFILE_PREAMBLE);

  auto *mg = static_cast<multigrid_solver*>(mg_);
  checkMultigridParam(mg_param);

  QudaInvertParam *param = mg_param->invert_param;
  // check the gauge fields have been created and set the precision as needed
  checkGauge(param);

  // for reporting level 1 is the fine level but internally use level 0 for indexing
  // sprintf(mg->prefix,"MG level 1 (%s): ", param.location == QUDA_CUDA_FIELD_LOCATION ? "GPU" : "CPU" );
  // setOutputPrefix(prefix);
  setOutputPrefix("MG level 1 (GPU): "); //fix me

  // Check if we're doing a thin update only
  if (mg_param->thin_update_only) {
    // FIXME: add support for updating kappa, mu as appropriate

    // FIXME: assumes gauge parameters haven't changed.
    // These routines will set gauge = gaugeFat for DiracImprovedStaggered
    mg->d->updateFields(gaugeSloppy, gaugeFatSloppy, gaugeLongSloppy, cloverSloppy);
    mg->d->setMass(param->mass);

    mg->dSmooth->updateFields(gaugeSloppy, gaugeFatSloppy, gaugeLongSloppy, cloverSloppy);
    mg->dSmooth->setMass(param->mass);

    if (mg->dSmoothSloppy != mg->dSmooth) {
      if (param->overlap) {
        mg->dSmoothSloppy->updateFields(gaugeExtended, gaugeFatExtended, gaugeLongExtended, cloverPrecondition);
      } else {
        mg->dSmoothSloppy->updateFields(gaugePrecondition, gaugeFatPrecondition, gaugeLongPrecondition,
                                        cloverPrecondition);
      }
      mg->dSmoothSloppy->setMass(param->mass);
    }
    // The above changes are propagated internally by use of references, pointers, etc, so
    // no further updates are needed.

  } else {

    bool outer_pc_solve = (param->solve_type == QUDA_DIRECT_PC_SOLVE) || (param->solve_type == QUDA_NORMOP_PC_SOLVE);

    // free the previous dirac operators
    if (mg->m) delete mg->m;
    if (mg->mSmooth) delete mg->mSmooth;
    if (mg->mSmoothSloppy) delete mg->mSmoothSloppy;

    if (mg->d) delete mg->d;
    if (mg->dSmooth) delete mg->dSmooth;
    if (mg->dSmoothSloppy && mg->dSmoothSloppy != mg->dSmooth) delete mg->dSmoothSloppy;

    // create new fine dirac operators

    // this is the Dirac operator we use for inter-grid residual computation
    DiracParam diracParam;
    setDiracSloppyParam(diracParam, param, outer_pc_solve);
    mg->d = Dirac::create(diracParam);
    mg->m = new DiracM(*(mg->d));

    // this is the Dirac operator we use for smoothing
    DiracParam diracSmoothParam;
    bool fine_grid_pc_solve = (mg_param->smoother_solve_type[0] == QUDA_DIRECT_PC_SOLVE)
      || (mg_param->smoother_solve_type[0] == QUDA_NORMOP_PC_SOLVE);
    setDiracSloppyParam(diracSmoothParam, param, fine_grid_pc_solve);
    mg->dSmooth = Dirac::create(diracSmoothParam);
    mg->mSmooth = new DiracM(*(mg->dSmooth));

    // this is the Dirac operator we use for sloppy smoothing (we use the preconditioner fields for this)
    DiracParam diracSmoothSloppyParam;
    setDiracPreParam(diracSmoothSloppyParam, param, fine_grid_pc_solve, true);
    mg->dSmoothSloppy = Dirac::create(diracSmoothSloppyParam);
    ;
    mg->mSmoothSloppy = new DiracM(*(mg->dSmoothSloppy));

    mg->mgParam->matResidual = mg->m;
    mg->mgParam->matSmooth = mg->mSmooth;
    mg->mgParam->matSmoothSloppy = mg->mSmoothSloppy;

    mg->mgParam->updateInvertParam(*param);
    if (mg->mgParam->mg_global.invert_param != param) mg->mgParam->mg_global.invert_param = param;

    bool refresh = true;
    mg->mg->reset(refresh);
  }

  setOutputPrefix("");

  // cache is written out even if a long benchmarking job gets interrupted
  saveTuneCache();

  profileInvert.TPSTOP(QUDA_PROFILE_PREAMBLE);
  profileInvert.TPSTOP(QUDA_PROFILE_TOTAL);

  popVerbosity();

  profilerStop(__func__);
}

void dumpMultigridQuda(void *mg_, QudaMultigridParam *mg_param)
{
  profilerStart(__func__);
  pushVerbosity(mg_param->invert_param->verbosity);
  profileInvert.TPSTART(QUDA_PROFILE_TOTAL);

  auto *mg = static_cast<multigrid_solver*>(mg_);
  checkMultigridParam(mg_param);
  checkGauge(mg_param->invert_param);

  mg->mg->dumpNullVectors();

  profileInvert.TPSTOP(QUDA_PROFILE_TOTAL);
  popVerbosity();
  profilerStop(__func__);
}

deflated_solver::deflated_solver(QudaEigParam &eig_param, TimeProfile &profile)
  : d(nullptr), m(nullptr), RV(nullptr), deflParam(nullptr), defl(nullptr),  profile(profile) {

  QudaInvertParam *param = eig_param.invert_param;

  if (param->inv_type != QUDA_EIGCG_INVERTER && param->inv_type != QUDA_INC_EIGCG_INVERTER) return;

  profile.TPSTART(QUDA_PROFILE_INIT);

  cudaGaugeField *cudaGauge = checkGauge(param);
  eig_param.secs   = 0;
  eig_param.gflops = 0;

  DiracParam diracParam;
  if(eig_param.cuda_prec_ritz == param->cuda_prec)
  {
    setDiracParam(diracParam, param, (param->solve_type == QUDA_DIRECT_PC_SOLVE) || (param->solve_type == QUDA_NORMOP_PC_SOLVE));
  } else {
    setDiracSloppyParam(diracParam, param, (param->solve_type == QUDA_DIRECT_PC_SOLVE) || (param->solve_type == QUDA_NORMOP_PC_SOLVE));
  }

  const bool pc_solve = (param->solve_type == QUDA_NORMOP_PC_SOLVE);

  d = Dirac::create(diracParam);
  m = pc_solve ? static_cast<DiracMatrix*>( new DiracMdagM(*d) ) : static_cast<DiracMatrix*>( new DiracM(*d));

  ColorSpinorParam ritzParam(nullptr, *param, cudaGauge->X(), pc_solve, eig_param.location);

  ritzParam.create        = QUDA_ZERO_FIELD_CREATE;
  ritzParam.is_composite  = true;
  ritzParam.is_component  = false;
  ritzParam.composite_dim = param->n_ev * param->deflation_grid;
  ritzParam.setPrecision(param->cuda_prec_ritz);

  if (ritzParam.location==QUDA_CUDA_FIELD_LOCATION) {
    ritzParam.setPrecision(param->cuda_prec_ritz, param->cuda_prec_ritz, true); // set native field order
    if (ritzParam.nSpin != 1) ritzParam.gammaBasis = QUDA_UKQCD_GAMMA_BASIS;

    //select memory location here, by default ritz vectors will be allocated on the device
    //but if not sufficient device memory, then the user may choose mapped type of memory
    ritzParam.mem_type = eig_param.mem_type_ritz;
  } else { //host location
    ritzParam.mem_type = QUDA_MEMORY_PINNED;
  }

  int ritzVolume = 1;
  for(int d = 0; d < ritzParam.nDim; d++) ritzVolume *= ritzParam.x[d];

  if (getVerbosity() == QUDA_DEBUG_VERBOSE) {

    size_t byte_estimate = (size_t)ritzParam.composite_dim*(size_t)ritzVolume*(ritzParam.nColor*ritzParam.nSpin*ritzParam.Precision());
    printfQuda("allocating bytes: %lu (lattice volume %d, prec %d)", byte_estimate, ritzVolume, ritzParam.Precision());
    if(ritzParam.mem_type == QUDA_MEMORY_DEVICE) printfQuda("Using device memory type.\n");
    else if (ritzParam.mem_type == QUDA_MEMORY_MAPPED)
      printfQuda("Using mapped memory type.\n");
  }

  RV = ColorSpinorField::Create(ritzParam);

  deflParam = new DeflationParam(eig_param, RV, *m);

  defl = new Deflation(*deflParam, profile);

  profile.TPSTOP(QUDA_PROFILE_INIT);
}

void* newDeflationQuda(QudaEigParam *eig_param) {
  profileInvert.TPSTART(QUDA_PROFILE_TOTAL);
#ifdef MAGMA_LIB
  openMagma();
#endif
  auto *defl = new deflated_solver(*eig_param, profileInvert);

  profileInvert.TPSTOP(QUDA_PROFILE_TOTAL);

  saveProfile(__func__);
  flushProfile();
  return static_cast<void*>(defl);
}

void destroyDeflationQuda(void *df) {
#ifdef MAGMA_LIB
  closeMagma();
#endif
  delete static_cast<deflated_solver*>(df);
}

void invertQuda(void *hp_x, void *hp_b, QudaInvertParam *param)
{
  profilerStart(__func__);

  if (param->dslash_type == QUDA_DOMAIN_WALL_DSLASH || param->dslash_type == QUDA_DOMAIN_WALL_4D_DSLASH
      || param->dslash_type == QUDA_MOBIUS_DWF_DSLASH || param->dslash_type == QUDA_MOBIUS_DWF_EOFA_DSLASH)
    setKernelPackT(true);

  profileInvert.TPSTART(QUDA_PROFILE_TOTAL);

  if (!initialized) errorQuda("QUDA not initialized");

  pushVerbosity(param->verbosity);
  if (getVerbosity() >= QUDA_DEBUG_VERBOSE) printQudaInvertParam(param);

  checkInvertParam(param, hp_x, hp_b);

  // check the gauge fields have been created
  cudaGaugeField *cudaGauge = checkGauge(param);

  // It was probably a bad design decision to encode whether the system is even/odd preconditioned (PC) in
  // solve_type and solution_type, rather than in separate members of QudaInvertParam.  We're stuck with it
  // for now, though, so here we factorize everything for convenience.

  bool pc_solution = (param->solution_type == QUDA_MATPC_SOLUTION) ||
    (param->solution_type == QUDA_MATPCDAG_MATPC_SOLUTION);
  bool pc_solve = (param->solve_type == QUDA_DIRECT_PC_SOLVE) ||
    (param->solve_type == QUDA_NORMOP_PC_SOLVE) || (param->solve_type == QUDA_NORMERR_PC_SOLVE);
  bool mat_solution = (param->solution_type == QUDA_MAT_SOLUTION) ||
    (param->solution_type ==  QUDA_MATPC_SOLUTION);
  bool direct_solve = (param->solve_type == QUDA_DIRECT_SOLVE) ||
    (param->solve_type == QUDA_DIRECT_PC_SOLVE);
  bool norm_error_solve = (param->solve_type == QUDA_NORMERR_SOLVE) ||
    (param->solve_type == QUDA_NORMERR_PC_SOLVE);

  param->secs = 0;
  param->gflops = 0;
  param->iter = 0;

  Dirac *d = nullptr;
  Dirac *dSloppy = nullptr;
  Dirac *dPre = nullptr;

  // create the dirac operator
  createDirac(d, dSloppy, dPre, *param, pc_solve);

  Dirac &dirac = *d;
  Dirac &diracSloppy = *dSloppy;
  Dirac &diracPre = *dPre;

  profileInvert.TPSTART(QUDA_PROFILE_H2D);

  ColorSpinorField *b = nullptr;
  ColorSpinorField *x = nullptr;
  ColorSpinorField *in = nullptr;
  ColorSpinorField *out = nullptr;

  const int *X = cudaGauge->X();

  // wrap CPU host side pointers
  ColorSpinorParam cpuParam(hp_b, *param, X, pc_solution, param->input_location);
  ColorSpinorField *h_b = ColorSpinorField::Create(cpuParam);

  cpuParam.v = hp_x;
  cpuParam.location = param->output_location;
  ColorSpinorField *h_x = ColorSpinorField::Create(cpuParam);

  // download source
  ColorSpinorParam cudaParam(cpuParam, *param);
  cudaParam.create = QUDA_COPY_FIELD_CREATE;
  b = new cudaColorSpinorField(*h_b, cudaParam);

  // now check if we need to invalidate the solutionResident vectors
  bool invalidate = false;
  if (param->use_resident_solution == 1) {
    for (auto v : solutionResident)
      if (b->Precision() != v->Precision() || b->SiteSubset() != v->SiteSubset()) { invalidate = true; break; }

    if (invalidate) {
      for (auto v : solutionResident) if (v) delete v;
      solutionResident.clear();
    }

    if (!solutionResident.size()) {
      cudaParam.create = QUDA_NULL_FIELD_CREATE;
      solutionResident.push_back(new cudaColorSpinorField(cudaParam)); // solution
    }
    x = solutionResident[0];
  } else {
    cudaParam.create = QUDA_NULL_FIELD_CREATE;
    x = new cudaColorSpinorField(cudaParam);
  }

  if (param->use_init_guess == QUDA_USE_INIT_GUESS_YES) { // download initial guess
    // initial guess only supported for single-pass solvers
    if ((param->solution_type == QUDA_MATDAG_MAT_SOLUTION || param->solution_type == QUDA_MATPCDAG_MATPC_SOLUTION) &&
        (param->solve_type == QUDA_DIRECT_SOLVE || param->solve_type == QUDA_DIRECT_PC_SOLVE)) {
      errorQuda("Initial guess not supported for two-pass solver");
    }

    *x = *h_x; // solution
  } else { // zero initial guess
    blas::zero(*x);
  }

  // if we're doing a managed memory MG solve and prefetching is
  // enabled, prefetch all the Dirac matrices. There's probably
  // a better place to put this...
  if (param->inv_type_precondition == QUDA_MG_INVERTER) {
    dirac.prefetch(QUDA_CUDA_FIELD_LOCATION);
    diracSloppy.prefetch(QUDA_CUDA_FIELD_LOCATION);
    diracPre.prefetch(QUDA_CUDA_FIELD_LOCATION);
  }

  profileInvert.TPSTOP(QUDA_PROFILE_H2D);
  profileInvert.TPSTART(QUDA_PROFILE_PREAMBLE);

  double nb = blas::norm2(*b);
  if (nb==0.0) errorQuda("Source has zero norm");

  if (getVerbosity() >= QUDA_VERBOSE) {
    double nh_b = blas::norm2(*h_b);
    printfQuda("Source: CPU = %g, CUDA copy = %g\n", nh_b, nb);
    if (param->use_init_guess == QUDA_USE_INIT_GUESS_YES) {
      double nh_x = blas::norm2(*h_x);
      double nx = blas::norm2(*x);
      printfQuda("Solution: CPU = %g, CUDA copy = %g\n", nh_x, nx);
    }
  }

  // rescale the source and solution vectors to help prevent the onset of underflow
  if (param->solver_normalization == QUDA_SOURCE_NORMALIZATION) {
    blas::ax(1.0/sqrt(nb), *b);
    blas::ax(1.0/sqrt(nb), *x);
  }

  massRescale(*static_cast<cudaColorSpinorField*>(b), *param);

  dirac.prepare(in, out, *x, *b, param->solution_type);

  if (getVerbosity() >= QUDA_VERBOSE) {
    double nin = blas::norm2(*in);
    double nout = blas::norm2(*out);
    printfQuda("Prepared source = %g\n", nin);
    printfQuda("Prepared solution = %g\n", nout);
  }

  if (getVerbosity() >= QUDA_VERBOSE) {
    double nin = blas::norm2(*in);
    printfQuda("Prepared source post mass rescale = %g\n", nin);
  }

  // solution_type specifies *what* system is to be solved.
  // solve_type specifies *how* the system is to be solved.
  //
  // We have the following four cases (plus preconditioned variants):
  //
  // solution_type    solve_type    Effect
  // -------------    ----------    ------
  // MAT              DIRECT        Solve Ax=b
  // MATDAG_MAT       DIRECT        Solve A^dag y = b, followed by Ax=y
  // MAT              NORMOP        Solve (A^dag A) x = (A^dag b)
  // MATDAG_MAT       NORMOP        Solve (A^dag A) x = b
  // MAT              NORMERR       Solve (A A^dag) y = b, then x = A^dag y
  //
  // We generally require that the solution_type and solve_type
  // preconditioning match.  As an exception, the unpreconditioned MAT
  // solution_type may be used with any solve_type, including
  // DIRECT_PC and NORMOP_PC.  In these cases, preparation of the
  // preconditioned source and reconstruction of the full solution are
  // taken care of by Dirac::prepare() and Dirac::reconstruct(),
  // respectively.

  if (pc_solution && !pc_solve) {
    errorQuda("Preconditioned (PC) solution_type requires a PC solve_type");
  }

  if (!mat_solution && !pc_solution && pc_solve) {
    errorQuda("Unpreconditioned MATDAG_MAT solution_type requires an unpreconditioned solve_type");
  }

  if (!mat_solution && norm_error_solve) {
    errorQuda("Normal-error solve requires Mat solution");
  }

  if (param->inv_type_precondition == QUDA_MG_INVERTER && (!direct_solve || !mat_solution)) {
    errorQuda("Multigrid preconditioning only supported for direct solves");
  }

  if (param->chrono_use_resident && ( norm_error_solve) ){
    errorQuda("Chronological forcasting only presently supported for M^dagger M solver");
  }

  profileInvert.TPSTOP(QUDA_PROFILE_PREAMBLE);

  if (mat_solution && !direct_solve && !norm_error_solve) { // prepare source: b' = A^dag b
    cudaColorSpinorField tmp(*in);
    dirac.Mdag(*in, tmp);
  } else if (!mat_solution && direct_solve) { // perform the first of two solves: A^dag y = b
    DiracMdag m(dirac), mSloppy(diracSloppy), mPre(diracPre);
    SolverParam solverParam(*param);
    Solver *solve = Solver::create(solverParam, m, mSloppy, mPre, profileInvert);
    (*solve)(*out, *in);
    blas::copy(*in, *out);
    delete solve;
    solverParam.updateInvertParam(*param);
  }

  if (direct_solve) {
    DiracM m(dirac), mSloppy(diracSloppy), mPre(diracPre);
    SolverParam solverParam(*param);
    // chronological forecasting
    if (param->chrono_use_resident && chronoResident[param->chrono_index].size() > 0) {
      profileInvert.TPSTART(QUDA_PROFILE_CHRONO);

      auto &basis = chronoResident[param->chrono_index];

      ColorSpinorParam cs_param(*basis[0]);
      ColorSpinorField *tmp = ColorSpinorField::Create(cs_param);
      ColorSpinorField *tmp2 = (param->chrono_precision == out->Precision()) ? out : ColorSpinorField::Create(cs_param);
      std::vector<ColorSpinorField*> Ap;
      for (unsigned int k=0; k < basis.size(); k++) {
        Ap.emplace_back((ColorSpinorField::Create(cs_param)));
      }

      if (param->chrono_precision == param->cuda_prec) {
        for (unsigned int j=0; j<basis.size(); j++) m(*Ap[j], *basis[j], *tmp, *tmp2);
      } else if (param->chrono_precision == param->cuda_prec_sloppy) {
        for (unsigned int j=0; j<basis.size(); j++) mSloppy(*Ap[j], *basis[j], *tmp, *tmp2);
      } else {
        errorQuda("Unexpected precision %d for chrono vectors (doesn't match outer %d or sloppy precision %d)",
                  param->chrono_precision, param->cuda_prec, param->cuda_prec_sloppy);
      }

      bool orthogonal = true;
      bool apply_mat = false;
      bool hermitian = false;
      MinResExt mre(m, orthogonal, apply_mat, hermitian, profileInvert);

      blas::copy(*tmp, *in);
      mre(*out, *tmp, basis, Ap);

      for (auto ap: Ap) {
        if (ap) delete (ap);
      }
      delete tmp;
      if (tmp2 != out) delete tmp2;

      profileInvert.TPSTOP(QUDA_PROFILE_CHRONO);
    }

    Solver *solve = Solver::create(solverParam, m, mSloppy, mPre, profileInvert);
    (*solve)(*out, *in);
    delete solve;
    solverParam.updateInvertParam(*param);
  } else if (!norm_error_solve) {
    DiracMdagM m(dirac), mSloppy(diracSloppy), mPre(diracPre);
    SolverParam solverParam(*param);

    // chronological forecasting
    if (param->chrono_use_resident && chronoResident[param->chrono_index].size() > 0) {
      profileInvert.TPSTART(QUDA_PROFILE_CHRONO);

      auto &basis = chronoResident[param->chrono_index];

      ColorSpinorParam cs_param(*basis[0]);
      std::vector<ColorSpinorField*> Ap;
      ColorSpinorField *tmp = ColorSpinorField::Create(cs_param);
      ColorSpinorField *tmp2 = (param->chrono_precision == out->Precision()) ? out : ColorSpinorField::Create(cs_param);
      for (unsigned int k=0; k < basis.size(); k++) {
        Ap.emplace_back((ColorSpinorField::Create(cs_param)));
      }

      if (param->chrono_precision == param->cuda_prec) {
        for (unsigned int j=0; j<basis.size(); j++) m(*Ap[j], *basis[j], *tmp, *tmp2);
      } else if (param->chrono_precision == param->cuda_prec_sloppy) {
        for (unsigned int j=0; j<basis.size(); j++) mSloppy(*Ap[j], *basis[j], *tmp, *tmp2);
      } else {
        errorQuda("Unexpected precision %d for chrono vectors (doesn't match outer %d or sloppy precision %d)",
                  param->chrono_precision, param->cuda_prec, param->cuda_prec_sloppy);
      }

      bool orthogonal = true;
      bool apply_mat = false;
      bool hermitian = true;
      MinResExt mre(m, orthogonal, apply_mat, hermitian, profileInvert);

      blas::copy(*tmp, *in);
      mre(*out, *tmp, basis, Ap);

      for (auto ap: Ap) {
        if (ap) delete(ap);
      }
      delete tmp;
      if (tmp2 != out) delete tmp2;

      profileInvert.TPSTOP(QUDA_PROFILE_CHRONO);
    }

    // if using a Schwarz preconditioner with a normal operator then we must use the DiracMdagMLocal operator
    if (param->inv_type_precondition != QUDA_INVALID_INVERTER && param->schwarz_type != QUDA_INVALID_SCHWARZ) {
      DiracMdagMLocal mPreLocal(diracPre);
      Solver *solve = Solver::create(solverParam, m, mSloppy, mPreLocal, profileInvert);
      (*solve)(*out, *in);
      delete solve;
      solverParam.updateInvertParam(*param);
    } else {
      Solver *solve = Solver::create(solverParam, m, mSloppy, mPre, profileInvert);
      (*solve)(*out, *in);
      delete solve;
      solverParam.updateInvertParam(*param);
    }
  } else { // norm_error_solve
    DiracMMdag m(dirac), mSloppy(diracSloppy), mPre(diracPre);
    cudaColorSpinorField tmp(*out);
    SolverParam solverParam(*param);
    Solver *solve = Solver::create(solverParam, m, mSloppy, mPre, profileInvert);
    (*solve)(tmp, *in); // y = (M M^\dag) b
    dirac.Mdag(*out, tmp);  // x = M^dag y
    delete solve;
    solverParam.updateInvertParam(*param);
  }

  if (getVerbosity() >= QUDA_VERBOSE){
    double nx = blas::norm2(*x);
    printfQuda("Solution = %g\n",nx);
  }

  profileInvert.TPSTART(QUDA_PROFILE_EPILOGUE);
  if (param->chrono_make_resident) {
    if(param->chrono_max_dim < 1){
      errorQuda("Cannot chrono_make_resident with chrono_max_dim %i",param->chrono_max_dim);
    }

    const int i = param->chrono_index;
    if (i >= QUDA_MAX_CHRONO)
      errorQuda("Requested chrono index %d is outside of max %d\n", i, QUDA_MAX_CHRONO);

    auto &basis = chronoResident[i];

    if(param->chrono_max_dim < (int)basis.size()){
      errorQuda("Requested chrono_max_dim %i is smaller than already existing chroology %i",param->chrono_max_dim,(int)basis.size());
    }

    if(not param->chrono_replace_last){
      // if we have not filled the space yet just augment
      if ((int)basis.size() < param->chrono_max_dim) {
        ColorSpinorParam cs_param(*out);
        cs_param.setPrecision(param->chrono_precision);
        basis.emplace_back(ColorSpinorField::Create(cs_param));
      }

      // shuffle every entry down one and bring the last to the front
      ColorSpinorField *tmp = basis[basis.size()-1];
      for (unsigned int j=basis.size()-1; j>0; j--) basis[j] = basis[j-1];
        basis[0] = tmp;
    }
    *(basis[0]) = *out; // set first entry to new solution
  }
  dirac.reconstruct(*x, *b, param->solution_type);

  if (param->solver_normalization == QUDA_SOURCE_NORMALIZATION) {
    // rescale the solution
    blas::ax(sqrt(nb), *x);
  }
  profileInvert.TPSTOP(QUDA_PROFILE_EPILOGUE);

  if (!param->make_resident_solution) {
    profileInvert.TPSTART(QUDA_PROFILE_D2H);
    *h_x = *x;
    profileInvert.TPSTOP(QUDA_PROFILE_D2H);
  }

  profileInvert.TPSTART(QUDA_PROFILE_EPILOGUE);

  if (param->compute_action) {
    Complex action = blas::cDotProduct(*b, *x);
    param->action[0] = action.real();
    param->action[1] = action.imag();
  }

  if (getVerbosity() >= QUDA_VERBOSE){
    double nx = blas::norm2(*x);
    double nh_x = blas::norm2(*h_x);
    printfQuda("Reconstructed: CUDA solution = %g, CPU copy = %g\n", nx, nh_x);
  }
  profileInvert.TPSTOP(QUDA_PROFILE_EPILOGUE);

  profileInvert.TPSTART(QUDA_PROFILE_FREE);

  delete h_b;
  delete h_x;
  delete b;

  if (param->use_resident_solution && !param->make_resident_solution) {
    for (auto v: solutionResident) if (v) delete v;
    solutionResident.clear();
  } else if (!param->make_resident_solution) {
    delete x;
  }

  delete d;
  delete dSloppy;
  delete dPre;

  profileInvert.TPSTOP(QUDA_PROFILE_FREE);

  popVerbosity();

  // cache is written out even if a long benchmarking job gets interrupted
  saveTuneCache();

  profileInvert.TPSTOP(QUDA_PROFILE_TOTAL);

  profilerStop(__func__);
}


/*!
 * Generic version of the multi-shift solver. Should work for
 * most fermions. Note that offset[0] is not folded into the mass parameter.
 *
 * At present, the solution_type must be MATDAG_MAT or MATPCDAG_MATPC,
 * and solve_type must be NORMOP or NORMOP_PC.  The solution and solve
 * preconditioning have to match.
 */
void invertMultiSrcQuda(void **_hp_x, void **_hp_b, QudaInvertParam *param)
{
  // currently that code is just a copy of invertQuda and cannot work
  profileInvert.TPSTART(QUDA_PROFILE_TOTAL);

  if (!initialized) errorQuda("QUDA not initialized");

  pushVerbosity(param->verbosity);
  if (getVerbosity() >= QUDA_DEBUG_VERBOSE) printQudaInvertParam(param);

  checkInvertParam(param, _hp_x[0], _hp_b[0]);

  // check the gauge fields have been created
  cudaGaugeField *cudaGauge = checkGauge(param);

  // It was probably a bad design decision to encode whether the system is even/odd preconditioned (PC) in
  // solve_type and solution_type, rather than in separate members of QudaInvertParam.  We're stuck with it
  // for now, though, so here we factorize everything for convenience.

  bool pc_solution = (param->solution_type == QUDA_MATPC_SOLUTION) ||
    (param->solution_type == QUDA_MATPCDAG_MATPC_SOLUTION);
  bool pc_solve = (param->solve_type == QUDA_DIRECT_PC_SOLVE) ||
    (param->solve_type == QUDA_NORMOP_PC_SOLVE) || (param->solve_type == QUDA_NORMERR_PC_SOLVE);
  bool mat_solution = (param->solution_type == QUDA_MAT_SOLUTION) ||
    (param->solution_type ==  QUDA_MATPC_SOLUTION);
  bool direct_solve = (param->solve_type == QUDA_DIRECT_SOLVE) ||
    (param->solve_type == QUDA_DIRECT_PC_SOLVE);
  bool norm_error_solve = (param->solve_type == QUDA_NORMERR_SOLVE) ||
    (param->solve_type == QUDA_NORMERR_PC_SOLVE);

  param->secs = 0;
  param->gflops = 0;
  param->iter = 0;

  Dirac *d = nullptr;
  Dirac *dSloppy = nullptr;
  Dirac *dPre = nullptr;

  // create the dirac operator
  createDirac(d, dSloppy, dPre, *param, pc_solve);

  Dirac &dirac = *d;
  Dirac &diracSloppy = *dSloppy;
  Dirac &diracPre = *dPre;

  profileInvert.TPSTART(QUDA_PROFILE_H2D);

  // std::vector<ColorSpinorField*> b;  // Cuda Solutions
  // b.resize(param->num_src);
  // std::vector<ColorSpinorField*> x;  // Cuda Solutions
  // x.resize(param->num_src);
  ColorSpinorField* in;  // = nullptr;
  //in.resize(param->num_src);
  ColorSpinorField* out;  // = nullptr;
  //out.resize(param->num_src);

  // for(int i=0;i < param->num_src;i++){
  //   in[i] = nullptr;
  //   out[i] = nullptr;
  // }

  const int *X = cudaGauge->X();


  // Host pointers for x, take a copy of the input host pointers
  void** hp_x;
  hp_x = new void* [ param->num_src ];

  void** hp_b;
  hp_b = new void* [param->num_src];

  for(int i=0;i < param->num_src;i++){
    hp_x[i] = _hp_x[i];
    hp_b[i] = _hp_b[i];
  }

  // wrap CPU host side pointers
  ColorSpinorParam cpuParam(hp_b[0], *param, X, pc_solution, param->input_location);
  std::vector<ColorSpinorField*> h_b;
  h_b.resize(param->num_src);
  for(int i=0; i < param->num_src; i++) {
    cpuParam.v = hp_b[i]; //MW seems wird in the loop
    h_b[i] = ColorSpinorField::Create(cpuParam);
  }

 // cpuParam.v = hp_x;
  cpuParam.location = param->output_location;
  std::vector<ColorSpinorField*> h_x;
  h_x.resize(param->num_src);
//
  for(int i=0; i < param->num_src; i++) {
    cpuParam.v = hp_x[i]; //MW seems wird in the loop
    h_x[i] = ColorSpinorField::Create(cpuParam);
  }


  // MW currently checked until here

  // download source
  printfQuda("Setup b\n");
  ColorSpinorParam cudaParam(cpuParam, *param);
  cudaParam.create = QUDA_NULL_FIELD_CREATE;
  cudaParam.is_composite = true;
  cudaParam.composite_dim = param->num_src;

  printfQuda("Create b \n");
  ColorSpinorField *b = ColorSpinorField::Create(cudaParam);




  for(int i=0; i < param->num_src; i++) {
    b->Component(i) = *h_b[i];
  }
  printfQuda("Done b \n");

    ColorSpinorField *x;
  if (param->use_init_guess == QUDA_USE_INIT_GUESS_YES) { // download initial guess
    // initial guess only supported for single-pass solvers
    if ((param->solution_type == QUDA_MATDAG_MAT_SOLUTION || param->solution_type == QUDA_MATPCDAG_MATPC_SOLUTION) &&
        (param->solve_type == QUDA_DIRECT_SOLVE || param->solve_type == QUDA_DIRECT_PC_SOLVE)) {
      errorQuda("Initial guess not supported for two-pass solver");
    }
    cudaParam.is_composite = true;
    cudaParam.is_component = false;
    cudaParam.composite_dim = param->num_src;

    x = ColorSpinorField::Create(cudaParam);
    for(int i=0; i < param->num_src; i++) {
      x->Component(i) = *h_x[i];
    }

  } else { // zero initial guess
    // Create the solution fields filled with zero
    cudaParam.create = QUDA_ZERO_FIELD_CREATE;
      printfQuda("Create x \n");
    x = ColorSpinorField::Create(cudaParam);
      printfQuda("Done x \n");
 // solution
  }

  profileInvert.TPSTOP(QUDA_PROFILE_H2D);

  auto * nb = new double[param->num_src];
  for(int i=0; i < param->num_src; i++) {
    nb[i] = blas::norm2(b->Component(i));
    printfQuda("Source %i: CPU = %g, CUDA copy = %g\n", i, nb[i], nb[i]);
    if (nb[i]==0.0) errorQuda("Source has zero norm");

    if (getVerbosity() >= QUDA_VERBOSE) {
      double nh_b = blas::norm2(*h_b[i]);
      double nh_x = blas::norm2(*h_x[i]);
      double nx = blas::norm2(x->Component(i));
      printfQuda("Source %i: CPU = %g, CUDA copy = %g\n", i, nh_b, nb[i]);
      printfQuda("Solution %i: CPU = %g, CUDA copy = %g\n", i, nh_x, nx);
    }
  }

  // MW checked until here do far

  // rescale the source and solution vectors to help prevent the onset of underflow
  if (param->solver_normalization == QUDA_SOURCE_NORMALIZATION) {
    for(int i=0; i < param->num_src; i++) {
      blas::ax(1.0/sqrt(nb[i]), b->Component(i));
      blas::ax(1.0/sqrt(nb[i]), x->Component(i));
    }
  }

  for(int i=0; i < param->num_src; i++) {
    massRescale(dynamic_cast<cudaColorSpinorField&>( b->Component(i) ), *param);
  }

  // MW: need to check what dirac.prepare does
  // for now let's just try looping of num_rhs already here???
  // for(int i=0; i < param->num_src; i++) {
    dirac.prepare(in, out, *x, *b, param->solution_type);
for(int i=0; i < param->num_src; i++) {
    if (getVerbosity() >= QUDA_VERBOSE) {
      double nin = blas::norm2((in->Component(i)));
      double nout = blas::norm2((out->Component(i)));
      printfQuda("Prepared source %i = %g\n", i, nin);
      printfQuda("Prepared solution %i = %g\n", i, nout);
    }

    if (getVerbosity() >= QUDA_VERBOSE) {
      double nin = blas::norm2(in->Component(i));
      printfQuda("Prepared source %i post mass rescale = %g\n", i, nin);
    }
  }

    // solution_type specifies *what* system is to be solved.
    // solve_type specifies *how* the system is to be solved.
    //
    // We have the following four cases (plus preconditioned variants):
    //
    // solution_type    solve_type    Effect
    // -------------    ----------    ------
    // MAT              DIRECT        Solve Ax=b
    // MATDAG_MAT       DIRECT        Solve A^dag y = b, followed by Ax=y
    // MAT              NORMOP        Solve (A^dag A) x = (A^dag b)
    // MATDAG_MAT       NORMOP        Solve (A^dag A) x = b
    // MAT              NORMERR       Solve (A A^dag) y = b, then x = A^dag y
    //
    // We generally require that the solution_type and solve_type
    // preconditioning match.  As an exception, the unpreconditioned MAT
    // solution_type may be used with any solve_type, including
    // DIRECT_PC and NORMOP_PC.  In these cases, preparation of the
    // preconditioned source and reconstruction of the full solution are
    // taken care of by Dirac::prepare() and Dirac::reconstruct(),
    // respectively.

    if (pc_solution && !pc_solve) {
      errorQuda("Preconditioned (PC) solution_type requires a PC solve_type");
    }

    if (!mat_solution && !pc_solution && pc_solve) {
      errorQuda("Unpreconditioned MATDAG_MAT solution_type requires an unpreconditioned solve_type");
    }

    if (!mat_solution && norm_error_solve) {
      errorQuda("Normal-error solve requires Mat solution");
    }

    if (param->inv_type_precondition == QUDA_MG_INVERTER && (pc_solve || pc_solution || !direct_solve || !mat_solution))
      errorQuda("Multigrid preconditioning only supported for direct non-red-black solve");

    if (mat_solution && !direct_solve && !norm_error_solve) { // prepare source: b' = A^dag b
      for(int i=0; i < param->num_src; i++) {
        cudaColorSpinorField tmp((in->Component(i)));
        dirac.Mdag(in->Component(i), tmp);
      }
    } else if (!mat_solution && direct_solve) { // perform the first of two solves: A^dag y = b
      DiracMdag m(dirac), mSloppy(diracSloppy), mPre(diracPre);
      SolverParam solverParam(*param);
      Solver *solve = Solver::create(solverParam, m, mSloppy, mPre, profileInvert);
      solve->blocksolve(*out,*in);
      for(int i=0; i < param->num_src; i++) {
        blas::copy(in->Component(i), out->Component(i));
      }
      delete solve;
      solverParam.updateInvertParam(*param);
    }

    if (direct_solve) {
      DiracM m(dirac), mSloppy(diracSloppy), mPre(diracPre);
      SolverParam solverParam(*param);
      Solver *solve = Solver::create(solverParam, m, mSloppy, mPre, profileInvert);
      solve->blocksolve(*out,*in);
      delete solve;
      solverParam.updateInvertParam(*param);
    } else if (!norm_error_solve) {
      DiracMdagM m(dirac), mSloppy(diracSloppy), mPre(diracPre);
      SolverParam solverParam(*param);
      Solver *solve = Solver::create(solverParam, m, mSloppy, mPre, profileInvert);
      solve->blocksolve(*out,*in);
      delete solve;
      solverParam.updateInvertParam(*param);
    } else { // norm_error_solve
      DiracMMdag m(dirac), mSloppy(diracSloppy), mPre(diracPre);
      errorQuda("norm_error_solve not supported in multi source solve");
      // cudaColorSpinorField tmp(*out);
      // SolverParam solverParam(*param);
      // Solver *solve = Solver::create(solverParam, m, mSloppy, mPre, profileInvert);
      //(*solve)(tmp, *in); // y = (M M^\dag) b
      // dirac.Mdag(*out, tmp);  // x = M^dag y
      // delete solve;
      // solverParam.updateInvertParam(*param,i,i);
    }

    if (getVerbosity() >= QUDA_VERBOSE){
      for(int i=0; i < param->num_src; i++) {
        double nx = blas::norm2(x->Component(i));
        printfQuda("Solution %i = %g\n",i, nx);
      }
    }


  profileInvert.TPSTART(QUDA_PROFILE_EPILOGUE);
  for(int i=0; i< param->num_src; i++){
    dirac.reconstruct(x->Component(i), b->Component(i), param->solution_type);
  }
  profileInvert.TPSTOP(QUDA_PROFILE_EPILOGUE);

  if (param->solver_normalization == QUDA_SOURCE_NORMALIZATION) {
    for(int i=0; i< param->num_src; i++){
      // rescale the solution
      blas::ax(sqrt(nb[i]), x->Component(i));
    }
  }

  // MW -- not sure how to handle that here
  if (!param->make_resident_solution) {
    profileInvert.TPSTART(QUDA_PROFILE_D2H);
    for(int i=0; i< param->num_src; i++){
      *h_x[i] = x->Component(i);
    }
    profileInvert.TPSTOP(QUDA_PROFILE_D2H);
  }

  if (getVerbosity() >= QUDA_VERBOSE){
    for(int i=0; i< param->num_src; i++){
      double nx = blas::norm2(x->Component(i));
      double nh_x = blas::norm2(*h_x[i]);
      printfQuda("Reconstructed: CUDA solution = %g, CPU copy = %g\n", nx, nh_x);
    }
  }

  //FIX need to make sure all deletes are correct again
  for(int i=0; i < param->num_src; i++){
    delete h_x[i];
    // delete x[i];
    delete h_b[i];
    // delete b[i];
  }
   delete [] hp_b;
   delete [] hp_x;
//   delete [] b;
//  if (!param->make_resident_solution) delete x; // FIXME make this cleaner

  delete d;
  delete dSloppy;
  delete dPre;
  delete x;
  delete b;

  popVerbosity();

  // FIXME: added temporarily so that the cache is written out even if a long benchmarking job gets interrupted
  saveTuneCache();

  profileInvert.TPSTOP(QUDA_PROFILE_TOTAL);
}

/*!
 * Generic version of the multi-shift solver. Should work for
 * most fermions. Note that offset[0] is not folded into the mass parameter.
 *
 * For Wilson-type fermions, the solution_type must be MATDAG_MAT or MATPCDAG_MATPC,
 * and solve_type must be NORMOP or NORMOP_PC. The solution and solve
 * preconditioning have to match.
 *
 * For Staggered-type fermions, the solution_type must be MATPC, and the
 * solve type must be DIRECT_PC. This difference in convention is because
 * preconditioned staggered operator is normal, unlike with Wilson-type fermions.
 */
void invertMultiShiftQuda(void **_hp_x, void *_hp_b, QudaInvertParam *param)
{
  profilerStart(__func__);

  profileMulti.TPSTART(QUDA_PROFILE_TOTAL);
  profileMulti.TPSTART(QUDA_PROFILE_INIT);

  if (!initialized) errorQuda("QUDA not initialized");

  checkInvertParam(param, _hp_x[0], _hp_b);

  // check the gauge fields have been created
  checkGauge(param);

  if (param->num_offset > QUDA_MAX_MULTI_SHIFT)
    errorQuda("Number of shifts %d requested greater than QUDA_MAX_MULTI_SHIFT %d", param->num_offset,
              QUDA_MAX_MULTI_SHIFT);

  pushVerbosity(param->verbosity);

  bool pc_solution = (param->solution_type == QUDA_MATPC_SOLUTION) || (param->solution_type == QUDA_MATPCDAG_MATPC_SOLUTION);
  bool pc_solve = (param->solve_type == QUDA_DIRECT_PC_SOLVE) || (param->solve_type == QUDA_NORMOP_PC_SOLVE);
  bool mat_solution = (param->solution_type == QUDA_MAT_SOLUTION) || (param->solution_type ==  QUDA_MATPC_SOLUTION);
  bool direct_solve = (param->solve_type == QUDA_DIRECT_SOLVE) || (param->solve_type == QUDA_DIRECT_PC_SOLVE);

  if (param->dslash_type == QUDA_ASQTAD_DSLASH ||
      param->dslash_type == QUDA_STAGGERED_DSLASH) {

    if (param->solution_type != QUDA_MATPC_SOLUTION) {
      errorQuda("For Staggered-type fermions, multi-shift solver only suports MATPC solution type");
    }

    if (param->solve_type != QUDA_DIRECT_PC_SOLVE) {
      errorQuda("For Staggered-type fermions, multi-shift solver only supports DIRECT_PC solve types");
    }

  } else { // Wilson type

    if (mat_solution) {
      errorQuda("For Wilson-type fermions, multi-shift solver does not support MAT or MATPC solution types");
    }
    if (direct_solve) {
      errorQuda("For Wilson-type fermions, multi-shift solver does not support DIRECT or DIRECT_PC solve types");
    }
    if (pc_solution & !pc_solve) {
      errorQuda("For Wilson-type fermions, preconditioned (PC) solution_type requires a PC solve_type");
    }
    if (!pc_solution & pc_solve) {
      errorQuda("For Wilson-type fermions, in multi-shift solver, a preconditioned (PC) solve_type requires a PC solution_type");
    }
  }

  // Timing and FLOP counters
  param->secs = 0;
  param->gflops = 0;
  param->iter = 0;

  for (int i=0; i<param->num_offset-1; i++) {
    for (int j=i+1; j<param->num_offset; j++) {
      if (param->offset[i] > param->offset[j])
        errorQuda("Offsets must be ordered from smallest to largest");
    }
  }

  // Host pointers for x, take a copy of the input host pointers
  void** hp_x;
  hp_x = new void* [ param->num_offset ];

  void* hp_b = _hp_b;
  for(int i=0;i < param->num_offset;i++){
    hp_x[i] = _hp_x[i];
  }

  // Create the matrix.
  // The way this works is that createDirac will create 'd' and 'dSloppy'
  // which are global. We then grab these with references...
  //
  // Balint: Isn't there a nice construction pattern we could use here? This is
  // expedient but yucky.
  //  DiracParam diracParam;
  if (param->dslash_type == QUDA_ASQTAD_DSLASH ||
      param->dslash_type == QUDA_STAGGERED_DSLASH){
    param->mass = sqrt(param->offset[0]/4);
  }

  Dirac *d = nullptr;
  Dirac *dSloppy = nullptr;
  Dirac *dPre = nullptr;
  Dirac *dRefine = nullptr;

  // create the dirac operator
  createDirac(d, dSloppy, dPre, dRefine, *param, pc_solve);
  Dirac &dirac = *d;
  Dirac &diracSloppy = *dSloppy;


  cudaColorSpinorField *b = nullptr;   // Cuda RHS
  std::vector<ColorSpinorField*> x;  // Cuda Solutions
  x.resize(param->num_offset);
  std::vector<ColorSpinorField*> p;
  std::unique_ptr<double[]> r2_old(new double[param->num_offset]);

  // Grab the dimension array of the input gauge field.
  const int *X = ( param->dslash_type == QUDA_ASQTAD_DSLASH ) ?
    gaugeFatPrecise->X() : gaugePrecise->X();

  // This creates a ColorSpinorParam struct, from the host data
  // pointer, the definitions in param, the dimensions X, and whether
  // the solution is on a checkerboard instruction or not. These can
  // then be used as 'instructions' to create the actual
  // ColorSpinorField
  ColorSpinorParam cpuParam(hp_b, *param, X, pc_solution, param->input_location);
  ColorSpinorField *h_b = ColorSpinorField::Create(cpuParam);

  std::vector<ColorSpinorField*> h_x;
  h_x.resize(param->num_offset);

  cpuParam.location = param->output_location;
  for(int i=0; i < param->num_offset; i++) {
    cpuParam.v = hp_x[i];
    h_x[i] = ColorSpinorField::Create(cpuParam);
  }

  profileMulti.TPSTOP(QUDA_PROFILE_INIT);
  profileMulti.TPSTART(QUDA_PROFILE_H2D);
  // Now I need a colorSpinorParam for the device
  ColorSpinorParam cudaParam(cpuParam, *param);
  // This setting will download a host vector
  cudaParam.create = QUDA_COPY_FIELD_CREATE;
  cudaParam.location = QUDA_CUDA_FIELD_LOCATION;
  b = new cudaColorSpinorField(*h_b, cudaParam); // Creates b and downloads h_b to it
  profileMulti.TPSTOP(QUDA_PROFILE_H2D);

  profileMulti.TPSTART(QUDA_PROFILE_INIT);
  // Create the solution fields filled with zero
  cudaParam.create = QUDA_ZERO_FIELD_CREATE;

  // now check if we need to invalidate the solutionResident vectors
  bool invalidate = false;
  for (auto v : solutionResident) {
    if (cudaParam.Precision() != v->Precision()) {
      invalidate = true;
      break;
    }
  }

  if (invalidate) {
    for (auto v : solutionResident) delete v;
    solutionResident.clear();
  }

  // grow resident solutions to be big enough
  for (int i=solutionResident.size(); i < param->num_offset; i++) {
    if (getVerbosity() >= QUDA_DEBUG_VERBOSE) printfQuda("Adding vector %d to solutionsResident\n", i);
    solutionResident.push_back(new cudaColorSpinorField(cudaParam));
  }
  for (int i=0; i < param->num_offset; i++) x[i] = solutionResident[i];
  profileMulti.TPSTOP(QUDA_PROFILE_INIT);

  profileMulti.TPSTART(QUDA_PROFILE_PREAMBLE);

  // Check source norms
  double nb = blas::norm2(*b);
  if (nb==0.0) errorQuda("Source has zero norm");

  if(getVerbosity() >= QUDA_VERBOSE ) {
    double nh_b = blas::norm2(*h_b);
    printfQuda("Source: CPU = %g, CUDA copy = %g\n", nh_b, nb);
  }

  // rescale the source vector to help prevent the onset of underflow
  if (param->solver_normalization == QUDA_SOURCE_NORMALIZATION) {
    blas::ax(1.0/sqrt(nb), *b);
  }

  massRescale(*b, *param);
  profileMulti.TPSTOP(QUDA_PROFILE_PREAMBLE);

  DiracMatrix *m, *mSloppy;

  if (param->dslash_type == QUDA_ASQTAD_DSLASH ||
      param->dslash_type == QUDA_STAGGERED_DSLASH) {
    m = new DiracM(dirac);
    mSloppy = new DiracM(diracSloppy);
  } else {
    m = new DiracMdagM(dirac);
    mSloppy = new DiracMdagM(diracSloppy);
  }

  SolverParam solverParam(*param);
  {
    MultiShiftCG cg_m(*m, *mSloppy, solverParam, profileMulti);
    cg_m(x, *b, p, r2_old.get());
  }
  solverParam.updateInvertParam(*param);

  delete m;
  delete mSloppy;

  if (param->compute_true_res) {
    // check each shift has the desired tolerance and use sequential CG to refine
    profileMulti.TPSTART(QUDA_PROFILE_INIT);
    cudaParam.create = QUDA_ZERO_FIELD_CREATE;
    cudaColorSpinorField r(*b, cudaParam);
    profileMulti.TPSTOP(QUDA_PROFILE_INIT);
    QudaInvertParam refineparam = *param;
    refineparam.cuda_prec_sloppy = param->cuda_prec_refinement_sloppy;
    Dirac &dirac = *d;
    Dirac &diracSloppy = *dRefine;

#define REFINE_INCREASING_MASS
#ifdef REFINE_INCREASING_MASS
    for(int i=0; i < param->num_offset; i++) {
#else
    for(int i=param->num_offset-1; i >= 0; i--) {
#endif
      double rsd_hq = param->residual_type & QUDA_HEAVY_QUARK_RESIDUAL ?
	param->true_res_hq_offset[i] : 0;
      double tol_hq = param->residual_type & QUDA_HEAVY_QUARK_RESIDUAL ?
	param->tol_hq_offset[i] : 0;

      /*
	In the case where the shifted systems have zero tolerance
	specified, we refine these systems until either the limit of
	precision is reached (prec_tol) or until the tolerance reaches
	the iterated residual tolerance of the previous multi-shift
	solver (iter_res_offset[i]), which ever is greater.
      */
      const double prec_tol = std::pow(10.,(-2*(int)param->cuda_prec+4)); // implicit refinment limit of 1e-12
      const double iter_tol = (param->iter_res_offset[i] < prec_tol ? prec_tol : (param->iter_res_offset[i] *1.1));
      const double refine_tol = (param->tol_offset[i] == 0.0 ? iter_tol : param->tol_offset[i]);
      // refine if either L2 or heavy quark residual tolerances have not been met, only if desired residual is > 0
      if (param->true_res_offset[i] > refine_tol || rsd_hq > tol_hq) {
	if (getVerbosity() >= QUDA_SUMMARIZE)
	  printfQuda("Refining shift %d: L2 residual %e / %e, heavy quark %e / %e (actual / requested)\n",
		     i, param->true_res_offset[i], param->tol_offset[i], rsd_hq, tol_hq);

        // for staggered the shift is just a change in mass term (FIXME: for twisted mass also)
        if (param->dslash_type == QUDA_ASQTAD_DSLASH ||
            param->dslash_type == QUDA_STAGGERED_DSLASH) {
          dirac.setMass(sqrt(param->offset[i]/4));
          diracSloppy.setMass(sqrt(param->offset[i]/4));
        }

        DiracMatrix *m, *mSloppy;

        if (param->dslash_type == QUDA_ASQTAD_DSLASH ||
            param->dslash_type == QUDA_STAGGERED_DSLASH) {
          m = new DiracM(dirac);
          mSloppy = new DiracM(diracSloppy);
        } else {
          m = new DiracMdagM(dirac);
          mSloppy = new DiracMdagM(diracSloppy);
        }

        // need to curry in the shift if we are not doing staggered
        if (param->dslash_type != QUDA_ASQTAD_DSLASH && param->dslash_type != QUDA_STAGGERED_DSLASH) {
          m->shift = param->offset[i];
          mSloppy->shift = param->offset[i];
        }

        if (false) { // experimenting with Minimum residual extrapolation
                     // only perform MRE using current and previously refined solutions
#ifdef REFINE_INCREASING_MASS
	  const int nRefine = i+1;
#else
	  const int nRefine = param->num_offset - i + 1;
#endif

          std::vector<ColorSpinorField *> q;
          q.resize(nRefine);
          std::vector<ColorSpinorField *> z;
          z.resize(nRefine);
          cudaParam.create = QUDA_NULL_FIELD_CREATE;
          cudaColorSpinorField tmp(cudaParam);

          for (int j = 0; j < nRefine; j++) {
            q[j] = new cudaColorSpinorField(cudaParam);
            z[j] = new cudaColorSpinorField(cudaParam);
          }

          *z[0] = *x[0]; // zero solution already solved
#ifdef REFINE_INCREASING_MASS
	  for (int j=1; j<nRefine; j++) *z[j] = *x[j];
#else
	  for (int j=1; j<nRefine; j++) *z[j] = *x[param->num_offset-j];
#endif

          bool orthogonal = true;
          bool apply_mat = true;
          bool hermitian = true;
	  MinResExt mre(*m, orthogonal, apply_mat, hermitian, profileMulti);
	  blas::copy(tmp, *b);
	  mre(*x[i], tmp, z, q);

	  for(int j=0; j < nRefine; j++) {
	    delete q[j];
	    delete z[j];
	  }
        }

        SolverParam solverParam(refineparam);
        solverParam.iter = 0;
        solverParam.use_init_guess = QUDA_USE_INIT_GUESS_YES;
        solverParam.tol = (param->tol_offset[i] > 0.0 ? param->tol_offset[i] : iter_tol); // set L2 tolerance
        solverParam.tol_hq = param->tol_hq_offset[i];                                     // set heavy quark tolerance
        solverParam.delta = param->reliable_delta_refinement;

        {
          CG cg(*m, *mSloppy, *mSloppy, solverParam, profileMulti);
          if (i==0)
            cg(*x[i], *b, p[i], r2_old[i]);
          else
            cg(*x[i], *b);
        }

        solverParam.true_res_offset[i] = solverParam.true_res;
        solverParam.true_res_hq_offset[i] = solverParam.true_res_hq;
        solverParam.updateInvertParam(*param,i);

        if (param->dslash_type == QUDA_ASQTAD_DSLASH ||
            param->dslash_type == QUDA_STAGGERED_DSLASH) {
          dirac.setMass(sqrt(param->offset[0]/4)); // restore just in case
          diracSloppy.setMass(sqrt(param->offset[0]/4)); // restore just in case
        }

        delete m;
        delete mSloppy;
      }
    }
  }

  // restore shifts -- avoid side effects
  for(int i=0; i < param->num_offset; i++) {
    param->offset[i] = unscaled_shifts[i];
  }

  profileMulti.TPSTART(QUDA_PROFILE_D2H);

  if (param->compute_action) {
    Complex action(0);
    for (int i=0; i<param->num_offset; i++) action += param->residue[i] * blas::cDotProduct(*b, *x[i]);
    param->action[0] = action.real();
    param->action[1] = action.imag();
  }

  for(int i=0; i < param->num_offset; i++) {
    if (param->solver_normalization == QUDA_SOURCE_NORMALIZATION) { // rescale the solution
      blas::ax(sqrt(nb), *x[i]);
    }

    if (getVerbosity() >= QUDA_VERBOSE){
      double nx = blas::norm2(*x[i]);
      printfQuda("Solution %d = %g\n", i, nx);
    }

    if (!param->make_resident_solution) *h_x[i] = *x[i];
  }
  profileMulti.TPSTOP(QUDA_PROFILE_D2H);

  profileMulti.TPSTART(QUDA_PROFILE_EPILOGUE);

  if (!param->make_resident_solution) {
    for (auto v: solutionResident) if (v) delete v;
    solutionResident.clear();
  }

  profileMulti.TPSTOP(QUDA_PROFILE_EPILOGUE);

  profileMulti.TPSTART(QUDA_PROFILE_FREE);
  for(int i=0; i < param->num_offset; i++){
    delete h_x[i];
    //if (!param->make_resident_solution) delete x[i];
  }

  delete h_b;
  delete b;

  delete [] hp_x;

  delete d;
  delete dSloppy;
  delete dPre;
  delete dRefine;
  for (auto& pp : p) delete pp;

  profileMulti.TPSTOP(QUDA_PROFILE_FREE);

  popVerbosity();

  // cache is written out even if a long benchmarking job gets interrupted
  saveTuneCache();

  profileMulti.TPSTOP(QUDA_PROFILE_TOTAL);

  profilerStop(__func__);
}

void computeKSLinkQuda(void* fatlink, void* longlink, void* ulink, void* inlink, double *path_coeff, QudaGaugeParam *param) {

#ifdef GPU_FATLINK
  profileFatLink.TPSTART(QUDA_PROFILE_TOTAL);
  profileFatLink.TPSTART(QUDA_PROFILE_INIT);

  checkGaugeParam(param);

  if (ulink) {
    const double unitarize_eps = 1e-14;
    const double max_error = 1e-10;
    const int reunit_allow_svd = 1;
    const int reunit_svd_only  = 0;
    const double svd_rel_error = 1e-6;
    const double svd_abs_error = 1e-6;
    quda::setUnitarizeLinksConstants(unitarize_eps, max_error, reunit_allow_svd, reunit_svd_only,
				     svd_rel_error, svd_abs_error);
  }

  GaugeFieldParam gParam(fatlink, *param, QUDA_GENERAL_LINKS);
  cpuGaugeField cpuFatLink(gParam);   // create the host fatlink
  gParam.gauge = longlink;
  cpuGaugeField cpuLongLink(gParam);  // create the host longlink
  gParam.gauge = ulink;
  cpuGaugeField cpuUnitarizedLink(gParam);
  gParam.link_type = param->type;
  gParam.gauge     = inlink;
  cpuGaugeField cpuInLink(gParam);    // create the host sitelink

  // create the device fields
  gParam.reconstruct = param->reconstruct;
  gParam.setPrecision(param->cuda_prec, true);
  gParam.create      = QUDA_NULL_FIELD_CREATE;
  cudaGaugeField *cudaInLink = new cudaGaugeField(gParam);

  profileFatLink.TPSTOP(QUDA_PROFILE_INIT);

  profileFatLink.TPSTART(QUDA_PROFILE_H2D);
  cudaInLink->loadCPUField(cpuInLink);
  profileFatLink.TPSTOP(QUDA_PROFILE_H2D);

  cudaGaugeField *cudaInLinkEx = createExtendedGauge(*cudaInLink, R, profileFatLink);

  profileFatLink.TPSTART(QUDA_PROFILE_FREE);
  delete cudaInLink;
  profileFatLink.TPSTOP(QUDA_PROFILE_FREE);

  gParam.create = QUDA_ZERO_FIELD_CREATE;
  gParam.link_type = QUDA_GENERAL_LINKS;
  gParam.reconstruct = QUDA_RECONSTRUCT_NO;
  gParam.setPrecision(param->cuda_prec, true);
  gParam.ghostExchange = QUDA_GHOST_EXCHANGE_NO;
  cudaGaugeField *cudaFatLink = new cudaGaugeField(gParam);
  cudaGaugeField *cudaUnitarizedLink = ulink ? new cudaGaugeField(gParam) : nullptr;
  cudaGaugeField *cudaLongLink = longlink ? new cudaGaugeField(gParam) : nullptr;

  profileFatLink.TPSTART(QUDA_PROFILE_COMPUTE);
  fatLongKSLink(cudaFatLink, cudaLongLink, *cudaInLinkEx, path_coeff);
  profileFatLink.TPSTOP(QUDA_PROFILE_COMPUTE);

  if (ulink) {
    profileFatLink.TPSTART(QUDA_PROFILE_COMPUTE);
    *num_failures_h = 0;
    quda::unitarizeLinks(*cudaUnitarizedLink, *cudaFatLink, num_failures_d); // unitarize on the gpu
    if (*num_failures_h>0) errorQuda("Error in unitarization component of the hisq fattening: %d failures\n", *num_failures_h);
    profileFatLink.TPSTOP(QUDA_PROFILE_COMPUTE);
  }

  profileFatLink.TPSTART(QUDA_PROFILE_D2H);
  if (ulink) cudaUnitarizedLink->saveCPUField(cpuUnitarizedLink);
  if (fatlink) cudaFatLink->saveCPUField(cpuFatLink);
  if (longlink) cudaLongLink->saveCPUField(cpuLongLink);
  profileFatLink.TPSTOP(QUDA_PROFILE_D2H);

  profileFatLink.TPSTART(QUDA_PROFILE_FREE);
  delete cudaFatLink;
  if (longlink) delete cudaLongLink;
  if (ulink) delete cudaUnitarizedLink;
  delete cudaInLinkEx;
  profileFatLink.TPSTOP(QUDA_PROFILE_FREE);

  profileFatLink.TPSTOP(QUDA_PROFILE_TOTAL);
#else
  errorQuda("Fat-link has not been built");
#endif // GPU_FATLINK
}

int getGaugePadding(GaugeFieldParam& param){
  int pad = 0;
#ifdef MULTI_GPU
  int volume = param.x[0]*param.x[1]*param.x[2]*param.x[3];
  int face_size[4];
  for(int dir=0; dir<4; ++dir) face_size[dir] = (volume/param.x[dir])/2;
  pad = *std::max_element(face_size, face_size+4);
#endif

  return pad;
}

int computeGaugeForceQuda(void* mom, void* siteLink,  int*** input_path_buf, int* path_length,
			  double* loop_coeff, int num_paths, int max_length, double eb3, QudaGaugeParam* qudaGaugeParam)
{
#ifdef GPU_GAUGE_FORCE
  profileGaugeForce.TPSTART(QUDA_PROFILE_TOTAL);
  profileGaugeForce.TPSTART(QUDA_PROFILE_INIT);

  checkGaugeParam(qudaGaugeParam);

  GaugeFieldParam gParam(siteLink, *qudaGaugeParam);
  gParam.site_offset = qudaGaugeParam->gauge_offset;
  gParam.site_size = qudaGaugeParam->site_size;
  cpuGaugeField *cpuSiteLink = (!qudaGaugeParam->use_resident_gauge) ? new cpuGaugeField(gParam) : nullptr;

  cudaGaugeField* cudaSiteLink = nullptr;

  if (qudaGaugeParam->use_resident_gauge) {
    if (!gaugePrecise) errorQuda("No resident gauge field to use");
    cudaSiteLink = gaugePrecise;
  } else {
    gParam.create = QUDA_NULL_FIELD_CREATE;
    gParam.reconstruct = qudaGaugeParam->reconstruct;
    gParam.setPrecision(qudaGaugeParam->cuda_prec, true);

    cudaSiteLink = new cudaGaugeField(gParam);
    profileGaugeForce.TPSTOP(QUDA_PROFILE_INIT);

    profileGaugeForce.TPSTART(QUDA_PROFILE_H2D);
    cudaSiteLink->loadCPUField(*cpuSiteLink);
    profileGaugeForce.TPSTOP(QUDA_PROFILE_H2D);

    profileGaugeForce.TPSTART(QUDA_PROFILE_INIT);
  }

  GaugeFieldParam gParamMom(mom, *qudaGaugeParam, QUDA_ASQTAD_MOM_LINKS);
  if (gParamMom.order == QUDA_TIFR_GAUGE_ORDER || gParamMom.order == QUDA_TIFR_PADDED_GAUGE_ORDER)
    gParamMom.reconstruct = QUDA_RECONSTRUCT_NO;
  else
    gParamMom.reconstruct = QUDA_RECONSTRUCT_10;

  gParamMom.site_offset = qudaGaugeParam->mom_offset;
  gParamMom.site_size = qudaGaugeParam->site_size;
  cpuGaugeField* cpuMom = (!qudaGaugeParam->use_resident_mom) ? new cpuGaugeField(gParamMom) : nullptr;

  cudaGaugeField* cudaMom = nullptr;
  if (qudaGaugeParam->use_resident_mom) {
    if (!momResident) errorQuda("No resident momentum field to use");
    cudaMom = momResident;
    if (qudaGaugeParam->overwrite_mom) cudaMom->zero();
    profileGaugeForce.TPSTOP(QUDA_PROFILE_INIT);
  } else {
    gParamMom.create = qudaGaugeParam->overwrite_mom ? QUDA_ZERO_FIELD_CREATE : QUDA_NULL_FIELD_CREATE;
    gParamMom.reconstruct = QUDA_RECONSTRUCT_10;
    gParamMom.link_type = QUDA_ASQTAD_MOM_LINKS;
    gParamMom.setPrecision(qudaGaugeParam->cuda_prec, true);
    gParamMom.create = QUDA_ZERO_FIELD_CREATE;
    cudaMom = new cudaGaugeField(gParamMom);
    profileGaugeForce.TPSTOP(QUDA_PROFILE_INIT);
    if (!qudaGaugeParam->overwrite_mom) {
      profileGaugeForce.TPSTART(QUDA_PROFILE_H2D);
      cudaMom->loadCPUField(*cpuMom);
      profileGaugeForce.TPSTOP(QUDA_PROFILE_H2D);
    }
  }

  cudaGaugeField *cudaGauge = createExtendedGauge(*cudaSiteLink, R, profileGaugeForce);
  // apply / remove phase as appropriate
  if (cudaGauge->StaggeredPhaseApplied()) cudaGauge->removeStaggeredPhase();

  // actually do the computation
  profileGaugeForce.TPSTART(QUDA_PROFILE_COMPUTE);
  if (!forceMonitor()) {
    gaugeForce(*cudaMom, *cudaGauge, eb3, input_path_buf,  path_length, loop_coeff, num_paths, max_length);
  } else {
    // if we are monitoring the force, separate the force computation from the momentum update
    GaugeFieldParam gParam(*cudaMom);
    gParam.create = QUDA_ZERO_FIELD_CREATE;
    GaugeField *force = GaugeField::Create(gParam);
    gaugeForce(*force, *cudaGauge, 1.0, input_path_buf,  path_length, loop_coeff, num_paths, max_length);
    updateMomentum(*cudaMom, eb3, *force, "gauge");
    delete force;
  }
  profileGaugeForce.TPSTOP(QUDA_PROFILE_COMPUTE);

  if (qudaGaugeParam->return_result_mom) {
    profileGaugeForce.TPSTART(QUDA_PROFILE_D2H);
    cudaMom->saveCPUField(*cpuMom);
    profileGaugeForce.TPSTOP(QUDA_PROFILE_D2H);
  }

  profileGaugeForce.TPSTART(QUDA_PROFILE_FREE);
  if (qudaGaugeParam->make_resident_gauge) {
    if (gaugePrecise && gaugePrecise != cudaSiteLink) delete gaugePrecise;
    gaugePrecise = cudaSiteLink;
  } else {
    delete cudaSiteLink;
  }

  if (qudaGaugeParam->make_resident_mom) {
    if (momResident && momResident != cudaMom) delete momResident;
    momResident = cudaMom;
  } else {
    delete cudaMom;
  }

  if (cpuSiteLink) delete cpuSiteLink;
  if (cpuMom) delete cpuMom;

  if (qudaGaugeParam->make_resident_gauge) {
    if (extendedGaugeResident) delete extendedGaugeResident;
    extendedGaugeResident = cudaGauge;
  } else {
    delete cudaGauge;
  }
  profileGaugeForce.TPSTOP(QUDA_PROFILE_FREE);

  profileGaugeForce.TPSTOP(QUDA_PROFILE_TOTAL);

  checkCudaError();
#else
  errorQuda("Gauge force has not been built");
#endif // GPU_GAUGE_FORCE
  return 0;
}

void momResidentQuda(void *mom, QudaGaugeParam *param)
{
  profileGaugeForce.TPSTART(QUDA_PROFILE_TOTAL);
  profileGaugeForce.TPSTART(QUDA_PROFILE_INIT);

  checkGaugeParam(param);

  GaugeFieldParam gParamMom(mom, *param, QUDA_ASQTAD_MOM_LINKS);
  if (gParamMom.order == QUDA_TIFR_GAUGE_ORDER || gParamMom.order == QUDA_TIFR_PADDED_GAUGE_ORDER)
    gParamMom.reconstruct = QUDA_RECONSTRUCT_NO;
  else
    gParamMom.reconstruct = QUDA_RECONSTRUCT_10;
  gParamMom.site_offset = param->mom_offset;
  gParamMom.site_size = param->site_size;

  cpuGaugeField cpuMom(gParamMom);

  if (param->make_resident_mom && !param->return_result_mom) {
    if (momResident) delete momResident;

    gParamMom.create = QUDA_NULL_FIELD_CREATE;
    gParamMom.reconstruct = QUDA_RECONSTRUCT_10;
    gParamMom.link_type = QUDA_ASQTAD_MOM_LINKS;
    gParamMom.setPrecision(param->cuda_prec, true);
    gParamMom.create = QUDA_ZERO_FIELD_CREATE;
    momResident = new cudaGaugeField(gParamMom);
  } else if (param->return_result_mom && !param->make_resident_mom) {
    if (!momResident) errorQuda("No resident momentum to return");
  } else {
    errorQuda("Unexpected combination make_resident_mom = %d return_result_mom = %d", param->make_resident_mom,
              param->return_result_mom);
  }

  profileGaugeForce.TPSTOP(QUDA_PROFILE_INIT);

  if (param->make_resident_mom) {
    // we are downloading the momentum from the host
    profileGaugeForce.TPSTART(QUDA_PROFILE_H2D);
    momResident->loadCPUField(cpuMom);
    profileGaugeForce.TPSTOP(QUDA_PROFILE_H2D);
  } else if (param->return_result_mom) {
    // we are uploading the momentum to the host
    profileGaugeForce.TPSTART(QUDA_PROFILE_D2H);
    momResident->saveCPUField(cpuMom);
    profileGaugeForce.TPSTOP(QUDA_PROFILE_D2H);

    profileGaugeForce.TPSTART(QUDA_PROFILE_FREE);
    delete momResident;
    momResident = nullptr;
    profileGaugeForce.TPSTOP(QUDA_PROFILE_FREE);
  }

  profileGaugeForce.TPSTOP(QUDA_PROFILE_TOTAL);

  checkCudaError();
}

void createCloverQuda(QudaInvertParam* invertParam)
{
  profileClover.TPSTART(QUDA_PROFILE_TOTAL);
  if (!cloverPrecise) errorQuda("Clover field not allocated");

  QudaReconstructType recon = (gaugePrecise->Reconstruct() == QUDA_RECONSTRUCT_8) ? QUDA_RECONSTRUCT_12 : gaugePrecise->Reconstruct();
  // for clover we optimize to only send depth 1 halos in y/z/t (FIXME - make work for x, make robust in general)
  int R[4];
  for (int d=0; d<4; d++) R[d] = (d==0 ? 2 : 1) * (redundant_comms || commDimPartitioned(d));
  cudaGaugeField *gauge = extendedGaugeResident ? extendedGaugeResident : createExtendedGauge(*gaugePrecise, R, profileClover, false, recon);

  profileClover.TPSTART(QUDA_PROFILE_INIT);
  // create the Fmunu field
  GaugeFieldParam tensorParam(gaugePrecise->X(), gauge->Precision(), QUDA_RECONSTRUCT_NO, 0, QUDA_TENSOR_GEOMETRY);
  tensorParam.siteSubset = QUDA_FULL_SITE_SUBSET;
  tensorParam.order = QUDA_FLOAT2_GAUGE_ORDER;
  tensorParam.ghostExchange = QUDA_GHOST_EXCHANGE_NO;
  cudaGaugeField Fmunu(tensorParam);
  profileClover.TPSTOP(QUDA_PROFILE_INIT);
  profileClover.TPSTART(QUDA_PROFILE_COMPUTE);
  computeFmunu(Fmunu, *gauge);
  computeClover(*cloverPrecise, Fmunu, invertParam->clover_coeff);
  profileClover.TPSTOP(QUDA_PROFILE_COMPUTE);
  profileClover.TPSTOP(QUDA_PROFILE_TOTAL);

  // FIXME always preserve the extended gauge
  extendedGaugeResident = gauge;
}

void* createGaugeFieldQuda(void* gauge, int geometry, QudaGaugeParam* param)
{
  GaugeFieldParam gParam(gauge, *param, QUDA_GENERAL_LINKS);
  gParam.geometry = static_cast<QudaFieldGeometry>(geometry);
  if (geometry != QUDA_SCALAR_GEOMETRY && geometry != QUDA_VECTOR_GEOMETRY)
    errorQuda("Only scalar and vector geometries are supported\n");

  cpuGaugeField *cpuGauge = nullptr;
  if (gauge) cpuGauge = new cpuGaugeField(gParam);

  gParam.order = QUDA_FLOAT2_GAUGE_ORDER;
  gParam.create = QUDA_ZERO_FIELD_CREATE;
  auto* cudaGauge = new cudaGaugeField(gParam);

  if (gauge) {
    cudaGauge->loadCPUField(*cpuGauge);
    delete cpuGauge;
  }

  return cudaGauge;
}


void saveGaugeFieldQuda(void* gauge, void* inGauge, QudaGaugeParam* param){

  auto* cudaGauge = reinterpret_cast<cudaGaugeField*>(inGauge);

  GaugeFieldParam gParam(gauge, *param, QUDA_GENERAL_LINKS);
  gParam.geometry = cudaGauge->Geometry();

  cpuGaugeField cpuGauge(gParam);
  cudaGauge->saveCPUField(cpuGauge);

}


void destroyGaugeFieldQuda(void* gauge){
  auto* g = reinterpret_cast<cudaGaugeField*>(gauge);
  delete g;
}


void computeStaggeredForceQuda(void* h_mom, double dt, double delta, void *h_force, void **x,
			       QudaGaugeParam *gauge_param, QudaInvertParam *inv_param)
{
  profileStaggeredForce.TPSTART(QUDA_PROFILE_TOTAL);
  profileStaggeredForce.TPSTART(QUDA_PROFILE_INIT);

  GaugeFieldParam gParam(h_mom, *gauge_param, QUDA_ASQTAD_MOM_LINKS);

  // create the host momentum field
  gParam.reconstruct = gauge_param->reconstruct;
  gParam.t_boundary = QUDA_PERIODIC_T;
  cpuGaugeField cpuMom(gParam);

  // create the host momentum field
  gParam.link_type = QUDA_GENERAL_LINKS;
  gParam.gauge = h_force;
  cpuGaugeField cpuForce(gParam);

  // create the device momentum field
  gParam.link_type = QUDA_ASQTAD_MOM_LINKS;
  gParam.create = QUDA_ZERO_FIELD_CREATE; // FIXME
  gParam.order = QUDA_FLOAT2_GAUGE_ORDER;
  gParam.reconstruct = QUDA_RECONSTRUCT_10;
  cudaGaugeField *cudaMom = !gauge_param->use_resident_mom ? new cudaGaugeField(gParam) : nullptr;

  // create temporary field for quark-field outer product
  gParam.reconstruct = QUDA_RECONSTRUCT_NO;
  gParam.link_type = QUDA_GENERAL_LINKS;
  gParam.create = QUDA_ZERO_FIELD_CREATE;
  cudaGaugeField cudaForce(gParam);
  GaugeField *cudaForce_[2] = {&cudaForce};

  ColorSpinorParam qParam;
  qParam.location = QUDA_CUDA_FIELD_LOCATION;
  qParam.nColor = 3;
  qParam.nSpin = 1;
  qParam.siteSubset = QUDA_FULL_SITE_SUBSET;
  qParam.siteOrder = QUDA_EVEN_ODD_SITE_ORDER;
  qParam.nDim = 5; // 5 since staggered mrhs
  qParam.setPrecision(gParam.Precision());
  qParam.pad = 0;
  for(int dir=0; dir<4; ++dir) qParam.x[dir] = gParam.x[dir];
  qParam.x[4] = 1;
  qParam.create = QUDA_NULL_FIELD_CREATE;
  qParam.fieldOrder = QUDA_FLOAT2_FIELD_ORDER;
  qParam.gammaBasis = QUDA_DEGRAND_ROSSI_GAMMA_BASIS;

  profileStaggeredForce.TPSTOP(QUDA_PROFILE_INIT);
  profileStaggeredForce.TPSTART(QUDA_PROFILE_H2D);

  if (gauge_param->use_resident_mom) {
    if (!momResident) errorQuda("Cannot use resident momentum field since none appears resident");
    cudaMom = momResident;
  } else {
    // download the initial momentum (FIXME make an option just to return?)
    cudaMom->loadCPUField(cpuMom);
  }

  // resident gauge field is required
  if (!gauge_param->use_resident_gauge || !gaugePrecise)
    errorQuda("Resident gauge field is required");

  if (!gaugePrecise->StaggeredPhaseApplied()) {
    errorQuda("Gauge field requires the staggered phase factors to be applied");
  }

  // check if staggered phase is the desired one
  if (gauge_param->staggered_phase_type != gaugePrecise->StaggeredPhase()) {
    errorQuda("Requested staggered phase %d, but found %d\n",
              gauge_param->staggered_phase_type, gaugePrecise->StaggeredPhase());
  }

  profileStaggeredForce.TPSTOP(QUDA_PROFILE_H2D);
  profileStaggeredForce.TPSTART(QUDA_PROFILE_INIT);

  const int nvector = inv_param->num_offset;
  std::vector<ColorSpinorField*> X(nvector);
  for ( int i=0; i<nvector; i++) X[i] = ColorSpinorField::Create(qParam);

  if (inv_param->use_resident_solution) {
    if (solutionResident.size() < (unsigned int)nvector)
      errorQuda("solutionResident.size() %lu does not match number of shifts %d",
		solutionResident.size(), nvector);
  }

  // create the staggered operator
  DiracParam diracParam;
  bool pc_solve = (inv_param->solve_type == QUDA_DIRECT_PC_SOLVE) ||
    (inv_param->solve_type == QUDA_NORMOP_PC_SOLVE);
  if (!pc_solve)
    errorQuda("Preconditioned solve type required not %d\n", inv_param->solve_type);
  setDiracParam(diracParam, inv_param, pc_solve);
  Dirac *dirac = Dirac::create(diracParam);

  profileStaggeredForce.TPSTOP(QUDA_PROFILE_INIT);
  profileStaggeredForce.TPSTART(QUDA_PROFILE_PREAMBLE);

  for (int i=0; i<nvector; i++) {
    ColorSpinorField &x = *(X[i]);

    if (inv_param->use_resident_solution) x.Even() = *(solutionResident[i]);
    else errorQuda("%s requires resident solution", __func__);

    // set the odd solution component
    dirac->Dslash(x.Odd(), x.Even(), QUDA_ODD_PARITY);
  }

  profileStaggeredForce.TPSTOP(QUDA_PROFILE_PREAMBLE);
  profileStaggeredForce.TPSTART(QUDA_PROFILE_FREE);

#if 0
  if (inv_param->use_resident_solution) {
    for (auto v : solutionResident) if (v) delete solutionResident[i];
    solutionResident.clear();
  }
#endif
  delete dirac;

  profileStaggeredForce.TPSTOP(QUDA_PROFILE_FREE);
  profileStaggeredForce.TPSTART(QUDA_PROFILE_COMPUTE);

  // compute quark-field outer product
  for (int i=0; i<nvector; i++) {
    ColorSpinorField &x = *(X[i]);
    // second component is zero since we have no three hop term
    double coeff[2] = {inv_param->residue[i], 0.0};

    // Operate on even-parity sites
    computeStaggeredOprod(cudaForce_, x, coeff, 1);
  }

  // mom += delta * [U * force]TA
  applyU(cudaForce, *gaugePrecise);
  updateMomentum(*cudaMom, dt * delta, cudaForce, "staggered");
  qudaDeviceSynchronize();

  profileStaggeredForce.TPSTOP(QUDA_PROFILE_COMPUTE);
  profileStaggeredForce.TPSTART(QUDA_PROFILE_D2H);

  if (gauge_param->return_result_mom) {
    // copy the momentum field back to the host
    cudaMom->saveCPUField(cpuMom);
  }

  if (gauge_param->make_resident_mom) {
    // make the momentum field resident
    momResident = cudaMom;
  } else {
    delete cudaMom;
  }

  profileStaggeredForce.TPSTOP(QUDA_PROFILE_D2H);
  profileStaggeredForce.TPSTART(QUDA_PROFILE_FREE);

  for (int i=0; i<nvector; i++) delete X[i];

  profileStaggeredForce.TPSTOP(QUDA_PROFILE_FREE);
  profileStaggeredForce.TPSTOP(QUDA_PROFILE_TOTAL);

  checkCudaError();
}

void computeHISQForceQuda(void* const milc_momentum,
                          double dt,
                          const double level2_coeff[6],
                          const double fat7_coeff[6],
                          const void* const w_link,
                          const void* const v_link,
                          const void* const u_link,
                          void **fermion,
                          int num_terms,
                          int num_naik_terms,
                          double **coeff,
                          QudaGaugeParam* gParam)
{
#ifdef  GPU_STAGGERED_OPROD
  using namespace quda;
  using namespace quda::fermion_force;
  profileHISQForce.TPSTART(QUDA_PROFILE_TOTAL);
  if (gParam->gauge_order != QUDA_MILC_GAUGE_ORDER) errorQuda("Unsupported input field order %d", gParam->gauge_order);

  checkGaugeParam(gParam);

  profileHISQForce.TPSTART(QUDA_PROFILE_INIT);

  // create the device outer-product field
  GaugeFieldParam oParam(0, *gParam, QUDA_GENERAL_LINKS);
  oParam.nFace = 0;
  oParam.create = QUDA_ZERO_FIELD_CREATE;
  oParam.order = QUDA_FLOAT2_GAUGE_ORDER;
  cudaGaugeField *stapleOprod = new cudaGaugeField(oParam);
  cudaGaugeField *oneLinkOprod = new cudaGaugeField(oParam);
  cudaGaugeField *naikOprod = new cudaGaugeField(oParam);

  {
    // default settings for the unitarization
    const double unitarize_eps = 1e-14;
    const double hisq_force_filter = 5e-5;
    const double max_det_error = 1e-10;
    const bool   allow_svd = true;
    const bool   svd_only = false;
    const double svd_rel_err = 1e-8;
    const double svd_abs_err = 1e-8;

    setUnitarizeForceConstants(unitarize_eps, hisq_force_filter, max_det_error, allow_svd, svd_only, svd_rel_err, svd_abs_err);
  }

  double act_path_coeff[6] = {0,1,level2_coeff[2],level2_coeff[3],level2_coeff[4],level2_coeff[5]};
  // You have to look at the MILC routine to understand the following
  // Basically, I have already absorbed the one-link coefficient

  GaugeFieldParam param(milc_momentum, *gParam, QUDA_ASQTAD_MOM_LINKS);
  //param.nFace = 0;
  param.order  = QUDA_MILC_GAUGE_ORDER;
  param.reconstruct = QUDA_RECONSTRUCT_10;
  param.ghostExchange =  QUDA_GHOST_EXCHANGE_NO;
  cpuGaugeField* cpuMom = (!gParam->use_resident_mom) ? new cpuGaugeField(param) : nullptr;

  param.link_type = QUDA_GENERAL_LINKS;
  param.reconstruct = QUDA_RECONSTRUCT_NO;
  param.gauge = (void*)w_link;
  cpuGaugeField cpuWLink(param);
  param.gauge = (void*)v_link;
  cpuGaugeField cpuVLink(param);
  param.gauge = (void*)u_link;
  cpuGaugeField cpuULink(param);

  param.create = QUDA_ZERO_FIELD_CREATE;
  param.order  = QUDA_FLOAT2_GAUGE_ORDER;
  param.link_type = QUDA_ASQTAD_MOM_LINKS;
  param.reconstruct = QUDA_RECONSTRUCT_10;
  GaugeFieldParam momParam(param);

  param.create = QUDA_ZERO_FIELD_CREATE;
  param.link_type = QUDA_GENERAL_LINKS;
  param.setPrecision(gParam->cpu_prec, true);

  int R[4] = { 2*comm_dim_partitioned(0), 2*comm_dim_partitioned(1), 2*comm_dim_partitioned(2), 2*comm_dim_partitioned(3) };
  for (int dir=0; dir<4; ++dir) {
    param.x[dir] += 2*R[dir];
    param.r[dir] = R[dir];
  }

  param.reconstruct = QUDA_RECONSTRUCT_NO;
  param.create = QUDA_ZERO_FIELD_CREATE;
  param.setPrecision(gParam->cpu_prec);
  param.ghostExchange = QUDA_GHOST_EXCHANGE_EXTENDED;

  profileHISQForce.TPSTOP(QUDA_PROFILE_INIT);

  { // do outer-product computation
    ColorSpinorParam qParam;
    qParam.nColor = 3;
    qParam.nSpin = 1;
    qParam.siteSubset = QUDA_FULL_SITE_SUBSET;
    qParam.siteOrder = QUDA_EVEN_ODD_SITE_ORDER;
    qParam.nDim = 4;
    qParam.setPrecision(oParam.Precision());
    qParam.pad = 0;
    for (int dir=0; dir<4; ++dir) qParam.x[dir] = oParam.x[dir];

    // create the device quark field
    qParam.create = QUDA_NULL_FIELD_CREATE;
    qParam.fieldOrder = QUDA_FLOAT2_FIELD_ORDER;
    cudaColorSpinorField cudaQuark(qParam);

    // create the host quark field
    qParam.create = QUDA_REFERENCE_FIELD_CREATE;
    qParam.fieldOrder = QUDA_SPACE_COLOR_SPIN_FIELD_ORDER;
    qParam.v = fermion[0];

    { // regular terms
      GaugeField *oprod[2] = {stapleOprod, naikOprod};

      // loop over different quark fields
      for(int i=0; i<num_terms; ++i){

        // Wrap the MILC quark field
        profileHISQForce.TPSTART(QUDA_PROFILE_INIT);
        qParam.v = fermion[i];
        cpuColorSpinorField cpuQuark(qParam); // create host quark field
        profileHISQForce.TPSTOP(QUDA_PROFILE_INIT);

        profileHISQForce.TPSTART(QUDA_PROFILE_H2D);
        cudaQuark = cpuQuark;
        profileHISQForce.TPSTOP(QUDA_PROFILE_H2D);

        profileHISQForce.TPSTART(QUDA_PROFILE_COMPUTE);
        computeStaggeredOprod(oprod, cudaQuark, coeff[i], 3);
        profileHISQForce.TPSTOP(QUDA_PROFILE_COMPUTE);
      }
    }

    { // naik terms
      oneLinkOprod->copy(*stapleOprod);
      ax(level2_coeff[0], *oneLinkOprod);
      GaugeField *oprod[2] = {oneLinkOprod, naikOprod};

      // loop over different quark fields
      for(int i=0; i<num_naik_terms; ++i){

        // Wrap the MILC quark field
        profileHISQForce.TPSTART(QUDA_PROFILE_INIT);
        qParam.v = fermion[i + num_terms - num_naik_terms];
        cpuColorSpinorField cpuQuark(qParam); // create host quark field
        profileHISQForce.TPSTOP(QUDA_PROFILE_INIT);

        profileHISQForce.TPSTART(QUDA_PROFILE_H2D);
        cudaQuark = cpuQuark;
        profileHISQForce.TPSTOP(QUDA_PROFILE_H2D);

        profileHISQForce.TPSTART(QUDA_PROFILE_COMPUTE);
        computeStaggeredOprod(oprod, cudaQuark, coeff[i + num_terms], 3);
        profileHISQForce.TPSTOP(QUDA_PROFILE_COMPUTE);
      }
    }
  }

  profileHISQForce.TPSTART(QUDA_PROFILE_INIT);
  cudaGaugeField* cudaInForce = new cudaGaugeField(param);
  copyExtendedGauge(*cudaInForce, *stapleOprod, QUDA_CUDA_FIELD_LOCATION);
  delete stapleOprod;

  cudaGaugeField* cudaOutForce = new cudaGaugeField(param);
  copyExtendedGauge(*cudaOutForce, *oneLinkOprod, QUDA_CUDA_FIELD_LOCATION);
  delete oneLinkOprod;

  cudaGaugeField* cudaGauge = new cudaGaugeField(param);
  profileHISQForce.TPSTOP(QUDA_PROFILE_INIT);

  cudaGauge->loadCPUField(cpuWLink, profileHISQForce);

  cudaInForce->exchangeExtendedGhost(R,profileHISQForce,true);
  cudaGauge->exchangeExtendedGhost(R,profileHISQForce,true);
  cudaOutForce->exchangeExtendedGhost(R,profileHISQForce,true);

  profileHISQForce.TPSTART(QUDA_PROFILE_COMPUTE);
  hisqStaplesForce(*cudaOutForce, *cudaInForce, *cudaGauge, act_path_coeff);
  profileHISQForce.TPSTOP(QUDA_PROFILE_COMPUTE);

  // Load naik outer product
  copyExtendedGauge(*cudaInForce, *naikOprod, QUDA_CUDA_FIELD_LOCATION);
  cudaInForce->exchangeExtendedGhost(R,profileHISQForce,true);
  delete naikOprod;

  // Compute Naik three-link term
  profileHISQForce.TPSTART(QUDA_PROFILE_COMPUTE);
  hisqLongLinkForce(*cudaOutForce, *cudaInForce, *cudaGauge, act_path_coeff[1]);
  profileHISQForce.TPSTOP(QUDA_PROFILE_COMPUTE);

  cudaOutForce->exchangeExtendedGhost(R,profileHISQForce,true);

  // load v-link
  cudaGauge->loadCPUField(cpuVLink, profileHISQForce);
  cudaGauge->exchangeExtendedGhost(R,profileHISQForce,true);

  profileHISQForce.TPSTART(QUDA_PROFILE_COMPUTE);
  *num_failures_h = 0;
  unitarizeForce(*cudaInForce, *cudaOutForce, *cudaGauge, num_failures_d);
  profileHISQForce.TPSTOP(QUDA_PROFILE_COMPUTE);

  if (*num_failures_h>0) errorQuda("Error in the unitarization component of the hisq fermion force: %d failures\n", *num_failures_h);

  cudaMemset((void**)(cudaOutForce->Gauge_p()), 0, cudaOutForce->Bytes());

  // read in u-link
  cudaGauge->loadCPUField(cpuULink, profileHISQForce);
  cudaGauge->exchangeExtendedGhost(R,profileHISQForce,true);

  // Compute Fat7-staple term
  profileHISQForce.TPSTART(QUDA_PROFILE_COMPUTE);
  hisqStaplesForce(*cudaOutForce, *cudaInForce, *cudaGauge, fat7_coeff);
  profileHISQForce.TPSTOP(QUDA_PROFILE_COMPUTE);

  delete cudaInForce;
  cudaGaugeField* cudaMom = new cudaGaugeField(momParam);

  profileHISQForce.TPSTART(QUDA_PROFILE_COMPUTE);
  hisqCompleteForce(*cudaOutForce, *cudaGauge);
  profileHISQForce.TPSTOP(QUDA_PROFILE_COMPUTE);

  if (gParam->use_resident_mom) {
    if (!momResident) errorQuda("No resident momentum field to use");
    updateMomentum(*momResident, dt, *cudaOutForce, "hisq");
  } else {
    updateMomentum(*cudaMom, dt, *cudaOutForce, "hisq");
  }

  if (gParam->return_result_mom) {
    // Close the paths, make anti-hermitian, and store in compressed format
    if (gParam->return_result_mom) cudaMom->saveCPUField(*cpuMom, profileHISQForce);
  }

  profileHISQForce.TPSTART(QUDA_PROFILE_FREE);

  if (cpuMom) delete cpuMom;

  if (!gParam->make_resident_mom) {
    delete momResident;
    momResident = nullptr;
  }
  if (cudaMom) delete cudaMom;
  delete cudaOutForce;
  delete cudaGauge;
  profileHISQForce.TPSTOP(QUDA_PROFILE_FREE);

  profileHISQForce.TPSTOP(QUDA_PROFILE_TOTAL);

#else
  errorQuda("HISQ force has not been built");
#endif
}

void computeCloverForceQuda(void *h_mom, double dt, void **h_x, void **h_p,
			    double *coeff, double kappa2, double ck,
			    int nvector, double multiplicity, void *gauge,
			    QudaGaugeParam *gauge_param, QudaInvertParam *inv_param) {

  using namespace quda;
  profileCloverForce.TPSTART(QUDA_PROFILE_TOTAL);
  profileCloverForce.TPSTART(QUDA_PROFILE_INIT);

  checkGaugeParam(gauge_param);
  if (!gaugePrecise) errorQuda("No resident gauge field");

  GaugeFieldParam fParam(h_mom, *gauge_param, QUDA_ASQTAD_MOM_LINKS);
  // create the host momentum field
  fParam.reconstruct = QUDA_RECONSTRUCT_10;
  fParam.order = gauge_param->gauge_order;
  cpuGaugeField cpuMom(fParam);

  // create the device momentum field
  fParam.create = QUDA_ZERO_FIELD_CREATE;
  fParam.order = QUDA_FLOAT2_GAUGE_ORDER;
  cudaGaugeField cudaMom(fParam);

  // create the device force field
  fParam.link_type = QUDA_GENERAL_LINKS;
  fParam.create = QUDA_ZERO_FIELD_CREATE;
  fParam.order = QUDA_FLOAT2_GAUGE_ORDER;
  fParam.reconstruct = QUDA_RECONSTRUCT_NO;
  cudaGaugeField cudaForce(fParam);

  ColorSpinorParam qParam;
  qParam.location = QUDA_CUDA_FIELD_LOCATION;
  qParam.nColor = 3;
  qParam.nSpin = 4;
  qParam.siteSubset = QUDA_FULL_SITE_SUBSET;
  qParam.siteOrder = QUDA_EVEN_ODD_SITE_ORDER;
  qParam.nDim = 4;
  qParam.setPrecision(fParam.Precision());
  qParam.pad = 0;
  for(int dir=0; dir<4; ++dir) qParam.x[dir] = fParam.x[dir];

  // create the device quark field
  qParam.create = QUDA_NULL_FIELD_CREATE;
  qParam.fieldOrder = QUDA_FLOAT2_FIELD_ORDER;
  qParam.gammaBasis = QUDA_UKQCD_GAMMA_BASIS;

  std::vector<ColorSpinorField*> quarkX, quarkP;
  for (int i=0; i<nvector; i++) {
    quarkX.push_back(ColorSpinorField::Create(qParam));
    quarkP.push_back(ColorSpinorField::Create(qParam));
  }

  qParam.siteSubset = QUDA_PARITY_SITE_SUBSET;
  qParam.x[0] /= 2;
  cudaColorSpinorField tmp(qParam);

  // create the host quark field
  qParam.create = QUDA_REFERENCE_FIELD_CREATE;
  qParam.fieldOrder = QUDA_SPACE_SPIN_COLOR_FIELD_ORDER;
  qParam.gammaBasis = QUDA_DEGRAND_ROSSI_GAMMA_BASIS; // need expose this to interface

  bool pc_solve = (inv_param->solve_type == QUDA_DIRECT_PC_SOLVE) ||
    (inv_param->solve_type == QUDA_NORMOP_PC_SOLVE);
  DiracParam diracParam;
  setDiracParam(diracParam, inv_param, pc_solve);
  diracParam.tmp1 = &tmp; // use as temporary for dirac->M
  Dirac *dirac = Dirac::create(diracParam);

  if (inv_param->use_resident_solution) {
    if (solutionResident.size() < (unsigned int)nvector)
      errorQuda("solutionResident.size() %lu does not match number of shifts %d",
		solutionResident.size(), nvector);
  }

  cudaGaugeField &gaugeEx = *extendedGaugeResident;

  // create oprod and trace fields
  fParam.geometry = QUDA_TENSOR_GEOMETRY;
  cudaGaugeField oprod(fParam);

  profileCloverForce.TPSTOP(QUDA_PROFILE_INIT);
  profileCloverForce.TPSTART(QUDA_PROFILE_COMPUTE);

  std::vector<double> force_coeff(nvector);
  // loop over different quark fields
  for(int i=0; i<nvector; i++){
    ColorSpinorField &x = *(quarkX[i]);
    ColorSpinorField &p = *(quarkP[i]);

    if (!inv_param->use_resident_solution) {
      // for downloading x_e
      qParam.siteSubset = QUDA_PARITY_SITE_SUBSET;
      qParam.x[0] /= 2;

      // Wrap the even-parity MILC quark field
      profileCloverForce.TPSTOP(QUDA_PROFILE_COMPUTE);
      profileCloverForce.TPSTART(QUDA_PROFILE_INIT);
      qParam.v = h_x[i];
      cpuColorSpinorField cpuQuarkX(qParam); // create host quark field
      profileCloverForce.TPSTOP(QUDA_PROFILE_INIT);

      profileCloverForce.TPSTART(QUDA_PROFILE_H2D);
      x.Even() = cpuQuarkX;
      profileCloverForce.TPSTOP(QUDA_PROFILE_H2D);

      profileCloverForce.TPSTART(QUDA_PROFILE_COMPUTE);
      gamma5(x.Even(), x.Even());
    } else {
      x.Even() = *(solutionResident[i]);
    }

    dirac->Dslash(x.Odd(), x.Even(), QUDA_ODD_PARITY);
    dirac->M(p.Even(), x.Even());
    dirac->Dagger(QUDA_DAG_YES);
    dirac->Dslash(p.Odd(), p.Even(), QUDA_ODD_PARITY);
    dirac->Dagger(QUDA_DAG_NO);

    gamma5(x, x);
    gamma5(p, p);

    force_coeff[i] = 2.0*dt*coeff[i]*kappa2;
  }

  computeCloverForce(cudaForce, *gaugePrecise, quarkX, quarkP, force_coeff);

  // In double precision the clover derivative is faster with no reconstruct
  cudaGaugeField *u = &gaugeEx;
  if (gaugeEx.Reconstruct() == QUDA_RECONSTRUCT_12 && gaugeEx.Precision() == QUDA_DOUBLE_PRECISION) {
    GaugeFieldParam param(gaugeEx);
    param.reconstruct = QUDA_RECONSTRUCT_NO;
    u = new cudaGaugeField(param);
    u -> copy(gaugeEx);
  }

  computeCloverSigmaTrace(oprod, *cloverPrecise, 2.0*ck*multiplicity*dt);

  /* Now the U dA/dU terms */
  std::vector< std::vector<double> > ferm_epsilon(nvector);
  for (int shift = 0; shift < nvector; shift++) {
    ferm_epsilon[shift].reserve(2);
    ferm_epsilon[shift][0] = 2.0*ck*coeff[shift]*dt;
    ferm_epsilon[shift][1] = -kappa2 * 2.0*ck*coeff[shift]*dt;
  }

  computeCloverSigmaOprod(oprod, quarkX, quarkP, ferm_epsilon);

  cudaGaugeField *oprodEx = createExtendedGauge(oprod, R, profileCloverForce);

  profileCloverForce.TPSTART(QUDA_PROFILE_COMPUTE);

  cloverDerivative(cudaForce, *u, *oprodEx, 1.0, QUDA_ODD_PARITY);
  cloverDerivative(cudaForce, *u, *oprodEx, 1.0, QUDA_EVEN_PARITY);

  if (u != &gaugeEx) delete u;

  updateMomentum(cudaMom, -1.0, cudaForce, "clover");
  profileCloverForce.TPSTOP(QUDA_PROFILE_COMPUTE);

  // copy the outer product field back to the host
  profileCloverForce.TPSTART(QUDA_PROFILE_D2H);
  cudaMom.saveCPUField(cpuMom);
  profileCloverForce.TPSTOP(QUDA_PROFILE_D2H);

  profileCloverForce.TPSTART(QUDA_PROFILE_FREE);

  for (int i=0; i<nvector; i++) {
    delete quarkX[i];
    delete quarkP[i];
  }

#if 0
  if (inv_param->use_resident_solution) {
    for (auto v : solutionResident) if (v) delete v;
    solutionResident.clear();
  }
#endif
  delete dirac;
  profileCloverForce.TPSTOP(QUDA_PROFILE_FREE);

  checkCudaError();
  profileCloverForce.TPSTOP(QUDA_PROFILE_TOTAL);
}



void updateGaugeFieldQuda(void* gauge,
			  void* momentum,
			  double dt,
			  int conj_mom,
			  int exact,
			  QudaGaugeParam* param)
{
  profileGaugeUpdate.TPSTART(QUDA_PROFILE_TOTAL);

  checkGaugeParam(param);

  profileGaugeUpdate.TPSTART(QUDA_PROFILE_INIT);

  // create the host fields
  GaugeFieldParam gParam(gauge, *param, QUDA_SU3_LINKS);
  gParam.site_offset = param->gauge_offset;
  gParam.site_size = param->site_size;
  bool need_cpu = !param->use_resident_gauge || param->return_result_gauge;
  cpuGaugeField *cpuGauge = need_cpu ? new cpuGaugeField(gParam) : nullptr;

  GaugeFieldParam gParamMom(momentum, *param);
  gParamMom.reconstruct = (gParamMom.order == QUDA_TIFR_GAUGE_ORDER || gParamMom.order == QUDA_TIFR_PADDED_GAUGE_ORDER) ?
   QUDA_RECONSTRUCT_NO : QUDA_RECONSTRUCT_10;
  gParamMom.link_type = QUDA_ASQTAD_MOM_LINKS;
  gParamMom.site_offset = param->mom_offset;
  gParamMom.site_size = param->site_size;
  cpuGaugeField *cpuMom = !param->use_resident_mom ? new cpuGaugeField(gParamMom) : nullptr;

  // create the device fields
  gParam.create = QUDA_NULL_FIELD_CREATE;
  gParam.order = QUDA_FLOAT2_GAUGE_ORDER;
  gParam.link_type = QUDA_ASQTAD_MOM_LINKS;
  gParam.reconstruct = QUDA_RECONSTRUCT_10;
  gParam.ghostExchange = QUDA_GHOST_EXCHANGE_NO;
  gParam.pad = 0;
  cudaGaugeField *cudaMom = !param->use_resident_mom ? new cudaGaugeField(gParam) : nullptr;

  gParam.link_type = QUDA_SU3_LINKS;
  gParam.reconstruct = param->reconstruct;
  cudaGaugeField *cudaInGauge = !param->use_resident_gauge ? new cudaGaugeField(gParam) : nullptr;
  auto *cudaOutGauge = new cudaGaugeField(gParam);

  profileGaugeUpdate.TPSTOP(QUDA_PROFILE_INIT);

  profileGaugeUpdate.TPSTART(QUDA_PROFILE_H2D);

  if (!param->use_resident_gauge) {   // load fields onto the device
    cudaInGauge->loadCPUField(*cpuGauge);
  } else { // or use resident fields already present
    if (!gaugePrecise) errorQuda("No resident gauge field allocated");
    cudaInGauge = gaugePrecise;
    gaugePrecise = nullptr;
  }

  if (!param->use_resident_mom) {
    cudaMom->loadCPUField(*cpuMom);
  } else {
    if (!momResident) errorQuda("No resident mom field allocated");
    cudaMom = momResident;
    momResident = nullptr;
  }

  profileGaugeUpdate.TPSTOP(QUDA_PROFILE_H2D);

  // perform the update
  profileGaugeUpdate.TPSTART(QUDA_PROFILE_COMPUTE);
  updateGaugeField(*cudaOutGauge, dt, *cudaInGauge, *cudaMom,
      (bool)conj_mom, (bool)exact);
  profileGaugeUpdate.TPSTOP(QUDA_PROFILE_COMPUTE);

  if (param->return_result_gauge) {
    // copy the gauge field back to the host
    profileGaugeUpdate.TPSTART(QUDA_PROFILE_D2H);
    cudaOutGauge->saveCPUField(*cpuGauge);
    profileGaugeUpdate.TPSTOP(QUDA_PROFILE_D2H);
  }

  profileGaugeUpdate.TPSTART(QUDA_PROFILE_FREE);
  if (param->make_resident_gauge) {
    if (gaugePrecise != nullptr) delete gaugePrecise;
    gaugePrecise = cudaOutGauge;
  } else {
    delete cudaOutGauge;
  }

  if (param->make_resident_mom) {
    if (momResident != nullptr && momResident != cudaMom) delete momResident;
    momResident = cudaMom;
  } else {
    delete cudaMom;
  }

  delete cudaInGauge;
  if (cpuMom) delete cpuMom;
  if (cpuGauge) delete cpuGauge;
  profileGaugeUpdate.TPSTOP(QUDA_PROFILE_FREE);

  checkCudaError();

  profileGaugeUpdate.TPSTOP(QUDA_PROFILE_TOTAL);
}

 void projectSU3Quda(void *gauge_h, double tol, QudaGaugeParam *param) {
   profileProject.TPSTART(QUDA_PROFILE_TOTAL);

   profileProject.TPSTART(QUDA_PROFILE_INIT);
   checkGaugeParam(param);

   // create the gauge field
   GaugeFieldParam gParam(gauge_h, *param, QUDA_GENERAL_LINKS);
   gParam.site_offset = param->gauge_offset;
   gParam.site_size = param->site_size;
   bool need_cpu = !param->use_resident_gauge || param->return_result_gauge;
   cpuGaugeField *cpuGauge = need_cpu ? new cpuGaugeField(gParam) : nullptr;

   // create the device fields
   gParam.create = QUDA_NULL_FIELD_CREATE;
   gParam.order = QUDA_FLOAT2_GAUGE_ORDER;
   gParam.reconstruct = param->reconstruct;
   cudaGaugeField *cudaGauge = !param->use_resident_gauge ? new cudaGaugeField(gParam) : nullptr;
   profileProject.TPSTOP(QUDA_PROFILE_INIT);

   if (param->use_resident_gauge) {
     if (!gaugePrecise) errorQuda("No resident gauge field to use");
     cudaGauge = gaugePrecise;
   } else {
     profileProject.TPSTART(QUDA_PROFILE_H2D);
     cudaGauge->loadCPUField(*cpuGauge);
     profileProject.TPSTOP(QUDA_PROFILE_H2D);
   }

   profileProject.TPSTART(QUDA_PROFILE_COMPUTE);
   *num_failures_h = 0;

   // project onto SU(3)
   if (cudaGauge->StaggeredPhaseApplied()) cudaGauge->removeStaggeredPhase();
   projectSU3(*cudaGauge, tol, num_failures_d);
   if (!cudaGauge->StaggeredPhaseApplied() && param->staggered_phase_applied) cudaGauge->applyStaggeredPhase();

   profileProject.TPSTOP(QUDA_PROFILE_COMPUTE);

   if(*num_failures_h>0)
     errorQuda("Error in the SU(3) unitarization: %d failures\n", *num_failures_h);

   profileProject.TPSTART(QUDA_PROFILE_D2H);
   if (param->return_result_gauge) cudaGauge->saveCPUField(*cpuGauge);
   profileProject.TPSTOP(QUDA_PROFILE_D2H);

   if (param->make_resident_gauge) {
     if (gaugePrecise != nullptr && cudaGauge != gaugePrecise) delete gaugePrecise;
     gaugePrecise = cudaGauge;
   } else {
     delete cudaGauge;
   }

   profileProject.TPSTART(QUDA_PROFILE_FREE);
   if (cpuGauge) delete cpuGauge;
   profileProject.TPSTOP(QUDA_PROFILE_FREE);

   profileProject.TPSTOP(QUDA_PROFILE_TOTAL);
 }

 void staggeredPhaseQuda(void *gauge_h, QudaGaugeParam *param) {
   profilePhase.TPSTART(QUDA_PROFILE_TOTAL);

   profilePhase.TPSTART(QUDA_PROFILE_INIT);
   checkGaugeParam(param);

   // create the gauge field
   GaugeFieldParam gParam(gauge_h, *param, QUDA_GENERAL_LINKS);
   bool need_cpu = !param->use_resident_gauge || param->return_result_gauge;
   cpuGaugeField *cpuGauge = need_cpu ? new cpuGaugeField(gParam) : nullptr;

   // create the device fields
   gParam.create = QUDA_NULL_FIELD_CREATE;
   gParam.order = QUDA_FLOAT2_GAUGE_ORDER;
   gParam.reconstruct = param->reconstruct;
   cudaGaugeField *cudaGauge = !param->use_resident_gauge ? new cudaGaugeField(gParam) : nullptr;
   profilePhase.TPSTOP(QUDA_PROFILE_INIT);

   if (param->use_resident_gauge) {
     if (!gaugePrecise) errorQuda("No resident gauge field to use");
     cudaGauge = gaugePrecise;
   } else {
     profilePhase.TPSTART(QUDA_PROFILE_H2D);
     cudaGauge->loadCPUField(*cpuGauge);
     profilePhase.TPSTOP(QUDA_PROFILE_H2D);
   }

   profilePhase.TPSTART(QUDA_PROFILE_COMPUTE);
   *num_failures_h = 0;

   // apply / remove phase as appropriate
   if (!cudaGauge->StaggeredPhaseApplied()) cudaGauge->applyStaggeredPhase();
   else cudaGauge->removeStaggeredPhase();

   profilePhase.TPSTOP(QUDA_PROFILE_COMPUTE);

   profilePhase.TPSTART(QUDA_PROFILE_D2H);
   if (param->return_result_gauge) cudaGauge->saveCPUField(*cpuGauge);
   profilePhase.TPSTOP(QUDA_PROFILE_D2H);

   if (param->make_resident_gauge) {
     if (gaugePrecise != nullptr && cudaGauge != gaugePrecise) delete gaugePrecise;
     gaugePrecise = cudaGauge;
   } else {
     delete cudaGauge;
   }

   profilePhase.TPSTART(QUDA_PROFILE_FREE);
   if (cpuGauge) delete cpuGauge;
   profilePhase.TPSTOP(QUDA_PROFILE_FREE);

   profilePhase.TPSTOP(QUDA_PROFILE_TOTAL);
 }

// evaluate the momentum action
double momActionQuda(void* momentum, QudaGaugeParam* param)
{
  profileMomAction.TPSTART(QUDA_PROFILE_TOTAL);

  profileMomAction.TPSTART(QUDA_PROFILE_INIT);
  checkGaugeParam(param);

  // create the momentum fields
  GaugeFieldParam gParam(momentum, *param, QUDA_ASQTAD_MOM_LINKS);
  gParam.reconstruct = (gParam.order == QUDA_TIFR_GAUGE_ORDER || gParam.order == QUDA_TIFR_PADDED_GAUGE_ORDER) ?
    QUDA_RECONSTRUCT_NO : QUDA_RECONSTRUCT_10;
  gParam.site_offset = param->mom_offset;
  gParam.site_size = param->site_size;

  cpuGaugeField *cpuMom = !param->use_resident_mom ? new cpuGaugeField(gParam) : nullptr;

  // create the device fields
  gParam.create = QUDA_NULL_FIELD_CREATE;
  gParam.order = QUDA_FLOAT2_GAUGE_ORDER;
  gParam.reconstruct = QUDA_RECONSTRUCT_10;

  cudaGaugeField *cudaMom = !param->use_resident_mom ? new cudaGaugeField(gParam) : nullptr;

  profileMomAction.TPSTOP(QUDA_PROFILE_INIT);

  profileMomAction.TPSTART(QUDA_PROFILE_H2D);
  if (!param->use_resident_mom) {
    cudaMom->loadCPUField(*cpuMom);
  } else {
    if (!momResident) errorQuda("No resident mom field allocated");
    cudaMom = momResident;
  }
  profileMomAction.TPSTOP(QUDA_PROFILE_H2D);

  // perform the update
  profileMomAction.TPSTART(QUDA_PROFILE_COMPUTE);
  double action = computeMomAction(*cudaMom);
  profileMomAction.TPSTOP(QUDA_PROFILE_COMPUTE);

  profileMomAction.TPSTART(QUDA_PROFILE_FREE);
  if (param->make_resident_mom) {
    if (momResident != nullptr && momResident != cudaMom) delete momResident;
    momResident = cudaMom;
  } else {
    delete cudaMom;
    momResident = nullptr;
  }
  if (cpuMom) {
    delete cpuMom;
  }

  profileMomAction.TPSTOP(QUDA_PROFILE_FREE);

  checkCudaError();

  profileMomAction.TPSTOP(QUDA_PROFILE_TOTAL);
  return action;
}

/*
  The following functions are for the Fortran interface.
*/

void init_quda_(int *dev) { initQuda(*dev); }
void init_quda_device_(int *dev) { initQudaDevice(*dev); }
void init_quda_memory_() { initQudaMemory(); }
void end_quda_() { endQuda(); }
void load_gauge_quda_(void *h_gauge, QudaGaugeParam *param) { loadGaugeQuda(h_gauge, param); }
void free_gauge_quda_() { freeGaugeQuda(); }
void free_sloppy_gauge_quda_() { freeSloppyGaugeQuda(); }
void load_clover_quda_(void *h_clover, void *h_clovinv, QudaInvertParam *inv_param)
{ loadCloverQuda(h_clover, h_clovinv, inv_param); }
void free_clover_quda_(void) { freeCloverQuda(); }
void dslash_quda_(void *h_out, void *h_in, QudaInvertParam *inv_param,
    QudaParity *parity) { dslashQuda(h_out, h_in, inv_param, *parity); }
void clover_quda_(void *h_out, void *h_in, QudaInvertParam *inv_param,
    QudaParity *parity, int *inverse) { cloverQuda(h_out, h_in, inv_param, *parity, *inverse); }
void mat_quda_(void *h_out, void *h_in, QudaInvertParam *inv_param)
{ MatQuda(h_out, h_in, inv_param); }
void mat_dag_mat_quda_(void *h_out, void *h_in, QudaInvertParam *inv_param)
{ MatDagMatQuda(h_out, h_in, inv_param); }
void invert_quda_(void *hp_x, void *hp_b, QudaInvertParam *param) {
  fflush(stdout);
  // ensure that fifth dimension is set to 1
  if (param->dslash_type == QUDA_ASQTAD_DSLASH || param->dslash_type == QUDA_STAGGERED_DSLASH) param->Ls = 1;
  invertQuda(hp_x, hp_b, param);
  fflush(stdout);
}

void invert_multishift_quda_(void *h_x, void *hp_b, QudaInvertParam *param) {
  // ensure that fifth dimension is set to 1
  if (param->dslash_type == QUDA_ASQTAD_DSLASH || param->dslash_type == QUDA_STAGGERED_DSLASH) param->Ls = 1;

  if (!gaugePrecise) errorQuda("Resident gauge field not allocated");

  // get data into array of pointers
  int nSpin = (param->dslash_type == QUDA_STAGGERED_DSLASH || param->dslash_type == QUDA_ASQTAD_DSLASH) ? 1 : 4;

  // compute offset assuming TIFR padded ordering (FIXME)
  if (param->dirac_order != QUDA_TIFR_PADDED_DIRAC_ORDER)
    errorQuda("Fortran multi-shift solver presently only supports QUDA_TIFR_PADDED_DIRAC_ORDER");

  const int *X = gaugePrecise->X();
  size_t cb_offset = (X[0]/2) * X[1] * (X[2] + 4) * X[3] * gaugePrecise->Ncolor() * nSpin * 2 * param->cpu_prec;
  void *hp_x[QUDA_MAX_MULTI_SHIFT];
  for (int i=0; i<param->num_offset; i++) hp_x[i] = static_cast<char*>(h_x) + i*cb_offset;

  invertMultiShiftQuda(hp_x, hp_b, param);
}

void flush_chrono_quda_(int *index) { flushChronoQuda(*index); }

void register_pinned_quda_(void *ptr, size_t *bytes) {
  cudaHostRegister(ptr, *bytes, cudaHostRegisterDefault);
  checkCudaError();
}

void unregister_pinned_quda_(void *ptr) {
  cudaHostUnregister(ptr);
  checkCudaError();
}

void new_quda_gauge_param_(QudaGaugeParam *param) {
  *param = newQudaGaugeParam();
}
void new_quda_invert_param_(QudaInvertParam *param) {
  *param = newQudaInvertParam();
}

void update_gauge_field_quda_(void *gauge, void *momentum, double *dt,
    bool *conj_mom, bool *exact,
    QudaGaugeParam *param) {
  updateGaugeFieldQuda(gauge, momentum, *dt, (int)*conj_mom, (int)*exact, param);
}

static inline int opp(int dir) { return 7-dir; }

static void createGaugeForcePaths(int **paths, int dir, int num_loop_types){

  int index=0;
  // Plaquette paths
  if (num_loop_types >= 1)
    for(int i=0; i<4; ++i){
      if(i==dir) continue;
      paths[index][0] = i;        paths[index][1] = opp(dir);   paths[index++][2] = opp(i);
      paths[index][0] = opp(i);   paths[index][1] = opp(dir);   paths[index++][2] = i;
    }

  // Rectangle Paths
  if (num_loop_types >= 2)
    for(int i=0; i<4; ++i){
      if(i==dir) continue;
      paths[index][0] = paths[index][1] = i;       paths[index][2] = opp(dir); paths[index][3] = paths[index][4] = opp(i);
      index++;
      paths[index][0] = paths[index][1] = opp(i);  paths[index][2] = opp(dir); paths[index][3] = paths[index][4] = i;
      index++;
      paths[index][0] = dir; paths[index][1] = i; paths[index][2] = paths[index][3] = opp(dir); paths[index][4] = opp(i);
      index++;
      paths[index][0] = dir; paths[index][1] = opp(i); paths[index][2] = paths[index][3] = opp(dir); paths[index][4] = i;
      index++;
      paths[index][0] = i;  paths[index][1] = paths[index][2] = opp(dir); paths[index][3] = opp(i); paths[index][4] = dir;
      index++;
      paths[index][0] = opp(i);  paths[index][1] = paths[index][2] = opp(dir); paths[index][3] = i; paths[index][4] = dir;
      index++;
    }

  if (num_loop_types >= 3) {
    // Staple paths
    for(int i=0; i<4; ++i){
      for(int j=0; j<4; ++j){
	if(i==dir || j==dir || i==j) continue;
	paths[index][0] = i; paths[index][1] = j; paths[index][2] = opp(dir); paths[index][3] = opp(i), paths[index][4] = opp(j);
	index++;
	paths[index][0] = i; paths[index][1] = opp(j); paths[index][2] = opp(dir); paths[index][3] = opp(i), paths[index][4] = j;
	index++;
	paths[index][0] = opp(i); paths[index][1] = j; paths[index][2] = opp(dir); paths[index][3] = i, paths[index][4] = opp(j);
	index++;
	paths[index][0] = opp(i); paths[index][1] = opp(j); paths[index][2] = opp(dir); paths[index][3] = i, paths[index][4] = j;
	index++;
     }
    }
  }

}

void compute_gauge_force_quda_(void *mom, void *gauge, int *num_loop_types, double *coeff, double *dt,
			       QudaGaugeParam *param) {

  int numPaths = 0;
  switch (*num_loop_types) {
  case 1:
    numPaths = 6;
    break;
  case 2:
    numPaths = 24;
    break;
  case 3:
    numPaths = 48;
    break;
  default:
    errorQuda("Invalid num_loop_types = %d\n", *num_loop_types);
  }

  auto *loop_coeff = static_cast<double*>(safe_malloc(numPaths*sizeof(double)));
  int *path_length = static_cast<int*>(safe_malloc(numPaths*sizeof(int)));

  if (*num_loop_types >= 1) for(int i= 0; i< 6; ++i) {
      loop_coeff[i] = coeff[0];
      path_length[i] = 3;
    }
  if (*num_loop_types >= 2) for(int i= 6; i<24; ++i) {
      loop_coeff[i] = coeff[1];
      path_length[i] = 5;
    }
  if (*num_loop_types >= 3) for(int i=24; i<48; ++i) {
      loop_coeff[i] = coeff[2];
      path_length[i] = 5;
    }

  int** input_path_buf[4];
  for(int dir=0; dir<4; ++dir){
    input_path_buf[dir] = static_cast<int**>(safe_malloc(numPaths*sizeof(int*)));
    for(int i=0; i<numPaths; ++i){
      input_path_buf[dir][i] = static_cast<int*>(safe_malloc(path_length[i]*sizeof(int)));
    }
    createGaugeForcePaths(input_path_buf[dir], dir, *num_loop_types);
  }

  int max_length = 6;

  computeGaugeForceQuda(mom, gauge, input_path_buf, path_length, loop_coeff, numPaths, max_length, *dt, param);

  for(auto & dir : input_path_buf){
    for(int i=0; i<numPaths; ++i) host_free(dir[i]);
    host_free(dir);
  }

  host_free(path_length);
  host_free(loop_coeff);
}

void compute_staggered_force_quda_(void* h_mom, double *dt, double *delta, void *gauge, void *x, QudaGaugeParam *gauge_param, QudaInvertParam *inv_param) {
  computeStaggeredForceQuda(h_mom, *dt, *delta, gauge, (void**)x, gauge_param, inv_param);
}

// apply the staggered phases
void apply_staggered_phase_quda_() {
  if (getVerbosity() >= QUDA_VERBOSE) printfQuda("applying staggered phase\n");
  if (gaugePrecise) {
    gaugePrecise->applyStaggeredPhase();
  } else {
    errorQuda("No persistent gauge field");
  }
}

// remove the staggered phases
void remove_staggered_phase_quda_() {
  if (getVerbosity() >= QUDA_VERBOSE) printfQuda("removing staggered phase\n");
  if (gaugePrecise) {
    gaugePrecise->removeStaggeredPhase();
  } else {
    errorQuda("No persistent gauge field");
  }
  qudaDeviceSynchronize();
}

// evaluate the kinetic term
void kinetic_quda_(double *kin, void* momentum, QudaGaugeParam* param) {
  *kin = momActionQuda(momentum, param);
}


/**
 * BQCD wants a node mapping with x varying fastest.
 */
#ifdef MULTI_GPU
static int bqcd_rank_from_coords(const int *coords, void *fdata)
{
  int *dims = static_cast<int *>(fdata);

  int rank = coords[3];
  for (int i = 2; i >= 0; i--) {
    rank = dims[i] * rank + coords[i];
  }
  return rank;
}
#endif

void comm_set_gridsize_(int *grid)
{
#ifdef MULTI_GPU
  initCommsGridQuda(4, grid, bqcd_rank_from_coords, static_cast<void *>(grid));
#endif
}

/**
 * Exposed due to poor derived MPI datatype performance with GPUDirect RDMA
 */
void set_kernel_pack_t_(int* pack)
{
  bool pack_ = *pack ? true : false;
  setKernelPackT(pack_);
}

void gaussGaugeQuda(unsigned long long seed, double sigma)
{
  profileGauss.TPSTART(QUDA_PROFILE_TOTAL);

  if (!gaugePrecise) errorQuda("Cannot generate Gauss GaugeField as there is no resident gauge field");

  cudaGaugeField *data = gaugePrecise;

  GaugeFieldParam param(*data);
  param.reconstruct = QUDA_RECONSTRUCT_12;
  param.ghostExchange = QUDA_GHOST_EXCHANGE_NO;
  cudaGaugeField u(param);

  profileGauss.TPSTART(QUDA_PROFILE_COMPUTE);
  quda::gaugeGauss(*data, seed, sigma);
  profileGauss.TPSTOP(QUDA_PROFILE_COMPUTE);

  if (extendedGaugeResident) {
    *extendedGaugeResident = *gaugePrecise;
    extendedGaugeResident->exchangeExtendedGhost(R, profileGauss, redundant_comms);
  }

  profileGauss.TPSTOP(QUDA_PROFILE_TOTAL);
}


/*
 * Computes the total, spatial and temporal plaquette averages of the loaded gauge configuration.
 */
void plaq_quda_(double plaq[3]) {
  plaqQuda(plaq);
}

void plaqQuda(double plaq[3])
{
  profilePlaq.TPSTART(QUDA_PROFILE_TOTAL);

  if (!gaugePrecise) errorQuda("Cannot compute plaquette as there is no resident gauge field");

  cudaGaugeField *data = extendedGaugeResident ? extendedGaugeResident : createExtendedGauge(*gaugePrecise, R, profilePlaq);
  extendedGaugeResident = data;

  profilePlaq.TPSTART(QUDA_PROFILE_COMPUTE);
  double3 plaq3 = quda::plaquette(*data);
  plaq[0] = plaq3.x;
  plaq[1] = plaq3.y;
  plaq[2] = plaq3.z;
  profilePlaq.TPSTOP(QUDA_PROFILE_COMPUTE);

  profilePlaq.TPSTOP(QUDA_PROFILE_TOTAL);
}

/*
 * Performs a deep copy from the internal extendedGaugeResident field.
 */
void copyExtendedResidentGaugeQuda(void* resident_gauge, QudaFieldLocation loc)
{
  //profilePlaq.TPSTART(QUDA_PROFILE_TOTAL);

  if (!gaugePrecise) errorQuda("Cannot perform deep copy of resident gauge field as there is no resident gauge field");

  cudaGaugeField *data = extendedGaugeResident ? extendedGaugeResident : createExtendedGauge(*gaugePrecise, R, profilePlaq);
  extendedGaugeResident = data;

  auto* io_gauge = (cudaGaugeField*)resident_gauge;

  copyExtendedGauge(*io_gauge, *extendedGaugeResident, loc);

  //profilePlaq.TPSTOP(QUDA_PROFILE_TOTAL);
}

void performWuppertalnStep(void *h_out, void *h_in, QudaInvertParam *inv_param, unsigned int n_steps, double alpha)
{
  profileWuppertal.TPSTART(QUDA_PROFILE_TOTAL);

  if (gaugePrecise == nullptr) errorQuda("Gauge field must be loaded");

  pushVerbosity(inv_param->verbosity);
  if (getVerbosity() >= QUDA_DEBUG_VERBOSE) printQudaInvertParam(inv_param);

  cudaGaugeField *precise = nullptr;

  if (gaugeSmeared != nullptr) {
    if (getVerbosity() >= QUDA_VERBOSE) printfQuda("Wuppertal smearing done with gaugeSmeared\n");
    GaugeFieldParam gParam(*gaugePrecise);
    gParam.create = QUDA_NULL_FIELD_CREATE;
    precise = new cudaGaugeField(gParam);
    copyExtendedGauge(*precise, *gaugeSmeared, QUDA_CUDA_FIELD_LOCATION);
    precise->exchangeGhost();
  } else {
    if (getVerbosity() >= QUDA_VERBOSE)
      printfQuda("Wuppertal smearing done with gaugePrecise\n");
    precise = gaugePrecise;
  }

  ColorSpinorParam cpuParam(h_in, *inv_param, precise->X(), false, inv_param->input_location);
  ColorSpinorField *in_h = ColorSpinorField::Create(cpuParam);

  ColorSpinorParam cudaParam(cpuParam, *inv_param);
  cudaColorSpinorField in(*in_h, cudaParam);

  if (getVerbosity() >= QUDA_DEBUG_VERBOSE) {
    double cpu = blas::norm2(*in_h);
    double gpu = blas::norm2(in);
    printfQuda("In CPU %e CUDA %e\n", cpu, gpu);
  }

  cudaParam.create = QUDA_NULL_FIELD_CREATE;
  cudaColorSpinorField out(in, cudaParam);
  int parity = 0;

  // Computes out(x) = 1/(1+6*alpha)*(in(x) + alpha*\sum_mu (U_{-\mu}(x)in(x+mu) + U^\dagger_mu(x-mu)in(x-mu)))
  double a = alpha/(1.+6.*alpha);
  double b = 1./(1.+6.*alpha);

  for (unsigned int i = 0; i < n_steps; i++) {
    if (i) in = out;
    ApplyLaplace(out, in, *precise, 3, a, b, in, parity, false, nullptr, profileWuppertal);
    if (getVerbosity() >= QUDA_DEBUG_VERBOSE) {
      double norm = blas::norm2(out);
      printfQuda("Step %d, vector norm %e\n", i, norm);
    }
  }

  cpuParam.v = h_out;
  cpuParam.location = inv_param->output_location;
  ColorSpinorField *out_h = ColorSpinorField::Create(cpuParam);
  *out_h = out;

  if (getVerbosity() >= QUDA_DEBUG_VERBOSE) {
    double cpu = blas::norm2(*out_h);
    double gpu = blas::norm2(out);
    printfQuda("Out CPU %e CUDA %e\n", cpu, gpu);
  }

  if (gaugeSmeared != nullptr)
    delete precise;

  delete out_h;
  delete in_h;

  popVerbosity();

  profileWuppertal.TPSTOP(QUDA_PROFILE_TOTAL);
}

void performAPEnStep(unsigned int n_steps, double alpha, int meas_interval)
{
  profileAPE.TPSTART(QUDA_PROFILE_TOTAL);

  if (gaugePrecise == nullptr) errorQuda("Gauge field must be loaded");

  if (gaugeSmeared != nullptr) delete gaugeSmeared;
  gaugeSmeared = createExtendedGauge(*gaugePrecise, R, profileAPE);

  GaugeFieldParam gParam(*gaugeSmeared);
  auto *cudaGaugeTemp = new cudaGaugeField(gParam);

  QudaGaugeObservableParam param = newQudaGaugeObservableParam();
  param.compute_qcharge = QUDA_BOOLEAN_TRUE;

  if (getVerbosity() >= QUDA_SUMMARIZE) {
    gaugeObservablesQuda(&param);
    printfQuda("Q charge at step %03d = %+.16e\n", 0, param.qcharge);
  }

  for (unsigned int i = 0; i < n_steps; i++) {
    profileAPE.TPSTART(QUDA_PROFILE_COMPUTE);
    APEStep(*gaugeSmeared, *cudaGaugeTemp, alpha);
    profileAPE.TPSTOP(QUDA_PROFILE_COMPUTE);
    if ((i + 1) % meas_interval == 0 && getVerbosity() >= QUDA_VERBOSE) {
      gaugeObservablesQuda(&param);
      printfQuda("Q charge at step %03d = %+.16e\n", i + 1, param.qcharge);
    }
  }

  delete cudaGaugeTemp;
  profileAPE.TPSTOP(QUDA_PROFILE_TOTAL);
}

void performSTOUTnStep(unsigned int n_steps, double rho, int meas_interval)
{
  profileSTOUT.TPSTART(QUDA_PROFILE_TOTAL);

  if (gaugePrecise == nullptr) errorQuda("Gauge field must be loaded");

  if (gaugeSmeared != nullptr) delete gaugeSmeared;
  gaugeSmeared = createExtendedGauge(*gaugePrecise, R, profileSTOUT);

  GaugeFieldParam gParam(*gaugeSmeared);
  auto *cudaGaugeTemp = new cudaGaugeField(gParam);

  QudaGaugeObservableParam param = newQudaGaugeObservableParam();
  param.compute_qcharge = QUDA_BOOLEAN_TRUE;

  if (getVerbosity() >= QUDA_SUMMARIZE) {
    gaugeObservablesQuda(&param);
    printfQuda("Q charge at step %03d = %+.16e\n", 0, param.qcharge);
  }

  for (unsigned int i = 0; i < n_steps; i++) {
    profileSTOUT.TPSTART(QUDA_PROFILE_COMPUTE);
    STOUTStep(*gaugeSmeared, *cudaGaugeTemp, rho);
    profileSTOUT.TPSTOP(QUDA_PROFILE_COMPUTE);
    if ((i + 1) % meas_interval == 0 && getVerbosity() >= QUDA_VERBOSE) {
      gaugeObservablesQuda(&param);
      printfQuda("Q charge at step %03d = %+.16e\n", i + 1, param.qcharge);
    }
  }

  delete cudaGaugeTemp;
  profileSTOUT.TPSTOP(QUDA_PROFILE_TOTAL);
}

void performOvrImpSTOUTnStep(unsigned int n_steps, double rho, double epsilon, int meas_interval)
{
  profileOvrImpSTOUT.TPSTART(QUDA_PROFILE_TOTAL);

  if (gaugePrecise == nullptr) errorQuda("Gauge field must be loaded");

  if (gaugeSmeared != nullptr) delete gaugeSmeared;
  gaugeSmeared = createExtendedGauge(*gaugePrecise, R, profileOvrImpSTOUT);

  GaugeFieldParam gParam(*gaugeSmeared);
  auto *cudaGaugeTemp = new cudaGaugeField(gParam);

  QudaGaugeObservableParam param = newQudaGaugeObservableParam();
  param.compute_qcharge = QUDA_BOOLEAN_TRUE;

  if (getVerbosity() >= QUDA_SUMMARIZE) {
    gaugeObservablesQuda(&param);
    printfQuda("Q charge at step %03d = %+.16e\n", 0, param.qcharge);
  }

  for (unsigned int i = 0; i < n_steps; i++) {
    profileOvrImpSTOUT.TPSTART(QUDA_PROFILE_COMPUTE);
    OvrImpSTOUTStep(*gaugeSmeared, *cudaGaugeTemp, rho, epsilon);
    profileOvrImpSTOUT.TPSTOP(QUDA_PROFILE_COMPUTE);
    if ((i + 1) % meas_interval == 0 && getVerbosity() >= QUDA_VERBOSE) {
      gaugeObservablesQuda(&param);
      printfQuda("Q charge at step %03d = %+.16e\n", i + 1, param.qcharge);
    }
  }

  delete cudaGaugeTemp;
  profileOvrImpSTOUT.TPSTOP(QUDA_PROFILE_TOTAL);
}

void performWFlownStep(unsigned int n_steps, double step_size, int meas_interval, QudaWFlowType wflow_type)
{
  pushOutputPrefix("performWFlownStep: ");
  profileWFlow.TPSTART(QUDA_PROFILE_TOTAL);

  if (gaugePrecise == nullptr) errorQuda("Gauge field must be loaded");

  if (gaugeSmeared != nullptr) delete gaugeSmeared;
  gaugeSmeared = createExtendedGauge(*gaugePrecise, R, profileWFlow);

  GaugeFieldParam gParamEx(*gaugeSmeared);
  auto *gaugeAux = GaugeField::Create(gParamEx);

  GaugeFieldParam gParam(*gaugePrecise);
  gParam.reconstruct = QUDA_RECONSTRUCT_NO; // temporary field is not on manifold so cannot use reconstruct
  auto *gaugeTemp = GaugeField::Create(gParam);

  GaugeField *in = gaugeSmeared;
  GaugeField *out = gaugeAux;

  QudaGaugeObservableParam param = newQudaGaugeObservableParam();
  param.compute_plaquette = QUDA_BOOLEAN_TRUE;
  param.compute_qcharge = QUDA_BOOLEAN_TRUE;

  if (getVerbosity() >= QUDA_SUMMARIZE) {
    gaugeObservables(*in, param, profileWFlow);
    printfQuda("flow t, plaquette, E_tot, E_spatial, E_temporal, Q charge\n");
    printfQuda("%le %.16e %+.16e %+.16e %+.16e %+.16e\n", 0.0, param.plaquette[0], param.energy[0], param.energy[1],
               param.energy[2], param.qcharge);
  }

  for (unsigned int i = 0; i < n_steps; i++) {
    // Perform W1, W2, and Vt Wilson Flow steps as defined in
    // https://arxiv.org/abs/1006.4518v3
    profileWFlow.TPSTART(QUDA_PROFILE_COMPUTE);
    if (i > 0) std::swap(in, out); // output from prior step becomes input for next step

    WFlowStep(*out, *gaugeTemp, *in, step_size, wflow_type);
    profileWFlow.TPSTOP(QUDA_PROFILE_COMPUTE);

    if ((i + 1) % meas_interval == 0 && getVerbosity() >= QUDA_SUMMARIZE) {
      gaugeObservables(*out, param, profileWFlow);
      printfQuda("%le %.16e %+.16e %+.16e %+.16e %+.16e\n", step_size * (i + 1), param.plaquette[0], param.energy[0],
                 param.energy[1], param.energy[2], param.qcharge);
    }
  }

  delete gaugeTemp;
  delete gaugeAux;
  profileWFlow.TPSTOP(QUDA_PROFILE_TOTAL);
  popOutputPrefix();
}

int computeGaugeFixingOVRQuda(void *gauge, const unsigned int gauge_dir, const unsigned int Nsteps,
                              const unsigned int verbose_interval, const double relax_boost, const double tolerance,
                              const unsigned int reunit_interval, const unsigned int stopWtheta, QudaGaugeParam *param,
                              double *timeinfo)
{
  GaugeFixOVRQuda.TPSTART(QUDA_PROFILE_TOTAL);

  checkGaugeParam(param);

  GaugeFixOVRQuda.TPSTART(QUDA_PROFILE_INIT);
  GaugeFieldParam gParam(gauge, *param);
  auto *cpuGauge = new cpuGaugeField(gParam);

  // gParam.pad = getFatLinkPadding(param->X);
  gParam.create = QUDA_NULL_FIELD_CREATE;
  gParam.link_type = param->type;
  gParam.reconstruct = param->reconstruct;
  gParam.setPrecision(gParam.Precision(), true);
  auto *cudaInGauge = new cudaGaugeField(gParam);

  GaugeFixOVRQuda.TPSTOP(QUDA_PROFILE_INIT);
  GaugeFixOVRQuda.TPSTART(QUDA_PROFILE_H2D);

  ///if (!param->use_resident_gauge) {   // load fields onto the device
  cudaInGauge->loadCPUField(*cpuGauge);
 /* } else { // or use resident fields already present
    if (!gaugePrecise) errorQuda("No resident gauge field allocated");
    cudaInGauge = gaugePrecise;
    gaugePrecise = nullptr;
  } */

  GaugeFixOVRQuda.TPSTOP(QUDA_PROFILE_H2D);

  checkCudaError();

  if (comm_size() == 1) {
    // perform the update
    GaugeFixOVRQuda.TPSTART(QUDA_PROFILE_COMPUTE);
    gaugefixingOVR(*cudaInGauge, gauge_dir, Nsteps, verbose_interval, relax_boost, tolerance, \
      reunit_interval, stopWtheta);
    GaugeFixOVRQuda.TPSTOP(QUDA_PROFILE_COMPUTE);
  } else {
    cudaGaugeField *cudaInGaugeEx = createExtendedGauge(*cudaInGauge, R, GaugeFixOVRQuda);

    // perform the update
    GaugeFixOVRQuda.TPSTART(QUDA_PROFILE_COMPUTE);
    gaugefixingOVR(*cudaInGaugeEx, gauge_dir, Nsteps, verbose_interval, relax_boost, tolerance, \
      reunit_interval, stopWtheta);
    GaugeFixOVRQuda.TPSTOP(QUDA_PROFILE_COMPUTE);

    //HOW TO COPY BACK TO CPU: cudaInGaugeEx->cpuGauge
    copyExtendedGauge(*cudaInGauge, *cudaInGaugeEx, QUDA_CUDA_FIELD_LOCATION);
  }

  checkCudaError();
  // copy the gauge field back to the host
  GaugeFixOVRQuda.TPSTART(QUDA_PROFILE_D2H);
  cudaInGauge->saveCPUField(*cpuGauge);
  GaugeFixOVRQuda.TPSTOP(QUDA_PROFILE_D2H);

  GaugeFixOVRQuda.TPSTOP(QUDA_PROFILE_TOTAL);

  if (param->make_resident_gauge) {
    if (gaugePrecise != nullptr) delete gaugePrecise;
    gaugePrecise = cudaInGauge;
  } else {
    delete cudaInGauge;
  }

  if(timeinfo){
    timeinfo[0] = GaugeFixOVRQuda.Last(QUDA_PROFILE_H2D);
    timeinfo[1] = GaugeFixOVRQuda.Last(QUDA_PROFILE_COMPUTE);
    timeinfo[2] = GaugeFixOVRQuda.Last(QUDA_PROFILE_D2H);
  }

  checkCudaError();
  return 0;
}

int computeGaugeFixingFFTQuda(void* gauge, const unsigned int gauge_dir,  const unsigned int Nsteps, \
  const unsigned int verbose_interval, const double alpha, const unsigned int autotune, const double tolerance, \
  const unsigned int  stopWtheta, QudaGaugeParam* param , double* timeinfo)
{

  GaugeFixFFTQuda.TPSTART(QUDA_PROFILE_TOTAL);

  checkGaugeParam(param);

  GaugeFixFFTQuda.TPSTART(QUDA_PROFILE_INIT);

  GaugeFieldParam gParam(gauge, *param);
  auto *cpuGauge = new cpuGaugeField(gParam);

  //gParam.pad = getFatLinkPadding(param->X);
  gParam.create      = QUDA_NULL_FIELD_CREATE;
  gParam.link_type   = param->type;
  gParam.reconstruct = param->reconstruct;
  gParam.setPrecision(gParam.Precision(), true);
  auto *cudaInGauge = new cudaGaugeField(gParam);


  GaugeFixFFTQuda.TPSTOP(QUDA_PROFILE_INIT);

  GaugeFixFFTQuda.TPSTART(QUDA_PROFILE_H2D);

  //if (!param->use_resident_gauge) {   // load fields onto the device
  cudaInGauge->loadCPUField(*cpuGauge);
  /*} else { // or use resident fields already present
    if (!gaugePrecise) errorQuda("No resident gauge field allocated");
    cudaInGauge = gaugePrecise;
    gaugePrecise = nullptr;
  } */

  GaugeFixFFTQuda.TPSTOP(QUDA_PROFILE_H2D);

  // perform the update
  GaugeFixFFTQuda.TPSTART(QUDA_PROFILE_COMPUTE);
  checkCudaError();

  gaugefixingFFT(*cudaInGauge, gauge_dir, Nsteps, verbose_interval, alpha, autotune, tolerance, stopWtheta);

  GaugeFixFFTQuda.TPSTOP(QUDA_PROFILE_COMPUTE);

  checkCudaError();
  // copy the gauge field back to the host
  GaugeFixFFTQuda.TPSTART(QUDA_PROFILE_D2H);
  checkCudaError();
  cudaInGauge->saveCPUField(*cpuGauge);
  GaugeFixFFTQuda.TPSTOP(QUDA_PROFILE_D2H);
  checkCudaError();

  GaugeFixFFTQuda.TPSTOP(QUDA_PROFILE_TOTAL);

  if (param->make_resident_gauge) {
    if (gaugePrecise != nullptr) delete gaugePrecise;
    gaugePrecise = cudaInGauge;
  } else {
    delete cudaInGauge;
  }

  if (timeinfo) {
    timeinfo[0] = GaugeFixFFTQuda.Last(QUDA_PROFILE_H2D);
    timeinfo[1] = GaugeFixFFTQuda.Last(QUDA_PROFILE_COMPUTE);
    timeinfo[2] = GaugeFixFFTQuda.Last(QUDA_PROFILE_D2H);
  }

  checkCudaError();
  return 0;
}

void contractQuda(const void *hp_x, const void *hp_y, void *h_result, const QudaContractType cType,
                  QudaInvertParam *param, const int *X)
{
  // DMH: Easiest way to construct ColorSpinorField? Do we require the user
  //     to declare and fill and invert_param, or can it just be hacked?.

  profileContract.TPSTART(QUDA_PROFILE_TOTAL);
  profileContract.TPSTART(QUDA_PROFILE_INIT);
  // wrap CPU host side pointers
  ColorSpinorParam cpuParam((void *)hp_x, *param, X, false, param->input_location);
  ColorSpinorField *h_x = ColorSpinorField::Create(cpuParam);

  cpuParam.v = (void *)hp_y;
  ColorSpinorField *h_y = ColorSpinorField::Create(cpuParam);

  // Create device parameter
  ColorSpinorParam cudaParam(cpuParam);
  cudaParam.location = QUDA_CUDA_FIELD_LOCATION;
  cudaParam.create = QUDA_NULL_FIELD_CREATE;
  // Quda uses Degrand-Rossi gamma basis for contractions and will
  // automatically reorder data if necessary.
  cudaParam.gammaBasis = QUDA_DEGRAND_ROSSI_GAMMA_BASIS;
  cudaParam.setPrecision(cpuParam.Precision(), cpuParam.Precision(), true);

  std::vector<ColorSpinorField *> x, y;
  x.push_back(ColorSpinorField::Create(cudaParam));
  y.push_back(ColorSpinorField::Create(cudaParam));

  size_t data_bytes = x[0]->Volume() * x[0]->Nspin() * x[0]->Nspin() * 2 * x[0]->Precision();
  void *d_result = pool_device_malloc(data_bytes);
  profileContract.TPSTOP(QUDA_PROFILE_INIT);

  profileContract.TPSTART(QUDA_PROFILE_H2D);
  *x[0] = *h_x;
  *y[0] = *h_y;
  profileContract.TPSTOP(QUDA_PROFILE_H2D);

  profileContract.TPSTART(QUDA_PROFILE_COMPUTE);
  contractQuda(*x[0], *y[0], d_result, cType);
  profileContract.TPSTOP(QUDA_PROFILE_COMPUTE);

  profileContract.TPSTART(QUDA_PROFILE_D2H);
  qudaMemcpy(h_result, d_result, data_bytes, cudaMemcpyDeviceToHost);
  profileContract.TPSTOP(QUDA_PROFILE_D2H);

  profileContract.TPSTART(QUDA_PROFILE_FREE);
  pool_device_free(d_result);
  delete x[0];
  delete y[0];
  delete h_y;
  delete h_x;
  profileContract.TPSTOP(QUDA_PROFILE_FREE);

  profileContract.TPSTOP(QUDA_PROFILE_TOTAL);
}

void gaugeObservablesQuda(QudaGaugeObservableParam *param)
{
  profileGaugeObs.TPSTART(QUDA_PROFILE_TOTAL);
  checkGaugeObservableParam(param);

  cudaGaugeField *gauge = nullptr;
  if (!gaugeSmeared) {
    if (!extendedGaugeResident) extendedGaugeResident = createExtendedGauge(*gaugePrecise, R, profileGaugeObs);
    gauge = extendedGaugeResident;
  } else {
    gauge = gaugeSmeared;
  }

  gaugeObservables(*gauge, *param, profileGaugeObs);
  profileGaugeObs.TPSTOP(QUDA_PROFILE_TOTAL);
}

void cublasGEMMQuda(void *arrayA, void *arrayB, void *arrayC, QudaCublasParam *cublas_param)
{
  profileCuBLAS.TPSTART(QUDA_PROFILE_TOTAL);
  profileCuBLAS.TPSTART(QUDA_PROFILE_INIT);
  checkCublasParam(cublas_param);

  // The data in the arrays is on the host. We transfer the data to the device here
  // for timing purposes. One can pass host pointers to the BatchGEMM function
  // and it will handle the data movement for the user.

  // Extract data from the param struct for device malloc
  uint64_t arrayA_size = 0, arrayB_size = 0, arrayC_size = 0;
  if (cublas_param->data_order == QUDA_CUBLAS_DATAORDER_COL) {
    // leading dimension is in terms of consecutive data
    // elements in a column, multiplied by number of rows
    if (cublas_param->trans_a == QUDA_CUBLAS_OP_N) {
      arrayA_size = cublas_param->lda * cublas_param->k; // A_mk
      if (getVerbosity() >= QUDA_VERBOSE) printfQuda("array A_{%d, %d}\n", cublas_param->lda, cublas_param->k);
    } else {
      arrayA_size = cublas_param->lda * cublas_param->m; // A_km
      if (getVerbosity() >= QUDA_VERBOSE) printfQuda("array A_{%d, %d}\n", cublas_param->lda, cublas_param->m);
    }

    if (cublas_param->trans_b == QUDA_CUBLAS_OP_N) {
      arrayB_size = cublas_param->ldb * cublas_param->n; // B_kn
      if (getVerbosity() >= QUDA_VERBOSE) printfQuda("array B_{%d, %d}\n", cublas_param->ldb, cublas_param->n);
    } else {
      arrayB_size = cublas_param->ldb * cublas_param->k; // B_nk
      if (getVerbosity() >= QUDA_VERBOSE) printfQuda("array B_{%d, %d}\n", cublas_param->ldb, cublas_param->k);
    }
    arrayC_size = cublas_param->ldc * cublas_param->n; // C_mn
    if (getVerbosity() >= QUDA_VERBOSE) printfQuda("array C_{%d, %d}\n", cublas_param->ldc, cublas_param->n);
  } else {
    // leading dimension is in terms of consecutive data
    // elements in a row, multiplied by number of columns.
    if (cublas_param->trans_a == QUDA_CUBLAS_OP_N) {
      arrayA_size = cublas_param->lda * cublas_param->m; // A_mk
      if (getVerbosity() >= QUDA_VERBOSE) printfQuda("array A_{%d, %d}\n", cublas_param->m, cublas_param->lda);
    } else {
      arrayA_size = cublas_param->lda * cublas_param->k; // A_km
      if (getVerbosity() >= QUDA_VERBOSE) printfQuda("array A_{%d, %d}\n", cublas_param->k, cublas_param->lda);
    }
    if (cublas_param->trans_b == QUDA_CUBLAS_OP_N) {
      arrayB_size = cublas_param->ldb * cublas_param->k; // B_nk
      if (getVerbosity() >= QUDA_VERBOSE) printfQuda("array B_{%d, %d}\n", cublas_param->k, cublas_param->ldb);
    } else {
      arrayB_size = cublas_param->ldb * cublas_param->n; // B_kn
      if (getVerbosity() >= QUDA_VERBOSE) printfQuda("array B_{%d, %d}\n", cublas_param->n, cublas_param->ldb);
    }
    arrayC_size = cublas_param->ldc * cublas_param->m; // C_mn
    if (getVerbosity() >= QUDA_VERBOSE) printfQuda("array C_{%d, %d}\n", cublas_param->m, cublas_param->ldc);
  }

  size_t data_size
    = (cublas_param->data_type == QUDA_CUBLAS_DATATYPE_D || cublas_param->data_type == QUDA_CUBLAS_DATATYPE_Z) ?
    sizeof(double) :
    sizeof(float);
  int re_im = 1;
  if (cublas_param->data_type == QUDA_CUBLAS_DATATYPE_C || cublas_param->data_type == QUDA_CUBLAS_DATATYPE_Z) {
    re_im *= 2;
  }

  int batches = cublas_param->batch_count;
  size_t A_bytes = batches * arrayA_size * re_im * data_size;
  size_t B_bytes = batches * arrayB_size * re_im * data_size;
  size_t C_bytes = batches * arrayC_size * re_im * data_size;
  if (getVerbosity() >= QUDA_VERBOSE)
    printfQuda("A_Gbtyes = %f, B_Gbtyes = %f, C_Gbtyes = %f\n", 1.0 * A_bytes / std::pow(1024, 3),
               1.0 * B_bytes / std::pow(1024, 3), 1.0 * C_bytes / std::pow(1024, 3));
  void *A_d = pool_device_malloc(A_bytes);
  void *B_d = pool_device_malloc(B_bytes);
  void *C_d = pool_device_malloc(C_bytes);
  if (getVerbosity() >= QUDA_VERBOSE) printfQuda("QUDA: arrays allocated sucsessfully.\n");
  profileCuBLAS.TPSTOP(QUDA_PROFILE_INIT);

  // Transfer host data to device
  profileCuBLAS.TPSTART(QUDA_PROFILE_H2D);
  qudaMemcpy(A_d, arrayA, A_bytes, cudaMemcpyHostToDevice);
  qudaMemcpy(B_d, arrayB, B_bytes, cudaMemcpyHostToDevice);
  qudaMemcpy(C_d, arrayC, C_bytes, cudaMemcpyHostToDevice);
  if (getVerbosity() >= QUDA_VERBOSE) printfQuda("QUDA: arrays copied sucsessfully.\n");
  profileCuBLAS.TPSTOP(QUDA_PROFILE_H2D);

  // Compute Batched GEMM
  profileCuBLAS.TPSTART(QUDA_PROFILE_COMPUTE);
  
  // cuBLAS works exclusively in column major order. If the input data is in
  // row major order, we may treat the A and B and C arrays as A^T, B^T, and C^T.
  // We swap the order of the A * B multiplication and swap the
  // operation types and other data to recover the the desired result in the
  // desired order.
  // E.g: in row major, the operation,
  // C = a * A^T * B + b * C
  //
  // will become the column major operation
  // C^T = a * B^T * A + b * C^T
  //
  // By inspection, one can see that transposition of the above column major
  // operation will result in the desired row major answer:
  //
  // (C^T)^T = a * (B^T * A)^T + b * (C^T)^T
  //  -->  C = a *  A^T * B    + b *  C
  //
  // We must also swap around some parameters. The Row major indices,
  // A_{m, lda}, B_{k, ldb}, C_{m, ldc}
  // become
  // A^T_{lda, m}, B^T_{ldb, k}, C^T_{ldc, m}.
  // so the leading dimensions remain the same. However, we must change the actual
  // matrix dims m,n,k to reflect the change to column major.
  // m_{col} = n_{row}
  // n_{col} = m_{row}
  // k_{col} = k_{row}
  // And because we are swapping the A and B arrays, we must also swap their
  // leading dim values and any offsets. All this is done behind the scenes in the
  // BatchGEMM function, and before function exit all pointers and values are
  // restored to the values they had on entry.
<<<<<<< HEAD

  blas_lapack::native::stridedBatchGEMM(A_d, B_d, C_d, *cublas_param, QUDA_CUDA_FIELD_LOCATION);
  //blas_lapack::native::BatchGEMM(A_d, B_d, C_d, *cublas_param, QUDA_CUDA_FIELD_LOCATION);
=======
  
  blas_lapack::native::BatchGEMM(A_d, B_d, C_d, *cublas_param, QUDA_CUDA_FIELD_LOCATION);
>>>>>>> b5014e02
  
  if (getVerbosity() >= QUDA_VERBOSE) printfQuda("BatchGEMM success!\n");
  profileCuBLAS.TPSTOP(QUDA_PROFILE_COMPUTE);

  // Copy device C array back to host
  profileCuBLAS.TPSTART(QUDA_PROFILE_D2H);
  qudaMemcpy(arrayC, C_d, C_bytes, cudaMemcpyDeviceToHost);
  profileCuBLAS.TPSTOP(QUDA_PROFILE_D2H);

  // Clean up
  profileCuBLAS.TPSTART(QUDA_PROFILE_FREE);
  pool_device_free(A_d);
  pool_device_free(B_d);
  pool_device_free(C_d);
  profileCuBLAS.TPSTOP(QUDA_PROFILE_FREE);

  profileCuBLAS.TPSTOP(QUDA_PROFILE_TOTAL);
  saveTuneCache();
}<|MERGE_RESOLUTION|>--- conflicted
+++ resolved
@@ -585,12 +585,7 @@
   
   blas_lapack::native::init();
   blas::init();
-<<<<<<< HEAD
-  
-=======
-  blas_lapack::native::init();
-
->>>>>>> b5014e02
+
   // initalize the memory pool allocators
   pool::init();
 
@@ -5923,14 +5918,8 @@
   // leading dim values and any offsets. All this is done behind the scenes in the
   // BatchGEMM function, and before function exit all pointers and values are
   // restored to the values they had on entry.
-<<<<<<< HEAD
 
   blas_lapack::native::stridedBatchGEMM(A_d, B_d, C_d, *cublas_param, QUDA_CUDA_FIELD_LOCATION);
-  //blas_lapack::native::BatchGEMM(A_d, B_d, C_d, *cublas_param, QUDA_CUDA_FIELD_LOCATION);
-=======
-  
-  blas_lapack::native::BatchGEMM(A_d, B_d, C_d, *cublas_param, QUDA_CUDA_FIELD_LOCATION);
->>>>>>> b5014e02
   
   if (getVerbosity() >= QUDA_VERBOSE) printfQuda("BatchGEMM success!\n");
   profileCuBLAS.TPSTOP(QUDA_PROFILE_COMPUTE);
