#include <complex>
#include <stdlib.h>
#include <stdio.h>
#include <string.h>
#include <short.h>

#if defined(QMP_COMMS)
#include <qmp.h>
#elif defined(MPI_COMMS)
#include <mpi.h>
#endif

#include <wilson_dslash_reference.h>
#include <test_util.h>

#include <face_quda.h>
#include <dslash_quda.h>
#include "misc.h"

using namespace std;

#define XUP 0
#define YUP 1
#define ZUP 2
#define TUP 3


int Z[4];
int V;
int Vh;
int Vs_x, Vs_y, Vs_z, Vs_t;
int Vsh_x, Vsh_y, Vsh_z, Vsh_t;
int faceVolume[4];

//extended volume, +4
int E1, E1h, E2, E3, E4; 
int E[4];
int V_ex, Vh_ex;

int Ls;
int V5;
int V5h;

int mySpinorSiteSize;

extern float fat_link_max;

void initComms(int argc, char **argv, const int *commDims)
{
#if defined(QMP_COMMS)
  QMP_thread_level_t tl;
  QMP_init_msg_passing(&argc, &argv, QMP_THREAD_SINGLE, &tl);

  // FIXME? - tests crash without this
  QMP_declare_logical_topology(commDims, 4);

#elif defined(MPI_COMMS)
#ifdef PTHREADS
  int provided;
  MPI_Init_thread(&argc, &argv, MPI_THREAD_MULTIPLE, &provided);
#else
  MPI_Init(&argc, &argv);
#endif

#endif
  initCommsGridQuda(4, commDims, NULL, NULL);
  initRand();
}


void finalizeComms()
{
#if defined(QMP_COMMS)
  QMP_finalize_msg_passing();
#elif defined(MPI_COMMS)
  MPI_Finalize();
#endif
}


void initRand()
{
  int rank = 0;

#if defined(QMP_COMMS)
  rank = QMP_get_node_number();
#elif defined(MPI_COMMS)
  MPI_Comm_rank(MPI_COMM_WORLD, &rank);
#endif

  srand(17*rank + 137);
}

void setDims(int *X) {
  V = 1;
  for (int d=0; d< 4; d++) {
    V *= X[d];
    Z[d] = X[d];

    faceVolume[d] = 1;
    for (int i=0; i<4; i++) {
      if (i==d) continue;
      faceVolume[d] *= X[i];
    }
  }
  Vh = V/2;

  Vs_x = X[1]*X[2]*X[3];
  Vs_y = X[0]*X[2]*X[3];
  Vs_z = X[0]*X[1]*X[3];
  Vs_t = X[0]*X[1]*X[2];
  
  Vsh_x = Vs_x/2;
  Vsh_y = Vs_y/2;
  Vsh_z = Vs_z/2;
  Vsh_t = Vs_t/2;


  E1=X[0]+4; E2=X[1]+4; E3=X[2]+4; E4=X[3]+4;
  E1h=E1/2;
  E[0] = E1;
  E[1] = E2;
  E[2] = E3;
  E[3] = E4;
  V_ex = E1*E2*E3*E4;
  Vh_ex = V_ex/2;

}


void dw_setDims(int *X, const int L5) 
{
  V = 1;
  for (int d=0; d< 4; d++) 
  {
    V *= X[d];
    Z[d] = X[d];

    faceVolume[d] = 1;
    for (int i=0; i<4; i++) {
      if (i==d) continue;
      faceVolume[d] *= X[i];
    }
  }
  Vh = V/2;
  
  Ls = L5;
  V5 = V*Ls;
  V5h = Vh*Ls;

  Vs_t = Z[0]*Z[1]*Z[2]*Ls;//?
  Vsh_t = Vs_t/2;  //?
}


void setSpinorSiteSize(int n)
{
  mySpinorSiteSize = n;
}


template <typename Float>
static void printVector(Float *v) {
  printfQuda("{(%f %f) (%f %f) (%f %f)}\n", v[0], v[1], v[2], v[3], v[4], v[5]);
}

// X indexes the lattice site
void printSpinorElement(void *spinor, int X, QudaPrecision precision) {
  if (precision == QUDA_DOUBLE_PRECISION)
    for (int s=0; s<4; s++) printVector((double*)spinor+X*24+s*6);
  else
    for (int s=0; s<4; s++) printVector((float*)spinor+X*24+s*6);
}

// X indexes the full lattice
void printGaugeElement(void *gauge, int X, QudaPrecision precision) {
  if (getOddBit(X) == 0) {
    if (precision == QUDA_DOUBLE_PRECISION)
      for (int m=0; m<3; m++) printVector((double*)gauge +(X/2)*gaugeSiteSize + m*3*2);
    else
      for (int m=0; m<3; m++) printVector((float*)gauge +(X/2)*gaugeSiteSize + m*3*2);
      
  } else {
    if (precision == QUDA_DOUBLE_PRECISION)
      for (int m = 0; m < 3; m++) printVector((double*)gauge + (X/2+Vh)*gaugeSiteSize + m*3*2);
    else
      for (int m = 0; m < 3; m++) printVector((float*)gauge + (X/2+Vh)*gaugeSiteSize + m*3*2);
  }
}

// returns 0 or 1 if the full lattice index X is even or odd
int getOddBit(int Y) {
  int x4 = Y/(Z[2]*Z[1]*Z[0]);
  int x3 = (Y/(Z[1]*Z[0])) % Z[2];
  int x2 = (Y/Z[0]) % Z[1];
  int x1 = Y % Z[0];
  return (x4+x3+x2+x1) % 2;
}

// a+=b
template <typename Float>
inline void complexAddTo(Float *a, Float *b) {
  a[0] += b[0];
  a[1] += b[1];
}

// a = b*c
template <typename Float>
inline void complexProduct(Float *a, Float *b, Float *c) {
  a[0] = b[0]*c[0] - b[1]*c[1];
  a[1] = b[0]*c[1] + b[1]*c[0];
}

// a = conj(b)*conj(c)
template <typename Float>
inline void complexConjugateProduct(Float *a, Float *b, Float *c) {
  a[0] = b[0]*c[0] - b[1]*c[1];
  a[1] = -b[0]*c[1] - b[1]*c[0];
}

// a = conj(b)*c
template <typename Float>
inline void complexDotProduct(Float *a, Float *b, Float *c) {
  a[0] = b[0]*c[0] + b[1]*c[1];
  a[1] = b[0]*c[1] - b[1]*c[0];
}

// a += b*c
template <typename Float>
inline void accumulateComplexProduct(Float *a, Float *b, Float *c, Float sign) {
  a[0] += sign*(b[0]*c[0] - b[1]*c[1]);
  a[1] += sign*(b[0]*c[1] + b[1]*c[0]);
}

// a += conj(b)*c)
template <typename Float>
inline void accumulateComplexDotProduct(Float *a, Float *b, Float *c) {
  a[0] += b[0]*c[0] + b[1]*c[1];
  a[1] += b[0]*c[1] - b[1]*c[0];
}

template <typename Float>
inline void accumulateConjugateProduct(Float *a, Float *b, Float *c, int sign) {
  a[0] += sign * (b[0]*c[0] - b[1]*c[1]);
  a[1] -= sign * (b[0]*c[1] + b[1]*c[0]);
}

template <typename Float>
inline void su3Construct12(Float *mat) {
  Float *w = mat+12;
  w[0] = 0.0;
  w[1] = 0.0;
  w[2] = 0.0;
  w[3] = 0.0;
  w[4] = 0.0;
  w[5] = 0.0;
}

// Stabilized Bunk and Sommer
template <typename Float>
inline void su3Construct8(Float *mat) {
  mat[0] = atan2(mat[1], mat[0]);
  mat[1] = atan2(mat[13], mat[12]);
  for (int i=8; i<18; i++) mat[i] = 0.0;
}

void su3_construct(void *mat, QudaReconstructType reconstruct, QudaPrecision precision) {
  if (reconstruct == QUDA_RECONSTRUCT_12) {
    if (precision == QUDA_DOUBLE_PRECISION) su3Construct12((double*)mat);
    else su3Construct12((float*)mat);
  } else {
    if (precision == QUDA_DOUBLE_PRECISION) su3Construct8((double*)mat);
    else su3Construct8((float*)mat);
  }
}

// given first two rows (u,v) of SU(3) matrix mat, reconstruct the third row
// as the cross product of the conjugate vectors: w = u* x v*
// 
// 48 flops
template <typename Float>
static void su3Reconstruct12(Float *mat, int dir, int ga_idx, QudaGaugeParam *param) {
  Float *u = &mat[0*(3*2)];
  Float *v = &mat[1*(3*2)];
  Float *w = &mat[2*(3*2)];
  w[0] = 0.0; w[1] = 0.0; w[2] = 0.0; w[3] = 0.0; w[4] = 0.0; w[5] = 0.0;
  accumulateConjugateProduct(w+0*(2), u+1*(2), v+2*(2), +1);
  accumulateConjugateProduct(w+0*(2), u+2*(2), v+1*(2), -1);
  accumulateConjugateProduct(w+1*(2), u+2*(2), v+0*(2), +1);
  accumulateConjugateProduct(w+1*(2), u+0*(2), v+2*(2), -1);
  accumulateConjugateProduct(w+2*(2), u+0*(2), v+1*(2), +1);
  accumulateConjugateProduct(w+2*(2), u+1*(2), v+0*(2), -1);
  Float u0 = (dir < 3 ? param->anisotropy :
	      (ga_idx >= (Z[3]-1)*Z[0]*Z[1]*Z[2]/2 ? param->t_boundary : 1));
  w[0]*=u0; w[1]*=u0; w[2]*=u0; w[3]*=u0; w[4]*=u0; w[5]*=u0;
}

template <typename Float>
static void su3Reconstruct8(Float *mat, int dir, int ga_idx, QudaGaugeParam *param) {
  // First reconstruct first row
  Float row_sum = 0.0;
  row_sum += mat[2]*mat[2];
  row_sum += mat[3]*mat[3];
  row_sum += mat[4]*mat[4];
  row_sum += mat[5]*mat[5];
  Float u0 = (dir < 3 ? param->anisotropy :
	      (ga_idx >= (Z[3]-1)*Z[0]*Z[1]*Z[2]/2 ? param->t_boundary : 1));
  Float U00_mag = sqrt(1.f/(u0*u0) - row_sum);

  mat[14] = mat[0];
  mat[15] = mat[1];

  mat[0] = U00_mag * cos(mat[14]);
  mat[1] = U00_mag * sin(mat[14]);

  Float column_sum = 0.0;
  for (int i=0; i<2; i++) column_sum += mat[i]*mat[i];
  for (int i=6; i<8; i++) column_sum += mat[i]*mat[i];
  Float U20_mag = sqrt(1.f/(u0*u0) - column_sum);

  mat[12] = U20_mag * cos(mat[15]);
  mat[13] = U20_mag * sin(mat[15]);

  // First column now restored

  // finally reconstruct last elements from SU(2) rotation
  Float r_inv2 = 1.0/(u0*row_sum);

  // U11
  Float A[2];
  complexDotProduct(A, mat+0, mat+6);
  complexConjugateProduct(mat+8, mat+12, mat+4);
  accumulateComplexProduct(mat+8, A, mat+2, u0);
  mat[8] *= -r_inv2;
  mat[9] *= -r_inv2;

  // U12
  complexConjugateProduct(mat+10, mat+12, mat+2);
  accumulateComplexProduct(mat+10, A, mat+4, -u0);
  mat[10] *= r_inv2;
  mat[11] *= r_inv2;

  // U21
  complexDotProduct(A, mat+0, mat+12);
  complexConjugateProduct(mat+14, mat+6, mat+4);
  accumulateComplexProduct(mat+14, A, mat+2, -u0);
  mat[14] *= r_inv2;
  mat[15] *= r_inv2;

  // U12
  complexConjugateProduct(mat+16, mat+6, mat+2);
  accumulateComplexProduct(mat+16, A, mat+4, u0);
  mat[16] *= -r_inv2;
  mat[17] *= -r_inv2;
}

void su3_reconstruct(void *mat, int dir, int ga_idx, QudaReconstructType reconstruct, QudaPrecision precision, QudaGaugeParam *param) {
  if (reconstruct == QUDA_RECONSTRUCT_12) {
    if (precision == QUDA_DOUBLE_PRECISION) su3Reconstruct12((double*)mat, dir, ga_idx, param);
    else su3Reconstruct12((float*)mat, dir, ga_idx, param);
  } else {
    if (precision == QUDA_DOUBLE_PRECISION) su3Reconstruct8((double*)mat, dir, ga_idx, param);
    else su3Reconstruct8((float*)mat, dir, ga_idx, param);
  }
}

/*
  void su3_construct_8_half(float *mat, short *mat_half) {
  su3Construct8(mat);

  mat_half[0] = floatToShort(mat[0] / M_PI);
  mat_half[1] = floatToShort(mat[1] / M_PI);
  for (int i=2; i<18; i++) {
  mat_half[i] = floatToShort(mat[i]);
  }
  }

  void su3_reconstruct_8_half(float *mat, short *mat_half, int dir, int ga_idx, QudaGaugeParam *param) {

  for (int i=0; i<18; i++) {
  mat[i] = shortToFloat(mat_half[i]);
  }
  mat[0] *= M_PI;
  mat[1] *= M_PI;

  su3Reconstruct8(mat, dir, ga_idx, param);
  }*/

template <typename Float>
static int compareFloats(Float *a, Float *b, int len, double epsilon) {
  for (int i = 0; i < len; i++) {
    double diff = fabs(a[i] - b[i]);
    if (diff > epsilon) {
      printfQuda("ERROR: i=%d, a[%d]=%f, b[%d]=%f\n", i, i, a[i], i, b[i]);
      return 0;
    }
  }
  return 1;
}

int compare_floats(void *a, void *b, int len, double epsilon, QudaPrecision precision) {
  if  (precision == QUDA_DOUBLE_PRECISION) return compareFloats((double*)a, (double*)b, len, epsilon);
  else return compareFloats((float*)a, (float*)b, len, epsilon);
}

int fullLatticeIndex(int dim[4], int index, int oddBit){

  int za = index/(dim[0]>>1);
  int zb = za/dim[1];
  int x2 = za - zb*dim[1];
  int x4 = zb/dim[2];
  int x3 = zb - x4*dim[2];
  
  return  2*index + ((x2 + x3 + x4 + oddBit) & 1);
}

// given a "half index" i into either an even or odd half lattice (corresponding
// to oddBit = {0, 1}), returns the corresponding full lattice index.
int fullLatticeIndex(int i, int oddBit) {
  /*
    int boundaryCrossings = i/(Z[0]/2) + i/(Z[1]*Z[0]/2) + i/(Z[2]*Z[1]*Z[0]/2);
    return 2*i + (boundaryCrossings + oddBit) % 2;
  */

  int X1 = Z[0];  
  int X2 = Z[1];
  int X3 = Z[2];
  //int X4 = Z[3];
  int X1h =X1/2;

  int sid =i;
  int za = sid/X1h;
  //int x1h = sid - za*X1h;
  int zb = za/X2;
  int x2 = za - zb*X2;
  int x4 = zb/X3;
  int x3 = zb - x4*X3;
  int x1odd = (x2 + x3 + x4 + oddBit) & 1;
  //int x1 = 2*x1h + x1odd;
  int X = 2*sid + x1odd; 

  return X;
}


// i represents a "half index" into an even or odd "half lattice".
// when oddBit={0,1} the half lattice is {even,odd}.
// 
// the displacements, such as dx, refer to the full lattice coordinates. 
//
// neighborIndex() takes a "half index", displaces it, and returns the
// new "half index", which can be an index into either the even or odd lattices.
// displacements of magnitude one always interchange odd and even lattices.
//

int neighborIndex(int i, int oddBit, int dx4, int dx3, int dx2, int dx1) {
  int Y = fullLatticeIndex(i, oddBit);
  int x4 = Y/(Z[2]*Z[1]*Z[0]);
  int x3 = (Y/(Z[1]*Z[0])) % Z[2];
  int x2 = (Y/Z[0]) % Z[1];
  int x1 = Y % Z[0];
  
  // assert (oddBit == (x+y+z+t)%2);
  
  x4 = (x4+dx4+Z[3]) % Z[3];
  x3 = (x3+dx3+Z[2]) % Z[2];
  x2 = (x2+dx2+Z[1]) % Z[1];
  x1 = (x1+dx1+Z[0]) % Z[0];
  
  return (x4*(Z[2]*Z[1]*Z[0]) + x3*(Z[1]*Z[0]) + x2*(Z[0]) + x1) / 2;
}


int neighborIndex(int dim[4], int index, int oddBit, int dx[4]){

  const int fullIndex = fullLatticeIndex(dim, index, oddBit);

  int x[4];
  x[3] = fullIndex/(dim[2]*dim[1]*dim[0]);
  x[2] = (fullIndex/(dim[1]*dim[0])) % dim[2];
  x[1] = (fullIndex/dim[0]) % dim[1];
  x[0] = fullIndex % dim[0];

  for(int dir=0; dir<4; ++dir)
    x[dir] = (x[dir]+dx[dir]+dim[dir]) % dim[dir];

  return (((x[3]*dim[2] + x[2])*dim[1] + x[1])*dim[0] + x[0])/2;
}

int
neighborIndex_mg(int i, int oddBit, int dx4, int dx3, int dx2, int dx1)
{
  int ret;
  
  int Y = fullLatticeIndex(i, oddBit);
  int x4 = Y/(Z[2]*Z[1]*Z[0]);
  int x3 = (Y/(Z[1]*Z[0])) % Z[2];
  int x2 = (Y/Z[0]) % Z[1];
  int x1 = Y % Z[0];
  
  int ghost_x4 = x4+ dx4;
  
  // assert (oddBit == (x+y+z+t)%2);
  
  x4 = (x4+dx4+Z[3]) % Z[3];
  x3 = (x3+dx3+Z[2]) % Z[2];
  x2 = (x2+dx2+Z[1]) % Z[1];
  x1 = (x1+dx1+Z[0]) % Z[0];
  
  if ( (ghost_x4 >= 0 && ghost_x4 < Z[3]) || !comm_dim_partitioned(3)){
    ret = (x4*(Z[2]*Z[1]*Z[0]) + x3*(Z[1]*Z[0]) + x2*(Z[0]) + x1) / 2;
  }else{
    ret = (x3*(Z[1]*Z[0]) + x2*(Z[0]) + x1) / 2;    
  }

  
  return ret;
}


/*  
 * This is a computation of neighbor using the full index and the displacement in each direction
 *
 */

int
neighborIndexFullLattice(int i, int dx4, int dx3, int dx2, int dx1) 
{
  int oddBit = 0;
  int half_idx = i;
  if (i >= Vh){
    oddBit =1;
    half_idx = i - Vh;
  }
    
  int nbr_half_idx = neighborIndex(half_idx, oddBit, dx4,dx3,dx2,dx1);
  int oddBitChanged = (dx4+dx3+dx2+dx1)%2;
  if (oddBitChanged){
    oddBit = 1 - oddBit;
  }
  int ret = nbr_half_idx;
  if (oddBit){
    ret = Vh + nbr_half_idx;
  }
    
  return ret;
}

int
neighborIndexFullLattice(int dim[4], int index, int dx[4])
{
  const int volume = dim[0]*dim[1]*dim[2]*dim[3];
  const int halfVolume = volume/2;
  int oddBit = 0;
  int halfIndex = index;

  if(index >= halfVolume){
    oddBit = 1;
    halfIndex = index - halfVolume;
  }

  int neighborHalfIndex = neighborIndex(dim, halfIndex, oddBit, dx);

  int oddBitChanged = (dx[0]+dx[1]+dx[2]+dx[3])%2;
  if(oddBitChanged){
    oddBit = 1 - oddBit;
  }

  return neighborHalfIndex + oddBit*halfVolume;
}



int
neighborIndexFullLattice_mg(int i, int dx4, int dx3, int dx2, int dx1) 
{
  int ret;
  int oddBit = 0;
  int half_idx = i;
  if (i >= Vh){
    oddBit =1;
    half_idx = i - Vh;
  }
    
  int Y = fullLatticeIndex(half_idx, oddBit);
  int x4 = Y/(Z[2]*Z[1]*Z[0]);
  int x3 = (Y/(Z[1]*Z[0])) % Z[2];
  int x2 = (Y/Z[0]) % Z[1];
  int x1 = Y % Z[0];
  int ghost_x4 = x4+ dx4;
    
  x4 = (x4+dx4+Z[3]) % Z[3];
  x3 = (x3+dx3+Z[2]) % Z[2];
  x2 = (x2+dx2+Z[1]) % Z[1];
  x1 = (x1+dx1+Z[0]) % Z[0];

  if ( ghost_x4 >= 0 && ghost_x4 < Z[3]){
    ret = (x4*(Z[2]*Z[1]*Z[0]) + x3*(Z[1]*Z[0]) + x2*(Z[0]) + x1) / 2;
  }else{
    ret = (x3*(Z[1]*Z[0]) + x2*(Z[0]) + x1) / 2;    
    return ret;
  }

  int oddBitChanged = (dx4+dx3+dx2+dx1)%2;
  if (oddBitChanged){
    oddBit = 1 - oddBit;
  }
    
  if (oddBit){
    ret += Vh;
  }
    
  return ret;
}


// 4d checkerboard.
// given a "half index" i into either an even or odd half lattice (corresponding
// to oddBit = {0, 1}), returns the corresponding full lattice index.
// Cf. GPGPU code in dslash_core_ante.h.
// There, i is the thread index.
int fullLatticeIndex_4d(int i, int oddBit) {
  if (i >= Vh || i < 0) {printf("i out of range in fullLatticeIndex_4d"); exit(-1);}
  /*
    int boundaryCrossings = i/(Z[0]/2) + i/(Z[1]*Z[0]/2) + i/(Z[2]*Z[1]*Z[0]/2);
    return 2*i + (boundaryCrossings + oddBit) % 2;
  */

  int X1 = Z[0];  
  int X2 = Z[1];
  int X3 = Z[2];
  //int X4 = Z[3];
  int X1h =X1/2;

  int sid =i;
  int za = sid/X1h;
  //int x1h = sid - za*X1h;
  int zb = za/X2;
  int x2 = za - zb*X2;
  int x4 = zb/X3;
  int x3 = zb - x4*X3;
  int x1odd = (x2 + x3 + x4 + oddBit) & 1;
  //int x1 = 2*x1h + x1odd;
  int X = 2*sid + x1odd; 

  return X;
}

// 5d checkerboard.
// given a "half index" i into either an even or odd half lattice (corresponding
// to oddBit = {0, 1}), returns the corresponding full lattice index.
// Cf. GPGPU code in dslash_core_ante.h.
// There, i is the thread index sid.
// This function is used by neighborIndex_5d in dslash_reference.cpp.
//ok
int fullLatticeIndex_5d(int i, int oddBit) {
  int boundaryCrossings = i/(Z[0]/2) + i/(Z[1]*Z[0]/2) + i/(Z[2]*Z[1]*Z[0]/2) + i/(Z[3]*Z[2]*Z[1]*Z[0]/2);
  return 2*i + (boundaryCrossings + oddBit) % 2;
}

int fullLatticeIndex_5d_4dpc(int i, int oddBit) {
  int boundaryCrossings = i/(Z[0]/2) + i/(Z[1]*Z[0]/2) + i/(Z[2]*Z[1]*Z[0]/2);
  return 2*i + (boundaryCrossings + oddBit) % 2;
}

int 
x4_from_full_index(int i)
{
  int oddBit = 0;
  int half_idx = i;
  if (i >= Vh){
    oddBit =1;
    half_idx = i - Vh;
  }
  
  int Y = fullLatticeIndex(half_idx, oddBit);
  int x4 = Y/(Z[2]*Z[1]*Z[0]);
  
  return x4;
}

template <typename Float>
static void applyGaugeFieldScaling(Float **gauge, int Vh, QudaGaugeParam *param) {
  // Apply spatial scaling factor (u0) to spatial links
  for (int d = 0; d < 3; d++) {
    for (int i = 0; i < gaugeSiteSize*Vh*2; i++) {
      gauge[d][i] /= param->anisotropy;
    }
  }
    
  // only apply T-boundary at edge nodes
#ifdef MULTI_GPU
  bool last_node_in_t = (commCoords(3) == commDim(3)-1) ? true : false;
#else
  bool last_node_in_t = true;
#endif

  // Apply boundary conditions to temporal links
  if (param->t_boundary == QUDA_ANTI_PERIODIC_T && last_node_in_t) {
    for (int j = (Z[0]/2)*Z[1]*Z[2]*(Z[3]-1); j < Vh; j++) {
      for (int i = 0; i < gaugeSiteSize; i++) {
	gauge[3][j*gaugeSiteSize+i] *= -1.0;
	gauge[3][(Vh+j)*gaugeSiteSize+i] *= -1.0;
      }
    }
  }
    
  if (param->gauge_fix) {
    // set all gauge links (except for the last Z[0]*Z[1]*Z[2]/2) to the identity,
    // to simulate fixing to the temporal gauge.
    int iMax = ( last_node_in_t ? (Z[0]/2)*Z[1]*Z[2]*(Z[3]-1) : Vh );
    int dir = 3; // time direction only
    Float *even = gauge[dir];
    Float *odd  = gauge[dir]+Vh*gaugeSiteSize;
    for (int i = 0; i< iMax; i++) {
      for (int m = 0; m < 3; m++) {
	for (int n = 0; n < 3; n++) {
	  even[i*(3*3*2) + m*(3*2) + n*(2) + 0] = (m==n) ? 1 : 0;
	  even[i*(3*3*2) + m*(3*2) + n*(2) + 1] = 0.0;
	  odd [i*(3*3*2) + m*(3*2) + n*(2) + 0] = (m==n) ? 1 : 0;
	  odd [i*(3*3*2) + m*(3*2) + n*(2) + 1] = 0.0;
	}
      }
    }
  }
}

template <typename Float>
void applyGaugeFieldScaling_long(Float **gauge, int Vh, QudaGaugeParam *param, QudaDslashType dslash_type)
{

  int X1h=param->X[0]/2;
  int X1 =param->X[0];
  int X2 =param->X[1];
  int X3 =param->X[2];
  int X4 =param->X[3];

  // rescale long links by the appropriate coefficient
  if (dslash_type == QUDA_ASQTAD_DSLASH) {
    for(int d=0; d<4; d++){
      for(int i=0; i < V*gaugeSiteSize; i++){
	gauge[d][i] /= (-24*param->tadpole_coeff*param->tadpole_coeff);
      }
    }
  }

  // apply the staggered phases
  for (int d = 0; d < 3; d++) {

    //even
    for (int i = 0; i < Vh; i++) {

      int index = fullLatticeIndex(i, 0);
      int i4 = index /(X3*X2*X1);
      int i3 = (index - i4*(X3*X2*X1))/(X2*X1);
      int i2 = (index - i4*(X3*X2*X1) - i3*(X2*X1))/X1;
      int i1 = index - i4*(X3*X2*X1) - i3*(X2*X1) - i2*X1;
      int sign = 1;

      if (d == 0) {
	if (i4 % 2 == 1){
	  sign= -1;
	}
      }

      if (d == 1){
	if ((i4+i1) % 2 == 1){
	  sign= -1;
	}
      }
      if (d == 2){
	if ( (i4+i1+i2) % 2 == 1){
	  sign= -1;
	}
      }

      for (int j=0; j < 18; j++) {
	gauge[d][i*gaugeSiteSize + j] *= sign;
      }
    }
    //odd
    for (int i = 0; i < Vh; i++) {
      int index = fullLatticeIndex(i, 1);
      int i4 = index /(X3*X2*X1);
      int i3 = (index - i4*(X3*X2*X1))/(X2*X1);
      int i2 = (index - i4*(X3*X2*X1) - i3*(X2*X1))/X1;
      int i1 = index - i4*(X3*X2*X1) - i3*(X2*X1) - i2*X1;
      int sign = 1;

      if (d == 0) {
	if (i4 % 2 == 1){
	  sign = -1;
	}
      }

      if (d == 1){
	if ((i4+i1) % 2 == 1){
	  sign = -1;
	}
      }
      if (d == 2){
	if ( (i4+i1+i2) % 2 == 1){
	  sign = -1;
	}
      }

      for (int j=0; j<18; j++){
	gauge[d][(Vh+i)*gaugeSiteSize + j] *= sign;
      }
    }

  }

  // Apply boundary conditions to temporal links
  if (param->t_boundary == QUDA_ANTI_PERIODIC_T) {
    for (int j = 0; j < Vh; j++) {
      int sign =1;
      if (dslash_type == QUDA_ASQTAD_DSLASH) {
	if (j >= (X4-3)*X1h*X2*X3 ){
	  sign = -1;
	}
      } else {
	if (j >= (X4-1)*X1h*X2*X3 ){
	  sign = -1;
	}
      }

      for (int i=0; i<18; i++) {
	gauge[3][j*gaugeSiteSize + i] *= sign;
	gauge[3][(Vh+j)*gaugeSiteSize + i] *= sign;
      }
    }
  }

}



template <typename Float>
static void constructUnitGaugeField(Float **res, QudaGaugeParam *param) {
  Float *resOdd[4], *resEven[4];
  for (int dir = 0; dir < 4; dir++) {  
    resEven[dir] = res[dir];
    resOdd[dir]  = res[dir]+Vh*gaugeSiteSize;
  }
    
  for (int dir = 0; dir < 4; dir++) {
    for (int i = 0; i < Vh; i++) {
      for (int m = 0; m < 3; m++) {
	for (int n = 0; n < 3; n++) {
	  resEven[dir][i*(3*3*2) + m*(3*2) + n*(2) + 0] = (m==n) ? 1 : 0;
	  resEven[dir][i*(3*3*2) + m*(3*2) + n*(2) + 1] = 0.0;
	  resOdd[dir][i*(3*3*2) + m*(3*2) + n*(2) + 0] = (m==n) ? 1 : 0;
	  resOdd[dir][i*(3*3*2) + m*(3*2) + n*(2) + 1] = 0.0;
	}
      }
    }
  }
    
  applyGaugeFieldScaling(res, Vh, param);
}

// normalize the vector a
template <typename Float>
static void normalize(complex<Float> *a, int len) {
  double sum = 0.0;
  for (int i=0; i<len; i++) sum += norm(a[i]);
  for (int i=0; i<len; i++) a[i] /= sqrt(sum);
}

// orthogonalize vector b to vector a
template <typename Float>
static void orthogonalize(complex<Float> *a, complex<Float> *b, int len) {
  complex<double> dot = 0.0;
  for (int i=0; i<len; i++) dot += conj(a[i])*b[i];
  for (int i=0; i<len; i++) b[i] -= (complex<Float>)dot*a[i];
}

template <typename Float> 
static void constructGaugeField(Float **res, QudaGaugeParam *param, QudaDslashType dslash_type=QUDA_WILSON_DSLASH) {
  Float *resOdd[4], *resEven[4];
  for (int dir = 0; dir < 4; dir++) {  
    resEven[dir] = res[dir];
    resOdd[dir]  = res[dir]+Vh*gaugeSiteSize;
  }
    
  for (int dir = 0; dir < 4; dir++) {
    for (int i = 0; i < Vh; i++) {
      for (int m = 1; m < 3; m++) { // last 2 rows
	for (int n = 0; n < 3; n++) { // 3 columns
	  resEven[dir][i*(3*3*2) + m*(3*2) + n*(2) + 0] = rand() / (Float)RAND_MAX;
	  resEven[dir][i*(3*3*2) + m*(3*2) + n*(2) + 1] = rand() / (Float)RAND_MAX;
	  resOdd[dir][i*(3*3*2) + m*(3*2) + n*(2) + 0] = rand() / (Float)RAND_MAX;
	  resOdd[dir][i*(3*3*2) + m*(3*2) + n*(2) + 1] = rand() / (Float)RAND_MAX;                    
	}
      }
      normalize((complex<Float>*)(resEven[dir] + (i*3+1)*3*2), 3);
      orthogonalize((complex<Float>*)(resEven[dir] + (i*3+1)*3*2), (complex<Float>*)(resEven[dir] + (i*3+2)*3*2), 3);
      normalize((complex<Float>*)(resEven[dir] + (i*3 + 2)*3*2), 3);
      
      normalize((complex<Float>*)(resOdd[dir] + (i*3+1)*3*2), 3);
      orthogonalize((complex<Float>*)(resOdd[dir] + (i*3+1)*3*2), (complex<Float>*)(resOdd[dir] + (i*3+2)*3*2), 3);
      normalize((complex<Float>*)(resOdd[dir] + (i*3 + 2)*3*2), 3);

      {
	Float *w = resEven[dir]+(i*3+0)*3*2;
	Float *u = resEven[dir]+(i*3+1)*3*2;
	Float *v = resEven[dir]+(i*3+2)*3*2;
	
	for (int n = 0; n < 6; n++) w[n] = 0.0;
	accumulateConjugateProduct(w+0*(2), u+1*(2), v+2*(2), +1);
	accumulateConjugateProduct(w+0*(2), u+2*(2), v+1*(2), -1);
	accumulateConjugateProduct(w+1*(2), u+2*(2), v+0*(2), +1);
	accumulateConjugateProduct(w+1*(2), u+0*(2), v+2*(2), -1);
	accumulateConjugateProduct(w+2*(2), u+0*(2), v+1*(2), +1);
	accumulateConjugateProduct(w+2*(2), u+1*(2), v+0*(2), -1);
      }

      {
	Float *w = resOdd[dir]+(i*3+0)*3*2;
	Float *u = resOdd[dir]+(i*3+1)*3*2;
	Float *v = resOdd[dir]+(i*3+2)*3*2;
	
	for (int n = 0; n < 6; n++) w[n] = 0.0;
	accumulateConjugateProduct(w+0*(2), u+1*(2), v+2*(2), +1);
	accumulateConjugateProduct(w+0*(2), u+2*(2), v+1*(2), -1);
	accumulateConjugateProduct(w+1*(2), u+2*(2), v+0*(2), +1);
	accumulateConjugateProduct(w+1*(2), u+0*(2), v+2*(2), -1);
	accumulateConjugateProduct(w+2*(2), u+0*(2), v+1*(2), +1);
	accumulateConjugateProduct(w+2*(2), u+1*(2), v+0*(2), -1);
      }

    }
  }

  if (param->type == QUDA_WILSON_LINKS){  
    applyGaugeFieldScaling(res, Vh, param);
  } else if (param->type == QUDA_ASQTAD_LONG_LINKS){
    applyGaugeFieldScaling_long(res, Vh, param, dslash_type);
  } else if (param->type == QUDA_ASQTAD_FAT_LINKS){
    for (int dir = 0; dir < 4; dir++){ 
      for (int i = 0; i < Vh; i++) {
	for (int m = 0; m < 3; m++) { // last 2 rows
	  for (int n = 0; n < 3; n++) { // 3 columns
	    resEven[dir][i*(3*3*2) + m*(3*2) + n*(2) + 0] =1.0* rand() / (Float)RAND_MAX;
	    resEven[dir][i*(3*3*2) + m*(3*2) + n*(2) + 1] = 2.0* rand() / (Float)RAND_MAX;
	    resOdd[dir][i*(3*3*2) + m*(3*2) + n*(2) + 0] = 3.0*rand() / (Float)RAND_MAX;
	    resOdd[dir][i*(3*3*2) + m*(3*2) + n*(2) + 1] = 4.0*rand() / (Float)RAND_MAX;
	  }
	}
      }
    }
    
  }

}

template <typename Float> 
void constructUnitaryGaugeField(Float **res) 
{
  Float *resOdd[4], *resEven[4];
  for (int dir = 0; dir < 4; dir++) {  
    resEven[dir] = res[dir];
    resOdd[dir]  = res[dir]+Vh*gaugeSiteSize;
  }
  
  for (int dir = 0; dir < 4; dir++) {
    for (int i = 0; i < Vh; i++) {
      for (int m = 1; m < 3; m++) { // last 2 rows
	for (int n = 0; n < 3; n++) { // 3 columns
	  resEven[dir][i*(3*3*2) + m*(3*2) + n*(2) + 0] = rand() / (Float)RAND_MAX;
	  resEven[dir][i*(3*3*2) + m*(3*2) + n*(2) + 1] = rand() / (Float)RAND_MAX;
	  resOdd[dir][i*(3*3*2) + m*(3*2) + n*(2) + 0] = rand() / (Float)RAND_MAX;
	  resOdd[dir][i*(3*3*2) + m*(3*2) + n*(2) + 1] = rand() / (Float)RAND_MAX;                    
	}
      }
      normalize((complex<Float>*)(resEven[dir] + (i*3+1)*3*2), 3);
      orthogonalize((complex<Float>*)(resEven[dir] + (i*3+1)*3*2), (complex<Float>*)(resEven[dir] + (i*3+2)*3*2), 3);
      normalize((complex<Float>*)(resEven[dir] + (i*3 + 2)*3*2), 3);
      
      normalize((complex<Float>*)(resOdd[dir] + (i*3+1)*3*2), 3);
      orthogonalize((complex<Float>*)(resOdd[dir] + (i*3+1)*3*2), (complex<Float>*)(resOdd[dir] + (i*3+2)*3*2), 3);
      normalize((complex<Float>*)(resOdd[dir] + (i*3 + 2)*3*2), 3);

      {
	Float *w = resEven[dir]+(i*3+0)*3*2;
	Float *u = resEven[dir]+(i*3+1)*3*2;
	Float *v = resEven[dir]+(i*3+2)*3*2;
	
	for (int n = 0; n < 6; n++) w[n] = 0.0;
	accumulateConjugateProduct(w+0*(2), u+1*(2), v+2*(2), +1);
	accumulateConjugateProduct(w+0*(2), u+2*(2), v+1*(2), -1);
	accumulateConjugateProduct(w+1*(2), u+2*(2), v+0*(2), +1);
	accumulateConjugateProduct(w+1*(2), u+0*(2), v+2*(2), -1);
	accumulateConjugateProduct(w+2*(2), u+0*(2), v+1*(2), +1);
	accumulateConjugateProduct(w+2*(2), u+1*(2), v+0*(2), -1);
      }
      
      {
	Float *w = resOdd[dir]+(i*3+0)*3*2;
	Float *u = resOdd[dir]+(i*3+1)*3*2;
	Float *v = resOdd[dir]+(i*3+2)*3*2;
	
	for (int n = 0; n < 6; n++) w[n] = 0.0;
	accumulateConjugateProduct(w+0*(2), u+1*(2), v+2*(2), +1);
	accumulateConjugateProduct(w+0*(2), u+2*(2), v+1*(2), -1);
	accumulateConjugateProduct(w+1*(2), u+2*(2), v+0*(2), +1);
	accumulateConjugateProduct(w+1*(2), u+0*(2), v+2*(2), -1);
	accumulateConjugateProduct(w+2*(2), u+0*(2), v+1*(2), +1);
	accumulateConjugateProduct(w+2*(2), u+1*(2), v+0*(2), -1);
      }
      
    }
  }
}


void construct_gauge_field(void **gauge, int type, QudaPrecision precision, QudaGaugeParam *param) {
  if (type == 0) {
    if (precision == QUDA_DOUBLE_PRECISION) constructUnitGaugeField((double**)gauge, param);
    else constructUnitGaugeField((float**)gauge, param);
  } else if (type == 1) {
    if (precision == QUDA_DOUBLE_PRECISION) constructGaugeField((double**)gauge, param);
    else constructGaugeField((float**)gauge, param);
  } else {
    if (precision == QUDA_DOUBLE_PRECISION) applyGaugeFieldScaling((double**)gauge, Vh, param);
    else applyGaugeFieldScaling((float**)gauge, Vh, param);    
  }

}

void
construct_fat_long_gauge_field(void **fatlink, void** longlink, int type, 
			       QudaPrecision precision, QudaGaugeParam* param,
			       QudaDslashType dslash_type)
{
  if (type == 0) {
    if (precision == QUDA_DOUBLE_PRECISION) {
      constructUnitGaugeField((double**)fatlink, param);
      constructUnitGaugeField((double**)longlink, param);
    }else {
      constructUnitGaugeField((float**)fatlink, param);
      constructUnitGaugeField((float**)longlink, param);
    }
  } else {
    if (precision == QUDA_DOUBLE_PRECISION) {
      // if doing naive staggered then set to long links so that the staggered phase is applied
      param->type = dslash_type == QUDA_ASQTAD_DSLASH ? QUDA_ASQTAD_FAT_LINKS : QUDA_ASQTAD_LONG_LINKS;
      constructGaugeField((double**)fatlink, param, dslash_type);
      param->type = QUDA_ASQTAD_LONG_LINKS;
      if (dslash_type == QUDA_ASQTAD_DSLASH) constructGaugeField((double**)longlink, param, dslash_type);
    }else {
      param->type = dslash_type == QUDA_ASQTAD_DSLASH ? QUDA_ASQTAD_FAT_LINKS : QUDA_ASQTAD_LONG_LINKS;
      constructGaugeField((float**)fatlink, param, dslash_type);
      param->type = QUDA_ASQTAD_LONG_LINKS;
      if (dslash_type == QUDA_ASQTAD_DSLASH) constructGaugeField((float**)longlink, param, dslash_type);
    }
  }

  if (param->reconstruct == QUDA_RECONSTRUCT_9 || param->reconstruct == QUDA_RECONSTRUCT_13) {
    // incorporate non-trivial phase into long links

    const double phase = (M_PI * rand())/RAND_MAX;
    const complex<double> z = polar(1.0, phase);
    for (int dir=0; dir<4; ++dir) {
      for (int i=0; i<V; ++i) {
        for (int j=0; j<gaugeSiteSize; j+=2) {
          if (precision == QUDA_DOUBLE_PRECISION) {
            complex<double> *l = (complex<double>*)( &(((double*)longlink[dir])[i*gaugeSiteSize + j]) );
	    *l *= z;
          } else {
            complex<float> *l = (complex<float>*)( &(((float*)longlink[dir])[i*gaugeSiteSize + j]) );
	    *l *= z;
          }
        } 
      }
    }
  }

  // set all links to zero to emulate the 1-link operator (needed for host comparison)
  if (dslash_type == QUDA_STAGGERED_DSLASH) { 
    for(int dir=0; dir<4; ++dir){
      for(int i=0; i<V; ++i){
	for(int j=0; j<gaugeSiteSize; j+=2){
	  if(precision == QUDA_DOUBLE_PRECISION){
	    ((double*)longlink[dir])[i*gaugeSiteSize + j] = 0.0;
	    ((double*)longlink[dir])[i*gaugeSiteSize + j + 1] = 0.0;
	  }else{
	    ((float*)longlink[dir])[i*gaugeSiteSize + j] = 0.0;
	    ((float*)longlink[dir])[i*gaugeSiteSize + j + 1] = 0.0;
	  }
	} 
      }
    }
  }

}


template <typename Float>
static void constructCloverField(Float *res, double norm, double diag) {

  Float c = 2.0 * norm / RAND_MAX;

  for(int i = 0; i < V; i++) {
    for (int j = 0; j < 72; j++) {
      res[i*72 + j] = c*rand() - norm;
    }
    for (int j = 0; j< 6; j++) {
      res[i*72 + j] += diag;
      res[i*72 + j+36] += diag;
    }
  }
}

void construct_clover_field(void *clover, double norm, double diag, QudaPrecision precision) {

  if (precision == QUDA_DOUBLE_PRECISION) constructCloverField((double *)clover, norm, diag);
  else constructCloverField((float *)clover, norm, diag);
}

/*void strong_check(void *spinorRef, void *spinorGPU, int len, QudaPrecision prec) {
  printf("Reference:\n");
  printSpinorElement(spinorRef, 0, prec); printf("...\n");
  printSpinorElement(spinorRef, len-1, prec); printf("\n");    
    
  printf("\nCUDA:\n");
  printSpinorElement(spinorGPU, 0, prec); printf("...\n");
  printSpinorElement(spinorGPU, len-1, prec); printf("\n");

  compare_spinor(spinorRef, spinorGPU, len, prec);
  }*/

template <typename Float>
static void checkGauge(Float **oldG, Float **newG, double epsilon) {

  const int fail_check = 17;
  int fail[4][fail_check];
  int iter[4][18];
  for (int d=0; d<4; d++) for (int i=0; i<fail_check; i++) fail[d][i] = 0;
  for (int d=0; d<4; d++) for (int i=0; i<18; i++) iter[d][i] = 0;

  for (int d=0; d<4; d++) {
    for (int eo=0; eo<2; eo++) {
      for (int i=0; i<Vh; i++) {
	int ga_idx = (eo*Vh+i);
	for (int j=0; j<18; j++) {
	  double diff = fabs(newG[d][ga_idx*18+j] - oldG[d][ga_idx*18+j]);/// fabs(oldG[d][ga_idx*18+j]);

	  for (int f=0; f<fail_check; f++) if (diff > pow(10.0,-(f+1))) fail[d][f]++;
	  if (diff > epsilon) iter[d][j]++;
	}
      }
    }
  }

  printf("Component fails (X, Y, Z, T)\n");
  for (int i=0; i<18; i++) printf("%d fails = (%8d, %8d, %8d, %8d)\n", i, iter[0][i], iter[1][i], iter[2][i], iter[3][i]);

  printf("\nDeviation Failures = (X, Y, Z, T)\n");
  for (int f=0; f<fail_check; f++) {
    printf("%e Failures = (%9d, %9d, %9d, %9d) = (%6.5f, %6.5f, %6.5f, %6.5f)\n", pow(10.0,-(f+1)), 
	   fail[0][f], fail[1][f], fail[2][f], fail[3][f],
	   fail[0][f]/(double)(V*18), fail[1][f]/(double)(V*18), fail[2][f]/(double)(V*18), fail[3][f]/(double)(V*18));
  }

}

void check_gauge(void **oldG, void **newG, double epsilon, QudaPrecision precision) {
  if (precision == QUDA_DOUBLE_PRECISION) 
    checkGauge((double**)oldG, (double**)newG, epsilon);
  else 
    checkGauge((float**)oldG, (float**)newG, epsilon);
}



void 
createSiteLinkCPU(void** link,  QudaPrecision precision, int phase) 
{
    
  if (precision == QUDA_DOUBLE_PRECISION) {
    constructUnitaryGaugeField((double**)link);
  }else {
    constructUnitaryGaugeField((float**)link);
  }

  // only apply temporal boundary condition if I'm the last node in T
#ifdef MULTI_GPU
  bool last_node_in_t = (commCoords(3) == commDim(3)-1) ? true : false;
#else
  bool last_node_in_t = true;
#endif

  if(phase){
	
    for(int i=0;i < V;i++){
      for(int dir =XUP; dir <= TUP; dir++){
	int idx = i;
	int oddBit =0;
	if (i >= Vh) {
	  idx = i - Vh;
	  oddBit = 1;
	}

	int X1 = Z[0];
	int X2 = Z[1];
	int X3 = Z[2];
	int X4 = Z[3];

	int full_idx = fullLatticeIndex(idx, oddBit);
	int i4 = full_idx /(X3*X2*X1);
	int i3 = (full_idx - i4*(X3*X2*X1))/(X2*X1);
	int i2 = (full_idx - i4*(X3*X2*X1) - i3*(X2*X1))/X1;
	int i1 = full_idx - i4*(X3*X2*X1) - i3*(X2*X1) - i2*X1;	    

	double coeff= 1.0;
	switch(dir){
	case XUP:
	  if ( (i4 & 1) != 0){
	    coeff *= -1;
	  }
	  break;

	case YUP:
	  if ( ((i4+i1) & 1) != 0){
	    coeff *= -1;
	  }
	  break;

	case ZUP:
	  if ( ((i4+i1+i2) & 1) != 0){
	    coeff *= -1;
	  }
	  break;
		
	case TUP:
	  if (last_node_in_t && i4 == (X4-1)){
	    coeff *= -1;
	  }
	  break;

	default:
	  printf("ERROR: wrong dir(%d)\n", dir);
	  exit(1);
	}
	
	if (precision == QUDA_DOUBLE_PRECISION){
	  //double* mylink = (double*)link;
	  //mylink = mylink + (4*i + dir)*gaugeSiteSize;
	  double* mylink = (double*)link[dir];
	  mylink = mylink + i*gaugeSiteSize;

	  mylink[12] *= coeff;
	  mylink[13] *= coeff;
	  mylink[14] *= coeff;
	  mylink[15] *= coeff;
	  mylink[16] *= coeff;
	  mylink[17] *= coeff;
		
	}else{
	  //float* mylink = (float*)link;
	  //mylink = mylink + (4*i + dir)*gaugeSiteSize;
	  float* mylink = (float*)link[dir];
	  mylink = mylink + i*gaugeSiteSize;
		  
	  mylink[12] *= coeff;
	  mylink[13] *= coeff;
	  mylink[14] *= coeff;
	  mylink[15] *= coeff;
	  mylink[16] *= coeff;
	  mylink[17] *= coeff;
		
	}
      }
    }
  }    

    
#if 1
  for(int dir= 0;dir < 4;dir++){
    for(int i=0;i< V*gaugeSiteSize;i++){
      if (precision ==QUDA_SINGLE_PRECISION){
	float* f = (float*)link[dir];
	if (f[i] != f[i] || (fabsf(f[i]) > 1.e+3) ){
	  fprintf(stderr, "ERROR:  %dth: bad number(%f) in function %s \n",i, f[i], __FUNCTION__);
	  exit(1);
	}
      }else{
	double* f = (double*)link[dir];
	if (f[i] != f[i] || (fabs(f[i]) > 1.e+3)){
	  fprintf(stderr, "ERROR:  %dth: bad number(%f) in function %s \n",i, f[i], __FUNCTION__);
	  exit(1);
	}
	  
      }
	
    }
  }
#endif

  return;
}




template <typename Float>
int compareLink(Float **linkA, Float **linkB, int len) {
  const int fail_check = 16;
  int fail[fail_check];
  for (int f=0; f<fail_check; f++) fail[f] = 0;

  int iter[18];
  for (int i=0; i<18; i++) iter[i] = 0;
  
  for(int dir=0;dir < 4; dir++){
    for (int i=0; i<len; i++) {
      for (int j=0; j<18; j++) {
	int is = i*18+j;
	double diff = fabs(linkA[dir][is]-linkB[dir][is]);
	for (int f=0; f<fail_check; f++)
	  if (diff > pow(10.0,-(f+1))) fail[f]++;
	//if (diff > 1e-1) printf("%d %d %e\n", i, j, diff);
	if (diff > 1e-3) iter[j]++;
      }
    }
  }
  
  for (int i=0; i<18; i++) printfQuda("%d fails = %d\n", i, iter[i]);
  
  int accuracy_level = 0;
  for(int f =0; f < fail_check; f++){
    if(fail[f] == 0){
      accuracy_level =f;
    }
  }

  for (int f=0; f<fail_check; f++) {
    printfQuda("%e Failures: %d / %d  = %e\n", pow(10.0,-(f+1)), fail[f], 4*len*18, fail[f] / (double)(4*len*18));
  }
  
  return accuracy_level;
}

static int
compare_link(void **linkA, void **linkB, int len, QudaPrecision precision)
{
  int ret;

  if (precision == QUDA_DOUBLE_PRECISION){    
    ret = compareLink((double**)linkA, (double**)linkB, len);
  }else {
    ret = compareLink((float**)linkA, (float**)linkB, len);
  }    

  return ret;
}


// X indexes the lattice site
static void 
printLinkElement(void *link, int X, QudaPrecision precision) 
{
  if (precision == QUDA_DOUBLE_PRECISION){
    for(int i=0; i < 3;i++){
      printVector((double*)link+ X*gaugeSiteSize + i*6);
    }
	
  }
  else{
    for(int i=0;i < 3;i++){
      printVector((float*)link+X*gaugeSiteSize + i*6);
    }
  }
}

int strong_check_link(void** linkA, const char* msgA, 
		      void **linkB, const char* msgB, 
		      int len, QudaPrecision prec) 
{
  printfQuda("%s\n", msgA);
  printLinkElement(linkA[0], 0, prec); 
  printfQuda("\n");
  printLinkElement(linkA[0], 1, prec); 
  printfQuda("...\n");
  printLinkElement(linkA[3], len-1, prec); 
  printfQuda("\n");    
    
  printfQuda("\n%s\n", msgB);
  printLinkElement(linkB[0], 0, prec); 
  printfQuda("\n");
  printLinkElement(linkB[0], 1, prec); 
  printfQuda("...\n");
  printLinkElement(linkB[3], len-1, prec); 
  printfQuda("\n");
    
  int ret = compare_link(linkA, linkB, len, prec);
  return ret;
}


void 
createMomCPU(void* mom,  QudaPrecision precision) 
{
  void* temp;
    
  size_t gSize = (precision == QUDA_DOUBLE_PRECISION) ? sizeof(double) : sizeof(float);
  temp = malloc(4*V*gaugeSiteSize*gSize);
  if (temp == NULL){
    fprintf(stderr, "Error: malloc failed for temp in function %s\n", __FUNCTION__);
    exit(1);
  }
    
    
    
  for(int i=0;i < V;i++){
    if (precision == QUDA_DOUBLE_PRECISION){
      for(int dir=0;dir < 4;dir++){
	double* thismom = (double*)mom;	    
	for(int k=0; k < momSiteSize; k++){
	  thismom[ (4*i+dir)*momSiteSize + k ]= 1.0* rand() /RAND_MAX;				
	  if (k==momSiteSize-1) thismom[ (4*i+dir)*momSiteSize + k ]= 0.0;
	}	    
      }	    
    }else{
      for(int dir=0;dir < 4;dir++){
	float* thismom=(float*)mom;
	for(int k=0; k < momSiteSize; k++){
	  thismom[ (4*i+dir)*momSiteSize + k ]= 1.0* rand() /RAND_MAX;		
	  if (k==momSiteSize-1) thismom[ (4*i+dir)*momSiteSize + k ]= 0.0;
	}	    
      }
    }
  }
    
  free(temp);
  return;
}

void
createHwCPU(void* hw,  QudaPrecision precision)
{
  for(int i=0;i < V;i++){
    if (precision == QUDA_DOUBLE_PRECISION){
      for(int dir=0;dir < 4;dir++){
	double* thishw = (double*)hw;
	for(int k=0; k < hwSiteSize; k++){
	  thishw[ (4*i+dir)*hwSiteSize + k ]= 1.0* rand() /RAND_MAX;
	}
      }
    }else{
      for(int dir=0;dir < 4;dir++){
	float* thishw=(float*)hw;
	for(int k=0; k < hwSiteSize; k++){
	  thishw[ (4*i+dir)*hwSiteSize + k ]= 1.0* rand() /RAND_MAX;
	}
      }
    }
  }

  return;
}


template <typename Float>
int compare_mom(Float *momA, Float *momB, int len) {
  const int fail_check = 16;
  int fail[fail_check];
  for (int f=0; f<fail_check; f++) fail[f] = 0;

  int iter[momSiteSize];
  for (int i=0; i<momSiteSize; i++) iter[i] = 0;
  
  for (int i=0; i<len; i++) {
    for (int j=0; j<momSiteSize-1; j++) {
      int is = i*momSiteSize+j;
      double diff = fabs(momA[is]-momB[is]);
      for (int f=0; f<fail_check; f++)
	if (diff > pow(10.0,-(f+1))) fail[f]++;
      //if (diff > 1e-1) printf("%d %d %e\n", i, j, diff);
      if (diff > 1e-3) iter[j]++;
    }
  }
  
  int accuracy_level = 0;
  for(int f =0; f < fail_check; f++){
    if(fail[f] == 0){
      accuracy_level =f+1;
    }
  }

  for (int i=0; i<momSiteSize; i++) printfQuda("%d fails = %d\n", i, iter[i]);
  
  for (int f=0; f<fail_check; f++) {
    printfQuda("%e Failures: %d / %d  = %e\n", pow(10.0,-(f+1)), fail[f], len*9, fail[f]/(double)(len*9));
  }
  
  return accuracy_level;
}

static void 
printMomElement(void *mom, int X, QudaPrecision precision) 
{
  if (precision == QUDA_DOUBLE_PRECISION){
    double* thismom = ((double*)mom)+ X*momSiteSize;
    printVector(thismom);
    printfQuda("(%9f,%9f) (%9f,%9f)\n", thismom[6], thismom[7], thismom[8], thismom[9]);
  }else{
    float* thismom = ((float*)mom)+ X*momSiteSize;
    printVector(thismom);
    printfQuda("(%9f,%9f) (%9f,%9f)\n", thismom[6], thismom[7], thismom[8], thismom[9]);	
  }
}
int strong_check_mom(void * momA, void *momB, int len, QudaPrecision prec) 
{    
  printfQuda("mom:\n");
  printMomElement(momA, 0, prec); 
  printfQuda("\n");
  printMomElement(momA, 1, prec); 
  printfQuda("\n");
  printMomElement(momA, 2, prec); 
  printfQuda("\n");
  printMomElement(momA, 3, prec); 
  printfQuda("...\n");
  
  printfQuda("\nreference mom:\n");
  printMomElement(momB, 0, prec); 
  printfQuda("\n");
  printMomElement(momB, 1, prec); 
  printfQuda("\n");
  printMomElement(momB, 2, prec); 
  printfQuda("\n");
  printMomElement(momB, 3, prec); 
  printfQuda("\n");
  
  int ret;
  if (prec == QUDA_DOUBLE_PRECISION){
    ret = compare_mom((double*)momA, (double*)momB, len);
  }else{
    ret = compare_mom((float*)momA, (float*)momB, len);
  }
  
  return ret;
}


/************
 * return value
 *
 * 0: command line option matched and processed sucessfully
 * non-zero: command line option does not match
 *
 */

#ifdef MULTI_GPU
int device = -1;
#else
int device = 0;
#endif

QudaReconstructType link_recon = QUDA_RECONSTRUCT_NO;
QudaReconstructType link_recon_sloppy = QUDA_RECONSTRUCT_INVALID;
QudaReconstructType link_recon_precondition = QUDA_RECONSTRUCT_INVALID;
QudaPrecision prec = QUDA_SINGLE_PRECISION;
QudaPrecision  prec_sloppy = QUDA_INVALID_PRECISION;
QudaPrecision  prec_precondition = QUDA_INVALID_PRECISION;
int xdim = 24;
int ydim = 24;
int zdim = 24;
int tdim = 24;
int Lsdim = 16;
QudaDagType dagger = QUDA_DAG_NO;
int gridsize_from_cmdline[4] = {1,1,1,1};
QudaDslashType dslash_type = QUDA_WILSON_DSLASH;
char latfile[256] = "";
int Nsrc = 1;
int Msrc = 1;
int niter = 100;
int gcrNkrylov = 10;
int pipeline = 0;
int solution_accumulator_pipeline = 0;
int test_type = 0;
int nvec[QUDA_MAX_MG_LEVEL] = { };
char vec_infile[256] = "";
char vec_outfile[256] = "";
QudaInverterType inv_type;
QudaInverterType precon_type = QUDA_INVALID_INVERTER;
int multishift = 0;
bool verify_results = true;
double mass = 0.1;
double mu = 0.1;
double anisotropy = 1.0;
double clover_coeff = 0.1;
bool compute_clover = false;
double tol = 1e-7;
double tol_hq = 0.;
QudaTwistFlavorType twist_flavor = QUDA_TWIST_SINGLET;
bool kernel_pack_t = false;
QudaMassNormalization normalization = QUDA_KAPPA_NORMALIZATION;
QudaMatPCType matpc_type = QUDA_MATPC_EVEN_EVEN;
QudaSolveType solve_type = QUDA_DIRECT_PC_SOLVE;

int mg_levels = 2;

int nu_pre = 2;
int nu_post = 2;
double mu_factor[QUDA_MAX_MG_LEVEL] = { };
QudaVerbosity mg_verbosity[QUDA_MAX_MG_LEVEL] = { };
QudaInverterType setup_inv[QUDA_MAX_MG_LEVEL] = { };
<<<<<<< HEAD
int num_setup_iter[QUDA_MAX_MG_LEVEL] = { };
double setup_tol = 5e-6;
QudaSetupType setup_type = QUDA_NULL_VECTOR_SETUP;
bool pre_orthonormalize = false;
bool post_orthonormalize = true;
=======
double setup_tol = 5e-6;
>>>>>>> 310fcd9c
double omega = 0.85;
QudaInverterType smoother_type = QUDA_MR_INVERTER;
QudaInverterType coarsest_solver = QUDA_GCR_INVERTER;
double coarsest_tol = 0; // if 0, then we use tolhq
int coarsest_maxiter = 1000;
bool generate_nullspace = true;
bool generate_all_levels = true;

int geo_block_size[QUDA_MAX_MG_LEVEL][QUDA_MAX_DIM] = { };

static int dim_partitioned[4] = {0,0,0,0};

int dimPartitioned(int dim)
{
  return ((gridsize_from_cmdline[dim] > 1) || dim_partitioned[dim]);
}

void __attribute__((weak)) usage_extra(char** argv){};

void usage(char** argv )
{
  printf("Usage: %s [options]\n", argv[0]);
  printf("Common options: \n");
#ifndef MULTI_GPU
  printf("    --device <n>                              # Set the CUDA device to use (default 0, single GPU only)\n");     
#endif
  printf("    --prec <double/single/half>               # Precision in GPU\n");
  printf("    --prec-sloppy <double/single/half>        # Sloppy precision in GPU\n");
  printf("    --prec-precondition <double/single/half>  # Preconditioner precision in GPU\n");
  printf("    --recon <8/9/12/13/18>                    # Link reconstruction type\n");
  printf("    --recon-sloppy <8/9/12/13/18>             # Sloppy link reconstruction type\n");
  printf("    --recon-precondition <8/9/12/13/18>       # Preconditioner link reconstruction type\n");
  printf("    --dagger                                  # Set the dagger to 1 (default 0)\n"); 
  printf("    --dim <n>                                 # Set space-time dimension (X Y Z T)\n"); 
  printf("    --sdim <n>                                # Set space dimension(X/Y/Z) size\n"); 
  printf("    --xdim <n>                                # Set X dimension size(default 24)\n");     
  printf("    --ydim <n>                                # Set X dimension size(default 24)\n");     
  printf("    --zdim <n>                                # Set X dimension size(default 24)\n");     
  printf("    --tdim <n>                                # Set T dimension size(default 24)\n");  
  printf("    --Lsdim <n>                               # Set Ls dimension size(default 16)\n");  
  printf("    --gridsize <x y z t>                      # Set the grid size in all four dimension (default 1 1 1 1)\n");
  printf("    --xgridsize <n>                           # Set grid size in X dimension (default 1)\n");
  printf("    --ygridsize <n>                           # Set grid size in Y dimension (default 1)\n");
  printf("    --zgridsize <n>                           # Set grid size in Z dimension (default 1)\n");
  printf("    --tgridsize <n>                           # Set grid size in T dimension (default 1)\n");
  printf("    --partition <mask>                        # Set the communication topology (X=1, Y=2, Z=4, T=8, and combinations of these)\n");
  printf("    --kernel-pack-t                           # Set T dimension kernel packing to be true (default false)\n");
  printf("    --dslash-type <type>                      # Set the dslash type, the following values are valid\n"
	 "                                                  wilson/clover/twisted-mass/twisted-clover/staggered\n"
         "                                                  /asqtad/domain-wall/domain-wall-4d/mobius\n");
  printf("    --flavor <type>                           # Set the twisted mass flavor type (singlet (default), deg-doublet, nondeg-doublet)\n");
  printf("    --load-gauge file                         # Load gauge field \"file\" for the test (requires QIO)\n");
  printf("    --niter <n>                               # The number of iterations to perform (default 10)\n");
  printf("    --ngcrkrylov <n>                          # The number of inner iterations to use for GCR, BiCGstab-l (default 10)\n");
  printf("    --pipeline <n>                            # The pipeline length for fused operations in GCR, BiCGstab-l (default 0, no pipelining)\n");
  printf("    --solution-pipeline <n>                   # The pipeline length for fused solution accumulation (default 0, no pipelining)\n");
  printf("    --inv-type <cg/bicgstab/gcr>              # The type of solver to use (default cg)\n");
  printf("    --precon-type <mr/ (unspecified)>         # The type of solver to use (default none (=unspecified)).\n"
	 "                                                  For multigrid this sets the smoother type.\n");
  printf("    --multishift <true/false>                 # Whether to do a multi-shift solver test or not (default false)\n");     
  printf("    --mass                                    # Mass of Dirac operator (default 0.1)\n");
  printf("    --mu                                      # Twisted-Mass of Dirac operator (default 0.1)\n");
  printf("    --compute-clover                          # Compute the clover field or use random numbers (default false)\n");
  printf("    --clover-coeff                            # Clover coefficient (default 1.0)\n");
  printf("    --anisotropy                              # Temporal anisotropy factor (default 1.0)\n");
  printf("    --mass-normalization                      # Mass normalization (kappa (default) / mass / asym-mass)\n");
  printf("    --matpc                                   # Matrix preconditioning type (even-even, odd-odd, even-even-asym, odd-odd-asym) \n");
  printf("    --solve-type                              # The type of solve to do (direct, direct-pc, normop, normop-pc, normerr, normerr-pc) \n");
  printf("    --tol  <resid_tol>                        # Set L2 residual tolerance\n");
  printf("    --tolhq  <resid_hq_tol>                   # Set heavy-quark residual tolerance\n");
  printf("    --test                                    # Test method (different for each test)\n");
  printf("    --verify <true/false>                     # Verify the GPU results using CPU results (default true)\n");
  printf("    --mg-nvec <level nvec>                    # Number of null-space vectors to define the multigrid transfer operator on a given level\n");
  printf("    --mg-gpu-prolongate <true/false>          # Whether to do the multigrid transfer operators on the GPU (default false)\n");
  printf("    --mg-levels <2+>                          # The number of multigrid levels to do (default 2)\n");
  printf("    --mg-nu-pre  <1-20>                       # The number of pre-smoother applications to do at each multigrid level (default 2)\n");
  printf("    --mg-nu-post <1-20>                       # The number of post-smoother applications to do at each multigrid level (default 2)\n");
  printf("    --mg-setup-inv <level inv>                # The inverter to use for the setup of multigrid (default bicgstab)\n");
<<<<<<< HEAD
  printf("    --mg-setup-iters <level iter>             # The number of setup iterations to use for the multigrid (default 1)\n");
  printf("    --mg-setup-tol                            # The tolerance to use for the setup of multigrid (default 5e-6)\n");
  printf("    --mg-setup-type <null/test>               # The type of setup to use for the multigrid (default null)\n");
  printf("    --mg-pre-orth <true/false>                # If orthonormalize the vector before inverting in the setup of multigrid (default false)\n");
  printf("    --mg-post-orth <true/false>               # If orthonormalize the vector after inverting in the setup of multigrid (default true)\n");
=======
  printf("    --mg-setup-tol                            # The tolerance to use for the setup of multigrid (default 5e-6)\n");
>>>>>>> 310fcd9c
  printf("    --mg-omega                                # The over/under relaxation factor for the smoother of multigrid (default 0.85)\n");
  printf("    --mg-smoother                             # The smoother to use for multigrid (default mr)\n");
  printf("    --mg-coarsest-solver                      # The solver to use in the coarsest level of multigrid (default gcr)\n");
  printf("    --mg-coarsest-tol                         # The solver tolerance to use in the coarsest level of multigrid (default tolhq)\n");
  printf("    --mg-coarsest-maxiter                     # The solver maxiter to use in the coarsest level of multigrid (default 1000)\n");
  printf("    --mg-block-size <level x y z t>           # Set the geometric block size for the each multigrid level's transfer operator (default 4 4 4 4)\n");
  printf("    --mg-mu-factor <level factor>             # Set the multiplicative factor for the twisted mass mu parameter on each level (default 1)\n");
  printf("    --mg-generate-nullspace <true/false>      # Generate the null-space vector dynamically (default true)\n");
  printf("    --mg-generate-all-levels <true/talse>     # true=generate nul space on all levels, false=generate on level 0 and create other levels from that (default true)\n");
  printf("    --mg-load-vec file                        # Load the vectors \"file\" for the multigrid_test (requires QIO)\n");
  printf("    --mg-save-vec file                        # Save the generated null-space vectors \"file\" from the multigrid_test (requires QIO)\n");
  printf("    --mg-vebosity <level verb>                # The verbosity to use on each level of the multigrid (default silent)\n");
  printf("    --nsrc <n>                                # How many spinors to apply the dslash to simultaneusly (experimental for staggered only)\n");
  printf("    --msrc <n>                                # Used for testing non-square block blas routines where nsrc defines the other dimension\n");
  printf("    --help                                    # Print out this message\n");

  usage_extra(argv); 
#ifdef MULTI_GPU
  char msg[]="multi";
#else
  char msg[]="single";
#endif  
  printf("Note: this program is %s GPU build\n", msg);
  exit(1);
  return ;
}

int process_command_line_option(int argc, char** argv, int* idx)
{
#ifdef MULTI_GPU
  char msg[]="multi";
#else
  char msg[]="single";
#endif

  int ret = -1;
  
  int i = *idx;

  if( strcmp(argv[i], "--help")== 0){
    usage(argv);
  }

  if( strcmp(argv[i], "--verify") == 0){
    if (i+1 >= argc){
      usage(argv);
    }	    

    if (strcmp(argv[i+1], "true") == 0){
      verify_results = true;
    }else if (strcmp(argv[i+1], "false") == 0){
      verify_results = false;
    }else{
      fprintf(stderr, "ERROR: invalid verify type\n");	
      exit(1);
    }

    i++;
    ret = 0;
    goto out;
  }
  
  if( strcmp(argv[i], "--device") == 0){
    if (i+1 >= argc){
      usage(argv);
    }
    device = atoi(argv[i+1]);
    if (device < 0 || device > 16){
      printf("ERROR: Invalid CUDA device number (%d)\n", device);
      usage(argv);
    }
    i++;
    ret = 0;
    goto out;
  }

  if( strcmp(argv[i], "--prec") == 0){
    if (i+1 >= argc){
      usage(argv);
    }	    
    prec =  get_prec(argv[i+1]);
    i++;
    ret = 0;
    goto out;
  }

  if( strcmp(argv[i], "--prec-sloppy") == 0){
    if (i+1 >= argc){
      usage(argv);
    }	    
    prec_sloppy =  get_prec(argv[i+1]);
    i++;
    ret = 0;
    goto out;
  }
  
  if( strcmp(argv[i], "--prec-precondition") == 0){
    if (i+1 >= argc){
      usage(argv);
    }
    prec_precondition =  get_prec(argv[i+1]);
    i++;
    ret = 0;
    goto out;
  }

  if( strcmp(argv[i], "--recon") == 0){
    if (i+1 >= argc){
      usage(argv);
    }
    link_recon =  get_recon(argv[i+1]);
    i++;
    ret = 0;
    goto out;
  }

  if( strcmp(argv[i], "--recon-sloppy") == 0){
    if (i+1 >= argc){
      usage(argv);
    }
    link_recon_sloppy =  get_recon(argv[i+1]);
    i++;
    ret = 0;
    goto out;
  }
  
  if( strcmp(argv[i], "--recon-precondition") == 0){
    if (i+1 >= argc){
      usage(argv);
    }
    link_recon_precondition =  get_recon(argv[i+1]);
    i++;
    ret = 0;
    goto out;
  }

  if( strcmp(argv[i], "--dim") == 0){
    if (i+1 >= argc){
      usage(argv);
    }
    xdim= atoi(argv[i+1]);
    if (xdim < 0 || xdim > 512){
      printf("ERROR: invalid X dimension (%d)\n", xdim);
      usage(argv);
    }
    i++;

    if (i+1 >= argc){
      usage(argv);
    }
    ydim= atoi(argv[i+1]);
    if (ydim < 0 || ydim > 512){
      printf("ERROR: invalid Y dimension (%d)\n", ydim);
      usage(argv);
    }
    i++;

    if (i+1 >= argc){
      usage(argv);
    }
    zdim= atoi(argv[i+1]);
    if (zdim < 0 || zdim > 512){
      printf("ERROR: invalid Z dimension (%d)\n", zdim);
      usage(argv);
    }
    i++;

    if (i+1 >= argc){
      usage(argv);
    }
    tdim= atoi(argv[i+1]);
    if (tdim < 0 || tdim > 512){
      printf("ERROR: invalid T dimension (%d)\n", tdim);
      usage(argv);
    }
    i++;

    ret = 0;
    goto out;
  }

  if( strcmp(argv[i], "--xdim") == 0){
    if (i+1 >= argc){
      usage(argv);
    }
    xdim= atoi(argv[i+1]);
    if (xdim < 0 || xdim > 512){
      printf("ERROR: invalid X dimension (%d)\n", xdim);
      usage(argv);
    }
    i++;
    ret = 0;
    goto out;
  }

  if( strcmp(argv[i], "--ydim") == 0){
    if (i+1 >= argc){
      usage(argv);
    }
    ydim= atoi(argv[i+1]);
    if (ydim < 0 || ydim > 512){
      printf("ERROR: invalid T dimension (%d)\n", ydim);
      usage(argv);
    }
    i++;
    ret = 0;
    goto out;
  }


  if( strcmp(argv[i], "--zdim") == 0){
    if (i+1 >= argc){
      usage(argv);
    }
    zdim= atoi(argv[i+1]);
    if (zdim < 0 || zdim > 512){
      printf("ERROR: invalid T dimension (%d)\n", zdim);
      usage(argv);
    }
    i++;
    ret = 0;
    goto out;
  }

  if( strcmp(argv[i], "--tdim") == 0){
    if (i+1 >= argc){
      usage(argv);
    }	    
    tdim =  atoi(argv[i+1]);
    if (tdim < 0 || tdim > 512){
      printf("Error: invalid t dimension");
      usage(argv);
    }
    i++;
    ret = 0;
    goto out;
  }

  if( strcmp(argv[i], "--sdim") == 0){
    if (i+1 >= argc){
      usage(argv);
    }	    
    int sdim =  atoi(argv[i+1]);
    if (sdim < 0 || sdim > 512){
      printf("ERROR: invalid S dimension\n");
      usage(argv);
    }
    xdim=ydim=zdim=sdim;
    i++;
    ret = 0;
    goto out;
  }
  
  if( strcmp(argv[i], "--Lsdim") == 0){
    if (i+1 >= argc){
      usage(argv);
    }	    
    int Ls =  atoi(argv[i+1]);
    if (Ls < 0 || Ls > 128){
      printf("ERROR: invalid Ls dimension\n");
      usage(argv);
    }
    Lsdim=Ls;
    i++;
    ret = 0;
    goto out;
  }
  
  if( strcmp(argv[i], "--dagger") == 0){
    dagger = QUDA_DAG_YES;
    ret = 0;
    goto out;
  }	
  
  if( strcmp(argv[i], "--partition") == 0){
    if (i+1 >= argc){
      usage(argv);
    }
#ifdef MULTI_GPU
    int value  =  atoi(argv[i+1]);
    for(int j=0; j < 4;j++){
      if (value &  (1 << j)){
	commDimPartitionedSet(j);
	dim_partitioned[j] = 1;
      }
    }
#else
    printfQuda("WARNING: Ignoring --partition option since this is a single-GPU build.\n");
#endif
    i++;
    ret = 0;
    goto out;
  }
  
  if( strcmp(argv[i], "--kernel-pack-t") == 0){
    kernel_pack_t = true;
    ret= 0;
    goto out;
  }


  if( strcmp(argv[i], "--multishift") == 0){
    if (i+1 >= argc){
      usage(argv);
    }	    

    if (strcmp(argv[i+1], "true") == 0){
      multishift = true;
    }else if (strcmp(argv[i+1], "false") == 0){
      multishift = false;
    }else{
      fprintf(stderr, "ERROR: invalid multishift boolean\n");	
      exit(1);
    }

    i++;
    ret = 0;
    goto out;
  }

  if( strcmp(argv[i], "--gridsize") == 0){
    if (i+1 >= argc){ 
      usage(argv);
    }     
    int xsize =  atoi(argv[i+1]);
    if (xsize <= 0 ){
      printf("ERROR: invalid X grid size");
      usage(argv);
    }
    gridsize_from_cmdline[0] = xsize;
    i++;

    int ysize =  atoi(argv[i+1]);
    if (ysize <= 0 ){
      printf("ERROR: invalid Y grid size");
      usage(argv);
    }
    gridsize_from_cmdline[1] = ysize;
    i++;

    int zsize =  atoi(argv[i+1]);
    if (zsize <= 0 ){
      printf("ERROR: invalid Z grid size");
      usage(argv);
    }
    gridsize_from_cmdline[2] = zsize;
    i++;

    int tsize =  atoi(argv[i+1]);
    if (tsize <= 0 ){
      printf("ERROR: invalid T grid size");
      usage(argv);
    }
    gridsize_from_cmdline[3] = tsize;
    i++;

    ret = 0;
    goto out;
  }

  if( strcmp(argv[i], "--xgridsize") == 0){
    if (i+1 >= argc){ 
      usage(argv);
    }     
    int xsize =  atoi(argv[i+1]);
    if (xsize <= 0 ){
      printf("ERROR: invalid X grid size");
      usage(argv);
    }
    gridsize_from_cmdline[0] = xsize;
    i++;
    ret = 0;
    goto out;
  }

  if( strcmp(argv[i], "--ygridsize") == 0){
    if (i+1 >= argc){
      usage(argv);
    }     
    int ysize =  atoi(argv[i+1]);
    if (ysize <= 0 ){
      printf("ERROR: invalid Y grid size");
      usage(argv);
    }
    gridsize_from_cmdline[1] = ysize;
    i++;
    ret = 0;
    goto out;
  }

  if( strcmp(argv[i], "--zgridsize") == 0){
    if (i+1 >= argc){
      usage(argv);
    }     
    int zsize =  atoi(argv[i+1]);
    if (zsize <= 0 ){
      printf("ERROR: invalid Z grid size");
      usage(argv);
    }
    gridsize_from_cmdline[2] = zsize;
    i++;
    ret = 0;
    goto out;
  }
  
  if( strcmp(argv[i], "--tgridsize") == 0){
    if (i+1 >= argc){
      usage(argv);
    }     
    int tsize =  atoi(argv[i+1]);
    if (tsize <= 0 ){
      printf("ERROR: invalid T grid size");
      usage(argv);
    }
    gridsize_from_cmdline[3] = tsize;
    i++;
    ret = 0;
    goto out;
  }
  
  if( strcmp(argv[i], "--dslash-type") == 0){
    if (i+1 >= argc){
      usage(argv);
    }     
    dslash_type =  get_dslash_type(argv[i+1]);
    i++;
    ret = 0;
    goto out;
  }
  
  if( strcmp(argv[i], "--flavor") == 0){
    if (i+1 >= argc){
      usage(argv);
    }     
    twist_flavor =  get_flavor_type(argv[i+1]);
    i++;
    ret = 0;
    goto out;
  }
  
  if( strcmp(argv[i], "--inv-type") == 0){
    if (i+1 >= argc){
      usage(argv);
    }     
    inv_type = get_solver_type(argv[i+1]);
    i++;
    ret = 0;
    goto out;
  }
  
  if( strcmp(argv[i], "--precon-type") == 0){
    if (i+1 >= argc){
      usage(argv);
    }
    precon_type = get_solver_type(argv[i+1]);
    i++;
    ret = 0;
    goto out;
  }

  if( strcmp(argv[i], "--mass") == 0){
    if (i+1 >= argc){
      usage(argv);
    }
    mass = atof(argv[i+1]);
    i++;
    ret = 0;
    goto out;
  }

  if( strcmp(argv[i], "--compute-clover") == 0){
    if (i+1 >= argc){
      usage(argv);
    }
    if (strcmp(argv[i+1], "true") == 0){
      compute_clover = true;
    }else if (strcmp(argv[i+1], "false") == 0){
      compute_clover = false;
    }else{
      fprintf(stderr, "ERROR: invalid compute_clover type\n");
      exit(1);
    }

    i++;
    ret = 0;
    goto out;
  }

  if( strcmp(argv[i], "--clover-coeff") == 0){
    if (i+1 >= argc){
      usage(argv);
    }
    clover_coeff = atof(argv[i+1]);
    i++;
    ret = 0;
    goto out;
  }

  if( strcmp(argv[i], "--mu") == 0){
    if (i+1 >= argc){
      usage(argv);
    }
    mu = atof(argv[i+1]);
    i++;
    ret = 0;
    goto out;
  }

  if( strcmp(argv[i], "--anisotropy") == 0){
    if (i+1 >= argc){
      usage(argv);
    }
    anisotropy = atof(argv[i+1]);
    i++;
    ret = 0;
    goto out;
  }

  if( strcmp(argv[i], "--tol") == 0){
    if (i+1 >= argc){
      usage(argv);
    }
    tol= atof(argv[i+1]);
    i++;
    ret = 0;
    goto out;
  }

  if( strcmp(argv[i], "--tolhq") == 0){
    if (i+1 >= argc){
      usage(argv);
    }
    tol_hq= atof(argv[i+1]);
    i++;
    ret = 0;
    goto out;
  }

  if( strcmp(argv[i], "--mass-normalization") == 0){
    if (i+1 >= argc){
      usage(argv);
    }
    normalization = get_mass_normalization_type(argv[i+1]);
    i++;
    ret = 0;
    goto out;
  }

  if( strcmp(argv[i], "--matpc") == 0){
    if (i+1 >= argc){
      usage(argv);
    }
    matpc_type = get_matpc_type(argv[i+1]);
    i++;
    ret = 0;
    goto out;
  }

  if( strcmp(argv[i], "--solve-type") == 0){
    if (i+1 >= argc){
      usage(argv);
    }
    solve_type = get_solve_type(argv[i+1]);
    i++;
    ret = 0;
    goto out;
  }

  if( strcmp(argv[i], "--load-gauge") == 0){
    if (i+1 >= argc){
      usage(argv);
    }     
    strcpy(latfile, argv[i+1]);
    i++;
    ret = 0;
    goto out;
  }
  
  if( strcmp(argv[i], "--nsrc") == 0){
    if (i+1 >= argc){
      usage(argv);
    }
    Nsrc = atoi(argv[i+1]);
    if (Nsrc < 1 || Nsrc > 128){
      printf("ERROR: invalid number of sources (Nsrc=%d)\n", Nsrc);
      usage(argv);
    }
    i++;
    ret = 0;
    goto out;
  }

  if( strcmp(argv[i], "--msrc") == 0){
    if (i+1 >= argc){
      usage(argv);
    }
    Msrc = atoi(argv[i+1]);
    if (Msrc < 1 || Msrc > 128){
      printf("ERROR: invalid number of sources (Msrc=%d)\n", Msrc);
      usage(argv);
    }
    i++;
    ret = 0;
    goto out;
  }

  if( strcmp(argv[i], "--test") == 0){
    if (i+1 >= argc){
      usage(argv);
    }	    
    test_type = atoi(argv[i+1]);
    i++;
    ret = 0;
    goto out;	    
  }
    
  if( strcmp(argv[i], "--mg-nvec") == 0){
    if (i+1 >= argc){
      usage(argv);
    }
    int level = atoi(argv[i+1]);
    if (level < 0 || level >= QUDA_MAX_MG_LEVEL) {
      printf("ERROR: invalid multigrid level %d", level);
      usage(argv);
    }
    i++;

    nvec[level] = atoi(argv[i+1]);
    if (nvec[level] < 0 || nvec[level] > 128){
      printf("ERROR: invalid number of vectors (%d)\n", nvec[level]);
      usage(argv);
    }
    i++;
    ret = 0;
    goto out;
  }

  if( strcmp(argv[i], "--mg-levels") == 0){
    if (i+1 >= argc){
      usage(argv);
    }
    mg_levels= atoi(argv[i+1]);
    if (mg_levels < 2 || mg_levels > QUDA_MAX_MG_LEVEL){
      printf("ERROR: invalid number of multigrid levels (%d)\n", mg_levels);
      usage(argv);
    }
    i++;
    ret = 0;
    goto out;
  }

  if( strcmp(argv[i], "--mg-nu-pre") == 0){
    if (i+1 >= argc){
      usage(argv);
    }
    nu_pre= atoi(argv[i+1]);
    if (nu_pre < 0 || nu_pre > 20){
      printf("ERROR: invalid pre-smoother applications value (nu_pre=%d)\n", nu_pre);
      usage(argv);
    }
    i++;
    ret = 0;
    goto out;
  }

  if( strcmp(argv[i], "--mg-nu-post") == 0){
    if (i+1 >= argc){
      usage(argv);
    }
    nu_post= atoi(argv[i+1]);
    if (nu_post < 0 || nu_post > 20){
      printf("ERROR: invalid pre-smoother applications value (nu_pist=%d)\n", nu_post);
      usage(argv);
    }
    i++;
    ret = 0;
    goto out;
  }

  if( strcmp(argv[i], "--mg-setup-inv") == 0){
    if (i+1 >= argc){
      usage(argv);
    }
    int level = atoi(argv[i+1]);
    if (level < 0 || level >= QUDA_MAX_MG_LEVEL) {
      printf("ERROR: invalid multigrid level %d", level);
      usage(argv);
    }
    i++;

    setup_inv[level] = get_solver_type(argv[i+1]);
    i++;
    ret = 0;
    goto out;
  }

<<<<<<< HEAD
  if( strcmp(argv[i], "--mg-setup-iters") == 0){
    if (i+1 >= argc){
      usage(argv);
    }
    int level = atoi(argv[i+1]);
    if (level < 0 || level >= QUDA_MAX_MG_LEVEL) {
      printf("ERROR: invalid multigrid level %d", level);
      usage(argv);
    }
    i++;

    num_setup_iter[level] = atoi(argv[i+1]);
    i++;
    ret = 0;
    goto out;
  }

=======
>>>>>>> 310fcd9c
  if( strcmp(argv[i], "--mg-setup-tol") == 0){
    if (i+1 >= argc){
      usage(argv);
    }

    setup_tol = atof(argv[i+1]);
    i++;
    ret = 0;
    goto out;
  }

<<<<<<< HEAD
  if( strcmp(argv[i], "--mg-setup-type") == 0){
    if (i+1 >= argc){
      usage(argv);
    }

    if( strcmp(argv[i+1], "test") == 0)
      setup_type = QUDA_TEST_VECTOR_SETUP;
    else if( strcmp(argv[i+1], "null")==0)
      setup_type = QUDA_NULL_VECTOR_SETUP;
    else {
      fprintf(stderr, "ERROR: invalid setup type\n");
      exit(1);
    }

    i++;
    ret = 0;
    goto out;
  }

  if( strcmp(argv[i], "--mg-pre-orth") == 0){
    if (i+1 >= argc){
      usage(argv);
    }

    if (strcmp(argv[i+1], "true") == 0){
      pre_orthonormalize = true;
    }else if (strcmp(argv[i+1], "false") == 0){
      pre_orthonormalize = false;
    }else{
      fprintf(stderr, "ERROR: invalid pre orthogonalize type\n");
      exit(1);
    }

    i++;
    ret = 0;
    goto out;
  }

  if( strcmp(argv[i], "--mg-post-orth") == 0){
    if (i+1 >= argc){
      usage(argv);
    }

    if (strcmp(argv[i+1], "true") == 0){
      post_orthonormalize = true;
    }else if (strcmp(argv[i+1], "false") == 0){
      post_orthonormalize = false;
    }else{
      fprintf(stderr, "ERROR: invalid post orthogonalize type\n");
      exit(1);
    }

    i++;
    ret = 0;
    goto out;
  }

=======
>>>>>>> 310fcd9c
  if( strcmp(argv[i], "--mg-omega") == 0){
    if (i+1 >= argc){
      usage(argv);
    }

    omega = atof(argv[i+1]);
    i++;
    ret = 0;
    goto out;
  }

  if( strcmp(argv[i], "--mg-verbosity") == 0){
    if (i+1 >= argc){
      usage(argv);
    }
    int level = atoi(argv[i+1]);
    if (level < 0 || level >= QUDA_MAX_MG_LEVEL) {
      printf("ERROR: invalid multigrid level %d", level);
      usage(argv);
    }
    i++;

    mg_verbosity[level] = get_verbosity_type(argv[i+1]);
    i++;
    ret = 0;
    goto out;
  }

  if( strcmp(argv[i], "--mg-smoother") == 0){
    if (i+1 >= argc){
      usage(argv);
    }
    smoother_type = get_solver_type(argv[i+1]);
    i++;
    ret = 0;
    goto out;
  }

  if( strcmp(argv[i], "--mg-coarsest-solver") == 0){
    if (i+1 >= argc){
      usage(argv);
    }
    coarsest_solver = get_solver_type(argv[i+1]);
    i++;
    ret = 0;
    goto out;
  }

  if( strcmp(argv[i], "--mg-coarsest-tol") == 0){
    if (i+1 >= argc){
      usage(argv);
    }
    coarsest_tol = atof(argv[i+1]);
    i++;
    ret = 0;
    goto out;
  }

  if( strcmp(argv[i], "--mg-coarsest-maxiter") == 0){
    if (i+1 >= argc){
      usage(argv);
    }
    coarsest_maxiter = atoi(argv[i+1]);
    i++;
    ret = 0;
    goto out;
  }

  if( strcmp(argv[i], "--mg-block-size") == 0){
    if (i+1 >= argc){ 
      usage(argv);
    }     
    int level = atoi(argv[i+1]);
    if (level < 0 || level >= QUDA_MAX_MG_LEVEL) {
      printf("ERROR: invalid multigrid level %d", level);
      usage(argv);
    }
    i++;

    int xsize =  atoi(argv[i+1]);
    if (xsize <= 0 ){
      printf("ERROR: invalid X block size");
      usage(argv);
    }
    geo_block_size[level][0] = xsize;
    i++;

    int ysize =  atoi(argv[i+1]);
    if (ysize <= 0 ){
      printf("ERROR: invalid Y block size");
      usage(argv);
    }
    geo_block_size[level][1] = ysize;
    i++;

    int zsize =  atoi(argv[i+1]);
    if (zsize <= 0 ){
      printf("ERROR: invalid Z block size");
      usage(argv);
    }
    geo_block_size[level][2] = zsize;
    i++;

    int tsize =  atoi(argv[i+1]);
    if (tsize <= 0 ){
      printf("ERROR: invalid T block size");
      usage(argv);
    }
    geo_block_size[level][3] = tsize;
    i++;

    ret = 0;
    goto out;
  }

  if( strcmp(argv[i], "--mass") == 0){
    if (i+1 >= argc){
      usage(argv);
    }
    mass= atof(argv[i+1]);
    i++;
    ret = 0;
    goto out;
  }

  if( strcmp(argv[i], "--mg-mu-factor") == 0){
    if (i+1 >= argc){
      usage(argv);
    }
    int level = atoi(argv[i+1]);
    if (level < 0 || level >= QUDA_MAX_MG_LEVEL) {
      printf("ERROR: invalid multigrid level %d", level);
      usage(argv);
    }
    i++;

    double factor =  atof(argv[i+1]);
    mu_factor[level] = factor;
    i++;
    ret=0;
    goto out;
  }

  if( strcmp(argv[i], "--mg-generate-nullspace") == 0){
    if (i+1 >= argc){
      usage(argv);
    }

    if (strcmp(argv[i+1], "true") == 0){
      generate_nullspace = true;
    }else if (strcmp(argv[i+1], "false") == 0){
      generate_nullspace = false;
    }else{
      fprintf(stderr, "ERROR: invalid generate nullspace type\n");
      exit(1);
    }

    i++;
    ret = 0;
    goto out;
  }

  if( strcmp(argv[i], "--mg-generate-all-levels") == 0){
    if (i+1 >= argc){
      usage(argv);
    }

    if (strcmp(argv[i+1], "true") == 0){
      generate_all_levels = true;
    }else if (strcmp(argv[i+1], "false") == 0){
      generate_all_levels = false;
    }else{
      fprintf(stderr, "ERROR: invalid value for generate_all_levels type\n");
      exit(1);
    }

    i++;
    ret = 0;
    goto out;
  }

  if( strcmp(argv[i], "--mg-load-vec") == 0){
    if (i+1 >= argc){
      usage(argv);
    }
    strcpy(vec_infile, argv[i+1]);
    i++;
    ret = 0;
    goto out;
  }

  if( strcmp(argv[i], "--mg-save-vec") == 0){
    if (i+1 >= argc){
      usage(argv);
    }
    strcpy(vec_outfile, argv[i+1]);
    i++;
    ret = 0;
    goto out;
  }
  
  if( strcmp(argv[i], "--niter") == 0){
    if (i+1 >= argc){
      usage(argv);
    }
    niter= atoi(argv[i+1]);
    if (niter < 1 || niter > 1e6){
      printf("ERROR: invalid number of iterations (%d)\n", niter);
      usage(argv);
    }
    i++;
    ret = 0;
    goto out;
  }
  
  if( strcmp(argv[i], "--ngcrkrylov") == 0){
    if (i+1 >= argc){
      usage(argv);
    }
    gcrNkrylov = atoi(argv[i+1]);
    if (gcrNkrylov < 1 || gcrNkrylov > 1e6){
      printf("ERROR: invalid number of gcrkrylov iterations (%d)\n", gcrNkrylov);
      usage(argv);
    }
    i++;
    ret = 0;
    goto out;
  }
  
  if( strcmp(argv[i], "--pipeline") == 0){
    if (i+1 >= argc){
      usage(argv);
    }
    pipeline = atoi(argv[i+1]);
    if (pipeline < 0 || pipeline > 8){
      printf("ERROR: invalid pipeline length (%d)\n", pipeline);
      usage(argv);
    }
    i++;
    ret = 0;
    goto out;
  }

  if( strcmp(argv[i], "--solution-pipeline") == 0){
    if (i+1 >= argc){
      usage(argv);
    }
    solution_accumulator_pipeline = atoi(argv[i+1]);
    if (solution_accumulator_pipeline < 0 || solution_accumulator_pipeline > 16){
      printf("ERROR: invalid solution pipeline length (%d)\n", solution_accumulator_pipeline);
      usage(argv);
    }
    i++;
    ret = 0;
    goto out;
  }

  if( strcmp(argv[i], "--version") == 0){
    printf("This program is linked with QUDA library, version %s,", 
	   get_quda_ver_str());
    printf(" %s GPU build\n", msg);
    exit(0);
  }

 out:
  *idx = i;
  return ret ;

}


static struct timeval startTime;

void stopwatchStart() {
  gettimeofday(&startTime, NULL);
}

double stopwatchReadSeconds() {
  struct timeval endTime;
  gettimeofday(&endTime, NULL);

  long ds = endTime.tv_sec - startTime.tv_sec;
  long dus = endTime.tv_usec - startTime.tv_usec;
  return ds + 0.000001*dus;
}

<|MERGE_RESOLUTION|>--- conflicted
+++ resolved
@@ -1608,15 +1608,11 @@
 double mu_factor[QUDA_MAX_MG_LEVEL] = { };
 QudaVerbosity mg_verbosity[QUDA_MAX_MG_LEVEL] = { };
 QudaInverterType setup_inv[QUDA_MAX_MG_LEVEL] = { };
-<<<<<<< HEAD
 int num_setup_iter[QUDA_MAX_MG_LEVEL] = { };
 double setup_tol = 5e-6;
 QudaSetupType setup_type = QUDA_NULL_VECTOR_SETUP;
 bool pre_orthonormalize = false;
 bool post_orthonormalize = true;
-=======
-double setup_tol = 5e-6;
->>>>>>> 310fcd9c
 double omega = 0.85;
 QudaInverterType smoother_type = QUDA_MR_INVERTER;
 QudaInverterType coarsest_solver = QUDA_GCR_INVERTER;
@@ -1695,15 +1691,11 @@
   printf("    --mg-nu-pre  <1-20>                       # The number of pre-smoother applications to do at each multigrid level (default 2)\n");
   printf("    --mg-nu-post <1-20>                       # The number of post-smoother applications to do at each multigrid level (default 2)\n");
   printf("    --mg-setup-inv <level inv>                # The inverter to use for the setup of multigrid (default bicgstab)\n");
-<<<<<<< HEAD
   printf("    --mg-setup-iters <level iter>             # The number of setup iterations to use for the multigrid (default 1)\n");
   printf("    --mg-setup-tol                            # The tolerance to use for the setup of multigrid (default 5e-6)\n");
   printf("    --mg-setup-type <null/test>               # The type of setup to use for the multigrid (default null)\n");
   printf("    --mg-pre-orth <true/false>                # If orthonormalize the vector before inverting in the setup of multigrid (default false)\n");
   printf("    --mg-post-orth <true/false>               # If orthonormalize the vector after inverting in the setup of multigrid (default true)\n");
-=======
-  printf("    --mg-setup-tol                            # The tolerance to use for the setup of multigrid (default 5e-6)\n");
->>>>>>> 310fcd9c
   printf("    --mg-omega                                # The over/under relaxation factor for the smoother of multigrid (default 0.85)\n");
   printf("    --mg-smoother                             # The smoother to use for multigrid (default mr)\n");
   printf("    --mg-coarsest-solver                      # The solver to use in the coarsest level of multigrid (default gcr)\n");
@@ -2400,7 +2392,6 @@
     goto out;
   }
 
-<<<<<<< HEAD
   if( strcmp(argv[i], "--mg-setup-iters") == 0){
     if (i+1 >= argc){
       usage(argv);
@@ -2418,8 +2409,6 @@
     goto out;
   }
 
-=======
->>>>>>> 310fcd9c
   if( strcmp(argv[i], "--mg-setup-tol") == 0){
     if (i+1 >= argc){
       usage(argv);
@@ -2431,7 +2420,6 @@
     goto out;
   }
 
-<<<<<<< HEAD
   if( strcmp(argv[i], "--mg-setup-type") == 0){
     if (i+1 >= argc){
       usage(argv);
@@ -2489,8 +2477,6 @@
     goto out;
   }
 
-=======
->>>>>>> 310fcd9c
   if( strcmp(argv[i], "--mg-omega") == 0){
     if (i+1 >= argc){
       usage(argv);
