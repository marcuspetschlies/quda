#include "hip/hip_runtime.h"
#include <cstdio>
#include <cstdlib>
<<<<<<< HEAD
#include <hip/hip_runtime.h>
=======
>>>>>>> 4f390279
#include <quda_internal.h>
#include <tune_quda.h>
#include <gauge_field.h>
#include <gauge_field_order.h>
#include <quda_matrix.h>
#include <float_vector.h>
#include <complex_quda.h>
#include <instantiate.h>

namespace quda {

  template <typename Float_, int nColor_, QudaReconstructType recon_u, QudaReconstructType recon_m, int N_>
  struct UpdateGaugeArg {
    using Float = Float_;
    static constexpr int nColor = nColor_;
    static constexpr int N = N_;
    static_assert(nColor == 3, "Only nColor=3 enabled at this time");
    typedef typename gauge_mapper<Float,recon_u>::type Gauge;
    typedef typename gauge_mapper<Float,recon_m>::type Mom;
    Gauge out;
    Gauge in;
    Mom mom;
    Float dt;
    int nDim;
    UpdateGaugeArg(GaugeField &out, const GaugeField &in, const GaugeField &mom, Float dt, int nDim)
      : out(out), in(in), mom(mom), dt(dt), nDim(nDim) { }
  };

  template <bool conj_mom, bool exact, typename Arg>
  __device__ __host__  void compute(Arg &arg, int x, int parity)
  {
    using Float = typename Arg::Float;
    typedef complex<Float> Complex;
    Matrix<Complex, Arg::nColor> link, result, mom;

    for (int dir=0; dir<arg.nDim; ++dir) {
      link = arg.in(dir, x, parity);
      mom = arg.mom(dir, x, parity);

      Complex trace = getTrace(mom);
      for (int c=0; c<Arg::nColor; c++) mom(c,c) -= trace/static_cast<Float>(Arg::nColor);

      if (!exact) {
	result = link;

	// Nth order expansion of exponential
	if (!conj_mom) {
	  for (int r= Arg::N; r>0; r--)
	    result = (arg.dt/r)*mom*result + link;
	} else {
	  for (int r= Arg::N; r>0; r--)
	    result = (arg.dt/r)*conj(mom)*result + link;
	}
      } else {
	mom = arg.dt * mom;
        expsu3<Float>(mom);

        if (!conj_mom) {
          link = mom * link;
        } else {
          link = conj(mom) * link;
        }

        result = link;
      }

      arg.out(dir, x, parity) = result;
    } // dir
  }

  template <bool conj_mom, bool exact, typename Arg>
  __global__ void updateGaugeFieldKernel(Arg arg)
  {
    int x_cb = blockIdx.x*blockDim.x + threadIdx.x;
    if (x_cb >= arg.out.volumeCB) return;
    int parity = blockIdx.y*blockDim.y + threadIdx.y;
    compute<conj_mom,exact>(arg, x_cb, parity);
  }

  template <typename Arg, bool conj_mom, bool exact>
   class UpdateGaugeField : public TunableVectorY {
    Arg &arg;
    const GaugeField &meta; // meta data

    bool tuneGridDim() const { return false; }
    unsigned int minThreads() const { return arg.in.volumeCB; }

  public:
    UpdateGaugeField(Arg &arg, const GaugeField &meta) :
      TunableVectorY(2),
      arg(arg),
      meta(meta) {}

<<<<<<< HEAD
    void apply(const hipStream_t &stream){
=======
    void apply(const qudaStream_t &stream){
>>>>>>> 4f390279
      TuneParam tp = tuneLaunch(*this, getTuning(), getVerbosity());
      updateGaugeFieldKernel<conj_mom,exact><<<tp.grid,tp.block,tp.shared_bytes>>>(arg);
    } // apply

    long long flops() const {
      const int Nc = Arg::nColor;
      return arg.nDim*2*arg.in.volumeCB*Arg::N*(Nc*Nc*2 +                 // scalar-matrix multiply
                                                (8*Nc*Nc*Nc - 2*Nc*Nc) +  // matrix-matrix multiply
                                                Nc*Nc*2);                 // matrix-matrix addition
    }

    long long bytes() const { return arg.nDim*2*arg.in.volumeCB*(arg.in.Bytes() + arg.out.Bytes() + arg.mom.Bytes()); }

    TuneKey tuneKey() const { return TuneKey(meta.VolString(), typeid(*this).name(), meta.AuxString()); }
  };

  template <typename Float, int nColor, QudaReconstructType recon_u> struct UpdateGauge
  {
    UpdateGauge(GaugeField &out, const GaugeField &in, const GaugeField &mom, double dt, bool conj_mom, bool exact)
    {
      if (mom.Reconstruct() != QUDA_RECONSTRUCT_10) errorQuda("Reconstruction type %d not supported", mom.Reconstruct());
      constexpr QudaReconstructType recon_m = QUDA_RECONSTRUCT_10;
      constexpr int N = 8; // degree of exponential expansion
      UpdateGaugeArg<Float, nColor, recon_u, recon_m, N> arg(out, in, mom, dt, 4);
      if (conj_mom) {
        if (exact) {
          UpdateGaugeField<decltype(arg),true,true> updateGauge(arg, in);
          updateGauge.apply(0);
        } else {
          UpdateGaugeField<decltype(arg),true,false> updateGauge(arg, in);
          updateGauge.apply(0);
        }
      } else {
        if (exact) {
          UpdateGaugeField<decltype(arg),false,true> updateGauge(arg, in);
          updateGauge.apply(0);
        } else {
          UpdateGaugeField<decltype(arg),false,false> updateGauge(arg, in);
          updateGauge.apply(0);
        }
      }
      checkCudaError();
    }
  };

  void updateGaugeField(GaugeField &out, double dt, const GaugeField& in, const GaugeField& mom, bool conj_mom, bool exact)
  {
#ifdef GPU_GAUGE_TOOLS
    checkPrecision(out, in, mom);
    checkLocation(out, in, mom);
    checkReconstruct(out, in);
    instantiate<UpdateGauge,ReconstructNo12>(out, in, mom, dt, conj_mom, exact);
#else
    errorQuda("Gauge tools are not build");
#endif
  }

} // namespace quda<|MERGE_RESOLUTION|>--- conflicted
+++ resolved
@@ -1,10 +1,5 @@
-#include "hip/hip_runtime.h"
 #include <cstdio>
 #include <cstdlib>
-<<<<<<< HEAD
-#include <hip/hip_runtime.h>
-=======
->>>>>>> 4f390279
 #include <quda_internal.h>
 #include <tune_quda.h>
 #include <gauge_field.h>
@@ -98,11 +93,7 @@
       arg(arg),
       meta(meta) {}
 
-<<<<<<< HEAD
-    void apply(const hipStream_t &stream){
-=======
     void apply(const qudaStream_t &stream){
->>>>>>> 4f390279
       TuneParam tp = tuneLaunch(*this, getTuning(), getVerbosity());
       updateGaugeFieldKernel<conj_mom,exact><<<tp.grid,tp.block,tp.shared_bytes>>>(arg);
     } // apply
