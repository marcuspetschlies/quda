#include <complex>
#include <stdlib.h>
#include <stdio.h>
#include <string.h>
#include <short.h>

#include <comm_quda.h>

// This contains the appropriate ifdef guards already
#include <mpi_comm_handle.h>

// QUDA headers
#include <color_spinor_field.h>
#include <unitarization_links.h>

// External headers
#include <llfat_utils.h>
#include <staggered_gauge_utils.h>
#include <host_utils.h>
#include <command_line_params.h>

#include <misc.h>
#include <qio_field.h>

template <typename T> using complex = std::complex<T>;

#include <Eigen/Dense>
using namespace Eigen;

#define XUP 0
#define YUP 1
#define ZUP 2
#define TUP 3

int Z[4];
int V;
int Vh;
int Vs_x, Vs_y, Vs_z, Vs_t;
int Vsh_x, Vsh_y, Vsh_z, Vsh_t;
int faceVolume[4];

// extended volume, +4
int E1, E1h, E2, E3, E4;
int E[4];
int V_ex, Vh_ex;

int Ls;
int V5;
int V5h;
double kappa5;

extern float fat_link_max;

// Set some local QUDA precision variables
QudaPrecision local_prec = QUDA_DOUBLE_PRECISION;
QudaPrecision &cpu_prec = local_prec;
QudaPrecision &cuda_prec = prec;
QudaPrecision &cuda_prec_sloppy = prec_sloppy;
QudaPrecision &cuda_prec_refinement_sloppy = prec_refinement_sloppy;
QudaPrecision &cuda_prec_precondition = prec_precondition;
QudaPrecision &cuda_prec_eigensolver = prec_eigensolver;
QudaPrecision &cuda_prec_ritz = prec_ritz;

size_t host_gauge_data_type_size = (cpu_prec == QUDA_DOUBLE_PRECISION) ? sizeof(double) : sizeof(float);
size_t host_spinor_data_type_size = (cpu_prec == QUDA_DOUBLE_PRECISION) ? sizeof(double) : sizeof(float);
size_t host_clover_data_type_size = (cpu_prec == QUDA_DOUBLE_PRECISION) ? sizeof(double) : sizeof(float);

void setQudaPrecisions()
{
  if (prec_sloppy == QUDA_INVALID_PRECISION) prec_sloppy = prec;
  if (prec_eigensolver == QUDA_INVALID_PRECISION) prec_eigensolver = prec_sloppy;
  if (prec_precondition == QUDA_INVALID_PRECISION) prec_precondition = prec_sloppy;
  if (prec_null == QUDA_INVALID_PRECISION) prec_null = prec_precondition;
  if (smoother_halo_prec == QUDA_INVALID_PRECISION) smoother_halo_prec = prec_null;
  if (link_recon_sloppy == QUDA_RECONSTRUCT_INVALID) link_recon_sloppy = link_recon;
  if (link_recon_precondition == QUDA_RECONSTRUCT_INVALID) link_recon_precondition = link_recon_sloppy;
  if (link_recon_eigensolver == QUDA_RECONSTRUCT_INVALID) link_recon_eigensolver = link_recon_sloppy;
}

void setQudaMgSolveTypes()
{
  for (int i = 0; i < QUDA_MAX_MG_LEVEL; i++) {
    if (coarse_solve_type[i] == QUDA_INVALID_SOLVE) coarse_solve_type[i] = solve_type;
    if (smoother_solve_type[i] == QUDA_INVALID_SOLVE) smoother_solve_type[i] = QUDA_DIRECT_PC_SOLVE;
  }
}

void setQudaDefaultMgTestParams()
{
  // We give here some default values
  for (int i = 0; i < QUDA_MAX_MG_LEVEL; i++) {
    mg_verbosity[i] = QUDA_SUMMARIZE;
    setup_inv[i] = QUDA_BICGSTAB_INVERTER;
    num_setup_iter[i] = 1;
    setup_tol[i] = 5e-6;
    setup_maxiter[i] = 500;
    setup_maxiter_refresh[i] = 20;
    mu_factor[i] = 1.;
    coarse_solve_type[i] = QUDA_INVALID_SOLVE;
    smoother_solve_type[i] = QUDA_INVALID_SOLVE;
    mg_schwarz_type[i] = QUDA_INVALID_SCHWARZ;
    mg_schwarz_cycle[i] = 1;
    smoother_type[i] = QUDA_GCR_INVERTER;
    smoother_tol[i] = 0.25;
    coarse_solver[i] = QUDA_GCR_INVERTER;
    coarse_solver_tol[i] = 0.25;
    coarse_solver_maxiter[i] = 100;
    solver_location[i] = QUDA_CUDA_FIELD_LOCATION;
    setup_location[i] = QUDA_CUDA_FIELD_LOCATION;
    nu_pre[i] = 2;
    nu_post[i] = 2;
    n_block_ortho[i] = 1;

    // Default eigensolver params
    mg_eig[i] = false;
    mg_eig_tol[i] = 1e-3;
    mg_eig_n_ev[i] = nvec[i];
    mg_eig_n_kr[i] = 3 * nvec[i];
    mg_eig_require_convergence[i] = QUDA_BOOLEAN_TRUE;
    mg_eig_type[i] = QUDA_EIG_TR_LANCZOS;
    mg_eig_spectrum[i] = QUDA_SPECTRUM_SR_EIG;
    mg_eig_check_interval[i] = 5;
    mg_eig_max_restarts[i] = 100;
    mg_eig_use_normop[i] = QUDA_BOOLEAN_FALSE;
    mg_eig_use_dagger[i] = QUDA_BOOLEAN_FALSE;
    mg_eig_use_poly_acc[i] = QUDA_BOOLEAN_TRUE;
    mg_eig_poly_deg[i] = 100;
    mg_eig_amin[i] = 1.0;
    mg_eig_amax[i] = -1.0; // use power iterations
    mg_eig_save_prec[i] = QUDA_DOUBLE_PRECISION;

    setup_ca_basis[i] = QUDA_POWER_BASIS;
    setup_ca_basis_size[i] = 4;
    setup_ca_lambda_min[i] = 0.0;
    setup_ca_lambda_max[i] = -1.0; // use power iterations

    coarse_solver_ca_basis[i] = QUDA_POWER_BASIS;
    coarse_solver_ca_basis_size[i] = 4;
    coarse_solver_ca_lambda_min[i] = 0.0;
    coarse_solver_ca_lambda_max[i] = -1.0;

    strcpy(mg_vec_infile[i], "");
    strcpy(mg_vec_outfile[i], "");
  }
}

void constructQudaGaugeField(void **gauge, int type, QudaPrecision precision, QudaGaugeParam *param)
{
  if (type == 0) {
    if (precision == QUDA_DOUBLE_PRECISION)
      constructUnitGaugeField((double **)gauge, param);
    else
      constructUnitGaugeField((float **)gauge, param);
  } else if (type == 1) {
    if (precision == QUDA_DOUBLE_PRECISION)
      constructRandomGaugeField((double **)gauge, param);
    else
      constructRandomGaugeField((float **)gauge, param);
  } else {
    if (precision == QUDA_DOUBLE_PRECISION)
      applyGaugeFieldScaling((double **)gauge, Vh, param);
    else
      applyGaugeFieldScaling((float **)gauge, Vh, param);
  }
}

void constructHostGaugeField(void **gauge, QudaGaugeParam &gauge_param, int argc, char **argv)
{
  // 0 = unit gauge
  // 1 = random SU(3)
  // 2 = supplied field
  int construct_type = 0;
  if (strcmp(latfile, "")) {
    // load in the command line supplied gauge field using QIO and LIME
    if (getVerbosity() >= QUDA_VERBOSE) printfQuda("Loading the gauge field in %s\n", latfile);
    read_gauge_field(latfile, gauge, gauge_param.cpu_prec, gauge_param.X, argc, argv);
    construct_type = 2;
  } else {
    if (unit_gauge)
      construct_type = 0;
    else
      construct_type = 1;
  }
  constructQudaGaugeField(gauge, construct_type, gauge_param.cpu_prec, &gauge_param);
}

void saveHostGaugeField(void **gauge, QudaGaugeParam &gauge_param, QudaLinkType link_type)
{
  if (strcmp(gauge_outfile, "")) {
    // save gauge field using QIO and LIME
    if (getVerbosity() >= QUDA_VERBOSE) printfQuda("Saving the gauge field in %s\n", gauge_outfile);
    QudaLinkType temp = gauge_param.type;
    gauge_param.type = link_type;
    saveGaugeQuda(gauge, &gauge_param);
    write_gauge_field(gauge_outfile, gauge, gauge_param.cpu_prec, gauge_param.X, 0, (char**)0);
    gauge_param.type = temp;
  } else {
    printfQuda("No output file specified.\n");
  }
}

void saveDeviceGaugeField(cudaGaugeField *gaugeEx, cudaGaugeField *gauge)
{  
  QudaGaugeParam gauge_param = newQudaGaugeParam();
  setWilsonGaugeParam(gauge_param);

  void *cpu_gauge[4];
  for (int dir = 0; dir < 4; dir++) { cpu_gauge[dir] = malloc(V * gauge_site_size * gauge_param.cpu_prec); }

  // copy into regular field
  copyExtendedGauge(*gauge, *gaugeEx, QUDA_CUDA_FIELD_LOCATION);
  saveGaugeFieldQuda((void*)cpu_gauge, (void*)gauge, &gauge_param);
  write_gauge_field(gauge_outfile, cpu_gauge, gauge_param.cpu_prec, gauge_param.X, 0, (char**)0);
  for (int dir = 0; dir<4; dir++) free(cpu_gauge[dir]);
}


void constructHostCloverField(void *clover, void *, QudaInvertParam &inv_param)
{
  double norm = 0.01; // clover components are random numbers in the range (-norm, norm)
  double diag = 1.0;  // constant added to the diagonal

  if (!compute_clover) constructQudaCloverField(clover, norm, diag, inv_param.clover_cpu_prec);

  inv_param.compute_clover = compute_clover;
  if (compute_clover) inv_param.return_clover = 1;
  inv_param.compute_clover_inverse = 1;
  inv_param.return_clover_inverse = 1;
}

void constructQudaCloverField(void *clover, double norm, double diag, QudaPrecision precision)
{
  if (precision == QUDA_DOUBLE_PRECISION)
    constructCloverField((double *)clover, norm, diag);
  else
    constructCloverField((float *)clover, norm, diag);
}

void constructWilsonSpinorParam(quda::ColorSpinorParam *cs_param, const QudaInvertParam *inv_param,
                                const QudaGaugeParam *gauge_param)
{
  // Lattice vector spacetime/colour/spin/parity properties
  cs_param->nColor = N_COLORS;
  cs_param->nSpin = 4;
  if (inv_param->dslash_type == QUDA_DOMAIN_WALL_DSLASH || inv_param->dslash_type == QUDA_DOMAIN_WALL_4D_DSLASH
      || inv_param->dslash_type == QUDA_MOBIUS_DWF_DSLASH || inv_param->dslash_type == QUDA_MOBIUS_DWF_EOFA_DSLASH) {
    cs_param->nDim = 5;
    cs_param->x[4] = inv_param->Ls;
  } else {
    cs_param->nDim = 4;
  }
  for (int d = 0; d < 4; d++) cs_param->x[d] = gauge_param->X[d];
  bool pc = isPCSolution(inv_param->solution_type);
  if (pc) cs_param->x[0] /= 2;
  cs_param->siteSubset = pc ? QUDA_PARITY_SITE_SUBSET : QUDA_FULL_SITE_SUBSET;

  // Lattice vector data properties
  cs_param->setPrecision(inv_param->cpu_prec);
  cs_param->pad = 0;
  cs_param->siteOrder = QUDA_EVEN_ODD_SITE_ORDER;
  cs_param->fieldOrder = QUDA_SPACE_SPIN_COLOR_FIELD_ORDER;
  cs_param->gammaBasis = inv_param->gamma_basis;
  cs_param->create = QUDA_ZERO_FIELD_CREATE;
  cs_param->location = QUDA_CPU_FIELD_LOCATION;
}

void constructRandomSpinorSource(void *v, int nSpin, int nColor, QudaPrecision precision, QudaSolutionType sol_type,
                                 const int *const x, quda::RNG &rng)
{
  quda::ColorSpinorParam param;
  param.v = v;
  param.nColor = nColor;
  param.nSpin = nSpin;
  param.setPrecision(precision);
  param.create = QUDA_REFERENCE_FIELD_CREATE;
  param.fieldOrder = QUDA_SPACE_SPIN_COLOR_FIELD_ORDER;
  param.nDim = 4;
  param.siteSubset = isPCSolution(sol_type) ? QUDA_PARITY_SITE_SUBSET : QUDA_FULL_SITE_SUBSET;
  param.siteOrder = QUDA_EVEN_ODD_SITE_ORDER;
  param.location = QUDA_CPU_FIELD_LOCATION; // DMH FIXME so one can construct device noise
  for (int d = 0; d < 4; d++) param.x[d] = x[d];
  if (isPCSolution(sol_type)) param.x[0] /= 2;
  quda::cpuColorSpinorField spinor_in(param);
  quda::spinorNoise(spinor_in, rng, QUDA_NOISE_UNIFORM);
}

void constructPointSpinorSource(void *v, int nSpin, int nColor, QudaPrecision precision, const int *const x,
                                const int dil, const int *const source_position)
{
  int X[4] = {x[0], x[1], x[2], x[3]};
  // Get local index
  int src_local[4];
  for (int d = 0; d < 4; d++) src_local[d] = source_position[d] - comm_coord(d) * X[d];
  // Get linear index
  int local_idx = ((X[2] * src_local[3] + src_local[2]) * X[1] + src_local[1]) * X[0] + src_local[0];
  int local_idx_cb = local_idx / 2;
  int parity = local_idx % 2;

  size_t bytes = (size_t)V;
  bytes *= (size_t)my_spinor_site_size;
  bytes *= (size_t)host_spinor_data_type_size;
  memset(v, 0, bytes);

  // Deduce where to place the point source. If the following is satisfied,
  // we have isolated the MPI rank that contains the point source posistion.
  if ((comm_coord(0) * X[0] <= source_position[0] && source_position[0] < (comm_coord(0) + 1) * X[0])
      && (comm_coord(1) * X[1] <= source_position[1] && source_position[1] < (comm_coord(1) + 1) * X[1])
      && (comm_coord(2) * X[2] <= source_position[2] && source_position[2] < (comm_coord(2) + 1) * X[2])
      && (comm_coord(3) * X[3] <= source_position[3] && source_position[3] < (comm_coord(3) + 1) * X[3])) {

    if (precision == QUDA_DOUBLE_PRECISION) {
      ((double *)v)[my_spinor_site_size * (parity * Vh + local_idx_cb) + 2 * dil] = 1.0;
    } else {
      ((float *)v)[my_spinor_site_size * (parity * Vh + local_idx_cb) + 2 * dil] = 1.0;
    }
  }
}

void constructWallSpinorSource(void *v, QudaPrecision precision, const int dil)
{
  size_t bytes = V * my_spinor_site_size * host_spinor_data_type_size;
  memset(v, bytes, 0.0);

  for (int i = 0; i < V; i++) {
    if (precision == QUDA_DOUBLE_PRECISION) {
      ((double *)v)[my_spinor_site_size * i + 2 * dil] = 1.0;
    } else {
      ((float *)v)[my_spinor_site_size * i + 2 * dil] = 1.0;
    }
  }
}

void initComms(int argc, char **argv, std::array<int, 4> &commDims) { initComms(argc, argv, commDims.data()); }

#if defined(QMP_COMMS) || defined(MPI_COMMS)
void initComms(int argc, char **argv, int *const commDims)
#else
void initComms(int, char **, int *const commDims)
#endif
{
  if (getenv("QUDA_TEST_GRID_SIZE")) { get_size_from_env(commDims, "QUDA_TEST_GRID_SIZE"); }
  if (getenv("QUDA_TEST_GRID_PARTITION")) { get_size_from_env(grid_partition.data(), "QUDA_TEST_GRID_PARTITION"); }

#if defined(QMP_COMMS)
  QMP_thread_level_t tl;
  QMP_init_msg_passing(&argc, &argv, QMP_THREAD_SINGLE, &tl);

  // make sure the QMP logical ordering matches QUDA's
  if (rank_order == 0) {
    int map[] = {3, 2, 1, 0};
    QMP_declare_logical_topology_map(commDims, 4, map, 4);
  } else {
    int map[] = {0, 1, 2, 3};
    QMP_declare_logical_topology_map(commDims, 4, map, 4);
  }
#elif defined(MPI_COMMS)
  MPI_Init(&argc, &argv);
#endif

  QudaCommsMap func = rank_order == 0 ? lex_rank_from_coords_t : lex_rank_from_coords_x;

  initCommsGridQuda(4, commDims, func, NULL);
  initRand();

  printfQuda("Rank order is %s major (%s running fastest)\n", rank_order == 0 ? "column" : "row",
             rank_order == 0 ? "t" : "x");
}

void finalizeComms()
{
  comm_finalize();
#if defined(QMP_COMMS)
  QMP_finalize_msg_passing();
#elif defined(MPI_COMMS)
  MPI_Finalize();
#endif
}

void initRand()
{
  int rank = 0;

#if defined(QMP_COMMS)
  rank = QMP_get_node_number();
#elif defined(MPI_COMMS)
  MPI_Comm_rank(MPI_COMM_WORLD, &rank);
#endif

  srand(17 * rank + 137);
}

void setDims(int *X)
{
  V = 1;
  for (int d = 0; d < 4; d++) {
    V *= X[d];
    Z[d] = X[d];

    faceVolume[d] = 1;
    for (int i = 0; i < 4; i++) {
      if (i == d) continue;
      faceVolume[d] *= X[i];
    }
  }
  Vh = V / 2;

  Vs_x = X[1] * X[2] * X[3];
  Vs_y = X[0] * X[2] * X[3];
  Vs_z = X[0] * X[1] * X[3];
  Vs_t = X[0] * X[1] * X[2];

  Vsh_x = Vs_x / 2;
  Vsh_y = Vs_y / 2;
  Vsh_z = Vs_z / 2;
  Vsh_t = Vs_t / 2;

  E1 = X[0] + 4;
  E2 = X[1] + 4;
  E3 = X[2] + 4;
  E4 = X[3] + 4;
  E1h = E1 / 2;
  E[0] = E1;
  E[1] = E2;
  E[2] = E3;
  E[3] = E4;
  V_ex = E1 * E2 * E3 * E4;
  Vh_ex = V_ex / 2;
}

void dw_setDims(int *X, const int L5)
{
  V = 1;
  for (int d = 0; d < 4; d++) {
    V *= X[d];
    Z[d] = X[d];

    faceVolume[d] = 1;
    for (int i = 0; i < 4; i++) {
      if (i == d) continue;
      faceVolume[d] *= X[i];
    }
  }
  Vh = V / 2;

  Ls = L5;
  V5 = V * Ls;
  V5h = Vh * Ls;

  Vs_t = Z[0] * Z[1] * Z[2] * Ls; //?
  Vsh_t = Vs_t / 2;               //?
}

int dimPartitioned(int dim) { return ((gridsize_from_cmdline[dim] > 1) || dim_partitioned[dim]); }

bool last_node_in_t()
{
  // only apply T-boundary at edge nodes
#ifdef MULTI_GPU
  return commCoords(3) == commDim(3) - 1;
#else
  return true;
#endif
}

int index_4d_cb_from_coordinate_4d(const int coordinate[4], const int dim[4])
{
  return (((coordinate[3] * dim[2] + coordinate[2]) * dim[1] + coordinate[1]) * dim[0] + coordinate[0]) >> 1;
}

void coordinate_from_shrinked_index(int coordinate[4], int shrinked_index, const int shrinked_dim[4],
                                    const int shift[4], int parity)
{
  int aux[4];
  aux[0] = shrinked_index * 2;

  for (int i = 0; i < 3; i++) { aux[i + 1] = aux[i] / shrinked_dim[i]; }

  coordinate[0] = aux[0] - aux[1] * shrinked_dim[0];
  coordinate[1] = aux[1] - aux[2] * shrinked_dim[1];
  coordinate[2] = aux[2] - aux[3] * shrinked_dim[2];
  coordinate[3] = aux[3];

  // Find the full coordinate in the shrinked volume.
  coordinate[0] += (parity + coordinate[3] + coordinate[2] + coordinate[1]) & 1;

  // if(shrinked_index == 3691) printfQuda("coordinate[0] = %d\n", coordinate[0]);
  for (int d = 0; d < 4; d++) { coordinate[d] += shift[d]; }
}

// i represents a "half index" into an even or odd "half lattice".
// when oddBit={0,1} the half lattice is {even,odd}.
//
// the displacements, such as dx, refer to the full lattice coordinates.
//
// neighborIndex() takes a "half index", displaces it, and returns the
// new "half index", which can be an index into either the even or odd lattices.
// displacements of magnitude one always interchange odd and even lattices.
//

int neighborIndex(int i, int oddBit, int dx4, int dx3, int dx2, int dx1)
{
  int Y = fullLatticeIndex(i, oddBit);
  int x4 = Y / (Z[2] * Z[1] * Z[0]);
  int x3 = (Y / (Z[1] * Z[0])) % Z[2];
  int x2 = (Y / Z[0]) % Z[1];
  int x1 = Y % Z[0];

  // assert (oddBit == (x+y+z+t)%2);

  x4 = (x4 + dx4 + Z[3]) % Z[3];
  x3 = (x3 + dx3 + Z[2]) % Z[2];
  x2 = (x2 + dx2 + Z[1]) % Z[1];
  x1 = (x1 + dx1 + Z[0]) % Z[0];

  return (x4 * (Z[2] * Z[1] * Z[0]) + x3 * (Z[1] * Z[0]) + x2 * (Z[0]) + x1) / 2;
}

int neighborIndex(int dim[4], int index, int oddBit, int dx[4])
{

  const int fullIndex = fullLatticeIndex(dim, index, oddBit);

  int x[4];
  x[3] = fullIndex / (dim[2] * dim[1] * dim[0]);
  x[2] = (fullIndex / (dim[1] * dim[0])) % dim[2];
  x[1] = (fullIndex / dim[0]) % dim[1];
  x[0] = fullIndex % dim[0];

  for (int dir = 0; dir < 4; ++dir) x[dir] = (x[dir] + dx[dir] + dim[dir]) % dim[dir];

  return (((x[3] * dim[2] + x[2]) * dim[1] + x[1]) * dim[0] + x[0]) / 2;
}

int neighborIndex_mg(int i, int oddBit, int dx4, int dx3, int dx2, int dx1)
{
  int ret;

  int Y = fullLatticeIndex(i, oddBit);
  int x4 = Y / (Z[2] * Z[1] * Z[0]);
  int x3 = (Y / (Z[1] * Z[0])) % Z[2];
  int x2 = (Y / Z[0]) % Z[1];
  int x1 = Y % Z[0];

  int ghost_x4 = x4 + dx4;

  // assert (oddBit == (x+y+z+t)%2);

  x4 = (x4 + dx4 + Z[3]) % Z[3];
  x3 = (x3 + dx3 + Z[2]) % Z[2];
  x2 = (x2 + dx2 + Z[1]) % Z[1];
  x1 = (x1 + dx1 + Z[0]) % Z[0];

  if ((ghost_x4 >= 0 && ghost_x4 < Z[3]) || !comm_dim_partitioned(3)) {
    ret = (x4 * (Z[2] * Z[1] * Z[0]) + x3 * (Z[1] * Z[0]) + x2 * (Z[0]) + x1) / 2;
  } else {
    ret = (x3 * (Z[1] * Z[0]) + x2 * (Z[0]) + x1) / 2;
  }

  return ret;
}

/*
 * This is a computation of neighbor using the full index and the displacement in each direction
 *
 */

int neighborIndexFullLattice(int i, int dx4, int dx3, int dx2, int dx1)
{
  int oddBit = 0;
  int half_idx = i;
  if (i >= Vh) {
    oddBit = 1;
    half_idx = i - Vh;
  }

  int nbr_half_idx = neighborIndex(half_idx, oddBit, dx4, dx3, dx2, dx1);
  int oddBitChanged = (dx4 + dx3 + dx2 + dx1) % 2;
  if (oddBitChanged) { oddBit = 1 - oddBit; }
  int ret = nbr_half_idx;
  if (oddBit) { ret = Vh + nbr_half_idx; }

  return ret;
}

int neighborIndexFullLattice(int dim[4], int index, int dx[4])
{
  const int volume = dim[0] * dim[1] * dim[2] * dim[3];
  const int halfVolume = volume / 2;
  int oddBit = 0;
  int halfIndex = index;

  if (index >= halfVolume) {
    oddBit = 1;
    halfIndex = index - halfVolume;
  }

  int neighborHalfIndex = neighborIndex(dim, halfIndex, oddBit, dx);

  int oddBitChanged = (dx[0] + dx[1] + dx[2] + dx[3]) % 2;
  if (oddBitChanged) { oddBit = 1 - oddBit; }

  return neighborHalfIndex + oddBit * halfVolume;
}

int neighborIndexFullLattice_mg(int i, int dx4, int dx3, int dx2, int dx1)
{
  int ret;
  int oddBit = 0;
  int half_idx = i;
  if (i >= Vh) {
    oddBit = 1;
    half_idx = i - Vh;
  }

  int Y = fullLatticeIndex(half_idx, oddBit);
  int x4 = Y / (Z[2] * Z[1] * Z[0]);
  int x3 = (Y / (Z[1] * Z[0])) % Z[2];
  int x2 = (Y / Z[0]) % Z[1];
  int x1 = Y % Z[0];
  int ghost_x4 = x4 + dx4;

  x4 = (x4 + dx4 + Z[3]) % Z[3];
  x3 = (x3 + dx3 + Z[2]) % Z[2];
  x2 = (x2 + dx2 + Z[1]) % Z[1];
  x1 = (x1 + dx1 + Z[0]) % Z[0];

  if (ghost_x4 >= 0 && ghost_x4 < Z[3]) {
    ret = (x4 * (Z[2] * Z[1] * Z[0]) + x3 * (Z[1] * Z[0]) + x2 * (Z[0]) + x1) / 2;
  } else {
    ret = (x3 * (Z[1] * Z[0]) + x2 * (Z[0]) + x1) / 2;
    return ret;
  }

  int oddBitChanged = (dx4 + dx3 + dx2 + dx1) % 2;
  if (oddBitChanged) { oddBit = 1 - oddBit; }

  if (oddBit) { ret += Vh; }

  return ret;
}

// X indexes the lattice site
void printSpinorElement(void *spinor, int X, QudaPrecision precision)
{
  if (precision == QUDA_DOUBLE_PRECISION)
    for (int s = 0; s < 4; s++) printVector((double *)spinor + X * spinor_site_size + s * 2*N_COLORS);
  else
    for (int s = 0; s < 4; s++) printVector((float *)spinor + X * spinor_site_size + s * 2*N_COLORS);
}

// X indexes the full lattice
void printGaugeElement(void *gauge, int X, QudaPrecision precision)
{
  if (getOddBit(X) == 0) {
    if (precision == QUDA_DOUBLE_PRECISION)
      for (int m = 0; m < N_COLORS; m++) printVector((double *)gauge + (X / 2) * gauge_site_size + m * N_COLORS * 2);
    else
      for (int m = 0; m < N_COLORS; m++) printVector((float *)gauge + (X / 2) * gauge_site_size + m * N_COLORS * 2);

  } else {
    if (precision == QUDA_DOUBLE_PRECISION)
      for (int m = 0; m < N_COLORS; m++) printVector((double *)gauge + (X / 2 + Vh) * gauge_site_size + m * N_COLORS * 2);
    else
      for (int m = 0; m < N_COLORS; m++) printVector((float *)gauge + (X / 2 + Vh) * gauge_site_size + m * N_COLORS * 2);
  }
}

int fullLatticeIndex(int dim[4], int index, int oddBit)
{

  int za = index / (dim[0] >> 1);
  int zb = za / dim[1];
  int x2 = za - zb * dim[1];
  int x4 = zb / dim[2];
  int x3 = zb - x4 * dim[2];

  return 2 * index + ((x2 + x3 + x4 + oddBit) & 1);
}

// given a "half index" i into either an even or odd half lattice (corresponding
// to oddBit = {0, 1}), returns the corresponding full lattice index.
int fullLatticeIndex(int i, int oddBit)
{
  /*
    int boundaryCrossings = i/(Z[0]/2) + i/(Z[1]*Z[0]/2) + i/(Z[2]*Z[1]*Z[0]/2);
    return 2*i + (boundaryCrossings + oddBit) % 2;
  */

  int X1 = Z[0];
  int X2 = Z[1];
  int X3 = Z[2];
  // int X4 = Z[3];
  int X1h = X1 / 2;

  int sid = i;
  int za = sid / X1h;
  // int x1h = sid - za*X1h;
  int zb = za / X2;
  int x2 = za - zb * X2;
  int x4 = zb / X3;
  int x3 = zb - x4 * X3;
  int x1odd = (x2 + x3 + x4 + oddBit) & 1;
  // int x1 = 2*x1h + x1odd;
  int X = 2 * sid + x1odd;

  return X;
}

extern "C" {
/**
   @brief Set the default ASAN options.  This ensures that QUDA just
   works when SANITIZE is enabled without requiring ASAN_OPTIONS to be
   set.  We default disable leak checking, otherwise this will cause
   ctest to fail with MPI library leaks.
 */
const char *__asan_default_options() { return "detect_leaks=0,protect_shadow_gap=0"; }
}

/**
 * For MPI, the default node mapping is lexicographical with t varying fastest.
 */

void get_size_from_env(int *const dims, const char env[])
{
  char *grid_size_env = getenv(env);
  if (grid_size_env) {
    std::stringstream grid_list(grid_size_env);

    int dim;
    int i = 0;
    while (grid_list >> dim) {
      if (i >= 4) errorQuda("Unexpected grid size array length");
      dims[i] = dim;
      if (grid_list.peek() == ',') grid_list.ignore();
      i++;
    }
  }
}

int lex_rank_from_coords_t(const int *coords, void *)
{
  int rank = coords[0];
  for (int i = 1; i < 4; i++) { rank = gridsize_from_cmdline[i] * rank + coords[i]; }
  return rank;
}

int lex_rank_from_coords_x(const int *coords, void *)
{
  int rank = coords[3];
  for (int i = 2; i >= 0; i--) { rank = gridsize_from_cmdline[i] * rank + coords[i]; }
  return rank;
}

template <typename Float> void printVector(Float *v)
{
  printfQuda("{(%f %f) (%f %f) (%f %f)}\n", v[0], v[1], v[2], v[3], v[4], v[5]);
}

// returns 0 or 1 if the full lattice index X is even or odd
int getOddBit(int Y)
{
  int x4 = Y / (Z[2] * Z[1] * Z[0]);
  int x3 = (Y / (Z[1] * Z[0])) % Z[2];
  int x2 = (Y / Z[0]) % Z[1];
  int x1 = Y % Z[0];
  return (x4 + x3 + x2 + x1) % 2;
}

// a+=b
template <typename Float> inline void complexAddTo(Float *a, Float *b)
{
  a[0] += b[0];
  a[1] += b[1];
}

// a = b*c
template <typename Float> inline void complexProduct(Float *a, Float *b, Float *c)
{
  a[0] = b[0] * c[0] - b[1] * c[1];
  a[1] = b[0] * c[1] + b[1] * c[0];
}

// a = conj(b)*conj(c)
template <typename Float> inline void complexConjugateProduct(Float *a, Float *b, Float *c)
{
  a[0] = b[0] * c[0] - b[1] * c[1];
  a[1] = -b[0] * c[1] - b[1] * c[0];
}

// a = conj(b)*c
template <typename Float> inline void complexDotProduct(Float *a, Float *b, Float *c)
{
  a[0] = b[0] * c[0] + b[1] * c[1];
  a[1] = b[0] * c[1] - b[1] * c[0];
}

// a += b*c
template <typename Float> inline void accumulateComplexProduct(Float *a, Float *b, Float *c, Float sign)
{
  a[0] += sign * (b[0] * c[0] - b[1] * c[1]);
  a[1] += sign * (b[0] * c[1] + b[1] * c[0]);
}

// a += conj(b)*c)
template <typename Float> inline void accumulateComplexDotProduct(Float *a, Float *b, Float *c)
{
  a[0] += b[0] * c[0] + b[1] * c[1];
  a[1] += b[0] * c[1] - b[1] * c[0];
}

template <typename Float> inline void accumulateConjugateProduct(Float *a, Float *b, Float *c, int sign)
{
  a[0] += sign * (b[0] * c[0] - b[1] * c[1]);
  a[1] -= sign * (b[0] * c[1] + b[1] * c[0]);
}

template <typename Float> inline void su3Construct12(Float *mat)
{
  Float *w = mat + 12;
  w[0] = 0.0;
  w[1] = 0.0;
  w[2] = 0.0;
  w[3] = 0.0;
  w[4] = 0.0;
  w[5] = 0.0;
}

// Stabilized Bunk and Sommer
template <typename Float> inline void su3Construct8(Float *mat)
{
  mat[0] = atan2(mat[1], mat[0]);
  mat[1] = atan2(mat[13], mat[12]);
  for (int i = 8; i < 18; i++) mat[i] = 0.0;
}

void su3_construct(void *mat, QudaReconstructType reconstruct, QudaPrecision precision)
{
  if (reconstruct == QUDA_RECONSTRUCT_12) {
    if (precision == QUDA_DOUBLE_PRECISION)
      su3Construct12((double *)mat);
    else
      su3Construct12((float *)mat);
  } else {
    if (precision == QUDA_DOUBLE_PRECISION)
      su3Construct8((double *)mat);
    else
      su3Construct8((float *)mat);
  }
}

// given first two rows (u,v) of SU(3) matrix mat, reconstruct the third row
// as the cross product of the conjugate vectors: w = u* x v*
//
// 48 flops
template <typename Float> static void su3Reconstruct12(Float *mat, int dir, int ga_idx, QudaGaugeParam *param)
{
  Float *u = &mat[0 * (3 * 2)];
  Float *v = &mat[1 * (3 * 2)];
  Float *w = &mat[2 * (3 * 2)];
  w[0] = 0.0;
  w[1] = 0.0;
  w[2] = 0.0;
  w[3] = 0.0;
  w[4] = 0.0;
  w[5] = 0.0;
  accumulateConjugateProduct(w + 0 * (2), u + 1 * (2), v + 2 * (2), +1);
  accumulateConjugateProduct(w + 0 * (2), u + 2 * (2), v + 1 * (2), -1);
  accumulateConjugateProduct(w + 1 * (2), u + 2 * (2), v + 0 * (2), +1);
  accumulateConjugateProduct(w + 1 * (2), u + 0 * (2), v + 2 * (2), -1);
  accumulateConjugateProduct(w + 2 * (2), u + 0 * (2), v + 1 * (2), +1);
  accumulateConjugateProduct(w + 2 * (2), u + 1 * (2), v + 0 * (2), -1);
  Float u0 = (dir < 3 ? param->anisotropy : (ga_idx >= (Z[3] - 1) * Z[0] * Z[1] * Z[2] / 2 ? param->t_boundary : 1));
  w[0] *= u0;
  w[1] *= u0;
  w[2] *= u0;
  w[3] *= u0;
  w[4] *= u0;
  w[5] *= u0;
}

template <typename Float> static void su3Reconstruct8(Float *mat, int dir, int ga_idx, QudaGaugeParam *param)
{
  // First reconstruct first row
  Float row_sum = 0.0;
  row_sum += mat[2] * mat[2];
  row_sum += mat[3] * mat[3];
  row_sum += mat[4] * mat[4];
  row_sum += mat[5] * mat[5];
  Float u0 = (dir < 3 ? param->anisotropy : (ga_idx >= (Z[3] - 1) * Z[0] * Z[1] * Z[2] / 2 ? param->t_boundary : 1));
  Float U00_mag = sqrt(1.f / (u0 * u0) - row_sum);

  mat[14] = mat[0];
  mat[15] = mat[1];

  mat[0] = U00_mag * cos(mat[14]);
  mat[1] = U00_mag * sin(mat[14]);

  Float column_sum = 0.0;
  for (int i = 0; i < 2; i++) column_sum += mat[i] * mat[i];
  for (int i = 6; i < 8; i++) column_sum += mat[i] * mat[i];
  Float U20_mag = sqrt(1.f / (u0 * u0) - column_sum);

  mat[12] = U20_mag * cos(mat[15]);
  mat[13] = U20_mag * sin(mat[15]);

  // First column now restored

  // finally reconstruct last elements from SU(2) rotation
  Float r_inv2 = 1.0 / (u0 * row_sum);

  // U11
  Float A[2];
  complexDotProduct(A, mat + 0, mat + 6);
  complexConjugateProduct(mat + 8, mat + 12, mat + 4);
  accumulateComplexProduct(mat + 8, A, mat + 2, u0);
  mat[8] *= -r_inv2;
  mat[9] *= -r_inv2;

  // U12
  complexConjugateProduct(mat + 10, mat + 12, mat + 2);
  accumulateComplexProduct(mat + 10, A, mat + 4, -u0);
  mat[10] *= r_inv2;
  mat[11] *= r_inv2;

  // U21
  complexDotProduct(A, mat + 0, mat + 12);
  complexConjugateProduct(mat + 14, mat + 6, mat + 4);
  accumulateComplexProduct(mat + 14, A, mat + 2, -u0);
  mat[14] *= r_inv2;
  mat[15] *= r_inv2;

  // U12
  complexConjugateProduct(mat + 16, mat + 6, mat + 2);
  accumulateComplexProduct(mat + 16, A, mat + 4, u0);
  mat[16] *= -r_inv2;
  mat[17] *= -r_inv2;
}

void su3_reconstruct(void *mat, int dir, int ga_idx, QudaReconstructType reconstruct, QudaPrecision precision,
                     QudaGaugeParam *param)
{
  if (reconstruct == QUDA_RECONSTRUCT_12) {
    if (precision == QUDA_DOUBLE_PRECISION)
      su3Reconstruct12((double *)mat, dir, ga_idx, param);
    else
      su3Reconstruct12((float *)mat, dir, ga_idx, param);
  } else {
    if (precision == QUDA_DOUBLE_PRECISION)
      su3Reconstruct8((double *)mat, dir, ga_idx, param);
    else
      su3Reconstruct8((float *)mat, dir, ga_idx, param);
  }
}

template <typename Float> static int compareFloats(Float *a, Float *b, int len, double epsilon)
{
  for (int i = 0; i < len; i++) {
    double diff = fabs(a[i] - b[i]);
    if (diff > epsilon) {
      printfQuda("ERROR: i=%d, a[%d]=%f, b[%d]=%f\n", i, i, a[i], i, b[i]);
      return 0;
    }
  }
  return 1;
}

int compare_floats(void *a, void *b, int len, double epsilon, QudaPrecision precision)
{
  if (precision == QUDA_DOUBLE_PRECISION)
    return compareFloats((double *)a, (double *)b, len, epsilon);
  else
    return compareFloats((float *)a, (float *)b, len, epsilon);
}

// 4d checkerboard.
// given a "half index" i into either an even or odd half lattice (corresponding
// to oddBit = {0, 1}), returns the corresponding full lattice index.
// Cf. GPGPU code in dslash_core_ante.h.
// There, i is the thread index.
int fullLatticeIndex_4d(int i, int oddBit)
{
  if (i >= Vh || i < 0) {
    printf("i out of range in fullLatticeIndex_4d");
    exit(-1);
  }
  /*
    int boundaryCrossings = i/(Z[0]/2) + i/(Z[1]*Z[0]/2) + i/(Z[2]*Z[1]*Z[0]/2);
    return 2*i + (boundaryCrossings + oddBit) % 2;
  */

  int X1 = Z[0];
  int X2 = Z[1];
  int X3 = Z[2];
  // int X4 = Z[3];
  int X1h = X1 / 2;

  int sid = i;
  int za = sid / X1h;
  // int x1h = sid - za*X1h;
  int zb = za / X2;
  int x2 = za - zb * X2;
  int x4 = zb / X3;
  int x3 = zb - x4 * X3;
  int x1odd = (x2 + x3 + x4 + oddBit) & 1;
  // int x1 = 2*x1h + x1odd;
  int X = 2 * sid + x1odd;

  return X;
}

// 5d checkerboard.
// given a "half index" i into either an even or odd half lattice (corresponding
// to oddBit = {0, 1}), returns the corresponding full lattice index.
// Cf. GPGPU code in dslash_core_ante.h.
// There, i is the thread index sid.
// This function is used by neighborIndex_5d in dslash_reference.cpp.
// ok
int fullLatticeIndex_5d(int i, int oddBit)
{
  int boundaryCrossings
    = i / (Z[0] / 2) + i / (Z[1] * Z[0] / 2) + i / (Z[2] * Z[1] * Z[0] / 2) + i / (Z[3] * Z[2] * Z[1] * Z[0] / 2);
  return 2 * i + (boundaryCrossings + oddBit) % 2;
}

int fullLatticeIndex_5d_4dpc(int i, int oddBit)
{
  int boundaryCrossings = i / (Z[0] / 2) + i / (Z[1] * Z[0] / 2) + i / (Z[2] * Z[1] * Z[0] / 2);
  return 2 * i + (boundaryCrossings + oddBit) % 2;
}

int x4_from_full_index(int i)
{
  int oddBit = 0;
  int half_idx = i;
  if (i >= Vh) {
    oddBit = 1;
    half_idx = i - Vh;
  }

  int Y = fullLatticeIndex(half_idx, oddBit);
  int x4 = Y / (Z[2] * Z[1] * Z[0]);

  return x4;
}

template <typename Float> void applyGaugeFieldScaling(Float **gauge, int Vh, QudaGaugeParam *param)
{
  // Apply spatial scaling factor (u0) to spatial links
  for (int d = 0; d < 3; d++) {
    for (int i = 0; i < gauge_site_size * Vh * 2; i++) { gauge[d][i] /= param->anisotropy; }
  }

  // Apply boundary conditions to temporal links
  if (param->t_boundary == QUDA_ANTI_PERIODIC_T && last_node_in_t()) {
    for (int j = (Z[0] / 2) * Z[1] * Z[2] * (Z[3] - 1); j < Vh; j++) {
      for (int i = 0; i < gauge_site_size; i++) {
        gauge[3][j * gauge_site_size + i] *= -1.0;
        gauge[3][(Vh + j) * gauge_site_size + i] *= -1.0;
      }
    }
  }

  if (param->gauge_fix) {
    const int Nc = N_COLORS;
    // set all gauge links (except for the last Z[0]*Z[1]*Z[2]/2) to the identity,
    // to simulate fixing to the temporal gauge.
    int iMax = (last_node_in_t() ? (Z[0] / 2) * Z[1] * Z[2] * (Z[3] - 1) : Vh);
    int dir = 3; // time direction only
    Float *even = gauge[dir];
    Float *odd = gauge[dir] + Vh * gauge_site_size;
    for (int i = 0; i < iMax; i++) {
<<<<<<< HEAD
      for (int m = 0; m < Nc; m++) {
	for (int n = 0; n < Nc; n++) {
	  even[i*(Nc*Nc*2) + m*(Nc*2) + n*(2) + 0] = (m==n) ? 1 : 0;
	  even[i*(Nc*Nc*2) + m*(Nc*2) + n*(2) + 1] = 0.0;
	  odd [i*(Nc*Nc*2) + m*(Nc*2) + n*(2) + 0] = (m==n) ? 1 : 0;
	  odd [i*(Nc*Nc*2) + m*(Nc*2) + n*(2) + 1] = 0.0;
	}
=======
      for (int m = 0; m < 3; m++) {
        for (int n = 0; n < 3; n++) {
          even[i * (3 * 3 * 2) + m * (3 * 2) + n * (2) + 0] = (m == n) ? 1 : 0;
          even[i * (3 * 3 * 2) + m * (3 * 2) + n * (2) + 1] = 0.0;
          odd[i * (3 * 3 * 2) + m * (3 * 2) + n * (2) + 0] = (m == n) ? 1 : 0;
          odd[i * (3 * 3 * 2) + m * (3 * 2) + n * (2) + 1] = 0.0;
        }
>>>>>>> 340fd72e
      }
    }
  }
}

// static void constructUnitGaugeField(Float **res, QudaGaugeParam *param) {
template <typename Float> void constructUnitGaugeField(Float **res, QudaGaugeParam *param)
{
  const int Nc = N_COLORS;  
  Float *resOdd[4], *resEven[4];
  for (int dir = 0; dir < 4; dir++) {
    resEven[dir] = res[dir];
    resOdd[dir] = res[dir] + Vh * gauge_site_size;
  }

  for (int dir = 0; dir < 4; dir++) {
    for (int i = 0; i < Vh; i++) {
<<<<<<< HEAD
      for (int m = 0; m < Nc; m++) {
	for (int n = 0; n < Nc; n++) {
	  resEven[dir][i*(Nc*Nc*2) + m*(Nc*2) + n*(2) + 0] = (m==n) ? 1 : 0;
	  resEven[dir][i*(Nc*Nc*2) + m*(Nc*2) + n*(2) + 1] = 0.0;
	  resOdd[dir][i*(Nc*Nc*2) + m*(Nc*2) + n*(2) + 0] = (m==n) ? 1 : 0;
	  resOdd[dir][i*(Nc*Nc*2) + m*(Nc*2) + n*(2) + 1] = 0.0;
	}
=======
      for (int m = 0; m < 3; m++) {
        for (int n = 0; n < 3; n++) {
          resEven[dir][i * (3 * 3 * 2) + m * (3 * 2) + n * (2) + 0] = (m == n) ? 1 : 0;
          resEven[dir][i * (3 * 3 * 2) + m * (3 * 2) + n * (2) + 1] = 0.0;
          resOdd[dir][i * (3 * 3 * 2) + m * (3 * 2) + n * (2) + 0] = (m == n) ? 1 : 0;
          resOdd[dir][i * (3 * 3 * 2) + m * (3 * 2) + n * (2) + 1] = 0.0;
        }
>>>>>>> 340fd72e
      }
    }
  }

  applyGaugeFieldScaling(res, Vh, param);
}

template void constructUnitGaugeField(float **res, QudaGaugeParam *param);
template void constructUnitGaugeField(double **res, QudaGaugeParam *param);

// normalize the vector a
template <typename Float> static void normalize(complex<Float> *a, int len)
{
  double sum = 0.0;
  for (int i = 0; i < len; i++) sum += norm(a[i]);
  for (int i = 0; i < len; i++) a[i] /= sqrt(sum);
}

// orthogonalize vector b to vector a
template <typename Float> static void orthogonalize(complex<Float> *a, complex<Float> *b, int len)
{
  complex<double> dot = 0.0;
  for (int i = 0; i < len; i++) dot += conj(a[i]) * b[i];
  for (int i = 0; i < len; i++) b[i] -= (complex<Float>)dot * a[i];
}

/*
complex<double> det3helper(MatrixXcd a, int i1, int i2, int i3, int j1, int j2, int j3)
{
  return a(i1,j1)
    * (a(i2,j2) * a(i3,j3) - a(i2,j3) * a(i3,j2));
}

template<int i, int j>
complex<double> cofactor4x4(MatrixXcd a)
{
  enum {
    i1 = (i+1) % 4,
    i2 = (i+2) % 4,
    i3 = (i+3) % 4,
    j1 = (j+1) % 4,
    j2 = (j+2) % 4,
    j3 = (j+3) % 4
  };      
  return (det3helper(a, i1, i2, i3, j1, j2, j3) +
	  det3helper(a, i2, i3, i1, j1, j2, j3) +
	  det3helper(a, i3, i1, i2, j1, j2, j3));
}

void inverse4x4(MatrixXcd u) {

  MatrixXcd uinv = MatrixXcd::Zero(4, 4);
  
  uinv(0,0) =  cofactor4x4<0,0>(u);
  uinv(1,0) = -cofactor4x4<0,1>(u);
  uinv(2,0) =  cofactor4x4<0,2>(u);
  uinv(3,0) = -cofactor4x4<0,3>(u);
  uinv(0,2) =  cofactor4x4<2,0>(u);
  uinv(1,2) = -cofactor4x4<2,1>(u);
  uinv(2,2) =  cofactor4x4<2,2>(u);
  uinv(3,2) = -cofactor4x4<2,3>(u);
  uinv(0,1) = -cofactor4x4<1,0>(u);
  uinv(1,1) =  cofactor4x4<1,1>(u);
  uinv(2,1) = -cofactor4x4<1,2>(u);
  uinv(3,1) =  cofactor4x4<1,3>(u);
  uinv(0,3) = -cofactor4x4<3,0>(u);
  uinv(1,3) =  cofactor4x4<3,1>(u);
  uinv(2,3) = -cofactor4x4<3,2>(u);
  uinv(3,3) =  cofactor4x4<3,3>(u);

  // Scale the result by column 0
  complex<double> temp = 0.0;
  for(int i=0; i<4; i++) {
    temp += u(i,0) * uinv(0,i);
  }
  temp = 1.0/temp;
  uinv *= temp;
  
  cout << uinv * u << endl << endl;
}
*/

template <typename Float> void constructRandomGaugeField(Float **res, QudaGaugeParam *param, QudaDslashType dslash_type)
{
  Float *resOdd[4], *resEven[4];
  for (int dir = 0; dir < 4; dir++) {
    resEven[dir] = res[dir];
    resOdd[dir] = res[dir] + Vh * gauge_site_size;
  }

<<<<<<< HEAD
  const int Nc = N_COLORS;

  if(Nc != 3) {
    for (int dir = 0; dir < 4; dir++) {
#ifdef _OPENMP
#pragma omp parallel for schedule(static, 32)
#endif
      for (int n = 0; n < Vh; n++) {
	
	// Construct a unitary matrix from a random matrix
	MatrixXcd R = MatrixXcd::Random(Nc, Nc);
	
	// QR the random matrix
	Eigen::HouseholderQR<MatrixXcd> qr(R);
	MatrixXcd Q = qr.householderQ();
	
	// Q is now an element of U(Nc), make it an element of SU(Nc)      
	Q *= pow(Q.determinant(), -1.0/Nc);
	
	// Populate array
	for (int i = 0; i < Nc; i++) {
	  for (int j = 0; j < Nc; j++) {
	    resEven[dir][n*(Nc*Nc*2) + i*(Nc*2) + j*(2) + 0] = Q(i,j).real();
	    resEven[dir][n*(Nc*Nc*2) + i*(Nc*2) + j*(2) + 1] = Q(i,j).imag();
	  }
	}

	// Construct a unitary matrix from a random matrix	
	for (int i = 0; i < Nc; i++) {
	  for (int j = 0; j < Nc; j++) {
	    R(i, j).real(rand() / (Float)RAND_MAX);
	    R(i, j).imag(rand() / (Float)RAND_MAX);
	  }
	}
	
	// QR the random matrix
	qr.compute(R);
	Q = qr.householderQ();

	// Test for unitarity
	//inverse4x4(Q);
	
	// Q is now an element of U(Nc), make it an element of SU(Nc)      
	Q *= pow(Q.determinant(), -1.0/Nc);

	// Populate array
	for (int i = 0; i < Nc; i++) {
	  for (int j = 0; j < Nc; j++) {
	    resOdd[dir][n*(Nc*Nc*2) + i*(Nc*2) + j*(2) + 0] = Q(i,j).real();
	    resOdd[dir][n*(Nc*Nc*2) + i*(Nc*2) + j*(2) + 1] = Q(i,j).imag();
	  }
	}
=======
  for (int dir = 0; dir < 4; dir++) {
    for (int i = 0; i < Vh; i++) {
      for (int m = 1; m < 3; m++) {   // last 2 rows
        for (int n = 0; n < 3; n++) { // 3 columns
          resEven[dir][i * (3 * 3 * 2) + m * (3 * 2) + n * (2) + 0] = rand() / (Float)RAND_MAX;
          resEven[dir][i * (3 * 3 * 2) + m * (3 * 2) + n * (2) + 1] = rand() / (Float)RAND_MAX;
          resOdd[dir][i * (3 * 3 * 2) + m * (3 * 2) + n * (2) + 0] = rand() / (Float)RAND_MAX;
          resOdd[dir][i * (3 * 3 * 2) + m * (3 * 2) + n * (2) + 1] = rand() / (Float)RAND_MAX;
        }
      }
      normalize((complex<Float> *)(resEven[dir] + (i * 3 + 1) * 3 * 2), 3);
      orthogonalize((complex<Float> *)(resEven[dir] + (i * 3 + 1) * 3 * 2),
                    (complex<Float> *)(resEven[dir] + (i * 3 + 2) * 3 * 2), 3);
      normalize((complex<Float> *)(resEven[dir] + (i * 3 + 2) * 3 * 2), 3);

      normalize((complex<Float> *)(resOdd[dir] + (i * 3 + 1) * 3 * 2), 3);
      orthogonalize((complex<Float> *)(resOdd[dir] + (i * 3 + 1) * 3 * 2),
                    (complex<Float> *)(resOdd[dir] + (i * 3 + 2) * 3 * 2), 3);
      normalize((complex<Float> *)(resOdd[dir] + (i * 3 + 2) * 3 * 2), 3);

      {
        Float *w = resEven[dir] + (i * 3 + 0) * 3 * 2;
        Float *u = resEven[dir] + (i * 3 + 1) * 3 * 2;
        Float *v = resEven[dir] + (i * 3 + 2) * 3 * 2;

        for (int n = 0; n < 6; n++) w[n] = 0.0;
        accumulateConjugateProduct(w + 0 * (2), u + 1 * (2), v + 2 * (2), +1);
        accumulateConjugateProduct(w + 0 * (2), u + 2 * (2), v + 1 * (2), -1);
        accumulateConjugateProduct(w + 1 * (2), u + 2 * (2), v + 0 * (2), +1);
        accumulateConjugateProduct(w + 1 * (2), u + 0 * (2), v + 2 * (2), -1);
        accumulateConjugateProduct(w + 2 * (2), u + 0 * (2), v + 1 * (2), +1);
        accumulateConjugateProduct(w + 2 * (2), u + 1 * (2), v + 0 * (2), -1);
>>>>>>> 340fd72e
      }
    }
  } else {
    for (int dir = 0; dir < 4; dir++) {
      for (int i = 0; i < Vh; i++) {
	for (int m = 1; m < 3; m++) { // last 2 rows
	  for (int n = 0; n < 3; n++) { // 3 columns
	    resEven[dir][i*(3*3*2) + m*(3*2) + n*(2) + 0] = rand() / (Float)RAND_MAX;
	    resEven[dir][i*(3*3*2) + m*(3*2) + n*(2) + 1] = rand() / (Float)RAND_MAX;
	    resOdd[dir][i*(3*3*2) + m*(3*2) + n*(2) + 0] = rand() / (Float)RAND_MAX;
	    resOdd[dir][i * (3 * 3 * 2) + m * (3 * 2) + n * (2) + 1] = rand() / (Float)RAND_MAX;
	  }
	}
	normalize((complex<Float>*)(resEven[dir] + (i*3+1)*3*2), 3);
	orthogonalize((complex<Float>*)(resEven[dir] + (i*3+1)*3*2), (complex<Float>*)(resEven[dir] + (i*3+2)*3*2), 3);
	normalize((complex<Float>*)(resEven[dir] + (i*3 + 2)*3*2), 3);

	normalize((complex<Float>*)(resOdd[dir] + (i*3+1)*3*2), 3);
	orthogonalize((complex<Float>*)(resOdd[dir] + (i*3+1)*3*2), (complex<Float>*)(resOdd[dir] + (i*3+2)*3*2), 3);
	normalize((complex<Float>*)(resOdd[dir] + (i*3 + 2)*3*2), 3);

	{
	  Float *w = resEven[dir]+(i*3+0)*3*2;
	  Float *u = resEven[dir]+(i*3+1)*3*2;
	  Float *v = resEven[dir]+(i*3+2)*3*2;

	  for (int n = 0; n < 6; n++) w[n] = 0.0;
	  accumulateConjugateProduct(w+0*(2), u+1*(2), v+2*(2), +1);
	  accumulateConjugateProduct(w+0*(2), u+2*(2), v+1*(2), -1);
	  accumulateConjugateProduct(w+1*(2), u+2*(2), v+0*(2), +1);
	  accumulateConjugateProduct(w+1*(2), u+0*(2), v+2*(2), -1);
	  accumulateConjugateProduct(w+2*(2), u+0*(2), v+1*(2), +1);
	  accumulateConjugateProduct(w+2*(2), u+1*(2), v+0*(2), -1);
	}

<<<<<<< HEAD
	{
	  Float *w = resOdd[dir]+(i*3+0)*3*2;
	  Float *u = resOdd[dir]+(i*3+1)*3*2;
	  Float *v = resOdd[dir]+(i*3+2)*3*2;

	  for (int n = 0; n < 6; n++) w[n] = 0.0;
	  accumulateConjugateProduct(w+0*(2), u+1*(2), v+2*(2), +1);
	  accumulateConjugateProduct(w+0*(2), u+2*(2), v+1*(2), -1);
	  accumulateConjugateProduct(w+1*(2), u+2*(2), v+0*(2), +1);
	  accumulateConjugateProduct(w+1*(2), u+0*(2), v+2*(2), -1);
	  accumulateConjugateProduct(w+2*(2), u+0*(2), v+1*(2), +1);
	  accumulateConjugateProduct(w+2*(2), u+1*(2), v+0*(2), -1);
	}
=======
      {
        Float *w = resOdd[dir] + (i * 3 + 0) * 3 * 2;
        Float *u = resOdd[dir] + (i * 3 + 1) * 3 * 2;
        Float *v = resOdd[dir] + (i * 3 + 2) * 3 * 2;

        for (int n = 0; n < 6; n++) w[n] = 0.0;
        accumulateConjugateProduct(w + 0 * (2), u + 1 * (2), v + 2 * (2), +1);
        accumulateConjugateProduct(w + 0 * (2), u + 2 * (2), v + 1 * (2), -1);
        accumulateConjugateProduct(w + 1 * (2), u + 2 * (2), v + 0 * (2), +1);
        accumulateConjugateProduct(w + 1 * (2), u + 0 * (2), v + 2 * (2), -1);
        accumulateConjugateProduct(w + 2 * (2), u + 0 * (2), v + 1 * (2), +1);
        accumulateConjugateProduct(w + 2 * (2), u + 1 * (2), v + 0 * (2), -1);
>>>>>>> 340fd72e
      }
    }
  }
  
  if (param->type == QUDA_WILSON_LINKS) {
    applyGaugeFieldScaling(res, Vh, param);
  } else if (param->type == QUDA_ASQTAD_LONG_LINKS) {
    applyGaugeFieldScaling_long(res, Vh, param, dslash_type);
  } else if (param->type == QUDA_ASQTAD_FAT_LINKS) {
    for (int dir = 0; dir < 4; dir++) {
      for (int i = 0; i < Vh; i++) {
        for (int m = 0; m < 3; m++) {   // last 2 rows
          for (int n = 0; n < 3; n++) { // 3 columns
            resEven[dir][i * (3 * 3 * 2) + m * (3 * 2) + n * (2) + 0] = 1.0 * rand() / (Float)RAND_MAX;
            resEven[dir][i * (3 * 3 * 2) + m * (3 * 2) + n * (2) + 1] = 2.0 * rand() / (Float)RAND_MAX;
            resOdd[dir][i * (3 * 3 * 2) + m * (3 * 2) + n * (2) + 0] = 3.0 * rand() / (Float)RAND_MAX;
            resOdd[dir][i * (3 * 3 * 2) + m * (3 * 2) + n * (2) + 1] = 4.0 * rand() / (Float)RAND_MAX;
          }
        }
      }
    }
  }
}

//template void constructRandomGaugeField(float **res, QudaGaugeParam *param, QudaDslashType dslash_type);
//template void constructRandomGaugeField(double **res, QudaGaugeParam *param, QudaDslashType dslash_type);

template <typename Float> void constructUnitaryGaugeField(Float **res)
{
  Float *resOdd[4], *resEven[4];
  for (int dir = 0; dir < 4; dir++) {
    resEven[dir] = res[dir];
    resOdd[dir] = res[dir] + Vh * gauge_site_size;
  }

  for (int dir = 0; dir < 4; dir++) {
    for (int i = 0; i < Vh; i++) {
      for (int m = 1; m < 3; m++) {   // last 2 rows
        for (int n = 0; n < 3; n++) { // 3 columns
          resEven[dir][i * (3 * 3 * 2) + m * (3 * 2) + n * (2) + 0] = rand() / (Float)RAND_MAX;
          resEven[dir][i * (3 * 3 * 2) + m * (3 * 2) + n * (2) + 1] = rand() / (Float)RAND_MAX;
          resOdd[dir][i * (3 * 3 * 2) + m * (3 * 2) + n * (2) + 0] = rand() / (Float)RAND_MAX;
          resOdd[dir][i * (3 * 3 * 2) + m * (3 * 2) + n * (2) + 1] = rand() / (Float)RAND_MAX;
        }
      }
      normalize((complex<Float> *)(resEven[dir] + (i * 3 + 1) * 3 * 2), 3);
      orthogonalize((complex<Float> *)(resEven[dir] + (i * 3 + 1) * 3 * 2),
                    (complex<Float> *)(resEven[dir] + (i * 3 + 2) * 3 * 2), 3);
      normalize((complex<Float> *)(resEven[dir] + (i * 3 + 2) * 3 * 2), 3);

      normalize((complex<Float> *)(resOdd[dir] + (i * 3 + 1) * 3 * 2), 3);
      orthogonalize((complex<Float> *)(resOdd[dir] + (i * 3 + 1) * 3 * 2),
                    (complex<Float> *)(resOdd[dir] + (i * 3 + 2) * 3 * 2), 3);
      normalize((complex<Float> *)(resOdd[dir] + (i * 3 + 2) * 3 * 2), 3);

      {
        Float *w = resEven[dir] + (i * 3 + 0) * 3 * 2;
        Float *u = resEven[dir] + (i * 3 + 1) * 3 * 2;
        Float *v = resEven[dir] + (i * 3 + 2) * 3 * 2;

        for (int n = 0; n < 6; n++) w[n] = 0.0;
        accumulateConjugateProduct(w + 0 * (2), u + 1 * (2), v + 2 * (2), +1);
        accumulateConjugateProduct(w + 0 * (2), u + 2 * (2), v + 1 * (2), -1);
        accumulateConjugateProduct(w + 1 * (2), u + 2 * (2), v + 0 * (2), +1);
        accumulateConjugateProduct(w + 1 * (2), u + 0 * (2), v + 2 * (2), -1);
        accumulateConjugateProduct(w + 2 * (2), u + 0 * (2), v + 1 * (2), +1);
        accumulateConjugateProduct(w + 2 * (2), u + 1 * (2), v + 0 * (2), -1);
      }

      {
        Float *w = resOdd[dir] + (i * 3 + 0) * 3 * 2;
        Float *u = resOdd[dir] + (i * 3 + 1) * 3 * 2;
        Float *v = resOdd[dir] + (i * 3 + 2) * 3 * 2;

        for (int n = 0; n < 6; n++) w[n] = 0.0;
        accumulateConjugateProduct(w + 0 * (2), u + 1 * (2), v + 2 * (2), +1);
        accumulateConjugateProduct(w + 0 * (2), u + 2 * (2), v + 1 * (2), -1);
        accumulateConjugateProduct(w + 1 * (2), u + 2 * (2), v + 0 * (2), +1);
        accumulateConjugateProduct(w + 1 * (2), u + 0 * (2), v + 2 * (2), -1);
        accumulateConjugateProduct(w + 2 * (2), u + 0 * (2), v + 1 * (2), +1);
        accumulateConjugateProduct(w + 2 * (2), u + 1 * (2), v + 0 * (2), -1);
      }
    }
  }
}

template <typename Float> void constructCloverField(Float *res, double norm, double diag)
{
  Float c = 2.0 * norm / RAND_MAX;
<<<<<<< HEAD
  int len = (N_COLORS * N_COLORS * 4 * 2);
  for(int i = 0; i < V; i++) {
    for (int j = 0; j < len; j++) {
      res[i*len + j] = c*rand() - norm;
    }

    //impose clover symmetry on each chiral block
    for (int ch=0; ch<2; ch++) {

      //The diagons are first in the array
      for(int k=0; k<N_COLORS; k++) {
	res[i*len + N_COLORS + k + (len/2)*ch] = -res[i*len + k + (len/2)*ch];
      }
      
      //res[i*len + 3 + (len/2)*ch] = -res[i*len + 0 + (len/2)*ch];
      //res[i*len + 4 + (len/2)*ch] = -res[i*len + 1 + (len/2)*ch];
      //res[i*len + 5 + (len/2)*ch] = -res[i*len + 2 + (len/2)*ch];

      for(int k=2*N_COLORS; k<N_COLORS*N_COLORS+1; k++) {
	res[i*len + (len/2) - k + (len/2)*ch] = -res[i*len + k + (len/2)*ch];
      }
      
      //res[i*len + 30 + (len/2)*ch] = -res[i*len + 6 + (len/2)*ch];
      //res[i*len + 31 + (len/2)*ch] = -res[i*len + 7 + (len/2)*ch];
      //res[i*len + 32 + (len/2)*ch] = -res[i*len + 8 + (len/2)*ch];
      //res[i*len + 33 + (len/2)*ch] = -res[i*len + 9 + (len/2)*ch];

      for(int k=1; k<N_COLORS; k++) {
	res[i*len + (len/2) - N_COLORS + k + (len/2)*ch] = -res[i*len + (N_COLORS+1)*(N_COLORS+1) + k - 1 + (len/2)*ch];
      }
      
      //res[i*len + 34 + (len/2)*ch] = -res[i*len + 16 + (len/2)*ch];
      //res[i*len + 35 + (len/2)*ch] = -res[i*len + 17 + (len/2)*ch];
    }

    for (int j = 0; j<2*N_COLORS; j++) {
      res[i*len + j]           += diag;
      res[i*len + j + (len/2)] += diag;
=======

  for (int i = 0; i < V; i++) {
    for (int j = 0; j < 72; j++) { res[i * 72 + j] = c * rand() - norm; }

    // impose clover symmetry on each chiral block
    for (int ch = 0; ch < 2; ch++) {
      res[i * 72 + 3 + 36 * ch] = -res[i * 72 + 0 + 36 * ch];
      res[i * 72 + 4 + 36 * ch] = -res[i * 72 + 1 + 36 * ch];
      res[i * 72 + 5 + 36 * ch] = -res[i * 72 + 2 + 36 * ch];
      res[i * 72 + 30 + 36 * ch] = -res[i * 72 + 6 + 36 * ch];
      res[i * 72 + 31 + 36 * ch] = -res[i * 72 + 7 + 36 * ch];
      res[i * 72 + 32 + 36 * ch] = -res[i * 72 + 8 + 36 * ch];
      res[i * 72 + 33 + 36 * ch] = -res[i * 72 + 9 + 36 * ch];
      res[i * 72 + 34 + 36 * ch] = -res[i * 72 + 16 + 36 * ch];
      res[i * 72 + 35 + 36 * ch] = -res[i * 72 + 17 + 36 * ch];
    }

    for (int j = 0; j < 6; j++) {
      res[i * 72 + j] += diag;
      res[i * 72 + j + 36] += diag;
>>>>>>> 340fd72e
    }
  }
}

template <typename Float> static void checkGauge(Float **oldG, Float **newG, double epsilon)
{

  const int fail_check = 16;
  int fail[4][fail_check];
<<<<<<< HEAD
  int iter[4][2*N_COLORS*N_COLORS];
  for (int d=0; d<4; d++) for (int i=0; i<fail_check; i++) fail[d][i] = 0;
  for (int d=0; d<4; d++) for (int i=0; i<2*N_COLORS*N_COLORS; i++) iter[d][i] = 0;

  for (int d=0; d<4; d++) {
    for (int eo=0; eo<2; eo++) {
      for (int i=0; i<Vh; i++) {
	int ga_idx = (eo*Vh+i);
	for (int j=0; j<2*N_COLORS*N_COLORS; j++) {
	  double diff = fabs(newG[d][ga_idx*2*N_COLORS*N_COLORS+j] - oldG[d][ga_idx*2*N_COLORS*N_COLORS+j]);/// fabs(oldG[d][ga_idx*18+j]);

	  for (int f=0; f<fail_check; f++) if (diff > pow(10.0,-(f+1))) fail[d][f]++;
	  if (diff > epsilon) iter[d][j]++;
	}
=======
  int iter[4][18];
  for (int d = 0; d < 4; d++)
    for (int i = 0; i < fail_check; i++) fail[d][i] = 0;
  for (int d = 0; d < 4; d++)
    for (int i = 0; i < 18; i++) iter[d][i] = 0;

  for (int d = 0; d < 4; d++) {
    for (int eo = 0; eo < 2; eo++) {
      for (int i = 0; i < Vh; i++) {
        int ga_idx = (eo * Vh + i);
        for (int j = 0; j < 18; j++) {
          double diff = fabs(newG[d][ga_idx * 18 + j] - oldG[d][ga_idx * 18 + j]); /// fabs(oldG[d][ga_idx*18+j]);

          for (int f = 0; f < fail_check; f++)
            if (diff > pow(10.0, -(f + 1))) fail[d][f]++;
          if (diff > epsilon) iter[d][j]++;
        }
>>>>>>> 340fd72e
      }
    }
  }

  printf("Component fails (X, Y, Z, T)\n");
<<<<<<< HEAD
  for (int i=0; i<2*N_COLORS*N_COLORS; i++) printf("%d fails = (%8d, %8d, %8d, %8d)\n", i, iter[0][i], iter[1][i], iter[2][i], iter[3][i]);
=======
  for (int i = 0; i < 18; i++)
    printf("%d fails = (%8d, %8d, %8d, %8d)\n", i, iter[0][i], iter[1][i], iter[2][i], iter[3][i]);
>>>>>>> 340fd72e

  printf("\nDeviation Failures = (X, Y, Z, T)\n");
  for (int f = 0; f < fail_check; f++) {
    printf("%e Failures = (%9d, %9d, %9d, %9d) = (%6.5f, %6.5f, %6.5f, %6.5f)\n", pow(10.0, -(f + 1)), fail[0][f],
           fail[1][f], fail[2][f], fail[3][f], fail[0][f] / (double)(V * 2*N_COLORS*N_COLORS), fail[1][f] / (double)(V * 2*N_COLORS*N_COLORS),
           fail[2][f] / (double)(V * 2*N_COLORS*N_COLORS), fail[3][f] / (double)(V * 2*N_COLORS*N_COLORS));
  }
}

void check_gauge(void **oldG, void **newG, double epsilon, QudaPrecision precision)
{
  if (precision == QUDA_DOUBLE_PRECISION)
    checkGauge((double **)oldG, (double **)newG, epsilon);
  else
    checkGauge((float **)oldG, (float **)newG, epsilon);
}

void createSiteLinkCPU(void **link, QudaPrecision precision, int phase)
{
  if (precision == QUDA_DOUBLE_PRECISION) {
    constructUnitaryGaugeField((double **)link);
  } else {
    constructUnitaryGaugeField((float **)link);
  }

  if (phase) {

    for (int i = 0; i < V; i++) {
      for (int dir = XUP; dir <= TUP; dir++) {
        int idx = i;
        int oddBit = 0;
        if (i >= Vh) {
          idx = i - Vh;
          oddBit = 1;
        }

        int X1 = Z[0];
        int X2 = Z[1];
        int X3 = Z[2];
        int X4 = Z[3];

        int full_idx = fullLatticeIndex(idx, oddBit);
        int i4 = full_idx / (X3 * X2 * X1);
        int i3 = (full_idx - i4 * (X3 * X2 * X1)) / (X2 * X1);
        int i2 = (full_idx - i4 * (X3 * X2 * X1) - i3 * (X2 * X1)) / X1;
        int i1 = full_idx - i4 * (X3 * X2 * X1) - i3 * (X2 * X1) - i2 * X1;

        double coeff = 1.0;
        switch (dir) {
        case XUP:
          if ((i4 & 1) != 0) { coeff *= -1; }
          break;

        case YUP:
          if (((i4 + i1) & 1) != 0) { coeff *= -1; }
          break;

        case ZUP:
          if (((i4 + i1 + i2) & 1) != 0) { coeff *= -1; }
          break;

        case TUP:
          if (last_node_in_t() && i4 == (X4 - 1)) { coeff *= -1; }
          break;

        default: printf("ERROR: wrong dir(%d)\n", dir); exit(1);
        }

        if (precision == QUDA_DOUBLE_PRECISION) {
          // double* mylink = (double*)link;
          // mylink = mylink + (4*i + dir)*gauge_site_size;
          double *mylink = (double *)link[dir];
          mylink = mylink + i * gauge_site_size;

          mylink[12] *= coeff;
          mylink[13] *= coeff;
          mylink[14] *= coeff;
          mylink[15] *= coeff;
          mylink[16] *= coeff;
          mylink[17] *= coeff;

        } else {
          // float* mylink = (float*)link;
          // mylink = mylink + (4*i + dir)*gauge_site_size;
          float *mylink = (float *)link[dir];
          mylink = mylink + i * gauge_site_size;

          mylink[12] *= coeff;
          mylink[13] *= coeff;
          mylink[14] *= coeff;
          mylink[15] *= coeff;
          mylink[16] *= coeff;
          mylink[17] *= coeff;
        }
      }
    }
  }

#if 1
  for (int dir = 0; dir < 4; dir++) {
    for (int i = 0; i < V * gauge_site_size; i++) {
      if (precision == QUDA_SINGLE_PRECISION) {
        float *f = (float *)link[dir];
        if (f[i] != f[i] || (fabsf(f[i]) > 1.e+3)) {
          fprintf(stderr, "ERROR:  %dth: bad number(%f) in function %s \n", i, f[i], __FUNCTION__);
          exit(1);
        }
      } else {
        double *f = (double *)link[dir];
        if (f[i] != f[i] || (fabs(f[i]) > 1.e+3)) {
          fprintf(stderr, "ERROR:  %dth: bad number(%f) in function %s \n", i, f[i], __FUNCTION__);
          exit(1);
        }
      }
    }
  }
#endif

  return;
}

template <typename Float> int compareLink(Float **linkA, Float **linkB, int len)
{
  const int fail_check = 16;
  int fail[fail_check];
  for (int f = 0; f < fail_check; f++) fail[f] = 0;

<<<<<<< HEAD
  int iter[2*N_COLORS*N_COLORS];
  for (int i=0; i<2*N_COLORS*N_COLORS; i++) iter[i] = 0;

  for(int dir=0;dir < 4; dir++){
    for (int i=0; i<len; i++) {
      for (int j=0; j<2*N_COLORS*N_COLORS; j++) {
	int is = i*2*N_COLORS*N_COLORS+j;
	double diff = fabs(linkA[dir][is]-linkB[dir][is]);
	for (int f=0; f<fail_check; f++)
	  if (diff > pow(10.0,-(f+1))) fail[f]++;
	//if (diff > 1e-1) printf("%d %d %e\n", i, j, diff);
	if (diff > 1e-3) iter[j]++;
      }
    }
  }

  for (int i=0; i<2*N_COLORS*N_COLORS; i++) printfQuda("%d fails = %d\n", i, iter[i]);
=======
  int iter[18];
  for (int i = 0; i < 18; i++) iter[i] = 0;

  for (int dir = 0; dir < 4; dir++) {
    for (int i = 0; i < len; i++) {
      for (int j = 0; j < 18; j++) {
        int is = i * 18 + j;
        double diff = fabs(linkA[dir][is] - linkB[dir][is]);
        for (int f = 0; f < fail_check; f++)
          if (diff > pow(10.0, -(f + 1))) fail[f]++;
        // if (diff > 1e-1) printf("%d %d %e\n", i, j, diff);
        if (diff > 1e-3) iter[j]++;
      }
    }
  }

  for (int i = 0; i < 18; i++) printfQuda("%d fails = %d\n", i, iter[i]);
>>>>>>> 340fd72e

  int accuracy_level = 0;
  for (int f = 0; f < fail_check; f++) {
    if (fail[f] == 0) { accuracy_level = f; }
  }

<<<<<<< HEAD
  for (int f=0; f<fail_check; f++) {
    printfQuda("%e Failures: %d / %d  = %e\n", pow(10.0,-(f+1)), fail[f], 4*len*2*N_COLORS*N_COLORS, fail[f] / (double)(4*len*2*N_COLORS*N_COLORS));
=======
  for (int f = 0; f < fail_check; f++) {
    printfQuda("%e Failures: %d / %d  = %e\n", pow(10.0, -(f + 1)), fail[f], 4 * len * 18,
               fail[f] / (double)(4 * len * 18));
>>>>>>> 340fd72e
  }

  return accuracy_level;
}

static int compare_link(void **linkA, void **linkB, int len, QudaPrecision precision)
{
  int ret;

  if (precision == QUDA_DOUBLE_PRECISION) {
    ret = compareLink((double **)linkA, (double **)linkB, len);
  } else {
    ret = compareLink((float **)linkA, (float **)linkB, len);
  }

  return ret;
}

// X indexes the lattice site
static void printLinkElement(void *link, int X, QudaPrecision precision)
{
<<<<<<< HEAD
  if (precision == QUDA_DOUBLE_PRECISION){
    for (int i = 0; i < N_COLORS; i++) { printVector((double *)link + X * gauge_site_size + i * 2*N_COLORS); }

  }
  else{
    for (int i = 0; i < N_COLORS; i++) { printVector((float *)link + X * gauge_site_size + i * 2*N_COLORS); }
=======
  if (precision == QUDA_DOUBLE_PRECISION) {
    for (int i = 0; i < 3; i++) { printVector((double *)link + X * gauge_site_size + i * 6); }

  } else {
    for (int i = 0; i < 3; i++) { printVector((float *)link + X * gauge_site_size + i * 6); }
>>>>>>> 340fd72e
  }
}

int strong_check_link(void **linkA, const char *msgA, void **linkB, const char *msgB, int len, QudaPrecision prec)
{
  printfQuda("%s\n", msgA);
  printLinkElement(linkA[0], 0, prec);
  printfQuda("\n");
  printLinkElement(linkA[0], 1, prec);
  printfQuda("...\n");
  printLinkElement(linkA[3], len - 1, prec);
  printfQuda("\n");

  printfQuda("\n%s\n", msgB);
  printLinkElement(linkB[0], 0, prec);
  printfQuda("\n");
  printLinkElement(linkB[0], 1, prec);
  printfQuda("...\n");
  printLinkElement(linkB[3], len - 1, prec);
  printfQuda("\n");

  int ret = compare_link(linkA, linkB, len, prec);
  return ret;
}

void createMomCPU(void *mom, QudaPrecision precision)
{
  void *temp;

  size_t gSize = (precision == QUDA_DOUBLE_PRECISION) ? sizeof(double) : sizeof(float);
  temp = malloc(4 * V * gauge_site_size * gSize);
  if (temp == NULL) {
    fprintf(stderr, "Error: malloc failed for temp in function %s\n", __FUNCTION__);
    exit(1);
  }

  for (int i = 0; i < V; i++) {
    if (precision == QUDA_DOUBLE_PRECISION) {
      for (int dir = 0; dir < 4; dir++) {
        double *thismom = (double *)mom;
        for (int k = 0; k < mom_site_size; k++) {
          thismom[(4 * i + dir) * mom_site_size + k] = 1.0 * rand() / RAND_MAX;
          if (k == mom_site_size - 1) thismom[(4 * i + dir) * mom_site_size + k] = 0.0;
        }
      }
    } else {
      for (int dir = 0; dir < 4; dir++) {
        float *thismom = (float *)mom;
        for (int k = 0; k < mom_site_size; k++) {
          thismom[(4 * i + dir) * mom_site_size + k] = 1.0 * rand() / RAND_MAX;
          if (k == mom_site_size - 1) thismom[(4 * i + dir) * mom_site_size + k] = 0.0;
        }
      }
    }
  }

  free(temp);
  return;
}

void createHwCPU(void *hw, QudaPrecision precision)
{
  for (int i = 0; i < V; i++) {
    if (precision == QUDA_DOUBLE_PRECISION) {
      for (int dir = 0; dir < 4; dir++) {
        double *thishw = (double *)hw;
        for (int k = 0; k < hw_site_size; k++) { thishw[(4 * i + dir) * hw_site_size + k] = 1.0 * rand() / RAND_MAX; }
      }
    } else {
      for (int dir = 0; dir < 4; dir++) {
        float *thishw = (float *)hw;
        for (int k = 0; k < hw_site_size; k++) { thishw[(4 * i + dir) * hw_site_size + k] = 1.0 * rand() / RAND_MAX; }
      }
    }
  }

  return;
}

template <typename Float> int compare_mom(Float *momA, Float *momB, int len)
{
  const int fail_check = 16;
  int fail[fail_check];
  for (int f = 0; f < fail_check; f++) fail[f] = 0;

  int iter[mom_site_size];
  for (int i = 0; i < mom_site_size; i++) iter[i] = 0;

  for (int i = 0; i < len; i++) {
    for (int j = 0; j < mom_site_size - 1; j++) {
      int is = i * mom_site_size + j;
      double diff = fabs(momA[is] - momB[is]);
      for (int f = 0; f < fail_check; f++)
        if (diff > pow(10.0, -(f + 1))) fail[f]++;
      // if (diff > 1e-1) printf("%d %d %e\n", i, j, diff);
      if (diff > 1e-3) iter[j]++;
    }
  }

  int accuracy_level = 0;
  for (int f = 0; f < fail_check; f++) {
    if (fail[f] == 0) { accuracy_level = f + 1; }
  }

  for (int i = 0; i < mom_site_size; i++) printfQuda("%d fails = %d\n", i, iter[i]);

  for (int f = 0; f < fail_check; f++) {
    printfQuda("%e Failures: %d / %d  = %e\n", pow(10.0, -(f + 1)), fail[f], len * 9, fail[f] / (double)(len * 9));
  }

  return accuracy_level;
}

static void printMomElement(void *mom, int X, QudaPrecision precision)
{
  if (precision == QUDA_DOUBLE_PRECISION) {
    double *thismom = ((double *)mom) + X * mom_site_size;
    printVector(thismom);
    printfQuda("(%9f,%9f) (%9f,%9f)\n", thismom[6], thismom[7], thismom[8], thismom[9]);
  } else {
    float *thismom = ((float *)mom) + X * mom_site_size;
    printVector(thismom);
    printfQuda("(%9f,%9f) (%9f,%9f)\n", thismom[6], thismom[7], thismom[8], thismom[9]);
  }
}

int strong_check_mom(void *momA, void *momB, int len, QudaPrecision prec)
{
  printfQuda("mom:\n");
  printMomElement(momA, 0, prec);
  printfQuda("\n");
  printMomElement(momA, 1, prec);
  printfQuda("\n");
  printMomElement(momA, 2, prec);
  printfQuda("\n");
  printMomElement(momA, 3, prec);
  printfQuda("...\n");

  printfQuda("\nreference mom:\n");
  printMomElement(momB, 0, prec);
  printfQuda("\n");
  printMomElement(momB, 1, prec);
  printfQuda("\n");
  printMomElement(momB, 2, prec);
  printfQuda("\n");
  printMomElement(momB, 3, prec);
  printfQuda("\n");

  int ret;
  if (prec == QUDA_DOUBLE_PRECISION) {
    ret = compare_mom((double *)momA, (double *)momB, len);
  } else {
    ret = compare_mom((float *)momA, (float *)momB, len);
  }

  return ret;
}

// compute the magnitude squared anti-Hermitian matrix, including the
// MILC convention of subtracting 4 from each site norm to improve
// stability
template <typename real> double mom_action(real *mom_, int len)
{
  double action = 0.0;
  for (int i = 0; i < len; i++) {
    real *mom = mom_ + i * mom_site_size;
    double local = 0.0;
    for (int j = 0; j < 6; j++) local += mom[j] * mom[j];
    for (int j = 6; j < 9; j++) local += 0.5 * mom[j] * mom[j];
    local -= 4.0;
    action += local;
  }

  return action;
}

double mom_action(void *mom, QudaPrecision prec, int len)
{
  double action = 0.0;
  if (prec == QUDA_DOUBLE_PRECISION) {
    action = mom_action<double>((double *)mom, len);
  } else if (prec == QUDA_SINGLE_PRECISION) {
    action = mom_action<float>((float *)mom, len);
  }
  comm_allreduce(&action);
  return action;
}

void performanceStats(std::vector<double> &time, std::vector<double> &gflops, std::vector<int> &iter)
{
  auto mean_time = 0.0;
  auto mean_time2 = 0.0;
  auto mean_gflops = 0.0;
  auto mean_gflops2 = 0.0;
  auto mean_iter = 0.0;
  auto mean_iter2 = 0.0;
  // skip first solve due to allocations, potential UVM swapping overhead
  for (int i = 1; i < Nsrc; i++) {
    mean_time += time[i];
    mean_time2 += time[i] * time[i];
    mean_gflops += gflops[i];
    mean_gflops2 += gflops[i] * gflops[i];
    mean_iter += iter[i];
    mean_iter2 += iter[i] * iter[i];
  }

  auto NsrcM1 = Nsrc - 1;

  mean_time /= NsrcM1;
  mean_time2 /= NsrcM1;
  auto stddev_time = NsrcM1 > 1 ? sqrt((NsrcM1 / ((double)NsrcM1 - 1.0)) * (mean_time2 - mean_time * mean_time)) :
                                  std::numeric_limits<double>::infinity();
  mean_gflops /= NsrcM1;
  mean_gflops2 /= NsrcM1;
  auto stddev_gflops = NsrcM1 > 1 ? sqrt((NsrcM1 / ((double)NsrcM1 - 1.0)) * (mean_gflops2 - mean_gflops * mean_gflops)) :
                                    std::numeric_limits<double>::infinity();

  mean_iter /= NsrcM1;
  mean_iter2 /= NsrcM1;
  auto stddev_iter = NsrcM1 > 1 ? sqrt((NsrcM1 / ((double)NsrcM1 - 1.0)) * (mean_iter2 - mean_iter * mean_iter)) :
                                  std::numeric_limits<double>::infinity();

  printfQuda("%d solves, mean iteration count %g (stddev = %g), with mean solve time %g (stddev = %g), mean GFLOPS %g "
             "(stddev = %g) [excluding first solve]\n",
             Nsrc, mean_iter, stddev_iter, mean_time, stddev_time, mean_gflops, stddev_gflops);
}<|MERGE_RESOLUTION|>--- conflicted
+++ resolved
@@ -284,7 +284,7 @@
   quda::spinorNoise(spinor_in, rng, QUDA_NOISE_UNIFORM);
 }
 
-void constructPointSpinorSource(void *v, int nSpin, int nColor, QudaPrecision precision, const int *const x,
+void constructPointSpinorSource(void *v, QudaPrecision precision, const int *const x,
                                 const int dil, const int *const source_position)
 {
   int X[4] = {x[0], x[1], x[2], x[3]};
@@ -297,7 +297,7 @@
   int parity = local_idx % 2;
 
   size_t bytes = (size_t)V;
-  bytes *= (size_t)my_spinor_site_size;
+  bytes *= (size_t)spinor_site_size;
   bytes *= (size_t)host_spinor_data_type_size;
   memset(v, 0, bytes);
 
@@ -309,23 +309,23 @@
       && (comm_coord(3) * X[3] <= source_position[3] && source_position[3] < (comm_coord(3) + 1) * X[3])) {
 
     if (precision == QUDA_DOUBLE_PRECISION) {
-      ((double *)v)[my_spinor_site_size * (parity * Vh + local_idx_cb) + 2 * dil] = 1.0;
+      ((double *)v)[spinor_site_size * (parity * Vh + local_idx_cb) + 2 * dil] = 1.0;
     } else {
-      ((float *)v)[my_spinor_site_size * (parity * Vh + local_idx_cb) + 2 * dil] = 1.0;
+      ((float *)v)[spinor_site_size * (parity * Vh + local_idx_cb) + 2 * dil] = 1.0;
     }
   }
 }
 
 void constructWallSpinorSource(void *v, QudaPrecision precision, const int dil)
 {
-  size_t bytes = V * my_spinor_site_size * host_spinor_data_type_size;
+  size_t bytes = V * spinor_site_size * host_spinor_data_type_size;
   memset(v, bytes, 0.0);
 
   for (int i = 0; i < V; i++) {
     if (precision == QUDA_DOUBLE_PRECISION) {
-      ((double *)v)[my_spinor_site_size * i + 2 * dil] = 1.0;
+      ((double *)v)[spinor_site_size * i + 2 * dil] = 1.0;
     } else {
-      ((float *)v)[my_spinor_site_size * i + 2 * dil] = 1.0;
+      ((float *)v)[spinor_site_size * i + 2 * dil] = 1.0;
     }
   }
 }
@@ -1069,7 +1069,6 @@
     Float *even = gauge[dir];
     Float *odd = gauge[dir] + Vh * gauge_site_size;
     for (int i = 0; i < iMax; i++) {
-<<<<<<< HEAD
       for (int m = 0; m < Nc; m++) {
 	for (int n = 0; n < Nc; n++) {
 	  even[i*(Nc*Nc*2) + m*(Nc*2) + n*(2) + 0] = (m==n) ? 1 : 0;
@@ -1077,15 +1076,6 @@
 	  odd [i*(Nc*Nc*2) + m*(Nc*2) + n*(2) + 0] = (m==n) ? 1 : 0;
 	  odd [i*(Nc*Nc*2) + m*(Nc*2) + n*(2) + 1] = 0.0;
 	}
-=======
-      for (int m = 0; m < 3; m++) {
-        for (int n = 0; n < 3; n++) {
-          even[i * (3 * 3 * 2) + m * (3 * 2) + n * (2) + 0] = (m == n) ? 1 : 0;
-          even[i * (3 * 3 * 2) + m * (3 * 2) + n * (2) + 1] = 0.0;
-          odd[i * (3 * 3 * 2) + m * (3 * 2) + n * (2) + 0] = (m == n) ? 1 : 0;
-          odd[i * (3 * 3 * 2) + m * (3 * 2) + n * (2) + 1] = 0.0;
-        }
->>>>>>> 340fd72e
       }
     }
   }
@@ -1103,7 +1093,6 @@
 
   for (int dir = 0; dir < 4; dir++) {
     for (int i = 0; i < Vh; i++) {
-<<<<<<< HEAD
       for (int m = 0; m < Nc; m++) {
 	for (int n = 0; n < Nc; n++) {
 	  resEven[dir][i*(Nc*Nc*2) + m*(Nc*2) + n*(2) + 0] = (m==n) ? 1 : 0;
@@ -1111,15 +1100,6 @@
 	  resOdd[dir][i*(Nc*Nc*2) + m*(Nc*2) + n*(2) + 0] = (m==n) ? 1 : 0;
 	  resOdd[dir][i*(Nc*Nc*2) + m*(Nc*2) + n*(2) + 1] = 0.0;
 	}
-=======
-      for (int m = 0; m < 3; m++) {
-        for (int n = 0; n < 3; n++) {
-          resEven[dir][i * (3 * 3 * 2) + m * (3 * 2) + n * (2) + 0] = (m == n) ? 1 : 0;
-          resEven[dir][i * (3 * 3 * 2) + m * (3 * 2) + n * (2) + 1] = 0.0;
-          resOdd[dir][i * (3 * 3 * 2) + m * (3 * 2) + n * (2) + 0] = (m == n) ? 1 : 0;
-          resOdd[dir][i * (3 * 3 * 2) + m * (3 * 2) + n * (2) + 1] = 0.0;
-        }
->>>>>>> 340fd72e
       }
     }
   }
@@ -1210,7 +1190,6 @@
     resOdd[dir] = res[dir] + Vh * gauge_site_size;
   }
 
-<<<<<<< HEAD
   const int Nc = N_COLORS;
 
   if(Nc != 3) {
@@ -1263,40 +1242,6 @@
 	    resOdd[dir][n*(Nc*Nc*2) + i*(Nc*2) + j*(2) + 1] = Q(i,j).imag();
 	  }
 	}
-=======
-  for (int dir = 0; dir < 4; dir++) {
-    for (int i = 0; i < Vh; i++) {
-      for (int m = 1; m < 3; m++) {   // last 2 rows
-        for (int n = 0; n < 3; n++) { // 3 columns
-          resEven[dir][i * (3 * 3 * 2) + m * (3 * 2) + n * (2) + 0] = rand() / (Float)RAND_MAX;
-          resEven[dir][i * (3 * 3 * 2) + m * (3 * 2) + n * (2) + 1] = rand() / (Float)RAND_MAX;
-          resOdd[dir][i * (3 * 3 * 2) + m * (3 * 2) + n * (2) + 0] = rand() / (Float)RAND_MAX;
-          resOdd[dir][i * (3 * 3 * 2) + m * (3 * 2) + n * (2) + 1] = rand() / (Float)RAND_MAX;
-        }
-      }
-      normalize((complex<Float> *)(resEven[dir] + (i * 3 + 1) * 3 * 2), 3);
-      orthogonalize((complex<Float> *)(resEven[dir] + (i * 3 + 1) * 3 * 2),
-                    (complex<Float> *)(resEven[dir] + (i * 3 + 2) * 3 * 2), 3);
-      normalize((complex<Float> *)(resEven[dir] + (i * 3 + 2) * 3 * 2), 3);
-
-      normalize((complex<Float> *)(resOdd[dir] + (i * 3 + 1) * 3 * 2), 3);
-      orthogonalize((complex<Float> *)(resOdd[dir] + (i * 3 + 1) * 3 * 2),
-                    (complex<Float> *)(resOdd[dir] + (i * 3 + 2) * 3 * 2), 3);
-      normalize((complex<Float> *)(resOdd[dir] + (i * 3 + 2) * 3 * 2), 3);
-
-      {
-        Float *w = resEven[dir] + (i * 3 + 0) * 3 * 2;
-        Float *u = resEven[dir] + (i * 3 + 1) * 3 * 2;
-        Float *v = resEven[dir] + (i * 3 + 2) * 3 * 2;
-
-        for (int n = 0; n < 6; n++) w[n] = 0.0;
-        accumulateConjugateProduct(w + 0 * (2), u + 1 * (2), v + 2 * (2), +1);
-        accumulateConjugateProduct(w + 0 * (2), u + 2 * (2), v + 1 * (2), -1);
-        accumulateConjugateProduct(w + 1 * (2), u + 2 * (2), v + 0 * (2), +1);
-        accumulateConjugateProduct(w + 1 * (2), u + 0 * (2), v + 2 * (2), -1);
-        accumulateConjugateProduct(w + 2 * (2), u + 0 * (2), v + 1 * (2), +1);
-        accumulateConjugateProduct(w + 2 * (2), u + 1 * (2), v + 0 * (2), -1);
->>>>>>> 340fd72e
       }
     }
   } else {
@@ -1332,7 +1277,6 @@
 	  accumulateConjugateProduct(w+2*(2), u+1*(2), v+0*(2), -1);
 	}
 
-<<<<<<< HEAD
 	{
 	  Float *w = resOdd[dir]+(i*3+0)*3*2;
 	  Float *u = resOdd[dir]+(i*3+1)*3*2;
@@ -1346,20 +1290,6 @@
 	  accumulateConjugateProduct(w+2*(2), u+0*(2), v+1*(2), +1);
 	  accumulateConjugateProduct(w+2*(2), u+1*(2), v+0*(2), -1);
 	}
-=======
-      {
-        Float *w = resOdd[dir] + (i * 3 + 0) * 3 * 2;
-        Float *u = resOdd[dir] + (i * 3 + 1) * 3 * 2;
-        Float *v = resOdd[dir] + (i * 3 + 2) * 3 * 2;
-
-        for (int n = 0; n < 6; n++) w[n] = 0.0;
-        accumulateConjugateProduct(w + 0 * (2), u + 1 * (2), v + 2 * (2), +1);
-        accumulateConjugateProduct(w + 0 * (2), u + 2 * (2), v + 1 * (2), -1);
-        accumulateConjugateProduct(w + 1 * (2), u + 2 * (2), v + 0 * (2), +1);
-        accumulateConjugateProduct(w + 1 * (2), u + 0 * (2), v + 2 * (2), -1);
-        accumulateConjugateProduct(w + 2 * (2), u + 0 * (2), v + 1 * (2), +1);
-        accumulateConjugateProduct(w + 2 * (2), u + 1 * (2), v + 0 * (2), -1);
->>>>>>> 340fd72e
       }
     }
   }
@@ -1449,7 +1379,6 @@
 template <typename Float> void constructCloverField(Float *res, double norm, double diag)
 {
   Float c = 2.0 * norm / RAND_MAX;
-<<<<<<< HEAD
   int len = (N_COLORS * N_COLORS * 4 * 2);
   for(int i = 0; i < V; i++) {
     for (int j = 0; j < len; j++) {
@@ -1488,28 +1417,6 @@
     for (int j = 0; j<2*N_COLORS; j++) {
       res[i*len + j]           += diag;
       res[i*len + j + (len/2)] += diag;
-=======
-
-  for (int i = 0; i < V; i++) {
-    for (int j = 0; j < 72; j++) { res[i * 72 + j] = c * rand() - norm; }
-
-    // impose clover symmetry on each chiral block
-    for (int ch = 0; ch < 2; ch++) {
-      res[i * 72 + 3 + 36 * ch] = -res[i * 72 + 0 + 36 * ch];
-      res[i * 72 + 4 + 36 * ch] = -res[i * 72 + 1 + 36 * ch];
-      res[i * 72 + 5 + 36 * ch] = -res[i * 72 + 2 + 36 * ch];
-      res[i * 72 + 30 + 36 * ch] = -res[i * 72 + 6 + 36 * ch];
-      res[i * 72 + 31 + 36 * ch] = -res[i * 72 + 7 + 36 * ch];
-      res[i * 72 + 32 + 36 * ch] = -res[i * 72 + 8 + 36 * ch];
-      res[i * 72 + 33 + 36 * ch] = -res[i * 72 + 9 + 36 * ch];
-      res[i * 72 + 34 + 36 * ch] = -res[i * 72 + 16 + 36 * ch];
-      res[i * 72 + 35 + 36 * ch] = -res[i * 72 + 17 + 36 * ch];
-    }
-
-    for (int j = 0; j < 6; j++) {
-      res[i * 72 + j] += diag;
-      res[i * 72 + j + 36] += diag;
->>>>>>> 340fd72e
     }
   }
 }
@@ -1519,7 +1426,6 @@
 
   const int fail_check = 16;
   int fail[4][fail_check];
-<<<<<<< HEAD
   int iter[4][2*N_COLORS*N_COLORS];
   for (int d=0; d<4; d++) for (int i=0; i<fail_check; i++) fail[d][i] = 0;
   for (int d=0; d<4; d++) for (int i=0; i<2*N_COLORS*N_COLORS; i++) iter[d][i] = 0;
@@ -1534,36 +1440,12 @@
 	  for (int f=0; f<fail_check; f++) if (diff > pow(10.0,-(f+1))) fail[d][f]++;
 	  if (diff > epsilon) iter[d][j]++;
 	}
-=======
-  int iter[4][18];
-  for (int d = 0; d < 4; d++)
-    for (int i = 0; i < fail_check; i++) fail[d][i] = 0;
-  for (int d = 0; d < 4; d++)
-    for (int i = 0; i < 18; i++) iter[d][i] = 0;
-
-  for (int d = 0; d < 4; d++) {
-    for (int eo = 0; eo < 2; eo++) {
-      for (int i = 0; i < Vh; i++) {
-        int ga_idx = (eo * Vh + i);
-        for (int j = 0; j < 18; j++) {
-          double diff = fabs(newG[d][ga_idx * 18 + j] - oldG[d][ga_idx * 18 + j]); /// fabs(oldG[d][ga_idx*18+j]);
-
-          for (int f = 0; f < fail_check; f++)
-            if (diff > pow(10.0, -(f + 1))) fail[d][f]++;
-          if (diff > epsilon) iter[d][j]++;
-        }
->>>>>>> 340fd72e
       }
     }
   }
 
   printf("Component fails (X, Y, Z, T)\n");
-<<<<<<< HEAD
   for (int i=0; i<2*N_COLORS*N_COLORS; i++) printf("%d fails = (%8d, %8d, %8d, %8d)\n", i, iter[0][i], iter[1][i], iter[2][i], iter[3][i]);
-=======
-  for (int i = 0; i < 18; i++)
-    printf("%d fails = (%8d, %8d, %8d, %8d)\n", i, iter[0][i], iter[1][i], iter[2][i], iter[3][i]);
->>>>>>> 340fd72e
 
   printf("\nDeviation Failures = (X, Y, Z, T)\n");
   for (int f = 0; f < fail_check; f++) {
@@ -1691,7 +1573,6 @@
   int fail[fail_check];
   for (int f = 0; f < fail_check; f++) fail[f] = 0;
 
-<<<<<<< HEAD
   int iter[2*N_COLORS*N_COLORS];
   for (int i=0; i<2*N_COLORS*N_COLORS; i++) iter[i] = 0;
 
@@ -1709,39 +1590,14 @@
   }
 
   for (int i=0; i<2*N_COLORS*N_COLORS; i++) printfQuda("%d fails = %d\n", i, iter[i]);
-=======
-  int iter[18];
-  for (int i = 0; i < 18; i++) iter[i] = 0;
-
-  for (int dir = 0; dir < 4; dir++) {
-    for (int i = 0; i < len; i++) {
-      for (int j = 0; j < 18; j++) {
-        int is = i * 18 + j;
-        double diff = fabs(linkA[dir][is] - linkB[dir][is]);
-        for (int f = 0; f < fail_check; f++)
-          if (diff > pow(10.0, -(f + 1))) fail[f]++;
-        // if (diff > 1e-1) printf("%d %d %e\n", i, j, diff);
-        if (diff > 1e-3) iter[j]++;
-      }
-    }
-  }
-
-  for (int i = 0; i < 18; i++) printfQuda("%d fails = %d\n", i, iter[i]);
->>>>>>> 340fd72e
 
   int accuracy_level = 0;
   for (int f = 0; f < fail_check; f++) {
     if (fail[f] == 0) { accuracy_level = f; }
   }
 
-<<<<<<< HEAD
   for (int f=0; f<fail_check; f++) {
     printfQuda("%e Failures: %d / %d  = %e\n", pow(10.0,-(f+1)), fail[f], 4*len*2*N_COLORS*N_COLORS, fail[f] / (double)(4*len*2*N_COLORS*N_COLORS));
-=======
-  for (int f = 0; f < fail_check; f++) {
-    printfQuda("%e Failures: %d / %d  = %e\n", pow(10.0, -(f + 1)), fail[f], 4 * len * 18,
-               fail[f] / (double)(4 * len * 18));
->>>>>>> 340fd72e
   }
 
   return accuracy_level;
@@ -1763,20 +1619,12 @@
 // X indexes the lattice site
 static void printLinkElement(void *link, int X, QudaPrecision precision)
 {
-<<<<<<< HEAD
   if (precision == QUDA_DOUBLE_PRECISION){
     for (int i = 0; i < N_COLORS; i++) { printVector((double *)link + X * gauge_site_size + i * 2*N_COLORS); }
 
   }
   else{
     for (int i = 0; i < N_COLORS; i++) { printVector((float *)link + X * gauge_site_size + i * 2*N_COLORS); }
-=======
-  if (precision == QUDA_DOUBLE_PRECISION) {
-    for (int i = 0; i < 3; i++) { printVector((double *)link + X * gauge_site_size + i * 6); }
-
-  } else {
-    for (int i = 0; i < 3; i++) { printVector((float *)link + X * gauge_site_size + i * 6); }
->>>>>>> 340fd72e
   }
 }
 
