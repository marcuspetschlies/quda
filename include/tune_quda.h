--- conflicted
+++ resolved
@@ -152,11 +152,7 @@
         ret = true;
       }
 
-<<<<<<< HEAD
-      if (!tuneGridDim()) param.grid = dim3((minThreads() + param.block.x - 1) / param.block.x, 1, 1);
-=======
       if (!tuneGridDim()) param.grid.x = (minThreads() + param.block.x - 1) / param.block.x;
->>>>>>> a38e0a97
 
       return ret;
     }
@@ -223,22 +219,6 @@
       if (!max_shared_bytes)
         cudaDeviceGetAttribute(&max_shared_bytes, cudaDevAttrMaxSharedMemoryPerBlockOptin, comm_gpuid());
       return max_shared_bytes;
-<<<<<<< HEAD
-#else
-      // these variables are taken from Table 14 of the CUDA 10.2 prgramming guide
-      switch (deviceProp.major) {
-      case 2:
-      case 3:
-      case 5:
-      case 6: return 48 * 1024;
-      default:
-        warningQuda("Unknown SM architecture %d.%d - assuming limit of 48 KiB per SM\n", deviceProp.major,
-                    deviceProp.minor);
-        return 48 * 1024;
-      }
-#endif
-=======
->>>>>>> a38e0a97
     }
 
     /**
