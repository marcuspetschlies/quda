#include <quda_internal.h>
#include <tune_quda.h>
#include <gauge_field.h>

#include <launch_kernel.cuh>
#include <jitify_helper.cuh>
#include <kernels/gauge_qcharge.cuh>

namespace quda
{

#ifdef GPU_GAUGE_TOOLS

  template <typename Float, typename Arg> class QChargeCompute : TunableLocalParity
  {
    Arg &arg;
    const GaugeField &meta;

  private:
    bool tuneGridDim() const { return true; }
    unsigned int minThreads() const { return arg.threads; }

<<<<<<< HEAD
public:
    QChargeCompute(Arg &arg, const GaugeField &meta) : arg(arg), meta(meta) {
=======
  public:
    QChargeCompute(Arg &arg, const GaugeField &meta) : arg(arg), meta(meta)
    {
>>>>>>> 060c0e93
#ifdef JITIFY
      create_jitify_program("kernels/gauge_qcharge.cuh");
#endif
    }
<<<<<<< HEAD

=======
>>>>>>> 060c0e93
    virtual ~QChargeCompute() {}

    void apply(const cudaStream_t &stream)
    {
      if (meta.Location() == QUDA_CUDA_FIELD_LOCATION) {
        arg.result_h[0] = 0.;
        TuneParam tp = tuneLaunch(*this, getTuning(), getVerbosity());
#ifdef JITIFY
        using namespace jitify::reflection;
        jitify_error = program->kernel("quda::qChargeComputeKernel")
	  .instantiate((int)tp.block.x, Type<Float>(), Type<Arg>())
	  .configure(tp.grid, tp.block, tp.shared_bytes, stream)
	  .launch(arg);
#else
	LAUNCH_KERNEL(qChargeComputeKernel, tp, stream, arg, Float);
#endif
        qudaDeviceSynchronize();
      } else { // run the CPU code
        errorQuda("qChargeComputeKernel not supported on CPU");
      }
    }

    TuneKey tuneKey() const
    {
      std::stringstream aux;
      aux << "threads=" << arg.threads << ",prec=" << sizeof(Float);
      return TuneKey(meta.VolString(), typeid(*this).name(), aux.str().c_str());
    }

    long long flops() const { return 2 * arg.threads * (3 * 198 + 9); }
    long long bytes() const { return 2 * arg.threads * ((6 * 18) + Arg::density) * sizeof(Float); }
  }; // QChargeCompute

  template <typename Float, typename Gauge, bool density> void computeQCharge(const Gauge data, const GaugeField &Fmunu, Float *qDensity, Float &qChg)
  {
    QChargeArg<Float, Gauge, density> arg(data, Fmunu, qDensity);
    QChargeCompute<Float, decltype(arg)> qChargeCompute(arg, Fmunu);
    qChargeCompute.apply(0);
    checkCudaError();
    comm_allreduce((double *)arg.result_h);
    qChg = arg.result_h[0];
  }

  template <typename Float, bool density> Float computeQCharge(const GaugeField &Fmunu, Float *qDensity=nullptr)
  {
    Float qChg = 0.0;

    if (!Fmunu.isNative()) errorQuda("Topological charge computation only supported on native ordered fields");

    if (Fmunu.Reconstruct() == QUDA_RECONSTRUCT_NO) {
      typedef typename gauge_mapper<Float, QUDA_RECONSTRUCT_NO>::type Gauge;
      computeQCharge<Float,Gauge,density>(Gauge(Fmunu), Fmunu, qDensity, qChg);
    } else if (Fmunu.Reconstruct() == QUDA_RECONSTRUCT_12) {
      typedef typename gauge_mapper<Float, QUDA_RECONSTRUCT_12>::type Gauge;
      computeQCharge<Float,Gauge,density>(Gauge(Fmunu), Fmunu, qDensity, qChg);
    } else if (Fmunu.Reconstruct() == QUDA_RECONSTRUCT_8) {
      typedef typename gauge_mapper<Float, QUDA_RECONSTRUCT_8>::type Gauge;
      computeQCharge<Float,Gauge,density>(Gauge(Fmunu), Fmunu, qDensity, qChg);
    } else {
      errorQuda("Reconstruction type %d of gauge field not supported", Fmunu.Reconstruct());
    }

    return qChg;
  }
#endif // GPU_GAUGE_TOOLS

  double computeQCharge(const GaugeField &Fmunu)
  {
    double qChg = 0.0;
#ifdef GPU_GAUGE_TOOLS
    if (!Fmunu.isNative()) errorQuda("Order %d with %d reconstruct not supported", Fmunu.Order(), Fmunu.Reconstruct());

    if (Fmunu.Precision() == QUDA_SINGLE_PRECISION) {
      qChg = computeQCharge<float,false>(Fmunu);
    } else if (Fmunu.Precision() == QUDA_DOUBLE_PRECISION) {
      qChg = computeQCharge<double,false>(Fmunu);
    } else {
      errorQuda("Precision %d not supported", Fmunu.Precision());
    }
#else
    errorQuda("Gauge tools are not built");
#endif // GPU_GAUGE_TOOLS
    return qChg;
  }

  double computeQChargeDensity(const GaugeField &Fmunu, void *qDensity)
  {
    double qChg = 0.0;
#ifdef GPU_GAUGE_TOOLS
    if (!Fmunu.isNative()) errorQuda("Order %d with %d reconstruct not supported", Fmunu.Order(), Fmunu.Reconstruct());

    if (Fmunu.Precision() == QUDA_SINGLE_PRECISION) {
      qChg = computeQCharge<float,true>(Fmunu, (float*)qDensity);
    } else if (Fmunu.Precision() == QUDA_DOUBLE_PRECISION) {
      qChg = computeQCharge<double,true>(Fmunu, (double*)qDensity);
    } else {
      errorQuda("Precision %d not supported", Fmunu.Precision());
    }
#else
    errorQuda("Gauge tools are not built");
#endif // GPU_GAUGE_TOOLS
    return qChg;
  }
} // namespace quda<|MERGE_RESOLUTION|>--- conflicted
+++ resolved
@@ -20,22 +20,14 @@
     bool tuneGridDim() const { return true; }
     unsigned int minThreads() const { return arg.threads; }
 
-<<<<<<< HEAD
-public:
-    QChargeCompute(Arg &arg, const GaugeField &meta) : arg(arg), meta(meta) {
-=======
   public:
     QChargeCompute(Arg &arg, const GaugeField &meta) : arg(arg), meta(meta)
     {
->>>>>>> 060c0e93
 #ifdef JITIFY
       create_jitify_program("kernels/gauge_qcharge.cuh");
 #endif
     }
-<<<<<<< HEAD
 
-=======
->>>>>>> 060c0e93
     virtual ~QChargeCompute() {}
 
     void apply(const cudaStream_t &stream)
