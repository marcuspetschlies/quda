--- conflicted
+++ resolved
@@ -51,14 +51,12 @@
     case 48: norm_ = norm<real,48>(u, d, type); break;
     case 56: norm_ = norm<real,56>(u, d, type); break;
     case 64: norm_ = norm<real,64>(u, d, type); break;
-<<<<<<< HEAD
-#ifdef GPU_STAGGERED_DIRAC
+#ifdef NSPIN1
     case 96: norm_ = norm<real,96>(u, d, type); break;
     case 128: norm_ = norm<real,128>(u, d, type); break;
     case 192: norm_ = norm<real,192>(u, d, type); break;
-=======
->>>>>>> bcc8216b
-#endif
+#endif // NSPIN1
+#endif // GPU_MULTIGRID
     default: errorQuda("Unsupported color %d", u.Ncolor());
     }
     return norm_;
