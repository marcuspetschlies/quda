--- conflicted
+++ resolved
@@ -901,11 +901,8 @@
   P(lda, 0);
   P(ldb, 0);
   P(ldc, 0);
-<<<<<<< HEAD
-=======
   P(a_offset, 0);
   P(b_offset, 0);
->>>>>>> d47a7a26
   P(c_offset, 0);
   P(batch_count, 1);
   P(data_type, QUDA_CUBLAS_DATATYPE_S);
@@ -919,30 +916,19 @@
   P(lda, INVALID_INT);
   P(ldb, INVALID_INT);
   P(ldc, INVALID_INT);
-<<<<<<< HEAD
-=======
   P(a_offset, INVALID_INT);
   P(b_offset, INVALID_INT);
->>>>>>> d47a7a26
   P(c_offset, INVALID_INT);
   P(batch_count, INVALID_INT);
   P(data_type, QUDA_CUBLAS_DATATYPE_INVALID);
   P(data_order, QUDA_CUBLAS_DATAORDER_INVALID);
 #endif
 
-<<<<<<< HEAD
-
-=======
->>>>>>> d47a7a26
 #ifdef INIT_PARAM
   return ret;
 #endif
 }
 
-<<<<<<< HEAD
- 
-=======
->>>>>>> d47a7a26
 // clean up
 
 #undef INVALID_INT
