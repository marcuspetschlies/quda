--- conflicted
+++ resolved
@@ -1186,11 +1186,7 @@
     dirac(dirac),
     prefix(prefix)
   {
-<<<<<<< HEAD
-    }
-=======
   }
->>>>>>> 5962f0ab
 
     virtual ~PreconditionedSolver() { delete solver; }
 
