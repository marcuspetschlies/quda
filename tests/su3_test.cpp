--- conflicted
+++ resolved
@@ -26,37 +26,21 @@
   switch (test_type) {
   case 0:
     printfQuda("\nAPE smearing\n");
-<<<<<<< HEAD
-    printfQuda(" - rho %f\n", ape_smear_rho);
+    printfQuda(" - rho %e\n", ape_smear_rho);
     printfQuda(" - smearing steps %d\n", gauge_smear_steps);
-=======
-    printfQuda(" - rho %e\n", ape_smear_rho);
-    printfQuda(" - smearing steps %d\n", smear_steps);
->>>>>>> 0c077fc4
     printfQuda(" - Measurement interval %d\n", measurement_interval);
     break;
   case 1:
     printfQuda("\nStout smearing\n");
-<<<<<<< HEAD
-    printfQuda(" - rho %f\n", stout_smear_rho);
+    printfQuda(" - rho %e\n", stout_smear_rho);
     printfQuda(" - smearing steps %d\n", gauge_smear_steps);
-=======
-    printfQuda(" - rho %e\n", stout_smear_rho);
-    printfQuda(" - smearing steps %d\n", smear_steps);
->>>>>>> 0c077fc4
     printfQuda(" - Measurement interval %d\n", measurement_interval);
     break;
   case 2:
     printfQuda("\nOver-Improved Stout smearing\n");
-<<<<<<< HEAD
-    printfQuda(" - rho %f\n", stout_smear_rho);
-    printfQuda(" - epsilon %f\n", stout_smear_epsilon);
-    printfQuda(" - smearing steps %d\n", gauge_smear_steps);
-=======
     printfQuda(" - rho %e\n", stout_smear_rho);
     printfQuda(" - epsilon %e\n", stout_smear_epsilon);
-    printfQuda(" - smearing steps %d\n", smear_steps);
->>>>>>> 0c077fc4
+    printfQuda(" - smearing steps %d\n", gauge_smear_steps);
     printfQuda(" - Measurement interval %d\n", measurement_interval);
     break;
   case 3:
