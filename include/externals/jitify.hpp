--- conflicted
+++ resolved
@@ -109,8 +109,8 @@
 #include <mutex>
 #endif
 
-#include <quda_backend.h>
-#include <cuda_runtime_api.h>  // For dim3, qudaStream_t
+#include <cuda.h>
+#include <cuda_runtime_api.h>  // For dim3, cudaStream_t
 #if CUDA_VERSION >= 8000
 #define NVRTC_GET_TYPE_NAME 1
 #endif
@@ -674,8 +674,8 @@
     source += line + "\n";
   }
   // HACK TESTING (WAR for cub)
-  // source = "#define qudaDeviceSynchronize() qudaSuccess\n" + source;
-  ////source = "qudaError_t qudaDeviceSynchronize() { return qudaSuccess; }\n" +
+  // source = "#define cudaDeviceSynchronize() cudaSuccess\n" + source;
+  ////source = "cudaError_t cudaDeviceSynchronize() { return cudaSuccess; }\n" +
   /// source;
 
   // WAR for #pragma once causing problems when there are multiple inclusions
@@ -1081,8 +1081,8 @@
   char _info_log[_log_size];
 #endif
 
-  inline void cuda_safe_call(QUresult res) const {
-    if (res != QUDA_SUCCESS) {
+  inline void cuda_safe_call(CUresult res) const {
+    if (res != CUDA_SUCCESS) {
       const char* msg;
       cuGetErrorName(res, &msg);
       throw std::runtime_error(msg);
@@ -1108,14 +1108,6 @@
                                    "jitified_source.ptx", 0, 0, 0));
       for (int i = 0; i < (int)link_files.size(); ++i) {
         std::string link_file = link_files[i];
-<<<<<<< HEAD
-#if defined _WIN32 || defined _WIN64
-        link_file = link_file + ".lib";
-#else
-        link_file = "lib" + link_file + ".a";
-#endif
-        QUresult result = cuLinkAddFile(_link_state, CU_JIT_INPUT_LIBRARY,
-=======
         CUjitInputType jit_input_type;
         if (link_file == ".") {
           // Special case for linking to current executable.
@@ -1126,7 +1118,6 @@
           jit_input_type = get_cuda_jit_input_type(&link_file);
         }
         CUresult result = cuLinkAddFile(_link_state, jit_input_type,
->>>>>>> a2543a25
                                         link_file.c_str(), 0, 0, 0);
         int path_num = 0;
         while (result == CUDA_ERROR_FILE_NOT_FOUND &&
@@ -1267,24 +1258,12 @@
   inline ~CUDAKernel() { this->destroy_module(); }
   inline operator CUfunction() const { return _kernel; }
 
-<<<<<<< HEAD
-  inline QUresult launch(dim3 grid, dim3 block, unsigned int smem,
-                         CUstream stream, std::vector<void*> arg_ptrs) {
-=======
   inline CUresult launch(dim3 grid, dim3 block, unsigned int smem,
                          CUstream stream, std::vector<void*> arg_ptrs) const {
->>>>>>> a2543a25
     return cuLaunchKernel(_kernel, grid.x, grid.y, grid.z, block.x, block.y,
                           block.z, smem, stream, arg_ptrs.data(), NULL);
   }
 
-<<<<<<< HEAD
-  inline QUdeviceptr get_constant_ptr(const char *name) const {
-    QUdeviceptr const_ptr = 0;
-    auto constant = _constant.find(name);
-    if (constant != _constant.end()) {
-      cuda_safe_call(cuModuleGetGlobal(&const_ptr, 0, _module, constant->second.c_str()));
-=======
   inline CUdeviceptr get_global_ptr(const char* name,
                                     size_t* size = nullptr) const {
     CUdeviceptr global_ptr = 0;
@@ -1292,7 +1271,6 @@
     if (global != _global_map.end()) {
       cuda_safe_call(cuModuleGetGlobal(&global_ptr, size, _module,
                                        global->second.c_str()));
->>>>>>> a2543a25
     } else {
       throw std::runtime_error(std::string("failed to look up global ") + name);
     }
@@ -2800,15 +2778,6 @@
   KernelInstantiation_impl _kernel_inst;
   dim3 _grid;
   dim3 _block;
-<<<<<<< HEAD
-  size_t _smem;
-  qudaStream_t _stream;
-
- public:
-  inline KernelLauncher_impl(KernelInstantiation_impl const& kernel_inst,
-                             dim3 grid, dim3 block, size_t smem = 0,
-                             qudaStream_t stream = 0)
-=======
   unsigned int _smem;
   cudaStream_t _stream;
 
@@ -2816,7 +2785,6 @@
   inline KernelLauncher_impl(KernelInstantiation_impl const& kernel_inst,
                              dim3 grid, dim3 block, unsigned int smem = 0,
                              cudaStream_t stream = 0)
->>>>>>> a2543a25
       : _kernel_inst(kernel_inst),
         _grid(grid),
         _block(block),
@@ -2824,12 +2792,7 @@
         _stream(stream) {}
   inline KernelLauncher_impl(KernelLauncher_impl const&) = default;
   inline KernelLauncher_impl(KernelLauncher_impl&&) = default;
-<<<<<<< HEAD
-#endif
-  inline QUresult launch(
-=======
   inline CUresult launch(
->>>>>>> a2543a25
       jitify::detail::vector<void*> arg_ptrs,
       jitify::detail::vector<std::string> arg_types = 0) const;
 };
@@ -2842,14 +2805,9 @@
 
  public:
   inline KernelLauncher(KernelInstantiation const& kernel_inst, dim3 grid,
-<<<<<<< HEAD
-                        dim3 block, size_t smem = 0, qudaStream_t stream = 0);
-  JITIFY_DEFINE_AUTO_PTR_COPY_WAR(KernelLauncher)
-=======
                         dim3 block, unsigned int smem = 0,
                         cudaStream_t stream = 0);
 
->>>>>>> a2543a25
   // Note: It's important that there is no implicit conversion required
   //         for arg_ptrs, because otherwise the parameter pack version
   //         below gets called instead (probably resulting in a segfault).
@@ -2861,7 +2819,7 @@
    *    as code-strings. This parameter is optional and is only used to print
    *    out the function signature.
    */
-  inline QUresult launch(
+  inline CUresult launch(
       std::vector<void*> arg_ptrs = std::vector<void*>(),
       jitify::detail::vector<std::string> arg_types = 0) const {
     return _impl->launch(arg_ptrs, arg_types);
@@ -2872,7 +2830,7 @@
    *  \see launch
    */
   template <typename... ArgTypes>
-  inline QUresult operator()(ArgTypes... args) const {
+  inline CUresult operator()(ArgTypes... args) const {
     return this->launch(args...);
   }
   /*! Launch the kernel.
@@ -2880,7 +2838,7 @@
    *  \param args Function arguments for the kernel.
    */
   template <typename... ArgTypes>
-  inline QUresult launch(ArgTypes... args) const {
+  inline CUresult launch(ArgTypes... args) const {
     return this->launch(std::vector<void*>({(void*)&args...}),
                         {reflection::reflect<ArgTypes>()...});
   }
@@ -2908,13 +2866,8 @@
    *
    *  \see configure
    */
-<<<<<<< HEAD
-  inline KernelLauncher operator()(dim3 grid, dim3 block, size_t smem = 0,
-                                   qudaStream_t stream = 0) const {
-=======
   inline KernelLauncher operator()(dim3 grid, dim3 block, unsigned int smem = 0,
                                    cudaStream_t stream = 0) const {
->>>>>>> a2543a25
     return this->configure(grid, block, smem, stream);
   }
   /*! Configure the kernel launch.
@@ -2925,13 +2878,8 @@
    * bytes.
    *  \param stream The CUDA stream to launch the kernel in.
    */
-<<<<<<< HEAD
-  inline KernelLauncher configure(dim3 grid, dim3 block, size_t smem = 0,
-                                  qudaStream_t stream = 0) const {
-=======
   inline KernelLauncher configure(dim3 grid, dim3 block, unsigned int smem = 0,
                                   cudaStream_t stream = 0) const {
->>>>>>> a2543a25
     return KernelLauncher(*this, grid, block, smem, stream);
   }
   /*! Configure the kernel launch with a 1-dimensional block and grid chosen
@@ -2945,38 +2893,12 @@
    * \param flags The flags to pass to cuOccupancyMaxPotentialBlockSizeWithFlags.
    */
   inline KernelLauncher configure_1d_max_occupancy(
-<<<<<<< HEAD
-      int max_block_size = 0, size_t smem = 0,
-      CUoccupancyB2DSize smem_callback = 0, qudaStream_t stream = 0,
-=======
       int max_block_size = 0, unsigned int smem = 0,
       CUoccupancyB2DSize smem_callback = 0, cudaStream_t stream = 0,
->>>>>>> a2543a25
       unsigned int flags = 0) const {
     int grid;
     int block;
     CUfunction func = _impl->cuda_kernel();
-<<<<<<< HEAD
-    if (!func) {
-      throw std::runtime_error(
-          "Kernel pointer is NULL; you may need to define JITIFY_THREAD_SAFE "
-          "1");
-    }
-    QUresult res = cuOccupancyMaxPotentialBlockSizeWithFlags(
-        &grid, &block, func, smem_callback, smem, max_block_size, flags);
-    if (res != QUDA_SUCCESS) {
-      const char* msg;
-      cuGetErrorName(res, &msg);
-      throw std::runtime_error(msg);
-    }
-    if (smem_callback) {
-      smem = smem_callback(block);
-    }
-    return this->configure(grid, block, smem, stream);
-  }
-
-  inline QUdeviceptr get_constant_ptr(const char *name) const { return _impl->cuda_kernel().get_constant_ptr(name); }
-=======
     detail::get_1d_max_occupancy(func, smem_callback, &smem, max_block_size,
                                  flags, &grid, &block);
     return this->configure(grid, block, smem, stream);
@@ -3053,7 +2975,6 @@
   const std::vector<std::string>& link_paths() const {
     return _impl->cuda_kernel().link_paths();
   }
->>>>>>> a2543a25
 };
 
 /*! An object representing a kernel made up of a Program, a name and options.
@@ -3230,13 +3151,8 @@
     : _impl(new KernelInstantiation_impl(*kernel._impl, template_args)) {}
 
 inline KernelLauncher::KernelLauncher(KernelInstantiation const& kernel_inst,
-<<<<<<< HEAD
-                                      dim3 grid, dim3 block, size_t smem,
-                                      qudaStream_t stream)
-=======
                                       dim3 grid, dim3 block, unsigned int smem,
                                       cudaStream_t stream)
->>>>>>> a2543a25
     : _impl(new KernelLauncher_impl(*kernel_inst._impl, grid, block, smem,
                                     stream)) {}
 
@@ -3249,7 +3165,7 @@
   return stream;
 }
 
-inline QUresult KernelLauncher_impl::launch(
+inline CUresult KernelLauncher_impl::launch(
     jitify::detail::vector<void*> arg_ptrs,
     jitify::detail::vector<std::string> arg_types) const {
 #if JITIFY_PRINT_LAUNCH
@@ -3404,7 +3320,7 @@
   /*! Optional callback for loading source files.*/
   file_callback_type file_callback;
   /*! CUDA stream on which to execute.*/
-  qudaStream_t stream;
+  cudaStream_t stream;
   /*! CUDA device on which to execute.*/
   int device;
   /*! CUDA block size with which to execute.*/
@@ -3416,7 +3332,7 @@
                   jitify::detail::vector<std::string> headers_ = 0,
                   jitify::detail::vector<std::string> options_ = 0,
                   file_callback_type file_callback_ = 0,
-                  qudaStream_t stream_ = 0, int device_ = 0,
+                  cudaStream_t stream_ = 0, int device_ = 0,
                   int block_size_ = 256,
                   size_t cache_size_ = JitCache::DEFAULT_CACHE_SIZE)
       : location(location_),
@@ -3524,7 +3440,7 @@
  * x*x; } ); \endcode
  */
 template <typename IndexType, class Func>
-QUresult parallel_for(ExecutionPolicy policy, IndexType begin, IndexType end,
+CUresult parallel_for(ExecutionPolicy policy, IndexType begin, IndexType end,
                       Lambda<Func> const& lambda) {
   using namespace jitify;
 
@@ -3535,7 +3451,7 @@
     for (IndexType i = begin; i < end; i++) {
       lambda._func(i);
     }
-    return QUDA_SUCCESS;  // FIXME - replace with non-CUDA enum type?
+    return CUDA_SUCCESS;  // FIXME - replace with non-CUDA enum type?
   }
 
   thread_local static JitCache kernel_cache(policy.cache_size);
@@ -3574,13 +3490,8 @@
 
   size_t n = end - begin;
   dim3 block(policy.block_size);
-<<<<<<< HEAD
-  dim3 grid(std::min((n - 1) / block.x + 1, size_t(65535)));
-  qudaSetDevice(policy.device);
-=======
   dim3 grid((unsigned int)std::min((n - 1) / block.x + 1, size_t(65535)));
   cudaSetDevice(policy.device);
->>>>>>> a2543a25
   return program.kernel("parallel_for_kernel")
       .instantiate<IndexType>()
       .configure(grid, block, 0, policy.stream)
