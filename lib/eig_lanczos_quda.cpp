--- conflicted
+++ resolved
@@ -30,13 +30,9 @@
 
   void Lanczos::operator()(double *alpha, double *beta, cudaColorSpinorField **Eig_Vec, cudaColorSpinorField &r, cudaColorSpinorField &Apsi, int k0, int m) 
   {
-<<<<<<< HEAD
     using namespace blas;
 
-    profile.Start(QUDA_PROFILE_COMPUTE);
-=======
     profile.TPSTART(QUDA_PROFILE_COMPUTE);
->>>>>>> 9cfad35c
 
     // Check to see that we'reV not trying to invert on a zero-field source    
     const double b2 = norm2(r);
