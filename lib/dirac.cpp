#include <dirac_quda.h>
#include <dslash_quda.h>
#include <blas_quda.h>

#include <iostream>

namespace quda {

  // FIXME: At the moment, it's unsafe for more than one Dirac operator to be active unless
  // they all have the same volume, etc. (used to initialize the various CUDA constants).

  Dirac::Dirac(const DiracParam &param) :
    gauge(param.gauge),
    kappa(param.kappa),
    mass(param.mass),
    laplace3D(param.laplace3D),
    matpcType(param.matpcType),
    dagger(param.dagger),
    flops(0),
    tmp1(param.tmp1),
    tmp2(param.tmp2),
    type(param.type),
    halo_precision(param.halo_precision),
    profile("Dirac", false)
  {
    for (int i=0; i<4; i++) commDim[i] = param.commDim[i];
  }

  Dirac::Dirac(const Dirac &dirac) :
    gauge(dirac.gauge),
    kappa(dirac.kappa),
    laplace3D(dirac.laplace3D),
    matpcType(dirac.matpcType),
    dagger(dirac.dagger),
    flops(0),
    tmp1(dirac.tmp1),
    tmp2(dirac.tmp2),
    type(dirac.type),
    halo_precision(dirac.halo_precision),
    profile("Dirac", false)
  {
    for (int i=0; i<4; i++) commDim[i] = dirac.commDim[i];
  }

  Dirac::~Dirac() {   
    if (getVerbosity() > QUDA_VERBOSE) profile.Print();
  }

  Dirac& Dirac::operator=(const Dirac &dirac)
  {
    if (&dirac != this) {
      gauge = dirac.gauge;
      kappa = dirac.kappa;
      laplace3D = dirac.laplace3D;
      matpcType = dirac.matpcType;
      dagger = dirac.dagger;
      flops = 0;
      tmp1 = dirac.tmp1;
      tmp2 = dirac.tmp2;

      for (int i=0; i<4; i++) commDim[i] = dirac.commDim[i];

      profile = dirac.profile;

      if (type != dirac.type) errorQuda("Trying to copy between incompatible types %d %d", type, dirac.type);
    }
    return *this;
  }

  bool Dirac::newTmp(ColorSpinorField **tmp, const ColorSpinorField &a) const {
    if (*tmp) return false;
    ColorSpinorParam param(a);
    param.create = QUDA_ZERO_FIELD_CREATE; // need to zero elements else padded region will be junk

    if (typeid(a) == typeid(cudaColorSpinorField)) *tmp = new cudaColorSpinorField(a, param);
    else *tmp = new cpuColorSpinorField(param);

    return true;
  }

  void Dirac::deleteTmp(ColorSpinorField **a, const bool &reset) const {
    if (reset) {
      delete *a;
      *a = NULL;
    }
  }

#define flip(x) (x) = ((x) == QUDA_DAG_YES ? QUDA_DAG_NO : QUDA_DAG_YES)

  void Dirac::Mdag(ColorSpinorField &out, const ColorSpinorField &in) const
  {
    flip(dagger);
    M(out, in);
    flip(dagger);
  }

  void Dirac::MMdag(ColorSpinorField &out, const ColorSpinorField &in) const
  {
    flip(dagger);
    MdagM(out, in);
    flip(dagger);
  }

#undef flip

  void Dirac::checkParitySpinor(const ColorSpinorField &out, const ColorSpinorField &in) const
  {
    if ( (in.GammaBasis() != QUDA_UKQCD_GAMMA_BASIS || out.GammaBasis() != QUDA_UKQCD_GAMMA_BASIS) && 
	 in.Nspin() == 4) {
      errorQuda("CUDA Dirac operator requires UKQCD basis, out = %d, in = %d", 
		out.GammaBasis(), in.GammaBasis());
    }

    if (in.Precision() != out.Precision()) {
      errorQuda("Input precision %d and output spinor precision %d don't match in dslash_quda",
		in.Precision(), out.Precision());
    }

    if (in.SiteSubset() != QUDA_PARITY_SITE_SUBSET || out.SiteSubset() != QUDA_PARITY_SITE_SUBSET) {
      errorQuda("ColorSpinorFields are not single parity: in = %d, out = %d", 
		in.SiteSubset(), out.SiteSubset());
    }

    if (!static_cast<const cudaColorSpinorField&>(in).isNative()) errorQuda("Input field is not in native order");
    if (!static_cast<const cudaColorSpinorField&>(out).isNative()) errorQuda("Output field is not in native order");

    if (out.Ndim() != 5) {
      if ((out.Volume() != gauge->Volume() && out.SiteSubset() == QUDA_FULL_SITE_SUBSET) ||
	  (out.Volume() != gauge->VolumeCB() && out.SiteSubset() == QUDA_PARITY_SITE_SUBSET) ) {
        errorQuda("Spinor volume %lu doesn't match gauge volume %lu", out.Volume(), gauge->VolumeCB());
      }
    } else {
      // Domain wall fermions, compare 4d volumes not 5d
      if ((out.Volume()/out.X(4) != gauge->Volume() && out.SiteSubset() == QUDA_FULL_SITE_SUBSET) ||
	  (out.Volume()/out.X(4) != gauge->VolumeCB() && out.SiteSubset() == QUDA_PARITY_SITE_SUBSET) ) {
        errorQuda("Spinor volume %lu doesn't match gauge volume %lu", out.Volume(), gauge->VolumeCB());
      }
    }
  }

  void Dirac::checkFullSpinor(const ColorSpinorField &out, const ColorSpinorField &in) const
  {
    if (in.SiteSubset() != QUDA_FULL_SITE_SUBSET || out.SiteSubset() != QUDA_FULL_SITE_SUBSET) {
      errorQuda("ColorSpinorFields are not full fields: in = %d, out = %d", 
		in.SiteSubset(), out.SiteSubset());
    } 
  }

  void Dirac::checkSpinorAlias(const ColorSpinorField &a, const ColorSpinorField &b) const {
    if (a.V() == b.V()) errorQuda("Aliasing pointers");
  }

  // Dirac operator factory
  Dirac* Dirac::create(const DiracParam &param)
  {
    if (param.type == QUDA_WILSON_DIRAC) {
<<<<<<< HEAD
      if(param.Ls == 1){
        if (getVerbosity() >= QUDA_VERBOSE) printfQuda("Creating a DiracWilson operator\n");
        return new DiracWilson(param);
      }else{
        if (getVerbosity() >= QUDA_VERBOSE) printfQuda("Creating a multi-source DiracWilson operator for %d source vectors\n", param.Ls);
        return new DiracWilson(param, 5);
      }
    } else if (param.type == QUDA_WILSONPC_DIRAC) {
      if(param.Ls == 1){
        if (getVerbosity() >= QUDA_VERBOSE) printfQuda("Creating a DiracWilsonPC operator\n");
        return new DiracWilsonPC(param);
      }else{
        if (getVerbosity() >= QUDA_VERBOSE) printfQuda("Creating a multi-source DiracWilsonOC operator for %d source vectors\n", param.Ls);
        return new DiracWilsonPC(param, 5);
      }
=======
      if (getVerbosity() >= QUDA_DEBUG_VERBOSE) printfQuda("Creating a DiracWilson operator\n");
      return new DiracWilson(param);
    } else if (param.type == QUDA_WILSONPC_DIRAC) {
      if (getVerbosity() >= QUDA_DEBUG_VERBOSE) printfQuda("Creating a DiracWilsonPC operator\n");
      return new DiracWilsonPC(param);
>>>>>>> a3be05bb
    } else if (param.type == QUDA_CLOVER_DIRAC) {
      if (getVerbosity() >= QUDA_DEBUG_VERBOSE) printfQuda("Creating a DiracClover operator\n");
      return new DiracClover(param);
    } else if (param.type == QUDA_CLOVERPC_DIRAC) {
      if (getVerbosity() >= QUDA_DEBUG_VERBOSE) printfQuda("Creating a DiracCloverPC operator\n");
      return new DiracCloverPC(param);
    } else if (param.type == QUDA_DOMAIN_WALL_DIRAC) {
      if (getVerbosity() >= QUDA_DEBUG_VERBOSE) printfQuda("Creating a DiracDomainWall operator\n");
      return new DiracDomainWall(param);
    } else if (param.type == QUDA_DOMAIN_WALLPC_DIRAC) {
      if (getVerbosity() >= QUDA_DEBUG_VERBOSE) printfQuda("Creating a DiracDomainWallPC operator\n");
      return new DiracDomainWallPC(param);
    } else if (param.type == QUDA_DOMAIN_WALL_4D_DIRAC) {
      if (getVerbosity() >= QUDA_DEBUG_VERBOSE) printfQuda("Creating a DiracDomainWall4D operator\n");
      return new DiracDomainWall4D(param);
    } else if (param.type == QUDA_DOMAIN_WALL_4DPC_DIRAC) {
      if (getVerbosity() >= QUDA_DEBUG_VERBOSE) printfQuda("Creating a DiracDomainWall4DPC operator\n");
      return new DiracDomainWall4DPC(param);
    } else if (param.type == QUDA_MOBIUS_DOMAIN_WALL_DIRAC) {
      if (getVerbosity() >= QUDA_DEBUG_VERBOSE) printfQuda("Creating a DiracMobius operator\n");
      return new DiracMobius(param);
    } else if (param.type == QUDA_MOBIUS_DOMAIN_WALLPC_DIRAC) {
      if (getVerbosity() >= QUDA_DEBUG_VERBOSE) printfQuda("Creating a DiracMobiusPC operator\n");
      return new DiracMobiusPC(param);
    } else if (param.type == QUDA_STAGGERED_DIRAC) {
      if (getVerbosity() >= QUDA_DEBUG_VERBOSE) printfQuda("Creating a DiracStaggered operator\n");
      return new DiracStaggered(param);
    } else if (param.type == QUDA_STAGGEREDPC_DIRAC) {
      if (getVerbosity() >= QUDA_DEBUG_VERBOSE) printfQuda("Creating a DiracStaggeredPC operator\n");
      return new DiracStaggeredPC(param);
    } else if (param.type == QUDA_ASQTAD_DIRAC) {
      if (getVerbosity() >= QUDA_DEBUG_VERBOSE) printfQuda("Creating a DiracImprovedStaggered operator\n");
      return new DiracImprovedStaggered(param);
    } else if (param.type == QUDA_ASQTADPC_DIRAC) {
      if (getVerbosity() >= QUDA_DEBUG_VERBOSE) printfQuda("Creating a DiracImprovedStaggeredPC operator\n");
      return new DiracImprovedStaggeredPC(param);
    } else if (param.type == QUDA_TWISTED_CLOVER_DIRAC) {
      if (getVerbosity() >= QUDA_DEBUG_VERBOSE) printfQuda("Creating a DiracTwistedClover operator (%d flavor(s))\n", param.Ls);
      if (param.Ls == 1) {
	return new DiracTwistedClover(param, 4);
      } else { 
	errorQuda("Cannot create DiracTwistedClover operator for %d flavors\n", param.Ls);
      }
    } else if (param.type == QUDA_TWISTED_CLOVERPC_DIRAC) {
      if (getVerbosity() >= QUDA_DEBUG_VERBOSE) printfQuda("Creating a DiracTwistedCloverPC operator (%d flavor(s))\n", param.Ls);
      if (param.Ls == 1) {
	return new DiracTwistedCloverPC(param, 4);
      } else {
	errorQuda("Cannot create DiracTwistedCloverPC operator for %d flavors\n", param.Ls);
      }
    } else if (param.type == QUDA_TWISTED_MASS_DIRAC) {
      if (getVerbosity() >= QUDA_DEBUG_VERBOSE) printfQuda("Creating a DiracTwistedMass operator (%d flavor(s))\n", param.Ls);
        if (param.Ls == 1) return new DiracTwistedMass(param, 4);
        else return new DiracTwistedMass(param, 5);
    } else if (param.type == QUDA_TWISTED_MASSPC_DIRAC) {
      if (getVerbosity() >= QUDA_DEBUG_VERBOSE)
        printfQuda("Creating a DiracTwistedMassPC operator (%d flavor(s))\n", param.Ls);
      if (param.Ls == 1)
        return new DiracTwistedMassPC(param, 4);
      else
        return new DiracTwistedMassPC(param, 5);
    } else if (param.type == QUDA_COARSE_DIRAC) {
      if (getVerbosity() >= QUDA_DEBUG_VERBOSE) printfQuda("Creating a DiracCoarse operator\n");
      return new DiracCoarse(param);
    } else if (param.type == QUDA_COARSEPC_DIRAC) {
      if (getVerbosity() >= QUDA_DEBUG_VERBOSE) printfQuda("Creating a DiracCoarsePC operator\n");
      return new DiracCoarsePC(param);
    } else if (param.type == QUDA_GAUGE_COVDEV_DIRAC) {
      if (getVerbosity() >= QUDA_DEBUG_VERBOSE) printfQuda("Creating a GaugeCovDev operator\n");
      return new GaugeCovDev(param);
    } else if (param.type == QUDA_GAUGE_LAPLACE_DIRAC) {
      if (getVerbosity() >= QUDA_DEBUG_VERBOSE) printfQuda("Creating a GaugeLaplace operator\n");
      return new GaugeLaplace(param);
    } else if (param.type == QUDA_GAUGE_LAPLACEPC_DIRAC) {
      if (getVerbosity() >= QUDA_DEBUG_VERBOSE) printfQuda("Creating a GaugeLaplacePC operator\n");
      return new GaugeLaplacePC(param);
    } else {
      errorQuda("Unsupported Dirac type %d", param.type);
    }

    return nullptr;
  }
  
  // Count the number of stencil applications per dslash application.
  int Dirac::getStencilSteps() const
  {
    int steps = 0;
    switch (type)
    {
      case QUDA_COARSE_DIRAC: // single fused operator
      case QUDA_GAUGE_LAPLACE_DIRAC:
      case QUDA_GAUGE_COVDEV_DIRAC:
	steps = 1;
	break;
      case QUDA_WILSON_DIRAC:
      case QUDA_CLOVER_DIRAC:
      case QUDA_DOMAIN_WALL_DIRAC:
      case QUDA_MOBIUS_DOMAIN_WALL_DIRAC:
      case QUDA_STAGGERED_DIRAC:
      case QUDA_ASQTAD_DIRAC:
      case QUDA_TWISTED_CLOVER_DIRAC:
      case QUDA_TWISTED_MASS_DIRAC:
        steps = 2; // For D_{eo} and D_{oe} piece.
        break;
      case QUDA_WILSONPC_DIRAC:
      case QUDA_CLOVERPC_DIRAC:
      case QUDA_DOMAIN_WALLPC_DIRAC:
      case QUDA_DOMAIN_WALL_4DPC_DIRAC:
      case QUDA_MOBIUS_DOMAIN_WALLPC_DIRAC:
      case QUDA_STAGGEREDPC_DIRAC:
      case QUDA_ASQTADPC_DIRAC:
      case QUDA_TWISTED_CLOVERPC_DIRAC:
      case QUDA_TWISTED_MASSPC_DIRAC:
      case QUDA_COARSEPC_DIRAC:
      case QUDA_GAUGE_LAPLACEPC_DIRAC:
        steps = 2;
        break;
	  default:
	    errorQuda("Unsupported Dslash type %d.\n", type);
        steps = 0;
        break;
    }
    
    return steps; 
  }

} // namespace quda<|MERGE_RESOLUTION|>--- conflicted
+++ resolved
@@ -154,29 +154,11 @@
   Dirac* Dirac::create(const DiracParam &param)
   {
     if (param.type == QUDA_WILSON_DIRAC) {
-<<<<<<< HEAD
-      if(param.Ls == 1){
-        if (getVerbosity() >= QUDA_VERBOSE) printfQuda("Creating a DiracWilson operator\n");
-        return new DiracWilson(param);
-      }else{
-        if (getVerbosity() >= QUDA_VERBOSE) printfQuda("Creating a multi-source DiracWilson operator for %d source vectors\n", param.Ls);
-        return new DiracWilson(param, 5);
-      }
-    } else if (param.type == QUDA_WILSONPC_DIRAC) {
-      if(param.Ls == 1){
-        if (getVerbosity() >= QUDA_VERBOSE) printfQuda("Creating a DiracWilsonPC operator\n");
-        return new DiracWilsonPC(param);
-      }else{
-        if (getVerbosity() >= QUDA_VERBOSE) printfQuda("Creating a multi-source DiracWilsonOC operator for %d source vectors\n", param.Ls);
-        return new DiracWilsonPC(param, 5);
-      }
-=======
       if (getVerbosity() >= QUDA_DEBUG_VERBOSE) printfQuda("Creating a DiracWilson operator\n");
       return new DiracWilson(param);
     } else if (param.type == QUDA_WILSONPC_DIRAC) {
       if (getVerbosity() >= QUDA_DEBUG_VERBOSE) printfQuda("Creating a DiracWilsonPC operator\n");
       return new DiracWilsonPC(param);
->>>>>>> a3be05bb
     } else if (param.type == QUDA_CLOVER_DIRAC) {
       if (getVerbosity() >= QUDA_DEBUG_VERBOSE) printfQuda("Creating a DiracClover operator\n");
       return new DiracClover(param);
