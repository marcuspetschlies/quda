#ifndef _LATTICE_FIELD_H
#define _LATTICE_FIELD_H

#include <quda.h>
#include <iostream>
#include <comm_quda.h>

/**
 * @file lattice_field.h
 *
 * @section DESCRIPTION 
 *
 * LatticeField is an abstract base clase for all Field objects.
 */

<<<<<<< HEAD
namespace quda {
=======
  /** The maximum number of faces that can be exchanged */
  const int maxNface = 3;
  
  // LatticeField is an abstract base clase for all Field objects.
>>>>>>> 136a4ca8

  // Forward declaration of all children
  class ColorSpinorField;
  class cudaColorSpinorField;
  class cpuColorSpinorField;

  class GaugeField;
  class cpuGaugeField;
  class cudaGaugeField;

  class CloverField;
  class cudaCloverField;
  class cpuCloverField;

  struct LatticeFieldParam {
    int nDim;
    int x[QUDA_MAX_DIM];
    int pad;

    QudaPrecision precision;
    QudaSiteSubset siteSubset;
  
    LatticeFieldParam() 
    : nDim(0), pad(0), precision(QUDA_INVALID_PRECISION), siteSubset(QUDA_INVALID_SITE_SUBSET) {
      for (int i=0; i<nDim; i++) x[i] = 0; 
    }

    LatticeFieldParam(int nDim, const int *x, int pad, QudaPrecision precision)
    : nDim(nDim), pad(pad), precision(precision), siteSubset(QUDA_FULL_SITE_SUBSET) { 
      if (nDim > QUDA_MAX_DIM) errorQuda("Number of dimensions too great");
      for (int i=0; i<nDim; i++) this->x[i] = x[i]; 
    }
    
    /**
       Constructor for creating a LatticeField from a QudaGaugeParam
       @param param Contains the metadate for creating the
       LatticeField
    */
    LatticeFieldParam(const QudaGaugeParam &param) 
    : nDim(4), pad(0), precision(param.cpu_prec), siteSubset(QUDA_FULL_SITE_SUBSET) {
      for (int i=0; i<nDim; i++) this->x[i] = param.X[i];
    }
  };

  std::ostream& operator<<(std::ostream& output, const LatticeFieldParam& param);

  class LatticeField {

  protected:
    int volume; // lattice volume
    int volumeCB; // the checkboarded volume
    int stride;
    int pad;

    size_t total_bytes;

    /** The number field dimensions */
    int nDim;
    
    /** Array storing the length of dimension */
    int x[QUDA_MAX_DIM];

    int surface[QUDA_MAX_DIM];
    int surfaceCB[QUDA_MAX_DIM];

    /**
       The precision of the field 
    */
    QudaPrecision precision;
<<<<<<< HEAD

    /**
       The verbosity to use for this field
    */
    QudaVerbosity verbosity;
=======
    
    /** Whether the field is full or single parity */
    QudaSiteSubset siteSubset;
>>>>>>> 136a4ca8

    /**
	Pinned-memory buffer that is used by all derived classes 
    */
    static void *bufferPinned; 

    /** Whether the pinned-memory buffer has already been initialized or not */
    static bool bufferPinnedInit;

    /** The size in bytes of pinned-memory buffer */
    static size_t bufferPinnedBytes;

    /** Resize the pinned-memory buffer */
    void resizeBufferPinned(size_t bytes) const;

    /** Device-memory buffer that is used by all derived classes */
    static void *bufferDevice; 

    /** Whether the device-memory buffer has already been initialized or not */
    static bool bufferDeviceInit;

    /** The size in bytes of device-memory buffer */
    static size_t bufferDeviceBytes;

    /** Resize the device-memory buffer */
    void resizeBufferDevice(size_t bytes) const;

<<<<<<< HEAD
 public:

    /**
       Constructor for creating a LatticeField from a LatticeFieldParam
       @param param Contains the metadata for creating the LatticeField
    */
    LatticeField(const LatticeFieldParam &param);
=======
    // The below are additions for inter-GPU communication (merging FaceBuffer functionality)

    /** The number of dimensions we partition for communication */
    int nDimComms;

    /* 
       The need for persistent message handlers (for GPUDirect support)
       means that we allocate different message handlers for each number of
       faces we can send.
    */

    /** Memory buffer used for sending all messages (regardless of Nface) */
    void *my_face;
    void *my_fwd_face[QUDA_MAX_DIM];
    void *my_back_face[QUDA_MAX_DIM];

    /** Memory buffer used for sending all messages (regardless of Nface) */
    void *from_face;
    void *from_back_face[QUDA_MAX_DIM];
    void *from_fwd_face[QUDA_MAX_DIM];
    
    /** Message handles for receiving from forwards */
    MsgHandle ***mh_recv_fwd;

    /** Message handles for receiving from backwards */
    MsgHandle ***mh_recv_back;

    /** Message handles for sending forwards */
    MsgHandle ***mh_send_fwd;

    /** Message handles for sending backwards */
    MsgHandle ***mh_send_back;
    
  public:
    LatticeField(const LatticeFieldParam &param);
    virtual ~LatticeField();
>>>>>>> 136a4ca8

    /**
       Destructor for LatticeField
    */
    virtual ~LatticeField() { ; }
    
    /**
       Free the pinned-memory buffer 
    */
    static void freeBuffer();
    
    /**
       @return The dimension of the lattice 
    */
    int Ndim() const { return nDim; }
    
    /**
       @return The pointer to the lattice-dimension array
    */
    const int* X() const { return x; }
    
    /**
       @return The full-field volume
    */
    int Volume() const { return volume; }
    
    /**
       @return The single-parity volume
    */
    int VolumeCB() const { return volumeCB; }
    
    /**
       @param i The dimension of the requested surface 
       @return The single-parity surface of dimension i
    */
    const int* SurfaceCB() const { return surfaceCB; }
    
    /**
       @param i The dimension of the requested surface 
       @return The single-parity surface of dimension i
    */
    int SurfaceCB(const int i) const { return surfaceCB[i]; }
    
    /**
       @return The single-parity stride of the field     
    */
    int Stride() const { return stride; }
    
    /**
       @return The field padding
    */
    int Pad() const { return pad; }
<<<<<<< HEAD
    
    /**
       @return The field precision
    */
=======

    /**
       @return The vector storage length used for native fields , 2
       for Float2, 4 for Float4
     */
    int Nvec() const;

>>>>>>> 136a4ca8
    QudaPrecision Precision() const { return precision; }
    
    /**
       @return The location of the field
    */
    QudaFieldLocation Location() const;
<<<<<<< HEAD
    
    /**
       @return The verbosity of the field
    */
    QudaVerbosity Verbosity() const { return verbosity; }
    
    /**
       @return The total storage allocated
    */
    size_t GBytes() const { return total_bytes / (1<<30); }
    
    /**
       Check that the metadata of *this and a are compatible
       @param a The LatticeField to which we are comparing
    */
    void checkField(const LatticeField &a);
    
    /**
       Read in the field specified by filenemae
       @param filename The name of the file to read
    */
    virtual void read(char *filename);
    
    /**
       Write the field in the file specified by filename
       @param filename The name of the file to write
    */
    virtual void write(char *filename);
    
=======
    size_t GBytes() const { return total_bytes / (1<<30); } // returns total storage allocated

    void checkField(const LatticeField &);

    virtual void pack(int nFace, int parity, int dagger, cudaStream_t *stream_p, bool zeroCopyPack,
		      double a=0, double b=0)
    { errorQuda("Not implemented"); }

    virtual void gather(int nFace, int dagger, int dir)
    { errorQuda("Not implemented"); }

    virtual void commsStart(int nFace, int dir, int dagger=0)
    { errorQuda("Not implemented"); }

    virtual int commsQuery(int nFace, int dir, int dagger=0)
    { errorQuda("Not implemented"); return 0; }

    virtual void scatter(int nFace, int dagger, int dir)
    { errorQuda("Not implemented"); }

>>>>>>> 136a4ca8
  };
  
} // namespace quda

#endif // _LATTICE_FIELD_H<|MERGE_RESOLUTION|>--- conflicted
+++ resolved
@@ -13,14 +13,11 @@
  * LatticeField is an abstract base clase for all Field objects.
  */
 
-<<<<<<< HEAD
 namespace quda {
-=======
   /** The maximum number of faces that can be exchanged */
   const int maxNface = 3;
   
   // LatticeField is an abstract base clase for all Field objects.
->>>>>>> 136a4ca8
 
   // Forward declaration of all children
   class ColorSpinorField;
@@ -90,17 +87,9 @@
        The precision of the field 
     */
     QudaPrecision precision;
-<<<<<<< HEAD
-
-    /**
-       The verbosity to use for this field
-    */
-    QudaVerbosity verbosity;
-=======
     
     /** Whether the field is full or single parity */
     QudaSiteSubset siteSubset;
->>>>>>> 136a4ca8
 
     /**
 	Pinned-memory buffer that is used by all derived classes 
@@ -128,15 +117,6 @@
     /** Resize the device-memory buffer */
     void resizeBufferDevice(size_t bytes) const;
 
-<<<<<<< HEAD
- public:
-
-    /**
-       Constructor for creating a LatticeField from a LatticeFieldParam
-       @param param Contains the metadata for creating the LatticeField
-    */
-    LatticeField(const LatticeFieldParam &param);
-=======
     // The below are additions for inter-GPU communication (merging FaceBuffer functionality)
 
     /** The number of dimensions we partition for communication */
@@ -170,15 +150,18 @@
     /** Message handles for sending backwards */
     MsgHandle ***mh_send_back;
     
-  public:
+ public:
+
+    /**
+       Constructor for creating a LatticeField from a LatticeFieldParam
+       @param param Contains the metadata for creating the LatticeField
+    */
     LatticeField(const LatticeFieldParam &param);
+
+    /**
+       Destructor for LatticeField
+    */
     virtual ~LatticeField();
->>>>>>> 136a4ca8
-
-    /**
-       Destructor for LatticeField
-    */
-    virtual ~LatticeField() { ; }
     
     /**
        Free the pinned-memory buffer 
@@ -226,12 +209,11 @@
        @return The field padding
     */
     int Pad() const { return pad; }
-<<<<<<< HEAD
     
     /**
        @return The field precision
     */
-=======
+    QudaPrecision Precision() const { return precision; }
 
     /**
        @return The vector storage length used for native fields , 2
@@ -239,20 +221,11 @@
      */
     int Nvec() const;
 
->>>>>>> 136a4ca8
-    QudaPrecision Precision() const { return precision; }
-    
     /**
        @return The location of the field
     */
     QudaFieldLocation Location() const;
-<<<<<<< HEAD
-    
-    /**
-       @return The verbosity of the field
-    */
-    QudaVerbosity Verbosity() const { return verbosity; }
-    
+
     /**
        @return The total storage allocated
     */
@@ -276,11 +249,6 @@
     */
     virtual void write(char *filename);
     
-=======
-    size_t GBytes() const { return total_bytes / (1<<30); } // returns total storage allocated
-
-    void checkField(const LatticeField &);
-
     virtual void pack(int nFace, int parity, int dagger, cudaStream_t *stream_p, bool zeroCopyPack,
 		      double a=0, double b=0)
     { errorQuda("Not implemented"); }
@@ -297,7 +265,6 @@
     virtual void scatter(int nFace, int dagger, int dir)
     { errorQuda("Not implemented"); }
 
->>>>>>> 136a4ca8
   };
   
 } // namespace quda
