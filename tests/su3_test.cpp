--- conflicted
+++ resolved
@@ -147,12 +147,8 @@
     for (int i = 0; i < V; i++) q_charge_check += ((float *)qDensity)[i];
   }
 
-<<<<<<< HEAD
-  free(qDensity);
-=======
   // release memory
   host_free(qDensity);
->>>>>>> f0c737c9
 
   // Q charge Reduction and normalisation
   comm_allreduce(&q_charge_check);
