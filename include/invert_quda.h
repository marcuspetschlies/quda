--- conflicted
+++ resolved
@@ -547,20 +547,12 @@
 
     /**
        @brief Constructs the deflation space
-<<<<<<< HEAD
-       @param[in] vec A sample ColorSpinorField with which to instantiate
-       the eigensolver
-       @pram[in] mat The operator to eigensolve
-    */
-    void constructDeflationSpace(ColorSpinorField *vec, const DiracMatrix &mat);
-=======
        @param[in] meta A sample ColorSpinorField with which to instantiate
        the eigensolver
        @param[in] mat The operator to eigensolve
        @param[in] Whether to compute the SVD
     */
     void constructDeflationSpace(const ColorSpinorField &meta, const DiracMatrix &mat, bool svd);
->>>>>>> d4450cc3
 
     /**
      * Return flops
@@ -605,14 +597,6 @@
      */
     void operator()(ColorSpinorField &out, ColorSpinorField &in, ColorSpinorField *p_init, double r2_old_init);
 
-<<<<<<< HEAD
-    /**
-       @brief Constructs the deflation space for CG
-    */
-    void constructDeflationSpace();
-
-=======
->>>>>>> d4450cc3
     void blocksolve(ColorSpinorField& out, ColorSpinorField& in);
   };
 
@@ -871,11 +855,6 @@
         TimeProfile &profile);
     virtual ~GCR();
 
-    /**
-       @brief Constructs the deflation space for GCR
-    */
-    void constructDeflationSpace();
-
     void operator()(ColorSpinorField &out, ColorSpinorField &in);
   };
 
@@ -965,11 +944,6 @@
     CACG(DiracMatrix &mat, DiracMatrix &matSloppy, SolverParam &param, TimeProfile &profile);
     virtual ~CACG();
 
-    /**
-       @brief Constructs the deflation space for CACG
-    */
-    void constructDeflationSpace();
-
     void operator()(ColorSpinorField &out, ColorSpinorField &in);
   };
 
@@ -1051,11 +1025,6 @@
 public:
     CAGCR(DiracMatrix &mat, DiracMatrix &matSloppy, SolverParam &param, TimeProfile &profile);
     virtual ~CAGCR();
-
-    /**
-       @brief Constructs the deflation space for CAGCR
-    */
-    void constructDeflationSpace();
 
     void operator()(ColorSpinorField &out, ColorSpinorField &in);
   };
