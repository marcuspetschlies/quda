--- conflicted
+++ resolved
@@ -20,7 +20,7 @@
     norm(nullptr),
     cloverInv(nullptr),
     invNorm(nullptr),
-    c_sw(a.Csw()),
+    csw(a.Csw()),
     twisted(a.Twisted()),
     mu2(a.Mu2()),
     rho(a.Rho()),
@@ -36,15 +36,9 @@
   }
 
   CloverField::CloverField(const CloverFieldParam &param) :
-<<<<<<< HEAD
     LatticeField(param), bytes(0), norm_bytes(0), nColor(N_COLORS), nSpin(4), 
     clover(0), norm(0), cloverInv(0), invNorm(0), csw(param.csw), rho(param.rho),
     order(param.order), create(param.create), trlog{0, 0}
-=======
-    LatticeField(param), bytes(0), norm_bytes(0), nColor(3), nSpin(4), 
-    clover(0), norm(0), cloverInv(0), invNorm(0), csw(param.csw), coeff(param.coeff),
-    rho(param.rho), order(param.order), create(param.create), trlog{0, 0}
->>>>>>> 340fd72e
   {
     if (nDim != 4) errorQuda("Number of dimensions must be 4, not %d", nDim);
 
