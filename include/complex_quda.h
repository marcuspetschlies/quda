--- conflicted
+++ resolved
@@ -555,12 +555,8 @@
 
   // cast operators
   inline operator std::complex<float>() const { return std::complex<float>(real(),imag()); }
-<<<<<<< HEAD
-  inline __host__ __device__ operator quda::complex<double>() const;
-=======
   template <typename T>
   inline __host__ __device__ operator complex<T>() const { return complex<T>(static_cast<T>(real()),static_cast<T>(imag())); }
->>>>>>> 0dd4f753
   // inline operator float() const { return real(); }
 
   template<typename storeFloat>
@@ -681,19 +677,11 @@
 
   // cast operators
   inline operator std::complex<double>() const { return std::complex<double>(real(),imag()); }
-<<<<<<< HEAD
-  inline __host__ __device__ operator quda::complex<float>() const { return quda::complex<float>(real(),imag()); }
-=======
-
   template <typename T>
   inline __host__ __device__ operator complex<T>() const { return complex<T>(static_cast<T>(real()),static_cast<T>(imag())); }
->>>>>>> 0dd4f753
   // inline operator double() { return real(); }
 
 };
-
-<<<<<<< HEAD
- quda::complex<float>::operator quda::complex<double>() const { return quda::complex<double>(real(),imag()); }
 
 
 template<>
@@ -782,11 +770,6 @@
   inline operator std::complex<int>() const { return std::complex<int>(real(),imag()); }
 };
 
-
-
-
-=======
->>>>>>> 0dd4f753
   // Binary arithmetic operations
   // At the moment I'm implementing the basic functions, and the
   // corresponding cuComplex calls are commented.
