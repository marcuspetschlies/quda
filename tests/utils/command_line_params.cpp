--- conflicted
+++ resolved
@@ -146,21 +146,11 @@
 // we only actually support 4 here currently
 quda::mgarray<std::array<int, 4>> geo_block_size = {};
 
-<<<<<<< HEAD
-#ifdef QUDA_TARGET_CUDA
-#if (CUDA_VERSION >= 10010 && __COMPUTE_CAPABILITY__ >= 700)
-=======
 #ifdef QUDA_MMA_AVAILABLE
->>>>>>> fe31ca4d
 bool mg_use_mma = true;
 #else
 bool mg_use_mma = false;
 #endif
-<<<<<<< HEAD
-#else // QUDA_TARGET_CUDA
-bool mg_use_mma = false;
-#endif // QUDA_TARGET_CUDA
-=======
 
 #ifdef NVSHMEM_COMMS
 bool use_mobius_fused_kernel = false;
@@ -168,7 +158,6 @@
 bool use_mobius_fused_kernel = true;
 #endif
 
->>>>>>> fe31ca4d
 int n_ev = 8;
 int max_search_dim = 64;
 int deflation_grid = 16;
