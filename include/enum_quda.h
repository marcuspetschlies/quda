--- conflicted
+++ resolved
@@ -75,12 +75,9 @@
     QUDA_WILSON_DSLASH,
     QUDA_CLOVER_WILSON_DSLASH,
     QUDA_DOMAIN_WALL_DSLASH,
-<<<<<<< HEAD
     QUDA_DOMAIN_WALL_4D_DSLASH,
     QUDA_MOBIUS_DWF_DSLASH,
-=======
     QUDA_STAGGERED_DSLASH,
->>>>>>> 1584726e
     QUDA_ASQTAD_DSLASH,
     QUDA_TWISTED_MASS_DSLASH,
     QUDA_TWISTED_CLOVER_DSLASH,
@@ -130,14 +127,9 @@
   } QudaSchwarzType;
 
   typedef enum QudaResidualType_s {
-<<<<<<< HEAD
-    QUDA_L2_RELATIVE_RESIDUAL = 1, // the default
-    QUDA_HEAVY_QUARK_RESIDUAL = 2, // Fermilab heavy quark residual
-=======
     QUDA_L2_RELATIVE_RESIDUAL = 1, // L2 relative residual (default)
     QUDA_L2_ABSOLUTE_RESIDUAL = 2, // L2 absolute residual
     QUDA_HEAVY_QUARK_RESIDUAL = 4, // Fermilab heavy quark residual
->>>>>>> 1584726e
     QUDA_INVALID_RESIDUAL = QUDA_INVALID_ENUM
   } QudaResidualType;
 
@@ -243,13 +235,10 @@
     QUDA_CLOVERPC_DIRAC,
     QUDA_DOMAIN_WALL_DIRAC,
     QUDA_DOMAIN_WALLPC_DIRAC,
-<<<<<<< HEAD
     QUDA_DOMAIN_WALL_4DPC_DIRAC,// 4D preconditioned domain wall dirac operator
     QUDA_MOBIUS_DOMAIN_WALLPC_DIRAC,
-=======
     QUDA_STAGGERED_DIRAC,
     QUDA_STAGGEREDPC_DIRAC,
->>>>>>> 1584726e
     QUDA_ASQTAD_DIRAC,
     QUDA_ASQTADPC_DIRAC,
     QUDA_TWISTED_MASS_DIRAC,
@@ -336,8 +325,6 @@
     QUDA_NONDEG_DSLASH,
     QUDA_DSLASH_INVALID = QUDA_INVALID_ENUM
   } QudaTwistDslashType;
-<<<<<<< HEAD
-=======
 
   typedef enum QudaTwistCloverDslashType_s {
     QUDA_DEG_CLOVER_TWIST_INV_DSLASH,
@@ -345,7 +332,6 @@
     QUDA_DEG_DSLASH_CLOVER_TWIST_XPAY,
     QUDA_TC_DSLASH_INVALID = QUDA_INVALID_ENUM
   } QudaTwistCloverDslashType;
->>>>>>> 1584726e
 
   typedef enum QudaTwistGamma5Type_s {
     QUDA_TWIST_GAMMA5_DIRECT,
@@ -361,12 +347,8 @@
 
   typedef enum QudaDirection_s {
     QUDA_BACKWARDS = -1,
-<<<<<<< HEAD
-    QUDA_FORWARDS = +1
-=======
     QUDA_FORWARDS = +1,
     QUDA_BOTH_DIRS = 2
->>>>>>> 1584726e
   } QudaDirection;
   
   typedef enum QudaComputeFatMethod_s {
@@ -382,15 +364,9 @@
   } QudaFatLinkFlag;
 
   typedef enum QudaFieldGeometry_s {
-<<<<<<< HEAD
-    QUDA_SCALAR_GEOMETRY,
-    QUDA_VECTOR_GEOMETRY,
-    QUDA_TENSOR_GEOMETRY,
-=======
     QUDA_SCALAR_GEOMETRY = 1,
     QUDA_VECTOR_GEOMETRY = 4,
     QUDA_TENSOR_GEOMETRY = 6,
->>>>>>> 1584726e
     QUDA_INVALID_GEOMETRY = QUDA_INVALID_ENUM
   } QudaFieldGeometry;
 
