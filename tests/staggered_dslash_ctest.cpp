#include <iostream>
#include <stdio.h>
#include <stdlib.h>
#include <string.h>

#include <quda.h>
#include <quda_internal.h>
#include <dirac_quda.h>
#include <dslash_quda.h>
#include <invert_quda.h>
#include <util_quda.h>
#include <blas_quda.h>

#include <misc.h>
#include <test_util.h>
#include <dslash_util.h>
#include <staggered_dslash_reference.h>
#include "llfat_reference.h"
#include <gauge_field.h>
#include <unitarization_links.h>

#if defined(QMP_COMMS)
#include <qmp.h>
#elif defined(MPI_COMMS)
#include <mpi.h>
#endif

#include <qio_field.h>

#include <assert.h>
#include <gtest.h>

using namespace quda;

#define MAX(a,b) ((a)>(b)?(a):(b))
#define staggeredSpinorSiteSize 6
// What test are we doing (0 = dslash, 1 = MatPC, 2 = Mat)

extern void usage(char** argv );

extern QudaDslashType dslash_type;

extern int test_type;

QudaGaugeParam gaugeParam;
QudaInvertParam inv_param;

cpuGaugeField *cpuFat = NULL;
cpuGaugeField *cpuLong = NULL;

cpuColorSpinorField *spinor, *spinorOut, *spinorRef, *tmpCpu;
cudaColorSpinorField *cudaSpinor, *cudaSpinorOut;

cudaColorSpinorField* tmp;

void *hostGauge[4];

// In the HISQ case, we include building fat/long links in this unit test

void *qdp_fatlink_cpu[4], *qdp_longlink_cpu[4];
#ifdef MULTI_GPU
void **ghost_fatlink_cpu, **ghost_longlink_cpu;
#endif

QudaParity parity = QUDA_EVEN_PARITY;
extern QudaDagType dagger;
int transfer = 0; // include transfer time in the benchmark?
extern int xdim;
extern int ydim;
extern int zdim;
extern int tdim;
extern int gridsize_from_cmdline[];

extern int device;
extern bool verify_results;
extern int niter;

extern bool kernel_pack_t;

extern double mass; // the mass of the Dirac operator

extern bool compute_fatlong; // build the true fat/long links or use random numbers

// relativistic correction for naik term
extern double eps_naik;
// Number of naiks. If eps_naik is 0.0, we only need
// to construct one naik.
static int n_naiks = 1;

extern char latfile[];


int X[4];
extern int Nsrc; // number of spinors to apply to simultaneously

Dirac* dirac;

const char *prec_str[] = {"half", "single", "double"};
const char *recon_str[] = {"r18"}; //{"r18", "r13", "r9"};

// Unitarization coefficients
static double unitarize_eps  = 1e-6;
static bool reunit_allow_svd = true;
static bool reunit_svd_only  = false;
static double svd_rel_error  = 1e-4;
static double svd_abs_error  = 1e-4;
static double max_allowed_error = 1e-11;

// For loading the gauge fields
int argc_copy;
char** argv_copy;


// wrong, but it does what I want
int getPrintVectorIndex(const int X[4], const int coord[4])
{
  //x[4] = cb_index/(X[3]*X[2]*X[1]*X[0]/2);
  //x[3] = (cb_index/(X[2]*X[1]*X[0]/2) % X[3];
  //x[2] = (cb_index/(X[1]*X[0]/2)) % X[2];
  //x[1] = (cb_index/(X[0]/2)) % X[1];
  //x[0] = 2*(cb_index%(X[0]/2)) + ((x[3]+x[2]+x[1]+parity)&1);
  int idx = ((((coord[3]*X[2]+coord[2])*X[1]+coord[1])*X[0])+coord[0]) >> 1;
  int phase = (coord[0]+coord[1]+coord[2]+coord[3])%2;
  return 2*idx+phase;
}


// Wrap everything for the GPU construction of fat/long links here
void computeHISQLinksGPU(void** qdp_fatlink, void** qdp_longlink,
        void** qdp_fatlink_eps, void** qdp_longlink_eps,
        void** qdp_inlink, void* qudaGaugeParamPtr,
        double** act_path_coeffs, double eps_naik) {

  size_t gSize = (gaugeParam.cpu_prec == QUDA_DOUBLE_PRECISION) ? sizeof(double) : sizeof(float);

  // inlink in different format
  void *milc_inlink = pinned_malloc(4*V*gaugeSiteSize*gSize);
  reorderQDPtoMILC(milc_inlink,qdp_inlink,V,gaugeSiteSize,gaugeParam.cpu_prec,gaugeParam.cpu_prec);

  // Paths for step 1:
  void* milc_vlink  = pinned_malloc(4*V*gaugeSiteSize*gSize); // V links
  void* milc_wlink  = pinned_malloc(4*V*gaugeSiteSize*gSize); // W links
  
  // Paths for step 2:
  void* milc_fatlink = pinned_malloc(4*V*gaugeSiteSize*gSize); // final fat ("X") links
  void* milc_longlink = pinned_malloc(4*V*gaugeSiteSize*gSize); // final long links
  
  // Create V links (fat7 links) and W links (unitarized V links), 1st path table set
  computeKSLinkQuda(milc_vlink, nullptr, milc_wlink, milc_inlink, act_path_coeffs[0], &gaugeParam);

  // Create X and long links, 2nd path table set
  computeKSLinkQuda(milc_fatlink, milc_longlink, nullptr, milc_wlink, act_path_coeffs[1], &gaugeParam);

  // Copy back
  reorderMILCtoQDP(qdp_fatlink,milc_fatlink,V,gaugeSiteSize,gaugeParam.cpu_prec,gaugeParam.cpu_prec);
  reorderMILCtoQDP(qdp_longlink,milc_longlink,V,gaugeSiteSize,gaugeParam.cpu_prec,gaugeParam.cpu_prec);

  // Clean up GPU compute links
  host_free(milc_inlink);
  host_free(milc_vlink);
  host_free(milc_wlink);
  host_free(milc_fatlink);
  host_free(milc_longlink);

}


bool skip_kernel(int prec, QudaReconstructType link_recon) {
  // If we're building fat/long links, there are some
  // tests we have to skip.
  // For example, the fat/long build doesn't support reconstruct 8.
  if (compute_fatlong) {
    if (link_recon == QUDA_RECONSTRUCT_8 || link_recon == QUDA_RECONSTRUCT_13) { return true; }
    if (prec == 0 /* half */) { return true; }
  }

  return false;
}

void init(int precision, QudaReconstructType link_recon) {

  auto prec = precision == 2 ? QUDA_DOUBLE_PRECISION : precision  == 1 ? QUDA_SINGLE_PRECISION : QUDA_HALF_PRECISION;

  inv_param.cuda_prec = prec;
  gaugeParam.reconstruct = link_recon;

<<<<<<< HEAD
  for (int dir = 0; dir < 4; dir++) {
    qdp_fatlink_cpu[dir] = nullptr;
    qdp_longlink_cpu[dir] = nullptr;
  }

  dirac = nullptr;
  cudaSpinor = nullptr;
  cudaSpinorOut = nullptr;
  tmp = nullptr;

  spinor = nullptr;
  spinorOut = nullptr;
  spinorRef = nullptr;
  tmpCpu = nullptr;

  if (skip_kernel(prec, link_recon)) { return; }

=======
>>>>>>> c71f9dbb
  setKernelPackT(kernel_pack_t);

  setVerbosity(QUDA_SUMMARIZE);

  gaugeParam = newQudaGaugeParam();
  inv_param = newQudaInvertParam();

  gaugeParam.X[0] = X[0] = xdim;
  gaugeParam.X[1] = X[1] = ydim;
  gaugeParam.X[2] = X[2] = zdim;
  gaugeParam.X[3] = X[3] = tdim;

  setDims(gaugeParam.X);
  dw_setDims(gaugeParam.X,Nsrc); // so we can use 5-d indexing from dwf
  setSpinorSiteSize(6);

  gaugeParam.cpu_prec = QUDA_DOUBLE_PRECISION;
  gaugeParam.cuda_prec = prec;
  gaugeParam.reconstruct = link_recon;
  gaugeParam.reconstruct_sloppy = gaugeParam.reconstruct;
  gaugeParam.cuda_prec_sloppy = gaugeParam.cuda_prec;

    // ensure that the default is improved staggered
  if (dslash_type != QUDA_STAGGERED_DSLASH &&
    dslash_type != QUDA_ASQTAD_DSLASH)
    dslash_type = QUDA_ASQTAD_DSLASH;

  gaugeParam.anisotropy = 1.0;
  gaugeParam.tadpole_coeff = 1.0; //0.8;
  gaugeParam.scale = (dslash_type == QUDA_ASQTAD_DSLASH) ? -1.0/(24.0*gaugeParam.tadpole_coeff*gaugeParam.tadpole_coeff) : 1.0;
  gaugeParam.gauge_order = QUDA_MILC_GAUGE_ORDER;
  gaugeParam.t_boundary = QUDA_ANTI_PERIODIC_T;
  gaugeParam.staggered_phase_type = QUDA_STAGGERED_PHASE_MILC;
  gaugeParam.gauge_fix = QUDA_GAUGE_FIXED_NO;
  gaugeParam.type = QUDA_WILSON_LINKS;

  inv_param.cpu_prec = QUDA_DOUBLE_PRECISION;
  inv_param.cuda_prec = prec;
  inv_param.dirac_order = QUDA_DIRAC_ORDER;
  inv_param.gamma_basis = QUDA_DEGRAND_ROSSI_GAMMA_BASIS;
  inv_param.dagger = dagger;
  inv_param.matpc_type = QUDA_MATPC_EVEN_EVEN;
  inv_param.dslash_type = dslash_type;
  inv_param.mass = mass;
  inv_param.mass_normalization = QUDA_MASS_NORMALIZATION;

  // ensure that the default is improved staggered
  if (inv_param.dslash_type != QUDA_STAGGERED_DSLASH &&
    inv_param.dslash_type != QUDA_ASQTAD_DSLASH)
    inv_param.dslash_type = QUDA_ASQTAD_DSLASH;

  inv_param.input_location = QUDA_CPU_FIELD_LOCATION;
  inv_param.output_location = QUDA_CPU_FIELD_LOCATION;

  int tmpint = MAX(X[1]*X[2]*X[3], X[0]*X[2]*X[3]);
  tmpint = MAX(tmpint, X[0]*X[1]*X[3]);
  tmpint = MAX(tmpint, X[0]*X[1]*X[2]);


  gaugeParam.ga_pad = tmpint;
  inv_param.sp_pad = tmpint;

  ColorSpinorParam csParam;
  csParam.nColor=3;
  csParam.nSpin=1;
  csParam.nDim=5;
  for(int d = 0; d < 4; d++) {
    csParam.x[d] = gaugeParam.X[d];
  }
  csParam.x[4] = Nsrc; // number of sources becomes the fifth dimension

  csParam.setPrecision(inv_param.cpu_prec);
  csParam.pad = 0;
  if (test_type < 2) {
    inv_param.solution_type = QUDA_MATPC_SOLUTION;
    csParam.siteSubset = QUDA_PARITY_SITE_SUBSET;
    csParam.x[0] /= 2;
  } else {
    inv_param.solution_type = QUDA_MAT_SOLUTION;
    csParam.siteSubset = QUDA_FULL_SITE_SUBSET;	
  }

  csParam.siteOrder = QUDA_EVEN_ODD_SITE_ORDER;
  csParam.fieldOrder  = QUDA_SPACE_SPIN_COLOR_FIELD_ORDER;
  csParam.gammaBasis = inv_param.gamma_basis; // this parameter is meaningless for staggered
  csParam.create = QUDA_ZERO_FIELD_CREATE;    

  spinor = new cpuColorSpinorField(csParam);
  spinorOut = new cpuColorSpinorField(csParam);
  spinorRef = new cpuColorSpinorField(csParam);
  tmpCpu = new cpuColorSpinorField(csParam);

  csParam.siteSubset = QUDA_FULL_SITE_SUBSET;
  csParam.x[0] = gaugeParam.X[0];

  // printfQuda("Randomizing fields ...\n");

  // Want to place an 

  spinor->Source(QUDA_RANDOM_SOURCE);
  /*spinor->zero();
  for (int i = 0; i < Vh; i++) { spinor->Source(QUDA_POINT_SOURCE,i,0,0); } */
  /*spinor->zero();
  int latDim[4] = {xdim,ydim,zdim,tdim};
  int coord[4] = {3,3,3,3}; // actually places it at (2,3,3,3)
  spinor->zero(); // zero before dropping a point source
  spinor->Source(QUDA_POINT_SOURCE, getPrintVectorIndex(latDim, coord), 0, 0);*/
  

  size_t gSize = (gaugeParam.cpu_prec == QUDA_DOUBLE_PRECISION) ? sizeof(double) : sizeof(float);

  // Allocate a lot of memory because I'm very confused
  void* milc_fatlink_cpu = malloc(4*V*gaugeSiteSize*gSize);
  void* milc_longlink_cpu = malloc(4*V*gaugeSiteSize*gSize);

  void* milc_fatlink_gpu = malloc(4*V*gaugeSiteSize*gSize);
  void* milc_longlink_gpu = malloc(4*V*gaugeSiteSize*gSize);

  void* qdp_fatlink_gpu[4];
  void* qdp_longlink_gpu[4];

  for (int dir = 0; dir < 4; dir++) {
    qdp_fatlink_gpu[dir] = malloc(V*gaugeSiteSize*gSize);
    qdp_longlink_gpu[dir] = malloc(V*gaugeSiteSize*gSize);

    qdp_fatlink_cpu[dir] = malloc(V*gaugeSiteSize*gSize);
    qdp_longlink_cpu[dir] = malloc(V*gaugeSiteSize*gSize);

    if (qdp_fatlink_gpu[dir] == NULL || qdp_longlink_gpu[dir] == NULL ||
          qdp_fatlink_cpu[dir] == NULL || qdp_longlink_cpu[dir] == NULL) {
      errorQuda("ERROR: malloc failed for fatlink/longlink");
    }  
  }

  // create a base field
  void *qdp_inlink[4];
  for (int dir = 0; dir < 4; dir++) {
    qdp_inlink[dir] = malloc(V*gaugeSiteSize*gSize);
  }

  // load a field WITHOUT PHASES
  if (strcmp(latfile,"")) {
    read_gauge_field(latfile, qdp_inlink, gaugeParam.cpu_prec, gaugeParam.X, argc_copy, argv_copy);
    applyGaugeFieldScaling_long(qdp_inlink, Vh, &gaugeParam, QUDA_STAGGERED_DSLASH, gaugeParam.cpu_prec);
  } else {
    construct_fat_long_gauge_field(qdp_inlink, qdp_longlink_cpu, 1, gaugeParam.cpu_prec,&gaugeParam,dslash_type);
    //createSiteLinkCPU(inlink, gaugeParam.cpu_prec, 0); // 0 for no phases
  }

  // QUDA_STAGGERED_DSLASH follows the same codepath whether or not you 
  // "compute" the fat/long links or not.
  if (dslash_type == QUDA_STAGGERED_DSLASH) {
    for (int dir = 0; dir < 4; dir++) {
      memcpy(qdp_fatlink_gpu[dir],qdp_inlink[dir], V*gaugeSiteSize*gSize);
      memcpy(qdp_fatlink_cpu[dir],qdp_inlink[dir], V*gaugeSiteSize*gSize);
      memset(qdp_longlink_gpu[dir],0,V*gaugeSiteSize*gSize);
      memset(qdp_longlink_cpu[dir],0,V*gaugeSiteSize*gSize);
    }
  } else { // QUDA_ASQTAD_DSLASH

    if (compute_fatlong) {

      ///////////////////////////
      // Set path coefficients //
      ///////////////////////////

      // Reference: "generic_ks/imp_actions/hisq/hisq_action.h"

      // First path: create V, W links 
      double act_path_coeff_1[6] = {
        ( 1.0/8.0),                 // one link 
          0.0,                      // Naik 
        (-1.0/8.0)*0.5,             // simple staple 
        ( 1.0/8.0)*0.25*0.5,        // displace link in two directions 
        (-1.0/8.0)*0.125*(1.0/6.0), // displace link in three directions 
          0.0                       // Lepage term 
      };

      // Second path: create X, long links
      double act_path_coeff_2[6] = {
        (( 1.0/8.0)+(2.0*6.0/16.0)+(1.0/8.0)),   // one link 
            // One link is 1/8 as in fat7 + 2*3/8 for Lepage + 1/8 for Naik 
        (-1.0/24.0),                             // Naik 
        (-1.0/8.0)*0.5,                          // simple staple 
        ( 1.0/8.0)*0.25*0.5,                     // displace link in two directions 
        (-1.0/8.0)*0.125*(1.0/6.0),              // displace link in three directions 
        (-2.0/16.0)                              // Lepage term, correct O(a^2) 2x ASQTAD 
      };

      // Paths for epsilon corrections. Not used if n_naiks = 1.
      double act_path_coeff_3[6] = {
        ( 1.0/8.0),    // one link b/c of Naik 
        (-1.0/24.0),   // Naik 
          0.0,         // simple staple 
          0.0,         // displace link in two directions 
          0.0,         // displace link in three directions 
          0.0          // Lepage term 
      };

      // silence some Naik complaining
      (void)n_naiks;


      ////////////////////////////////////
      // Set unitarization coefficients //
      ////////////////////////////////////

      setUnitarizeLinksConstants(unitarize_eps,
               max_allowed_error,
               reunit_allow_svd,
               reunit_svd_only,
               svd_rel_error,
               svd_abs_error);

      //////////////////////////
      // Create the CPU links //
      //////////////////////////

      double* act_paths[3] = { act_path_coeff_1, act_path_coeff_2, act_path_coeff_3 };

      // defined in "llfat_reference.cpp"
      computeHISQLinksCPU(qdp_fatlink_cpu, qdp_longlink_cpu, 
                          nullptr, nullptr,
                          qdp_inlink, &gaugeParam, act_paths, 0.0 /*eps_naik*/);

      //////////////////////////
      // Create the GPU links //
      //////////////////////////

      // Skip eps field for now

      // Note: GPU link creation only works for single and double precision
      computeHISQLinksGPU(qdp_fatlink_gpu, qdp_longlink_gpu,
                          nullptr, nullptr,
                          qdp_inlink, &gaugeParam, act_paths, 0.0 /* eps_naik */);

      


    } else { //

      for (int dir = 0; dir < 4; dir++) {
        memcpy(qdp_fatlink_gpu[dir],qdp_inlink[dir], V*gaugeSiteSize*gSize);
        memcpy(qdp_fatlink_cpu[dir],qdp_inlink[dir], V*gaugeSiteSize*gSize);
        memcpy(qdp_longlink_gpu[dir],qdp_longlink_cpu[dir],V*gaugeSiteSize*gSize);
      }
    }

  }

  // Alright, we've created all the void** links.
  // Create the void* pointers
  reorderQDPtoMILC(milc_fatlink_gpu,qdp_fatlink_gpu,V,gaugeSiteSize,gaugeParam.cpu_prec,gaugeParam.cpu_prec);
  reorderQDPtoMILC(milc_fatlink_cpu,qdp_fatlink_cpu,V,gaugeSiteSize,gaugeParam.cpu_prec,gaugeParam.cpu_prec);
  reorderQDPtoMILC(milc_longlink_gpu,qdp_longlink_gpu,V,gaugeSiteSize,gaugeParam.cpu_prec,gaugeParam.cpu_prec);
  reorderQDPtoMILC(milc_longlink_cpu,qdp_longlink_cpu,V,gaugeSiteSize,gaugeParam.cpu_prec,gaugeParam.cpu_prec);
  // Create ghost zones for CPU fields,
  // prepare and load the GPU fields

#ifdef MULTI_GPU

  gaugeParam.type = (dslash_type == QUDA_ASQTAD_DSLASH) ? QUDA_ASQTAD_FAT_LINKS : QUDA_SU3_LINKS;
  gaugeParam.reconstruct = QUDA_RECONSTRUCT_NO;
  GaugeFieldParam cpuFatParam(milc_fatlink_cpu, gaugeParam);
  cpuFatParam.ghostExchange = QUDA_GHOST_EXCHANGE_PAD;
  cpuFat = new cpuGaugeField(cpuFatParam);
  ghost_fatlink_cpu = cpuFat->Ghost();

  gaugeParam.type = QUDA_ASQTAD_LONG_LINKS;
  GaugeFieldParam cpuLongParam(milc_longlink_cpu, gaugeParam);
  cpuLongParam.ghostExchange = QUDA_GHOST_EXCHANGE_PAD;
  cpuLong = new cpuGaugeField(cpuLongParam);
  ghost_longlink_cpu = cpuLong->Ghost();

  int x_face_size = X[1]*X[2]*X[3]/2;
  int y_face_size = X[0]*X[2]*X[3]/2;
  int z_face_size = X[0]*X[1]*X[3]/2;
  int t_face_size = X[0]*X[1]*X[2]/2;
  int pad_size = MAX(x_face_size, y_face_size);
  pad_size = MAX(pad_size, z_face_size);
  pad_size = MAX(pad_size, t_face_size);
  gaugeParam.ga_pad = pad_size;    
#endif

  gaugeParam.type = (dslash_type == QUDA_ASQTAD_DSLASH) ? QUDA_ASQTAD_FAT_LINKS : QUDA_SU3_LINKS;
  if (dslash_type == QUDA_STAGGERED_DSLASH) {
    gaugeParam.reconstruct = gaugeParam.reconstruct_sloppy = link_recon;
  } else {
    gaugeParam.reconstruct = gaugeParam.reconstruct_sloppy = QUDA_RECONSTRUCT_NO;
  }

  
  
  // printfQuda("Fat links sending..."); 
  loadGaugeQuda(milc_fatlink_gpu, &gaugeParam);
  // printfQuda("Fat links sent\n"); 

  gaugeParam.type = QUDA_ASQTAD_LONG_LINKS;  

#ifdef MULTI_GPU
  gaugeParam.ga_pad = 3*pad_size;
#endif

  if (dslash_type == QUDA_ASQTAD_DSLASH) {

    gaugeParam.reconstruct = gaugeParam.reconstruct_sloppy = (link_recon==QUDA_RECONSTRUCT_12) ? QUDA_RECONSTRUCT_13 : (link_recon==QUDA_RECONSTRUCT_8) ? QUDA_RECONSTRUCT_13 : link_recon;
    // printfQuda("Long links sending..."); 
    loadGaugeQuda(milc_longlink_gpu, &gaugeParam);
    // printfQuda("Long links sent...\n");

  }

  // printfQuda("Sending fields to GPU..."); 

  if (!transfer) {

    csParam.fieldOrder = QUDA_FLOAT2_FIELD_ORDER;
    csParam.pad = inv_param.sp_pad;
    csParam.setPrecision(inv_param.cuda_prec);
    if (test_type < 2){
      csParam.siteSubset = QUDA_PARITY_SITE_SUBSET;
      csParam.x[0] /=2;
    }

    // printfQuda("Creating cudaSpinor\n");
    cudaSpinor = new cudaColorSpinorField(csParam);

    // printfQuda("Creating cudaSpinorOut\n");
    cudaSpinorOut = new cudaColorSpinorField(csParam);

    // printfQuda("Sending spinor field to GPU\n");
    *cudaSpinor = *spinor;

    cudaDeviceSynchronize();
    checkCudaError();

    // double spinor_norm2 = blas::norm2(*spinor);
    // double cuda_spinor_norm2=  blas::norm2(*cudaSpinor);
    // printfQuda("Source CPU = %f, CUDA=%f\n", spinor_norm2, cuda_spinor_norm2);

    if(test_type == 2) csParam.x[0] /=2;

    csParam.siteSubset = QUDA_PARITY_SITE_SUBSET;
    tmp = new cudaColorSpinorField(csParam);

    bool pc = (test_type != 2);
    DiracParam diracParam;
    setDiracParam(diracParam, &inv_param, pc);

    diracParam.tmp1=tmp;

    dirac = Dirac::create(diracParam);

  } else {
    errorQuda("Error not suppported");
  }

  for (int dir = 0; dir < 4; dir++) {
    free(qdp_inlink[dir]); qdp_inlink[dir] = nullptr;
    free(qdp_fatlink_gpu[dir]); qdp_fatlink_gpu[dir] = nullptr;
    free(qdp_longlink_gpu[dir]); qdp_longlink_gpu[dir] = nullptr;
  }
  free(milc_fatlink_gpu); milc_fatlink_gpu = nullptr;
  free(milc_longlink_gpu); milc_longlink_gpu = nullptr;
  free(milc_fatlink_cpu); milc_fatlink_cpu = nullptr;
  free(milc_longlink_cpu); milc_longlink_cpu = nullptr;

  gaugeParam.reconstruct = link_recon;

  return;
}

void end(void) 
{
  for (int dir = 0; dir < 4; dir++) {
    if (qdp_fatlink_cpu[dir] != nullptr) { free(qdp_fatlink_cpu[dir]); qdp_fatlink_cpu[dir] = nullptr; }
    if (qdp_longlink_cpu[dir] != nullptr) { free(qdp_longlink_cpu[dir]); qdp_longlink_cpu[dir] = nullptr; }
  }

  if (!transfer){
    if (dirac !=nullptr) { delete dirac; dirac = nullptr; }
    if (cudaSpinor != nullptr) { delete cudaSpinor; cudaSpinor = nullptr; }
    if (cudaSpinorOut != nullptr) { delete cudaSpinorOut; cudaSpinorOut = nullptr; }
    if (tmp != nullptr) { delete tmp; tmp = nullptr; }
  }

  if (spinor != nullptr) { delete spinor; spinor = nullptr; }
  if (spinorOut != nullptr) { delete spinorOut; spinorOut = nullptr; }
  if (spinorRef != nullptr) { delete spinorRef; spinorRef = nullptr; }
  if (tmpCpu != nullptr) { delete tmpCpu; tmpCpu = nullptr; }

  freeGaugeQuda();

  if (cpuFat) { delete cpuFat; cpuFat = nullptr; }
  if (cpuLong) { delete cpuLong; cpuLong = nullptr; }
  commDimPartitionedReset();
  
}

struct DslashTime {
  double event_time;
  double cpu_time;
  double cpu_min;
  double cpu_max;

  DslashTime() : event_time(0.0), cpu_time(0.0), cpu_min(DBL_MAX), cpu_max(0.0) {}
};

DslashTime dslashCUDA(int niter) {

  DslashTime dslash_time;
  timeval tstart, tstop;

  cudaEvent_t start, end;
  cudaEventCreate(&start);
  cudaEventRecord(start, 0);
  cudaEventSynchronize(start);

  comm_barrier();
  cudaEventRecord(start, 0);

  for (int i = 0; i < niter; i++) {

    gettimeofday(&tstart, NULL);

    switch (test_type) {
      case 0:
      if (transfer){
          //dslashQuda(spinorOdd, spinorEven, &inv_param, parity);
      } else {
        dirac->Dslash(*cudaSpinorOut, *cudaSpinor, parity);
      }	   
      break;
      case 1:
      if (transfer){
          //MatPCDagMatPcQuda(spinorOdd, spinorEven, &inv_param);
      } else {
        dirac->MdagM(*cudaSpinorOut, *cudaSpinor);
      }
      break;
      case 2:
      errorQuda("Staggered operator acting on full-site not supported");
      if (transfer){
          //MatQuda(spinorGPU, spinor, &inv_param);
      } else {
        dirac->M(*cudaSpinorOut, *cudaSpinor);
      }
    }

    gettimeofday(&tstop, NULL);
    long ds = tstop.tv_sec - tstart.tv_sec;
    long dus = tstop.tv_usec - tstart.tv_usec;
    double elapsed = ds + 0.000001*dus;

    dslash_time.cpu_time += elapsed;
    // skip first and last iterations since they may skew these metrics if comms are not synchronous
    if (i>0 && i<niter) {
      if (elapsed < dslash_time.cpu_min) dslash_time.cpu_min = elapsed;
      if (elapsed > dslash_time.cpu_max) dslash_time.cpu_max = elapsed;
    }
  }

  

  cudaEventCreate(&end);
  cudaEventRecord(end, 0);
  cudaEventSynchronize(end);
  float runTime;
  cudaEventElapsedTime(&runTime, start, end);
  cudaEventDestroy(start);
  cudaEventDestroy(end);

  dslash_time.event_time = runTime / 1000;

  // check for errors
  cudaError_t stat = cudaGetLastError();
  if (stat != cudaSuccess)
    errorQuda("with ERROR: %s\n", cudaGetErrorString(stat));

  
  /*ColorSpinorParam param(*cudaSpinorOut);
  param.fieldOrder = QUDA_SPACE_SPIN_COLOR_FIELD_ORDER;
  param.location = QUDA_CPU_FIELD_LOCATION;
  param.create = QUDA_NULL_FIELD_CREATE;
  param.pad = 0;
  param.setPrecision(QUDA_DOUBLE_PRECISION);

  cpuColorSpinorField tmp(param);
  tmp = *cudaSpinorOut;

  printfQuda("CUDA Test\n");
  int latDim[4] = {xdim,ydim,zdim,tdim};
  int coord[4];

  printfQuda("\nFat links:\n\n");

  for (int i = 0; i < 8; i++) {
    int dir = i/2; int pm = 2*(i%2)-1;
    coord[0] = coord[1] = 3;
    coord[2] = coord[3] = 3;
    coord[dir] += pm;
    coord[dir] = (coord[dir]+latDim[dir])%latDim[dir];
    printfQuda("Coords %d %d %d %d, ", coord[0], coord[1], coord[2], coord[3]);
    // wrong, but whatever, it grabs the right neighbor of (2,3,3,3)
    tmp.PrintVector(((((coord[3]*latDim[2]+coord[2])*latDim[1]+coord[1])*latDim[0]+coord[0])>>1)-(dir==0?1:0));
  }

  printfQuda("\nLong links:\n\n");

  for (int i = 0; i < 8; i++) {
    int dir = i/2; int pm = 2*(i%2)-1;
    coord[0] = coord[1] = 3;
    coord[2] = coord[3] = 3;
    coord[dir] += 3*pm;
    coord[dir] = (coord[dir]+latDim[dir])%latDim[dir];
    printfQuda("Coords %d %d %d %d, ", coord[0], coord[1], coord[2], coord[3]);
    // wrong, but whatever, it grabs the right neighbor of (2,3,3,3)
    tmp.PrintVector(((((coord[3]*latDim[2]+coord[2])*latDim[1]+coord[1])*latDim[0]+coord[0])>>1)-(dir==0?1:0));
  }*/

  /*for (int t = 2; t < 2; t++)
    for (int z = 0; z < 2; z++)
      for (int y = 0; y < 2; y++)
        for (int x = 0; x < 2; x++) {
          coord[0] = x, coord[1] = y; coord[2] = z; coord[3] = t;
          cudaSpinorOut->PrintVector(getPrintVectorIndex(latDim,coord));
        }*/
  //for (int i = 0; i < Vh; i++)    
  //  cudaSpinorOut->PrintVector(i);


  return dslash_time;
}

void staggeredDslashRef()
{
  
  // compare to dslash reference implementation
  // printfQuda("Calculating reference implementation...");
  fflush(stdout);
  switch (test_type) {
    case 0:
#ifdef MULTI_GPU
    staggered_dslash_mg4dir(spinorRef, qdp_fatlink_cpu, qdp_longlink_cpu, ghost_fatlink_cpu, ghost_longlink_cpu,
     spinor, parity, dagger, inv_param.cpu_prec, gaugeParam.cpu_prec);
#else
    staggered_dslash(spinorRef->V(), fatlink_cpu, longlink_cpu, spinor->V(), parity, dagger, inv_param.cpu_prec, gaugeParam.cpu_prec);
#endif    
    break;
    case 1:
#ifdef MULTI_GPU
    matdagmat_mg4dir(spinorRef, qdp_fatlink_cpu, qdp_longlink_cpu, ghost_fatlink_cpu, ghost_longlink_cpu,
     spinor, mass, 0, inv_param.cpu_prec, gaugeParam.cpu_prec, tmpCpu, parity);
#else
    matdagmat(spinorRef->V(), qdp_fatlink_cpu, qdp_longlink_cpu, spinor->V(), mass, 0, inv_param.cpu_prec, gaugeParam.cpu_prec, tmpCpu->V(), parity);
#endif
    break;
    case 2:
      //mat(spinorRef->V(), fatlink_cpu, longlink_cpu, spinor->V(), kappa, dagger, 
      //inv_param.cpu_prec, gaugeParam.cpu_prec);
    break;
    default:
    errorQuda("Test type not defined");
  }

  /*printfQuda("CPU Test\n");
  int latDim[4] = {xdim,ydim,zdim,tdim};
  int coord[4];

  printfQuda("\nFat links:\n\n");

  for (int i = 0; i < 8; i++) {
    int dir = i/2; int pm = 2*(i%2)-1;
    coord[0] = coord[1] = 3;
    coord[2] = coord[3] = 3;
    coord[dir] += pm;
    coord[dir] = (coord[dir]+latDim[dir])%latDim[dir];
    printfQuda("Coords %d %d %d %d, ", coord[0], coord[1], coord[2], coord[3]);
    // wrong, but whatever
    spinorRef->PrintVector(((((coord[3]*latDim[2]+coord[2])*latDim[1]+coord[1])*latDim[0]+coord[0])>>1)-(dir==0?1:0));
  }

  printfQuda("\nLong links:\n\n");

  for (int i = 0; i < 8; i++) {
    int dir = i/2; int pm = 2*(i%2)-1;
    coord[0] = coord[1] = 3;
    coord[2] = coord[3] = 3;
    coord[dir] += 3*pm;
    coord[dir] = (coord[dir]+latDim[dir])%latDim[dir];
    printfQuda("Coords %d %d %d %d, ", coord[0], coord[1], coord[2], coord[3]);
    // wrong, but whatever, it grabs the right neighbor of (2,3,3,3)
    spinorRef->PrintVector(((((coord[3]*latDim[2]+coord[2])*latDim[1]+coord[1])*latDim[0]+coord[0])>>1)-(dir==0?1:0));
  }*/

  //errorQuda("Meh\n");

  //for (int i = 0; i < Vh; i++)    
  //  spinorRef->PrintVector(i);

  // printfQuda("done.\n");
  //errorQuda("meh");

}


void display_test_info(int precision, QudaReconstructType link_recon)
{
  auto prec = precision == 2 ? QUDA_DOUBLE_PRECISION : precision  == 1 ? QUDA_SINGLE_PRECISION : QUDA_HALF_PRECISION;
  
  // printfQuda("running the following test:\n");
  // auto linkrecon = dslash_type == QUDA_ASQTAD_DSLASH ? (link_recon == QUDA_RECONSTRUCT_12 ?  QUDA_RECONSTRUCT_13 : (link_recon == QUDA_RECONSTRUCT_8 ? QUDA_RECONSTRUCT_9: link_recon)) : link_recon;
  printfQuda("prec recon   test_type     dagger   S_dim         T_dimension\n");
  printfQuda("%s   %s       %d           %d       %d/%d/%d        %d \n", 
    get_prec_str(prec), get_recon_str(link_recon), 
    test_type, dagger, xdim, ydim, zdim, tdim);
  // printfQuda("Grid partition info:     X  Y  Z  T\n"); 
  // printfQuda("                         %d  %d  %d  %d\n", 
  //     dimPartitioned(0),
  //     dimPartitioned(1),
  //     dimPartitioned(2),
  //     dimPartitioned(3));

  return ;

}

using ::testing::TestWithParam;
using ::testing::Bool;
using ::testing::Values;
using ::testing::Range;
using ::testing::Combine;


void usage_extra(char** argv )
{
  printfQuda("Extra options:\n");
  printfQuda("    --test <0/1>                             # Test method\n");
  printfQuda("                                                0: Even destination spinor\n");
  printfQuda("                                                1: Odd destination spinor\n");
  return ;
}

using ::testing::TestWithParam;
using ::testing::Bool;
using ::testing::Values;
using ::testing::Range;
using ::testing::Combine;

class StaggeredDslashTest : public ::testing::TestWithParam<::testing::tuple<int, int, int>> {
protected:
  ::testing::tuple<int, int, int> param;

public:
  virtual ~StaggeredDslashTest() { }
  virtual void SetUp() {
    int prec = ::testing::get<0>(GetParam());
    QudaReconstructType recon = static_cast<QudaReconstructType>(::testing::get<1>(GetParam()));


    int value = ::testing::get<2>(GetParam());
    for(int j=0; j < 4;j++){
      if (value &  (1 << j)){
        commDimPartitionedSet(j);
      }

    }
    updateR();

    for (int dir = 0; dir < 4; dir++) {
      qdp_fatlink_cpu[dir] = nullptr;
      qdp_longlink_cpu[dir] = nullptr;
    }

    dirac = nullptr;
    cudaSpinor = nullptr;
    cudaSpinorOut = nullptr;
    tmp = nullptr;

    spinor = nullptr;
    spinorOut = nullptr;
    spinorRef = nullptr;
    tmpCpu = nullptr;

    if (!skip_kernel(prec,recon)) {
      init(prec, recon);
    }
    display_test_info(prec, recon);
  }
  virtual void TearDown() { end(); }

  static void SetUpTestCase() {
    initQuda(device);
  }

  // Per-test-case tear-down.
  // Called after the last test in this test case.
  // Can be omitted if not needed.
  static void TearDownTestCase() {
    endQuda();
  }

};

 TEST_P(StaggeredDslashTest, verify) {

    double deviation = 1.0;
    double tol = (inv_param.cuda_prec == QUDA_DOUBLE_PRECISION ? 1e-9 :
      (inv_param.cuda_prec == QUDA_SINGLE_PRECISION ? 1e-3 : 1e-1));
    bool failed = false; // for the nan catch

    // check for skip_kernel
    if (spinorRef != nullptr) {


      { // warm-up run
        // printfQuda("Tuning...\n");
        dslashCUDA(1);
      }

      dslashCUDA(2);

      if (!transfer) *spinorOut = *cudaSpinorOut;

      staggeredDslashRef();

      double spinor_ref_norm2 = blas::norm2(*spinorRef);
      double spinor_out_norm2 = blas::norm2(*spinorOut);

      // Catching nans is weird.
      if (std::isnan(spinor_ref_norm2)) { failed = true; }
      if (std::isnan(spinor_out_norm2)) { failed = true; }

      if (!transfer) {
        double cuda_spinor_out_norm2 =  blas::norm2(*cudaSpinorOut);
        printfQuda("Results: CPU=%f, CUDA=%f, CPU-CUDA=%f\n",  spinor_ref_norm2, cuda_spinor_out_norm2,
         spinor_out_norm2);
      } else {
        printfQuda("Result: CPU=%f , CPU-CUDA=%f", spinor_ref_norm2, spinor_out_norm2);
      }
      deviation = pow(10, -(double)(cpuColorSpinorField::Compare(*spinorRef, *spinorOut)));
      if (failed) { deviation = 1.0; }
    }
    ASSERT_LE(deviation, tol) << "CPU and CUDA implementations do not agree";
  }

TEST_P(StaggeredDslashTest, benchmark) {
    
    // check for skip_kernel
    if (spinorRef != nullptr) {

      { // warm-up run
        // printfQuda("Tuning...\n");
        dslashCUDA(1);
      }

      // reset flop counter
      dirac->Flops();

      DslashTime dslash_time = dslashCUDA(niter);

      if (!transfer) *spinorOut = *cudaSpinorOut;

      printfQuda("%fus per kernel call\n", 1e6*dslash_time.event_time / niter);

      unsigned long long flops = dirac->Flops();
      double gflops=1.0e-9*flops/dslash_time.event_time;
      printfQuda("GFLOPS = %f\n", gflops );
      RecordProperty("Gflops", std::to_string(gflops));

      RecordProperty("Halo_bidirectitonal_BW_GPU", 1.0e-9*2*cudaSpinor->GhostBytes()*niter/dslash_time.event_time);
      RecordProperty("Halo_bidirectitonal_BW_CPU", 1.0e-9*2*cudaSpinor->GhostBytes()*niter/dslash_time.cpu_time);
      RecordProperty("Halo_bidirectitonal_BW_CPU_min", 1.0e-9*2*cudaSpinor->GhostBytes()/dslash_time.cpu_max);
      RecordProperty("Halo_bidirectitonal_BW_CPU_max", 1.0e-9*2*cudaSpinor->GhostBytes()/dslash_time.cpu_min);
      RecordProperty("Halo_message_size_bytes",2*cudaSpinor->GhostBytes());

      printfQuda("Effective halo bi-directional bandwidth (GB/s) GPU = %f ( CPU = %f, min = %f , max = %f ) for aggregate message size %lu bytes\n",
       1.0e-9*2*cudaSpinor->GhostBytes()*niter/dslash_time.event_time, 1.0e-9*2*cudaSpinor->GhostBytes()*niter/dslash_time.cpu_time,
       1.0e-9*2*cudaSpinor->GhostBytes()/dslash_time.cpu_max, 1.0e-9*2*cudaSpinor->GhostBytes()/dslash_time.cpu_min,
       2*cudaSpinor->GhostBytes());
    }

  }

  int main(int argc, char **argv) 
  {
    // hack for loading gauge fields
    argc_copy = argc;
    argv_copy = argv;

  // initalize google test
    ::testing::InitGoogleTest(&argc, argv);
    for (int i=1 ;i < argc; i++){

      if(process_command_line_option(argc, argv, &i) == 0){
        continue;
      }    

      fprintf(stderr, "ERROR: Invalid option:%s\n", argv[i]);
      usage(argv);
    }

    initComms(argc, argv, gridsize_from_cmdline);

    // Sanity checkL: if you pass in a gauge field, want to test the asqtad/hisq dslash, and don't
    // ask to build the fat/long links... it doesn't make sense.
    if (strcmp(latfile,"") && !compute_fatlong && dslash_type == QUDA_ASQTAD_DSLASH) {
      errorQuda("Cannot load a gauge field and test the ASQTAD/HISQ operator without setting \"--compute-fat-long true\".\n");
      compute_fatlong = true;
    }

  // return result of RUN_ALL_TESTS
    int test_rc = RUN_ALL_TESTS();

    finalizeComms();

    return test_rc;
  }

  std::string getstaggereddslashtestname(testing::TestParamInfo<::testing::tuple<int, int, int>> param){
   const int prec = ::testing::get<0>(param.param);
   const int recon = ::testing::get<1>(param.param);
   const int part = ::testing::get<2>(param.param);
   std::stringstream ss;
   // ss << get_dslash_str(dslash_type) << "_";
   ss << prec_str[prec];
   ss << "_r" << recon;
   ss << "_partition" << part;
   return ss.str();
 }


#ifdef MULTI_GPU
 INSTANTIATE_TEST_CASE_P(QUDA, StaggeredDslashTest, Combine( Range(0,3), ::testing::Values(QUDA_RECONSTRUCT_NO)/*::testing::Values(QUDA_RECONSTRUCT_NO,QUDA_RECONSTRUCT_12,QUDA_RECONSTRUCT_8)*/, Range(0,16)),getstaggereddslashtestname);
#else
 INSTANTIATE_TEST_CASE_P(QUDA, StaggeredDslashTest, Combine( Range(0,3), ::testing::Values(QUDA_RECONSTRUCT_NO,QUDA_RECONSTRUCT_12,QUDA_RECONSTRUCT_8), ::testing::Values(0) ),getstaggereddslashtestname);
#endif
<|MERGE_RESOLUTION|>--- conflicted
+++ resolved
@@ -184,26 +184,6 @@
   inv_param.cuda_prec = prec;
   gaugeParam.reconstruct = link_recon;
 
-<<<<<<< HEAD
-  for (int dir = 0; dir < 4; dir++) {
-    qdp_fatlink_cpu[dir] = nullptr;
-    qdp_longlink_cpu[dir] = nullptr;
-  }
-
-  dirac = nullptr;
-  cudaSpinor = nullptr;
-  cudaSpinorOut = nullptr;
-  tmp = nullptr;
-
-  spinor = nullptr;
-  spinorOut = nullptr;
-  spinorRef = nullptr;
-  tmpCpu = nullptr;
-
-  if (skip_kernel(prec, link_recon)) { return; }
-
-=======
->>>>>>> c71f9dbb
   setKernelPackT(kernel_pack_t);
 
   setVerbosity(QUDA_SUMMARIZE);
