#include <stdio.h>
#include <stdlib.h>
#include <math.h>

#include <util_quda.h>

#include <host_utils.h>
#include <wilson_dslash_reference.h>

#include <gauge_field.h>
#include <color_spinor_field.h>

#include <dslash_reference.h>
#include <string.h>

using namespace quda;

static const double projector[8][4][4][2] = {
  {
    {{1,0}, {0,0}, {0,0}, {0,-1}},
    {{0,0}, {1,0}, {0,-1}, {0,0}},
    {{0,0}, {0,1}, {1,0}, {0,0}},
    {{0,1}, {0,0}, {0,0}, {1,0}}
  },
  {
    {{1,0}, {0,0}, {0,0}, {0,1}},
    {{0,0}, {1,0}, {0,1}, {0,0}},
    {{0,0}, {0,-1}, {1,0}, {0,0}},
    {{0,-1}, {0,0}, {0,0}, {1,0}}
  },
  {
    {{1,0}, {0,0}, {0,0}, {1,0}},
    {{0,0}, {1,0}, {-1,0}, {0,0}},
    {{0,0}, {-1,0}, {1,0}, {0,0}},
    {{1,0}, {0,0}, {0,0}, {1,0}}
  },
  {
    {{1,0}, {0,0}, {0,0}, {-1,0}},
    {{0,0}, {1,0}, {1,0}, {0,0}},
    {{0,0}, {1,0}, {1,0}, {0,0}},
    {{-1,0}, {0,0}, {0,0}, {1,0}}
  },
  {
    {{1,0}, {0,0}, {0,-1}, {0,0}},
    {{0,0}, {1,0}, {0,0}, {0,1}},
    {{0,1}, {0,0}, {1,0}, {0,0}},
    {{0,0}, {0,-1}, {0,0}, {1,0}}
  },
  {
    {{1,0}, {0,0}, {0,1}, {0,0}},
    {{0,0}, {1,0}, {0,0}, {0,-1}},
    {{0,-1}, {0,0}, {1,0}, {0,0}},
    {{0,0}, {0,1}, {0,0}, {1,0}}
  },
  {
    {{1,0}, {0,0}, {-1,0}, {0,0}},
    {{0,0}, {1,0}, {0,0}, {-1,0}},
    {{-1,0}, {0,0}, {1,0}, {0,0}},
    {{0,0}, {-1,0}, {0,0}, {1,0}}
  },
  {
    {{1,0}, {0,0}, {1,0}, {0,0}},
    {{0,0}, {1,0}, {0,0}, {1,0}},
    {{1,0}, {0,0}, {1,0}, {0,0}},
    {{0,0}, {1,0}, {0,0}, {1,0}}
  }
};


// todo pass projector
template <typename Float>
void multiplySpinorByDiracProjector(Float *res, int projIdx, Float *spinorIn) {
  for (int i=0; i<4*3*2; i++) res[i] = 0.0;

  for (int s = 0; s < 4; s++) {
    for (int t = 0; t < 4; t++) {
      Float projRe = projector[projIdx][s][t][0];
      Float projIm = projector[projIdx][s][t][1];
      
      for (int m = 0; m < 3; m++) {
	Float spinorRe = spinorIn[t*(3*2) + m*(2) + 0];
	Float spinorIm = spinorIn[t*(3*2) + m*(2) + 1];
	res[s*(3*2) + m*(2) + 0] += projRe*spinorRe - projIm*spinorIm;
	res[s*(3*2) + m*(2) + 1] += projRe*spinorIm + projIm*spinorRe;
      }
    }
  }
}


//
// dslashReference()
//
// if oddBit is zero: calculate odd parity spinor elements (using even parity spinor)
// if oddBit is one:  calculate even parity spinor elements
//
// if daggerBit is zero: perform ordinary dslash operator
// if daggerBit is one:  perform hermitian conjugate of dslash
//

#ifndef MULTI_GPU

template <typename sFloat, typename gFloat>
void dslashReference(sFloat *res, gFloat **gaugeFull, sFloat *spinorField, int oddBit, int daggerBit)
{
  for (int i = 0; i < Vh * spinor_site_size; i++) res[i] = 0.0;

  gFloat *gaugeEven[4], *gaugeOdd[4];
  for (int dir = 0; dir < 4; dir++) {  
    gaugeEven[dir] = gaugeFull[dir];
    gaugeOdd[dir] = gaugeFull[dir] + Vh * gauge_site_size;
  }
  
  for (int i = 0; i < Vh; i++) {
    for (int dir = 0; dir < 8; dir++) {
      gFloat *gauge = gaugeLink(i, dir, oddBit, gaugeEven, gaugeOdd, 1);
      sFloat *spinor = spinorNeighbor(i, dir, oddBit, spinorField, 1);

      sFloat projectedSpinor[spinor_site_size], gaugedSpinor[spinor_site_size];
      int projIdx = 2*(dir/2)+(dir+daggerBit)%2;
      multiplySpinorByDiracProjector(projectedSpinor, projIdx, spinor);
      
      for (int s = 0; s < 4; s++) {
	if (dir % 2 == 0) su3Mul(&gaugedSpinor[s*(3*2)], gauge, &projectedSpinor[s*(3*2)]);
	else su3Tmul(&gaugedSpinor[s*(3*2)], gauge, &projectedSpinor[s*(3*2)]);
      }

      sum(&res[i * spinor_site_size], &res[i * spinor_site_size], gaugedSpinor, spinor_site_size);
    }
  }
}

#else

template <typename sFloat, typename gFloat>
void dslashReference(sFloat *res, gFloat **gaugeFull, gFloat **ghostGauge, sFloat *spinorField, sFloat **fwdSpinor,
                     sFloat **backSpinor, int oddBit, int daggerBit)
{
  for (int i = 0; i < Vh * spinor_site_size; i++) res[i] = 0.0;

  gFloat *gaugeEven[4], *gaugeOdd[4];
  gFloat *ghostGaugeEven[4], *ghostGaugeOdd[4];
  for (int dir = 0; dir < 4; dir++) {  
    gaugeEven[dir] = gaugeFull[dir];
    gaugeOdd[dir] = gaugeFull[dir] + Vh * gauge_site_size;

    ghostGaugeEven[dir] = ghostGauge[dir];
    ghostGaugeOdd[dir] = ghostGauge[dir] + (faceVolume[dir] / 2) * gauge_site_size;
  }
  
  for (int i = 0; i < Vh; i++) {

    for (int dir = 0; dir < 8; dir++) {
      gFloat *gauge = gaugeLink_mg4dir(i, dir, oddBit, gaugeEven, gaugeOdd, ghostGaugeEven, ghostGaugeOdd, 1, 1);
      sFloat *spinor = spinorNeighbor_mg4dir(i, dir, oddBit, spinorField, fwdSpinor, backSpinor, 1, 1);

      sFloat projectedSpinor[spinor_site_size], gaugedSpinor[spinor_site_size];
      int projIdx = 2*(dir/2)+(dir+daggerBit)%2;
      multiplySpinorByDiracProjector(projectedSpinor, projIdx, spinor);
      
      for (int s = 0; s < 4; s++) {
	if (dir % 2 == 0) su3Mul(&gaugedSpinor[s*(3*2)], gauge, &projectedSpinor[s*(3*2)]);
	else su3Tmul(&gaugedSpinor[s*(3*2)], gauge, &projectedSpinor[s*(3*2)]);
      }

      sum(&res[i * spinor_site_size], &res[i * spinor_site_size], gaugedSpinor, spinor_site_size);
    }

  }
}

#endif

#ifndef MULTI_GPU
// this actually applies the preconditioned dslash, e.g., D_ee^{-1} D_eo or D_oo^{-1} D_oe
void wil_dslash(void *out, void **gauge, void *in, int oddBit, int daggerBit,
		QudaPrecision precision, QudaGaugeParam &)
#else
void wil_dslash(void *out, void **gauge, void *in, int oddBit, int daggerBit,
		QudaPrecision precision, QudaGaugeParam &gauge_param)
#endif
{
#ifndef MULTI_GPU
  if (precision == QUDA_DOUBLE_PRECISION)
    dslashReference((double*)out, (double**)gauge, (double*)in, oddBit, daggerBit);
  else
    dslashReference((float*)out, (float**)gauge, (float*)in, oddBit, daggerBit);
#else

  GaugeFieldParam gauge_field_param(gauge_param, gauge);
  gauge_field_param.ghostExchange = QUDA_GHOST_EXCHANGE_PAD;
  cpuGaugeField cpu(gauge_field_param);
  void **ghostGauge = (void**)cpu.Ghost();

  // Get spinor ghost fields
  // First wrap the input spinor into a ColorSpinorField
  ColorSpinorParam csParam;
  csParam.v = in;
  csParam.nColor = 3;
  csParam.nSpin = 4;
  csParam.nDim = 4;
  for (int d=0; d<4; d++) csParam.x[d] = Z[d];
  csParam.setPrecision(precision);
  csParam.pad = 0;
  csParam.siteSubset = QUDA_PARITY_SITE_SUBSET;
  csParam.x[0] /= 2;
  csParam.siteOrder = QUDA_EVEN_ODD_SITE_ORDER;
  csParam.fieldOrder = QUDA_SPACE_SPIN_COLOR_FIELD_ORDER;
  csParam.gammaBasis = QUDA_DEGRAND_ROSSI_GAMMA_BASIS;
  csParam.create = QUDA_REFERENCE_FIELD_CREATE;
  csParam.pc_type = QUDA_4D_PC;
  
  cpuColorSpinorField inField(csParam);

  {  // Now do the exchange
    QudaParity otherParity = QUDA_INVALID_PARITY;
    if (oddBit == QUDA_EVEN_PARITY) otherParity = QUDA_ODD_PARITY;
    else if (oddBit == QUDA_ODD_PARITY) otherParity = QUDA_EVEN_PARITY;
    else errorQuda("ERROR: full parity not supported in function %s", __FUNCTION__);
    const int nFace = 1;

    inField.exchangeGhost(otherParity, nFace, daggerBit);
  }
  void** fwd_nbr_spinor = inField.fwdGhostFaceBuffer;
  void** back_nbr_spinor = inField.backGhostFaceBuffer;

  if (precision == QUDA_DOUBLE_PRECISION) {
    dslashReference((double*)out, (double**)gauge, (double**)ghostGauge, (double*)in, 
		    (double**)fwd_nbr_spinor, (double**)back_nbr_spinor, oddBit, daggerBit);
  } else{
    dslashReference((float*)out, (float**)gauge, (float**)ghostGauge, (float*)in, 
		    (float**)fwd_nbr_spinor, (float**)back_nbr_spinor, oddBit, daggerBit);
  }

#endif

}

// applies b*(1 + i*a*gamma_5)
template <typename sFloat>
void twistGamma5(sFloat *out, sFloat *in, const int dagger, const sFloat kappa, const sFloat mu, 
		 const QudaTwistFlavorType flavor, const int V, QudaTwistGamma5Type twist) {

  sFloat a=0.0,b=0.0;
  if (twist == QUDA_TWIST_GAMMA5_DIRECT) { // applying the twist
    a = 2.0 * kappa * mu * flavor; // mu already includes the flavor
    b = 1.0;
  } else if (twist == QUDA_TWIST_GAMMA5_INVERSE) { // applying the inverse twist
    a = -2.0 * kappa * mu * flavor;
    b = 1.0 / (1.0 + a*a);
  } else {
    printf("Twist type %d not defined\n", twist);
    exit(0);
  }

  if (dagger) a *= -1.0;

  for(int i = 0; i < V; i++) {
    sFloat tmp[24];
    for(int s = 0; s < 4; s++)
      for(int c = 0; c < 3; c++) {
	sFloat a5 = ((s / 2) ? -1.0 : +1.0) * a;	  
	tmp[s * 6 + c * 2 + 0] = b* (in[i * 24 + s * 6 + c * 2 + 0] - a5*in[i * 24 + s * 6 + c * 2 + 1]);
	tmp[s * 6 + c * 2 + 1] = b* (in[i * 24 + s * 6 + c * 2 + 1] + a5*in[i * 24 + s * 6 + c * 2 + 0]);
      }

    for (int j=0; j<24; j++) out[i*24+j] = tmp[j];
  }
  
}

void twist_gamma5(void *out, void *in,  int daggerBit, double kappa, double mu, QudaTwistFlavorType flavor, 
		 int V, QudaTwistGamma5Type twist, QudaPrecision precision) {

  if (precision == QUDA_DOUBLE_PRECISION) {
    twistGamma5((double*)out, (double*)in, daggerBit, kappa, mu, flavor, V, twist);
  } else {
    twistGamma5((float*)out, (float*)in, daggerBit, (float)kappa, (float)mu, flavor, V, twist);
  } 
}


void tm_dslash(void *res, void **gaugeFull, void *spinorField, double kappa, double mu, 
	       QudaTwistFlavorType flavor, int oddBit, QudaMatPCType matpc_type, int daggerBit, QudaPrecision precision,
	       QudaGaugeParam &gauge_param)
{

  if (daggerBit && (matpc_type == QUDA_MATPC_EVEN_EVEN || matpc_type == QUDA_MATPC_ODD_ODD))
    twist_gamma5(spinorField, spinorField, daggerBit, kappa, mu, flavor, Vh, QUDA_TWIST_GAMMA5_INVERSE, precision);

  wil_dslash(res, gaugeFull, spinorField, oddBit, daggerBit, precision, gauge_param);

  if (!daggerBit || (daggerBit && (matpc_type == QUDA_MATPC_EVEN_EVEN_ASYMMETRIC || matpc_type == QUDA_MATPC_ODD_ODD_ASYMMETRIC))) {
    twist_gamma5(res, res, daggerBit, kappa, mu, flavor, Vh, QUDA_TWIST_GAMMA5_INVERSE, precision);
  } else {
    twist_gamma5(spinorField, spinorField, daggerBit, kappa, mu, flavor, Vh, QUDA_TWIST_GAMMA5_DIRECT, precision);
  }
}

void wil_mat(void *out, void **gauge, void *in, double kappa, int dagger_bit, QudaPrecision precision,
	     QudaGaugeParam &gauge_param) {

  void *inEven = in;
  void *inOdd = (char *)in + Vh * spinor_site_size * precision;
  void *outEven = out;
  void *outOdd = (char *)out + Vh * spinor_site_size * precision;

  wil_dslash(outOdd, gauge, inEven, 1, dagger_bit, precision, gauge_param);
  wil_dslash(outEven, gauge, inOdd, 0, dagger_bit, precision, gauge_param);

  // lastly apply the kappa term
  xpay(in, -kappa, out, V * spinor_site_size, precision);
}

void tm_mat(void *out, void **gauge, void *in, double kappa, double mu, 
	    QudaTwistFlavorType flavor, int dagger_bit, QudaPrecision precision,
	    QudaGaugeParam &gauge_param) {

  void *inEven = in;
  void *inOdd = (char *)in + Vh * spinor_site_size * precision;
  void *outEven = out;
  void *outOdd = (char *)out + Vh * spinor_site_size * precision;
  void *tmp = safe_malloc(V * spinor_site_size * precision);

  wil_dslash(outOdd, gauge, inEven, 1, dagger_bit, precision, gauge_param);
  wil_dslash(outEven, gauge, inOdd, 0, dagger_bit, precision, gauge_param);

  // apply the twist term to the full lattice
  twist_gamma5(tmp, in, dagger_bit, kappa, mu, flavor, V, QUDA_TWIST_GAMMA5_DIRECT, precision);

  // combine
  xpay(tmp, -kappa, (double *)out, V * spinor_site_size, precision);

  host_free(tmp);
}

// Apply the even-odd preconditioned Dirac operator
void wil_matpc(void *outEven, void **gauge, void *inEven, double kappa, 
	       QudaMatPCType matpc_type, int daggerBit, QudaPrecision precision,
	       QudaGaugeParam &gauge_param) {

  void *tmp = safe_malloc(Vh * spinor_site_size * precision);

  // FIXME: remove once reference clover is finished
  // full dslash operator
  if (matpc_type == QUDA_MATPC_EVEN_EVEN || matpc_type == QUDA_MATPC_EVEN_EVEN_ASYMMETRIC) {
    wil_dslash(tmp, gauge, inEven, 1, daggerBit, precision, gauge_param);
    wil_dslash(outEven, gauge, tmp, 0, daggerBit, precision, gauge_param);
  } else {
    wil_dslash(tmp, gauge, inEven, 0, daggerBit, precision, gauge_param);
    wil_dslash(outEven, gauge, tmp, 1, daggerBit, precision, gauge_param);
  }    
  
  // lastly apply the kappa term
  double kappa2 = -kappa*kappa;
  xpay(inEven, kappa2, outEven, Vh * spinor_site_size, precision);

  host_free(tmp);
}

// Apply the even-odd preconditioned Dirac operator
void tm_matpc(void *outEven, void **gauge, void *inEven, double kappa, double mu, QudaTwistFlavorType flavor,
	      QudaMatPCType matpc_type, int daggerBit, QudaPrecision precision, QudaGaugeParam &gauge_param) {

  void *tmp = safe_malloc(Vh * spinor_site_size * precision);

  if (matpc_type == QUDA_MATPC_EVEN_EVEN_ASYMMETRIC) {
    wil_dslash(tmp, gauge, inEven, 1, daggerBit, precision, gauge_param);
    twist_gamma5(tmp, tmp, daggerBit, kappa, mu, flavor, Vh, QUDA_TWIST_GAMMA5_INVERSE, precision);
    wil_dslash(outEven, gauge, tmp, 0, daggerBit, precision, gauge_param);
    twist_gamma5(tmp, inEven, daggerBit, kappa, mu, flavor, Vh, QUDA_TWIST_GAMMA5_DIRECT, precision);
  } else if (matpc_type == QUDA_MATPC_ODD_ODD_ASYMMETRIC) {
    wil_dslash(tmp, gauge, inEven, 0, daggerBit, precision, gauge_param);
    twist_gamma5(tmp, tmp, daggerBit, kappa, mu, flavor, Vh, QUDA_TWIST_GAMMA5_INVERSE, precision);
    wil_dslash(outEven, gauge, tmp, 1, daggerBit, precision, gauge_param);
    twist_gamma5(tmp, inEven, daggerBit, kappa, mu, flavor, Vh, QUDA_TWIST_GAMMA5_DIRECT, precision);
  } else if (!daggerBit) {
    if (matpc_type == QUDA_MATPC_EVEN_EVEN) {
      wil_dslash(tmp, gauge, inEven, 1, daggerBit, precision, gauge_param);
      twist_gamma5(tmp, tmp, daggerBit, kappa, mu, flavor, Vh, QUDA_TWIST_GAMMA5_INVERSE, precision);
      wil_dslash(outEven, gauge, tmp, 0, daggerBit, precision, gauge_param);
      twist_gamma5(outEven, outEven, daggerBit, kappa, mu, flavor, Vh, QUDA_TWIST_GAMMA5_INVERSE, precision);
    } else if (matpc_type == QUDA_MATPC_ODD_ODD) {
      wil_dslash(tmp, gauge, inEven, 0, daggerBit, precision, gauge_param);
      twist_gamma5(tmp, tmp, daggerBit, kappa, mu, flavor, Vh, QUDA_TWIST_GAMMA5_INVERSE, precision);
      wil_dslash(outEven, gauge, tmp, 1, daggerBit, precision, gauge_param);
      twist_gamma5(outEven, outEven, daggerBit, kappa, mu, flavor, Vh, QUDA_TWIST_GAMMA5_INVERSE, precision);
    }
  } else {
    if (matpc_type == QUDA_MATPC_EVEN_EVEN) {
      twist_gamma5(inEven, inEven, daggerBit, kappa, mu, flavor, Vh, QUDA_TWIST_GAMMA5_INVERSE, precision);
      wil_dslash(tmp, gauge, inEven, 1, daggerBit, precision, gauge_param);
      twist_gamma5(tmp, tmp, daggerBit, kappa, mu, flavor, Vh, QUDA_TWIST_GAMMA5_INVERSE, precision);
      wil_dslash(outEven, gauge, tmp, 0, daggerBit, precision, gauge_param);
      twist_gamma5(inEven, inEven, daggerBit, kappa, mu, flavor, Vh, QUDA_TWIST_GAMMA5_DIRECT, precision);
    } else if (matpc_type == QUDA_MATPC_ODD_ODD) {
      twist_gamma5(inEven, inEven, daggerBit, kappa, mu, flavor, Vh, QUDA_TWIST_GAMMA5_INVERSE, precision);
      wil_dslash(tmp, gauge, inEven, 0, daggerBit, precision, gauge_param);
      twist_gamma5(tmp, tmp, daggerBit, kappa, mu, flavor, Vh, QUDA_TWIST_GAMMA5_INVERSE, precision);
      wil_dslash(outEven, gauge, tmp, 1, daggerBit, precision, gauge_param);
      twist_gamma5(inEven, inEven, daggerBit, kappa, mu, flavor, Vh, QUDA_TWIST_GAMMA5_DIRECT, precision); // undo
    }
  }
  // lastly apply the kappa term
  double kappa2 = -kappa*kappa;
  if (matpc_type == QUDA_MATPC_EVEN_EVEN || matpc_type == QUDA_MATPC_ODD_ODD) {
    xpay(inEven, kappa2, outEven, Vh * spinor_site_size, precision);
  } else {
    xpay(tmp, kappa2, outEven, Vh * spinor_site_size, precision);
  }

  host_free(tmp);
}


//----- for non-degenerate dslash only----
template <typename sFloat>
void ndegTwistGamma5(sFloat *out1, sFloat *out2, sFloat *in1, sFloat *in2, const int dagger, const sFloat kappa, const sFloat mu, 
		 const sFloat epsilon, const int V, QudaTwistGamma5Type twist) {

  sFloat a=0.0, b=0.0, d=0.0;
  if (twist == QUDA_TWIST_GAMMA5_DIRECT) { // applying the twist
    a = 2.0 * kappa * mu;
    b = -2.0 * kappa * epsilon;
    d = 1.0;
  } else if (twist == QUDA_TWIST_GAMMA5_INVERSE) { // applying the inverse twist
    a = -2.0 * kappa * mu;
    b = 2.0 * kappa * epsilon;
    d = 1.0 / (1.0 + a*a - b*b);
  } else {
    printf("Twist type %d not defined\n", twist);
    exit(0);
  }

  if (dagger) a *= -1.0;
  
  for(int i = 0; i < V; i++) {
    sFloat tmp1[24];
    sFloat tmp2[24];    
    for(int s = 0; s < 4; s++)
      for(int c = 0; c < 3; c++) {
	sFloat a5 = ((s / 2) ? -1.0 : +1.0) * a;
        tmp1[s * 6 + c * 2 + 0] = d
            * (in1[i * 24 + s * 6 + c * 2 + 0] - a5 * in1[i * 24 + s * 6 + c * 2 + 1]
                + b * in2[i * 24 + s * 6 + c * 2 + 0]);
        tmp1[s * 6 + c * 2 + 1] = d
            * (in1[i * 24 + s * 6 + c * 2 + 1] + a5 * in1[i * 24 + s * 6 + c * 2 + 0]
                + b * in2[i * 24 + s * 6 + c * 2 + 1]);
        tmp2[s * 6 + c * 2 + 0] = d
            * (in2[i * 24 + s * 6 + c * 2 + 0] + a5 * in2[i * 24 + s * 6 + c * 2 + 1]
                + b * in1[i * 24 + s * 6 + c * 2 + 0]);
        tmp2[s * 6 + c * 2 + 1] = d
            * (in2[i * 24 + s * 6 + c * 2 + 1] - a5 * in2[i * 24 + s * 6 + c * 2 + 0]
                + b * in1[i * 24 + s * 6 + c * 2 + 1]);
      }
    for (int j=0; j<24; j++) out1[i*24+j] = tmp1[j], out2[i*24+j] = tmp2[j];
  }
  
}

void ndeg_twist_gamma5(void *outf1, void *outf2, void *inf1, void *inf2, const int dagger, const double kappa, const double mu, 
		 const double epsilon, const int Vf, QudaTwistGamma5Type twist, QudaPrecision precision) 
{
  if (precision == QUDA_DOUBLE_PRECISION) 
  {
      ndegTwistGamma5((double*)outf1, (double*)outf2, (double*)inf1, (double*)inf2, dagger, kappa, mu, epsilon, Vf, twist);
  } 
  else //single precision dslash
  {
      ndegTwistGamma5((float*)outf1, (float*)outf2, (float*)inf1, (float*)inf2, dagger, (float)kappa, (float)mu, (float)epsilon, Vf, twist);
  }
}

void tm_ndeg_dslash(void *out, void **gauge, void *in, double kappa, double mu, double epsilon,
                    int oddBit, int daggerBit, QudaMatPCType matpc_type, QudaPrecision precision, QudaGaugeParam &gauge_param) 
{
  void *out1 = out;
  void *out2 = (char*)out1 + Vh * spinor_site_size * precision;

  void *in1 = in;
  void *in2 = (char*)in1 + Vh * spinor_site_size * precision;

  if (daggerBit && (matpc_type == QUDA_MATPC_EVEN_EVEN || matpc_type == QUDA_MATPC_ODD_ODD))
    ndeg_twist_gamma5(in1, in2, in1, in2, daggerBit, kappa, mu, epsilon, Vh,
        QUDA_TWIST_GAMMA5_INVERSE, precision);

  wil_dslash(out1, gauge, in1, oddBit, daggerBit, precision, gauge_param);
  wil_dslash(out2, gauge, in2, oddBit, daggerBit, precision, gauge_param);
  
  if (!daggerBit || (matpc_type == QUDA_MATPC_EVEN_EVEN_ASYMMETRIC || matpc_type == QUDA_MATPC_ODD_ODD_ASYMMETRIC)) {
    ndeg_twist_gamma5(out1, out2, out1, out2, daggerBit, kappa, mu, epsilon, Vh, QUDA_TWIST_GAMMA5_INVERSE, precision);
  }
}


void tm_ndeg_matpc(void *outEven, void **gauge, void *inEven, double kappa, double mu, double epsilon,
	   QudaMatPCType matpc_type, int daggerBit, QudaPrecision precision, QudaGaugeParam &gauge_param) {

<<<<<<< HEAD
	void * outEven1 = outEven;
  void * outEven2 = (char*)outEven1 + Vh * spinor_site_size * precision;

  void * inEven1 = inEven;
  void * inEven2 = (char*)inEven1 + Vh * spinor_site_size * precision;

  void *tmp1 = malloc(Vh * spinor_site_size * precision);
  void *tmp2 = malloc(Vh * spinor_site_size * precision);
=======
  void *tmp1 = safe_malloc(Vh * spinor_site_size * precision);
  void *tmp2 = safe_malloc(Vh * spinor_site_size * precision);
>>>>>>> b049e943

  if (!daggerBit) {
    if (matpc_type == QUDA_MATPC_EVEN_EVEN) {
      wil_dslash(tmp1, gauge, inEven1, 1, daggerBit, precision, gauge_param);
      wil_dslash(tmp2, gauge, inEven2, 1, daggerBit, precision, gauge_param);
      ndeg_twist_gamma5(tmp1, tmp2,  tmp1, tmp2, daggerBit, kappa, mu, epsilon, Vh, QUDA_TWIST_GAMMA5_INVERSE, precision);
      wil_dslash(outEven1, gauge, tmp1, 0, daggerBit, precision, gauge_param);
      wil_dslash(outEven2, gauge, tmp2, 0, daggerBit, precision, gauge_param);
      ndeg_twist_gamma5(outEven1, outEven2, outEven1, outEven2, daggerBit, kappa, mu, epsilon, Vh, QUDA_TWIST_GAMMA5_INVERSE, precision);
    } else if (matpc_type == QUDA_MATPC_ODD_ODD) {
      wil_dslash(tmp1, gauge, inEven1, 0, daggerBit, precision, gauge_param);
      wil_dslash(tmp2, gauge, inEven2, 0, daggerBit, precision, gauge_param);
      ndeg_twist_gamma5(tmp1, tmp2, tmp1, tmp2, daggerBit, kappa, mu, epsilon, Vh, QUDA_TWIST_GAMMA5_INVERSE, precision);
      wil_dslash(outEven1, gauge, tmp1, 1, daggerBit, precision, gauge_param);
      wil_dslash(outEven2, gauge, tmp2, 1, daggerBit, precision, gauge_param);
      ndeg_twist_gamma5(outEven1, outEven2, outEven1, outEven2, daggerBit, kappa, mu, epsilon, Vh, QUDA_TWIST_GAMMA5_INVERSE, precision);
    }
  } else {
    if (matpc_type == QUDA_MATPC_EVEN_EVEN) {
      ndeg_twist_gamma5(
          tmp1, tmp2, inEven1, inEven2, daggerBit, kappa, mu, epsilon, Vh, QUDA_TWIST_GAMMA5_INVERSE, precision);
      wil_dslash(outEven1, gauge, tmp1, 1, daggerBit, precision, gauge_param);
      wil_dslash(outEven2, gauge, tmp2, 1, daggerBit, precision, gauge_param);
      ndeg_twist_gamma5(tmp1, tmp2, outEven1, outEven2, daggerBit, kappa, mu, epsilon, Vh, QUDA_TWIST_GAMMA5_INVERSE, precision);
      wil_dslash(outEven1, gauge, tmp1, 0, daggerBit, precision, gauge_param);
      wil_dslash(outEven2, gauge, tmp2, 0, daggerBit, precision, gauge_param);
    } else if (matpc_type == QUDA_MATPC_ODD_ODD) {
      ndeg_twist_gamma5(
          tmp1, tmp2, inEven1, inEven2, daggerBit, kappa, mu, epsilon, Vh, QUDA_TWIST_GAMMA5_INVERSE, precision);
      wil_dslash(outEven1, gauge, tmp1, 0, daggerBit, precision, gauge_param);
      wil_dslash(outEven2, gauge, tmp2, 0, daggerBit, precision, gauge_param);
      ndeg_twist_gamma5(tmp1, tmp2, outEven1, outEven2, daggerBit, kappa, mu, epsilon, Vh, QUDA_TWIST_GAMMA5_INVERSE, precision);
      wil_dslash(outEven1, gauge, tmp1, 1, daggerBit, precision, gauge_param);
      wil_dslash(outEven2, gauge, tmp2, 1, daggerBit, precision, gauge_param);
    }
  }
  
  if (matpc_type == QUDA_MATPC_EVEN_EVEN_ASYMMETRIC) {
      wil_dslash(tmp1, gauge, inEven1, 1, daggerBit, precision, gauge_param);
      wil_dslash(tmp2, gauge, inEven2, 1, daggerBit, precision, gauge_param);
      ndeg_twist_gamma5(tmp1, tmp2,  tmp1, tmp2, daggerBit, kappa, mu, epsilon, Vh, QUDA_TWIST_GAMMA5_INVERSE, precision);
      wil_dslash(outEven1, gauge, tmp1, 0, daggerBit, precision, gauge_param);
      wil_dslash(outEven2, gauge, tmp2, 0, daggerBit, precision, gauge_param);
  } else if (matpc_type == QUDA_MATPC_ODD_ODD_ASYMMETRIC) {
      wil_dslash(tmp1, gauge, inEven1, 0, daggerBit, precision, gauge_param);
      wil_dslash(tmp2, gauge, inEven2, 0, daggerBit, precision, gauge_param);
      ndeg_twist_gamma5(tmp1, tmp2, tmp1, tmp2, daggerBit, kappa, mu, epsilon, Vh, QUDA_TWIST_GAMMA5_INVERSE, precision);
      wil_dslash(outEven1, gauge, tmp1, 1, daggerBit, precision, gauge_param);
      wil_dslash(outEven2, gauge, tmp2, 1, daggerBit, precision, gauge_param);
  }  
  
  // lastly apply the kappa term
  double kappa2 = -kappa*kappa;
  if (matpc_type == QUDA_MATPC_EVEN_EVEN_ASYMMETRIC || matpc_type == QUDA_MATPC_ODD_ODD_ASYMMETRIC) {
    ndeg_twist_gamma5(inEven1, inEven2, inEven1, inEven2, daggerBit, kappa, mu, epsilon, Vh, QUDA_TWIST_GAMMA5_DIRECT, precision);
  }

  xpay(inEven1, kappa2, outEven1, Vh * spinor_site_size, precision);
  xpay(inEven2, kappa2, outEven2, Vh * spinor_site_size, precision);

  host_free(tmp1);
  host_free(tmp2);
}


void tm_ndeg_mat(void *out, void **gauge, void *in, double kappa, double mu, double epsilon, int daggerBit, QudaPrecision precision, QudaGaugeParam &gauge_param) 
{
  //V-4d volume and Vh=V/2, see tests/utils/host_utils.cpp -> setDims()
  void *inEven1  = in; 
  void *inEven2  = (char *) inEven1 + precision * Vh * spinor_site_size;

  void *inOdd1 = (char *)inEven2 + precision * Vh * spinor_site_size;
  void *inOdd2 = (char*)inOdd1 + precision * Vh * spinor_site_size;

  void *outEven1 = out;
  void *outEven2 = (char *)outEven1 + precision * Vh * spinor_site_size;

  void *outOdd1 = (char*)outEven2 + precision * Vh * spinor_site_size;
  void *outOdd2 = (char *)outOdd1 + precision * Vh * spinor_site_size;

  void *tmpEven1 = safe_malloc(Vh * spinor_site_size * precision);
  void *tmpEven2 = safe_malloc(Vh * spinor_site_size * precision);

  void *tmpOdd1 = safe_malloc(Vh * spinor_site_size * precision);
  void *tmpOdd2 = safe_malloc(Vh * spinor_site_size * precision);

  // full dslash operator:
  wil_dslash(outOdd1, gauge, inEven1, 1, daggerBit, precision, gauge_param);
  wil_dslash(outOdd2, gauge, inEven2, 1, daggerBit, precision, gauge_param);

  wil_dslash(outEven1, gauge, inOdd1, 0, daggerBit, precision, gauge_param);
  wil_dslash(outEven2, gauge, inOdd2, 0, daggerBit, precision, gauge_param);

  // apply the twist term
  ndeg_twist_gamma5(tmpEven1, tmpEven2, inEven1, inEven2, daggerBit, kappa, mu, epsilon, Vh, QUDA_TWIST_GAMMA5_DIRECT, precision);
  ndeg_twist_gamma5(tmpOdd1, tmpOdd2, inOdd1, inOdd2, daggerBit, kappa, mu, epsilon, Vh, QUDA_TWIST_GAMMA5_DIRECT, precision);
  // combine
  xpay(tmpOdd1, -kappa, outOdd1, Vh * spinor_site_size, precision);
  xpay(tmpOdd2, -kappa, outOdd2, Vh * spinor_site_size, precision);

  xpay(tmpEven1, -kappa, outEven1, Vh * spinor_site_size, precision);
  xpay(tmpEven2, -kappa, outEven2, Vh * spinor_site_size, precision);

  host_free(tmpOdd1);
  host_free(tmpOdd2);
  //
  host_free(tmpEven1);
  host_free(tmpEven2);
}

//End of nondeg TM<|MERGE_RESOLUTION|>--- conflicted
+++ resolved
@@ -496,19 +496,14 @@
 void tm_ndeg_matpc(void *outEven, void **gauge, void *inEven, double kappa, double mu, double epsilon,
 	   QudaMatPCType matpc_type, int daggerBit, QudaPrecision precision, QudaGaugeParam &gauge_param) {
 
-<<<<<<< HEAD
 	void * outEven1 = outEven;
   void * outEven2 = (char*)outEven1 + Vh * spinor_site_size * precision;
 
   void * inEven1 = inEven;
   void * inEven2 = (char*)inEven1 + Vh * spinor_site_size * precision;
 
-  void *tmp1 = malloc(Vh * spinor_site_size * precision);
-  void *tmp2 = malloc(Vh * spinor_site_size * precision);
-=======
   void *tmp1 = safe_malloc(Vh * spinor_site_size * precision);
   void *tmp2 = safe_malloc(Vh * spinor_site_size * precision);
->>>>>>> b049e943
 
   if (!daggerBit) {
     if (matpc_type == QUDA_MATPC_EVEN_EVEN) {
