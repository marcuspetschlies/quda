#include <blas_quda.h>
#include <tune_quda.h>
#include <float_vector.h>
#include <color_spinor_field_order.h>

#if (__COMPUTE_CAPABILITY__ >= 130)
#define QudaSumFloat double
#define QudaSumFloat2 double2
#define QudaSumFloat3 double3
#else
#define QudaSumFloat doublesingle
#define QudaSumFloat2 doublesingle2
#define QudaSumFloat3 doublesingle3
#include <double_single.h>
#endif

#define REDUCE_MAX_BLOCKS 65536

#define checkSpinor(a, b)						\
  {									\
    if (a.Precision() != b.Precision())					\
      errorQuda("precisions do not match: %d %d", a.Precision(), b.Precision()); \
    if (a.Length() != b.Length())					\
      errorQuda("lengths do not match: %d %d", a.Length(), b.Length());	\
    if (a.Stride() != b.Stride())					\
      errorQuda("strides do not match: %d %d", a.Stride(), b.Stride());	\
  }

#define checkLength(a, b)						\
  {									\
    if (a.Length() != b.Length())					\
      errorQuda("lengths do not match: %d %d", a.Length(), b.Length());	\
    if (a.Stride() != b.Stride())					\
      errorQuda("strides do not match: %d %d", a.Stride(), b.Stride());	\
  }

static struct {
  const char *vol_str;
  const char *aux_str;
  char aux_tmp[quda::TuneKey::aux_n];
} blasStrings;

// These are used for reduction kernels
static QudaSumFloat *d_reduce=0;
static QudaSumFloat *h_reduce=0;
static QudaSumFloat *hd_reduce=0;
static cudaEvent_t reduceEnd;
    
namespace quda {
  namespace blas {

    cudaStream_t* getStream();
    
    void* getDeviceReduceBuffer() { return d_reduce; }
    void* getMappedHostReduceBuffer() { return hd_reduce; }
    void* getHostReduceBuffer() { return h_reduce; }
    
    void initReduce()
    { 
      
      const int MaxReduce = 12;
      // reduction buffer size
      size_t bytes = MaxReduce*3*REDUCE_MAX_BLOCKS*sizeof(QudaSumFloat); // Factor of N for composite reductions
      
      if (!d_reduce) d_reduce = (QudaSumFloat *) device_malloc(bytes);
    
      // these arrays are actually oversized currently (only needs to be QudaSumFloat3)
    
      // if the device supports host-mapped memory then use a host-mapped array for the reduction
      if (!h_reduce) {
	// only use zero copy reductions when using 64-bit
#if (defined(_MSC_VER) && defined(_WIN64)) || defined(__LP64__)
	if(deviceProp.canMapHostMemory) {
	  h_reduce = (QudaSumFloat *) mapped_malloc(bytes);	
	  cudaHostGetDevicePointer(&hd_reduce, h_reduce, 0); // set the matching device pointer
	} else 
#endif 
	  {
	    h_reduce = (QudaSumFloat *) pinned_malloc(bytes);
	    hd_reduce = d_reduce;
	  }
	memset(h_reduce, 0, bytes); // added to ensure that valgrind doesn't report h_reduce is unitialised
      }
    
      cudaEventCreateWithFlags(&reduceEnd, cudaEventDisableTiming);
    
      checkCudaError();
    }

    void endReduce(void)
    {
      if (d_reduce) {
	device_free(d_reduce);
	d_reduce = 0;
      }
      if (h_reduce) {
	host_free(h_reduce);
	h_reduce = 0;
      }
      hd_reduce = 0;
    
      cudaEventDestroy(reduceEnd);
    }

    namespace reduce {

#include <texture.h>
#include <reduce_core.h>
#include <reduce_mixed_core.h>
    
    } // namespace reduce

    /**
       Base class from which all reduction functors should derive.
    */
    template <typename ReduceType, typename Float2, typename FloatN>
    struct ReduceFunctor {
    
      //! pre-computation routine called before the "M-loop"
      virtual __device__ __host__ void pre() { ; }
    
      //! where the reduction is usually computed and any auxiliary operations
      virtual __device__ __host__ __host__ void operator()(ReduceType &sum, FloatN &x, FloatN &y, 
						  FloatN &z, FloatN &w, FloatN &v) = 0;
    
      //! post-computation routine called after the "M-loop"
      virtual __device__ __host__ void post(ReduceType &sum) { ; }
    
    };

    /**
       Return the L2 norm of x
    */
    __device__ __host__ double norm2_(const double2 &a) { return a.x*a.x + a.y*a.y; }
    __device__ __host__ double norm2_(const float2 &a) { return (double)a.x*(double)a.x + (double)a.y*(double)a.y; }
    __device__ __host__ double norm2_(const float4 &a) { return (double)a.x*(double)a.x + (double)a.y*(double)a.y +
	(double)a.z*(double)a.z + (double)a.w*(double)a.w; }
    
    template <typename ReduceType, typename Float2, typename FloatN>
#if (__COMPUTE_CAPABILITY__ >= 200)
    struct Norm2 : public ReduceFunctor<ReduceType, Float2, FloatN> {
#else
    struct Norm2 {
#endif
      Norm2(const Float2 &a, const Float2 &b) { ; }
      __device__ __host__ void operator()(ReduceType &sum, FloatN &x, FloatN &y, FloatN &z,FloatN  &w, FloatN &v) { sum += norm2_(x); }
      static int streams() { return 1; } //! total number of input and output streams
      static int flops() { return 2; } //! flops per element
    };
      
    double norm2(const ColorSpinorField &x) {
      ColorSpinorField &y = const_cast<ColorSpinorField&>(x);
      return reduce::reduceCuda<double,QudaSumFloat,QudaSumFloat,Norm2,0,0,0,0,0,false>
	(make_double2(0.0, 0.0), make_double2(0.0, 0.0), y, y, y, y, y);
    }
      
    /**
       Return the real dot product of x and y
    */
    __device__ __host__ double dot_(const double2 &a, const double2 &b) { return a.x*b.x + a.y*b.y; }
    __device__ __host__ double dot_(const float2 &a, const float2 &b) { return (double)a.x*(double)b.x + (double)a.y*(double)b.y; }
    __device__ __host__ double dot_(const float4 &a, const float4 &b) { return (double)a.x*(double)b.x + (double)a.y*(double)b.y + (double)a.z*(double)b.z + (double)a.w*(double)b.w; }

    template <typename ReduceType, typename Float2, typename FloatN>
#if (__COMPUTE_CAPABILITY__ >= 200)
    struct Dot : public ReduceFunctor<ReduceType, Float2, FloatN> {
#else
    struct Dot {
#endif
      Dot(const Float2 &a, const Float2 &b) { ; }
      __device__ __host__ void operator()(ReduceType &sum, FloatN &x, FloatN &y, FloatN &z, FloatN &w, FloatN &v) 
      { sum += dot_(x,y); }
      static int streams() { return 2; } //! total number of input and output streams
      static int flops() { return 2; } //! flops per element
    };
      
    double reDotProduct(ColorSpinorField &x, ColorSpinorField &y) {
      return reduce::reduceCuda<double,QudaSumFloat,QudaSumFloat,Dot,0,0,0,0,0,false>
	(make_double2(0.0, 0.0), make_double2(0.0, 0.0), x, y, x, x, x);
    }

    void reDotProduct(double* result, std::vector<cudaColorSpinorField*>& x, std::vector<cudaColorSpinorField*>& y){
#ifndef SSTEP
    errorQuda("S-step code not built\n");
#else 
    switch(x.size()){
      case 1:
        reduce::multiReduceCuda<1,double,QudaSumFloat,QudaSumFloat,Dot,0,0,0,0,0,false>
        (result, make_double2(0.0, 0.0), make_double2(0.0, 0.0), x, y, x, x, x);
        break;
      case 2:
        reduce::multiReduceCuda<2,double,QudaSumFloat,QudaSumFloat,Dot,0,0,0,0,0,false>
        (result, make_double2(0.0, 0.0), make_double2(0.0, 0.0), x, y, x, x, x);
        break; 
      case 3:
        reduce::multiReduceCuda<3,double,QudaSumFloat,QudaSumFloat,Dot,0,0,0,0,0,false>
        (result, make_double2(0.0, 0.0), make_double2(0.0, 0.0), x, y, x, x, x);
        break;
      case 4:
        reduce::multiReduceCuda<4,double,QudaSumFloat,QudaSumFloat,Dot,0,0,0,0,0,false>
        (result, make_double2(0.0, 0.0), make_double2(0.0, 0.0), x, y, x, x, x);
        break;
      case 5:
        reduce::multiReduceCuda<5,double,QudaSumFloat,QudaSumFloat,Dot,0,0,0,0,0,false>
        (result, make_double2(0.0, 0.0), make_double2(0.0, 0.0), x, y, x, x, x);
        break;
      case 6:
        reduce::multiReduceCuda<6,double,QudaSumFloat,QudaSumFloat,Dot,0,0,0,0,0,false>
        (result, make_double2(0.0, 0.0), make_double2(0.0, 0.0), x, y, x, x, x);
        break;
      case 7:
        reduce::multiReduceCuda<7,double,QudaSumFloat,QudaSumFloat,Dot,0,0,0,0,0,false>
        (result, make_double2(0.0, 0.0), make_double2(0.0, 0.0), x, y, x, x, x);
        break;
      case 8:
        reduce::multiReduceCuda<8,double,QudaSumFloat,QudaSumFloat,Dot,0,0,0,0,0,false>
        (result, make_double2(0.0, 0.0), make_double2(0.0, 0.0), x, y, x, x, x);
        break;
      case 9:
        reduce::multiReduceCuda<9,double,QudaSumFloat,QudaSumFloat,Dot,0,0,0,0,0,false>
        (result, make_double2(0.0, 0.0), make_double2(0.0, 0.0), x, y, x, x, x);
        break;
      case 10:
        reduce::multiReduceCuda<10,double,QudaSumFloat,QudaSumFloat,Dot,0,0,0,0,0,false>
        (result, make_double2(0.0, 0.0), make_double2(0.0, 0.0), x, y, x, x, x);
        break;
      case 11:
        reduce::multiReduceCuda<11,double,QudaSumFloat,QudaSumFloat,Dot,0,0,0,0,0,false>
        (result, make_double2(0.0, 0.0), make_double2(0.0, 0.0), x, y, x, x, x);
        break;
      case 12:
        reduce::multiReduceCuda<12,double,QudaSumFloat,QudaSumFloat,Dot,0,0,0,0,0,false>
        (result, make_double2(0.0, 0.0), make_double2(0.0, 0.0), x, y, x, x, x);
        break;
      case 13:
        reduce::multiReduceCuda<13,double,QudaSumFloat,QudaSumFloat,Dot,0,0,0,0,0,false>
        (result, make_double2(0.0, 0.0), make_double2(0.0, 0.0), x, y, x, x, x);
        break;
      case 14:
        reduce::multiReduceCuda<14,double,QudaSumFloat,QudaSumFloat,Dot,0,0,0,0,0,false>
        (result, make_double2(0.0, 0.0), make_double2(0.0, 0.0), x, y, x, x, x);
        break;
      case 15:
        reduce::multiReduceCuda<15,double,QudaSumFloat,QudaSumFloat,Dot,0,0,0,0,0,false>
        (result, make_double2(0.0, 0.0), make_double2(0.0, 0.0), x, y, x, x, x);
        break;
      case 16:
        reduce::multiReduceCuda<16,double,QudaSumFloat,QudaSumFloat,Dot,0,0,0,0,0,false>
        (result, make_double2(0.0, 0.0), make_double2(0.0, 0.0), x, y, x, x, x);
        break;
      default:
        errorQuda("Unsupported vector size");
        break;
    }
#endif // SSTEP
  } 


    /* 
      returns the real component of the dot product of a and b 
      and the norm of a
    */
  __device__ __host__ double2 dotNormA_(const double2 &a, const double2 &b)
  { return make_double2(a.x*b.x + a.y*b.y, a.x*a.x + a.y*a.y); }
 
  __device__ __host__ double2 dotNormA_(const float2 &a, const float2 &b)
    { return make_double2((double)a.x*(double)b.x + (double)a.y*(double)b.y, (double)a.x*(double)a.x + (double)a.y*(double)a.y); }

 
  __device__ __host__ double2 dotNormA_(const float4 &a, const float4 & b)
    { return make_double2((double)a.x*(double)b.x + (double)a.y*(double)b.y + (double)a.z*(double)b.z + (double)a.w*(double)b.w,
			  (double)a.x*(double)a.x + (double)a.y*(double)a.y + (double)a.z*(double)a.z + (double)a.w*(double)a.w); }



  template <typename ReduceType, typename Float2, typename FloatN>
#if (__COMPUTE_CAPABILITY__ >= 200)
  struct DotNormA : public ReduceFunctor<ReduceType, Float2, FloatN> {
#else
  struct DotNormA {
#endif
    DotNormA(const Float2 &a, const Float2 &b){}
    __device__ __host__ void operator()(ReduceType &sum, FloatN &x, FloatN &y, FloatN &z,  FloatN &w, FloatN &v){sum += dotNormA_(x,y);}
    static int streams() { return 2; }
    static int flops() { return 4; }
  };

  double2 reDotProductNormA(ColorSpinorField &x,ColorSpinorField &y){
    return reduce::reduceCuda<double2,QudaSumFloat2,QudaSumFloat,DotNormA,0,0,0,0,0,false>
      (make_double2(0.0, 0.0), make_double2(0.0, 0.0), x, y, x, x, x);
  }


  /**
     First performs the operation y[i] = a*x[i]
     Return the norm of y
  */
  template <typename ReduceType, typename Float2, typename FloatN>
#if (__COMPUTE_CAPABILITY__ >= 200)
    struct axpyNorm2 : public ReduceFunctor<ReduceType, Float2, FloatN> {
#else
    struct axpyNorm2 {
#endif
      Float2 a;
      axpyNorm2(const Float2 &a, const Float2 &b) : a(a) { ; }
      __device__ __host__ void operator()(ReduceType &sum, FloatN &x, FloatN &y, FloatN &z, FloatN &w, FloatN &v) { 
	y += a.x*x; sum += norm2_(y); }
      static int streams() { return 3; } //! total number of input and output streams
      static int flops() { return 4; } //! flops per element
    };

    double axpyNorm(const double &a, ColorSpinorField &x, ColorSpinorField &y) {
      return reduce::reduceCuda<double,QudaSumFloat,QudaSumFloat,axpyNorm2,0,1,0,0,0,false>
	(make_double2(a, 0.0), make_double2(0.0, 0.0), x, y, x, x, x);
    }

    /**
       First performs the operation y[i] = x[i] - y[i]
       Second returns the norm of y
    */
    template <typename ReduceType, typename Float2, typename FloatN>
#if (__COMPUTE_CAPABILITY__ >= 200)
    struct xmyNorm2 : public ReduceFunctor<ReduceType, Float2, FloatN> {
#else
    struct xmyNorm2 {
#endif
      xmyNorm2(const Float2 &a, const Float2 &b) { ; }
      __device__ __host__ void operator()(ReduceType &sum, FloatN &x, FloatN &y, FloatN &z, FloatN &w, FloatN &v) { 
	y = x - y; sum += norm2_(y); }
      static int streams() { return 3; } //! total number of input and output streams
      static int flops() { return 3; } //! flops per element
    };
      
    double xmyNorm(ColorSpinorField &x, ColorSpinorField &y) {
      return reduce::reduceCuda<double,QudaSumFloat,QudaSumFloat,xmyNorm2,0,1,0,0,0,false>
	(make_double2(0.0, 0.0), make_double2(0.0, 0.0), x, y, x, x, x);
    }
      
      
    /**
       Functor to perform the operation y += a * x  (complex-valued)
    */
      
    __device__ __host__ void Caxpy_(const float2 &a, const float4 &x, float4 &y) {
      y.x += a.x*x.x; y.x -= a.y*x.y;
      y.y += a.y*x.x; y.y += a.x*x.y;
      y.z += a.x*x.z; y.z -= a.y*x.w;
      y.w += a.y*x.z; y.w += a.x*x.w;
    }
      
    __device__ __host__ void Caxpy_(const float2 &a, const float2 &x, float2 &y) {
      y.x += a.x*x.x; y.x -= a.y*x.y;
      y.y += a.y*x.x; y.y += a.x*x.y;
    }
      
    __device__ __host__ void Caxpy_(const double2 &a, const double2 &x, double2 &y) {
      y.x += a.x*x.x; y.x -= a.y*x.y;
      y.y += a.y*x.x; y.y += a.x*x.y;
    }

    /**
       First performs the operation y[i] = a*x[i] + y[i] (complex-valued)
       Second returns the norm of y
    */
    template <typename ReduceType, typename Float2, typename FloatN>
#if (__COMPUTE_CAPABILITY__ >= 200)
    struct caxpyNorm2 : public ReduceFunctor<ReduceType, Float2, FloatN> {
#else
    struct caxpyNorm2 {
#endif
<<<<<<< HEAD
      Float2 a;
      caxpyNorm2(const Float2 &a, const Float2 &b) : a(a) { ; }
      __device__ __host__ void operator()(ReduceType &sum, FloatN &x, FloatN &y, FloatN &z, FloatN &w, FloatN &v) { 
	Caxpy_(a, x, y); sum += norm2_(y); }
      static int streams() { return 3; } //! total number of input and output streams
      static int flops() { return 6; } //! flops per element
    };

    double caxpyNorm(const Complex &a, ColorSpinorField &x, ColorSpinorField &y) {
      return reduce::reduceCuda<double,QudaSumFloat,QudaSumFloat,caxpyNorm2,0,1,0,0,0,false>
	(make_double2(REAL(a), IMAG(a)), make_double2(0.0, 0.0), x, y, x, x, x);
    }
      
    /**
       double caxpyXmayNorm(float a, float *x, float *y, n){}
       
       First performs the operation y[i] = a*x[i] + y[i]
       Second performs the operator x[i] -= a*z[i]
       Third returns the norm of x
    */
      template <typename ReduceType, typename Float2, typename FloatN>
=======
    Float2 a;
    caxpyNorm2(const Float2 &a, const Float2 &b) : a(a) { ; }
    __device__ void operator()(ReduceType &sum, FloatN &x, FloatN &y, FloatN &z, FloatN &w, FloatN &v) { 
      Caxpy_(a, x, y); sum += norm2_(y); }
    static int streams() { return 3; } //! total number of input and output streams
    static int flops() { return 6; } //! flops per element
  };

  double caxpyNormCuda(const Complex &a, cudaColorSpinorField &x, cudaColorSpinorField &y) {
    return reduce::reduceCuda<double,QudaSumFloat,QudaSumFloat,caxpyNorm2,0,1,0,0,0,false>
      (make_double2(REAL(a), IMAG(a)), make_double2(0.0, 0.0), x, y, x, x, x);
  }

  /**
     double caxpyXmayNormCuda(float a, float *x, float *y, n){}
   
     First performs the operation y[i] += a*x[i]
     Second performs the operator x[i] -= a*z[i]
     Third returns the norm of x
  */
  template <typename ReduceType, typename Float2, typename FloatN>
>>>>>>> d76b64b0
#if (__COMPUTE_CAPABILITY__ >= 200)
      struct caxpyxmaznormx : public ReduceFunctor<ReduceType, Float2, FloatN> {
#else
      struct caxpyxmaznormx {
#endif
<<<<<<< HEAD
	Float2 a;
	caxpyxmaznormx(const Float2 &a, const Float2 &b) : a(a) { ; }
	__device__ __host__ void operator()(ReduceType &sum, FloatN &x, FloatN &y, FloatN &z, FloatN &w, FloatN &v) { Caxpy_(a, x, y); x-= a.x*z; sum += norm2_(x); }
	static int streams() { return 5; } //! total number of input and output streams
	static int flops() { return 10; } //! flops per element
      };
	
      double caxpyXmazNormX(const Complex &a, ColorSpinorField &x, 
			    ColorSpinorField &y, ColorSpinorField &z) {
	return reduce::reduceCuda<double,QudaSumFloat,QudaSumFloat,caxpyxmaznormx,1,1,0,0,0,false>
	  (make_double2(REAL(a), IMAG(a)), make_double2(0.0, 0.0), x, y, z, x, x);
      }
	
      /**
	 double cabxpyAxNorm(float a, complex b, float *x, float *y, n){}
	 
	 First performs the operation y[i] += a*b*x[i]
	 Second performs x[i] *= a
	 Third returns the norm of x
      */
      template <typename ReduceType, typename Float2, typename FloatN>
=======
    Float2 a;
    caxpyxmaznormx(const Float2 &a, const Float2 &b) : a(a) { ; }
    __device__ void operator()(ReduceType &sum, FloatN &x, FloatN &y, FloatN &z, FloatN &w, FloatN &v) { Caxpy_(a, x, y); Caxpy_(-a, z, x); sum += norm2_(x); }
    static int streams() { return 5; } //! total number of input and output streams
    static int flops() { return 10; } //! flops per element
  };

  double caxpyXmazNormXCuda(const Complex &a, cudaColorSpinorField &x, 
			    cudaColorSpinorField &y, cudaColorSpinorField &z) {
    return reduce::reduceCuda<double,QudaSumFloat,QudaSumFloat,caxpyxmaznormx,1,1,0,0,0,false>
      (make_double2(REAL(a), IMAG(a)), make_double2(0.0, 0.0), x, y, z, x, x);
  }

  /**
     double cabxpyAxNormCuda(float a, complex b, float *x, float *y, n){}
   
     First performs the operation y[i] += a*b*x[i]
     Second performs x[i] *= a
     Third returns the norm of x
  */
    template <typename ReduceType, typename Float2, typename FloatN>
>>>>>>> d76b64b0
#if (__COMPUTE_CAPABILITY__ >= 200)
      struct cabxpyaxnorm : public ReduceFunctor<ReduceType, Float2, FloatN> {
#else
      struct cabxpyaxnorm {
#endif
	Float2 a;
	Float2 b;
	cabxpyaxnorm(const Float2 &a, const Float2 &b) : a(a), b(b) { ; }
	__device__ __host__ void operator()(ReduceType &sum, FloatN &x, FloatN &y, FloatN &z, FloatN &w, FloatN &v) { x *= a.x; Caxpy_(b, x, y); sum += norm2_(y); }
	static int streams() { return 4; } //! total number of input and output streams
	static int flops() { return 10; } //! flops per element
      };
	
      double cabxpyAxNorm(const double &a, const Complex &b, 
			  ColorSpinorField &x, ColorSpinorField &y) {
	return reduce::reduceCuda<double,QudaSumFloat,QudaSumFloat,cabxpyaxnorm,1,1,0,0,0,false>
	  (make_double2(a, 0.0), make_double2(REAL(b), IMAG(b)), x, y, x, x, x);
      }
	
      /**
	 Returns complex-valued dot product of x and y
      */
      __device__ __host__ double2 cdot_(const double2 &a, const double2 &b) 
	{ return make_double2(a.x*b.x + a.y*b.y, a.x*b.y - a.y*b.x); }
      __device__ __host__ double2 cdot_(const float2 &a, const float2 &b) 
	{ return make_double2((double)a.x*(double)b.x + (double)a.y*(double)b.y,
			      (double)a.x*(double)b.y - (double)a.y*(double)b.x); }
      __device__ __host__ double2 cdot_(const float4 &a, const float4 &b) 
	{ return make_double2((double)a.x*(double)b.x + (double)a.y*(double)b.y +
			      (double)a.z*(double)b.z + (double)a.w*(double)b.w,
			      (double)a.x*(double)b.y - (double)a.y*(double)b.x +
			      (double)a.z*(double)b.w - (double)a.w*(double)b.z); }

      template <typename ReduceType, typename Float2, typename FloatN>
#if (__COMPUTE_CAPABILITY__ >= 200)
      struct Cdot : public ReduceFunctor<ReduceType, Float2, FloatN> {
#else
      struct Cdot {
#endif
	Cdot(const Float2 &a, const Float2 &b) { ; }
	__device__ __host__ void operator()(ReduceType &sum, FloatN &x, FloatN &y, FloatN &z, FloatN &w, FloatN &v) { sum += cdot_(x,y); }
	static int streams() { return 2; } //! total number of input and output streams
	static int flops() { return 4; } //! flops per element
      };
	
      Complex cDotProduct(ColorSpinorField &x, ColorSpinorField &y) {
	double2 cdot = reduce::reduceCuda<double2,QudaSumFloat2,QudaSumFloat,Cdot,0,0,0,0,0,false>
	  (make_double2(0.0, 0.0), make_double2(0.0, 0.0), x, y, x, x, x);
	return Complex(cdot.x, cdot.y);
      }
	
  void cDotProductCuda(Complex* result, std::vector<cudaColorSpinorField*>& x, std::vector<cudaColorSpinorField*>& y){
#ifndef SSTEP
    errorQuda("S-step code not built\n");
#else
    double2* cdot = new double2[x.size()];

    switch(x.size()){
      case 1:
        reduce::multiReduceCuda<1,double2,QudaSumFloat2,QudaSumFloat,Cdot,0,0,0,0,0,false>
        (cdot, make_double2(0.0, 0.0), make_double2(0.0, 0.0), x, y, x, x, x);
        break;
      case 6:
        reduce::multiReduceCuda<6,double2,QudaSumFloat2,QudaSumFloat,Cdot,0,0,0,0,0,false>
        (cdot, make_double2(0.0, 0.0), make_double2(0.0, 0.0), x, y, x, x, x);
        break;
      case 10:
        reduce::multiReduceCuda<10,double2,QudaSumFloat2,QudaSumFloat,Cdot,0,0,0,0,0,false>
        (cdot, make_double2(0.0, 0.0), make_double2(0.0, 0.0), x, y, x, x, x);
        break;
      case 14:
        reduce::multiReduceCuda<14,double2,QudaSumFloat2,QudaSumFloat,Cdot,0,0,0,0,0,false>
        (cdot, make_double2(0.0, 0.0), make_double2(0.0, 0.0), x, y, x, x, x);
        break;
      default:
        errorQuda("Unsupported vector size\n");
        break;
    }

    for(int i=0; i<x.size(); ++i) result[i] = Complex(cdot[i].x,cdot[i].y);
    delete[] cdot;
#endif
  }

  /**
     double2 xpaycDotzyCuda(float2 *x, float a, float2 *y, float2 *z, int n) {}
   
     First performs the operation y = x + a*y
     Second returns cdot product (z,y)
  */
  template <typename ReduceType, typename Float2, typename FloatN>
#if (__COMPUTE_CAPABILITY__ >= 200)
      struct xpaycdotzy : public ReduceFunctor<ReduceType, Float2, FloatN> {
#else
      struct xpaycdotzy {
#endif
	Float2 a;
	xpaycdotzy(const Float2 &a, const Float2 &b) : a(a) { ; }
	__device__ __host__ void operator()(ReduceType &sum, FloatN &x, FloatN &y, FloatN &z, FloatN &w, FloatN &v) { y = x + a.x*y; sum += cdot_(z,y); }
	static int streams() { return 4; } //! total number of input and output streams
	static int flops() { return 6; } //! flops per element
      };
	
      Complex xpaycDotzy(ColorSpinorField &x, const double &a, ColorSpinorField &y, ColorSpinorField &z) {
	double2 cdot = reduce::reduceCuda<double2,QudaSumFloat2,QudaSumFloat,xpaycdotzy,0,1,0,0,0,false>
	  (make_double2(a, 0.0), make_double2(0.0, 0.0), x, y, z, x, x);
	return Complex(cdot.x, cdot.y);
      }
	
      /**
	 double caxpyDotzy(float a, float *x, float *y, float *z, n){}
	 
	 First performs the operation y[i] = a*x[i] + y[i]
	 Second returns the dot product (z,y)
      */
      template <typename ReduceType, typename Float2, typename FloatN>
#if (__COMPUTE_CAPABILITY__ >= 200)
      struct caxpydotzy : public ReduceFunctor<ReduceType, Float2, FloatN> {
#else
      struct caxpydotzy {
#endif
	Float2 a;
	caxpydotzy(const Float2 &a, const Float2 &b) : a(a) { ; }
	__device__ __host__ void operator()(ReduceType &sum, FloatN &x, FloatN &y, FloatN &z, FloatN &w, FloatN &v) { Caxpy_(a, x, y); sum += cdot_(z,y); }
	static int streams() { return 4; } //! total number of input and output streams
	static int flops() { return 8; } //! flops per element
      };
	
      Complex caxpyDotzy(const Complex &a, ColorSpinorField &x, ColorSpinorField &y,
			 ColorSpinorField &z) {
	double2 cdot = reduce::reduceCuda<double2,QudaSumFloat2,QudaSumFloat,caxpydotzy,0,1,0,0,0,false>
	  (make_double2(REAL(a), IMAG(a)), make_double2(0.0, 0.0), x, y, z, x, x);
	return Complex(cdot.x, cdot.y);
      }
	
      /**
	 First returns the dot product (x,y)
	 Returns the norm of x
      */
      __device__ __host__ double3 cdotNormA_(const double2 &a, const double2 &b) 
	{ return make_double3(a.x*b.x + a.y*b.y, a.x*b.y - a.y*b.x, a.x*a.x + a.y*a.y); }
      __device__ __host__ double3 cdotNormA_(const float2 &a, const float2 &b) 
	{ return make_double3(a.x*b.x + a.y*b.y, a.x*b.y - a.y*b.x, a.x*a.x + a.y*a.y); }
      __device__ __host__ double3 cdotNormA_(const float4 &a, const float4 &b) 
	{ return make_double3(a.x*b.x + a.y*b.y + a.z*b.z + a.w*b.w, 
			      a.x*b.y - a.y*b.x + a.z*b.w - a.w*b.z,
			      a.x*a.x + a.y*a.y + a.z*a.z + a.w*a.w); }

      template <typename ReduceType, typename Float2, typename FloatN>
#if (__COMPUTE_CAPABILITY__ >= 200)
      struct CdotNormA : public ReduceFunctor<ReduceType, Float2, FloatN> {
#else
      struct CdotNormA {
#endif
	CdotNormA(const Float2 &a, const Float2 &b) { ; }
	__device__ __host__ void operator()(ReduceType &sum, FloatN &x, FloatN &y, FloatN &z, FloatN &w, FloatN &v) { sum += cdotNormA_(x,y); }
	static int streams() { return 2; } //! total number of input and output streams
	static int flops() { return 6; } //! flops per element
      };
	
      double3 cDotProductNormA(ColorSpinorField &x, ColorSpinorField &y) {
	return reduce::reduceCuda<double3,QudaSumFloat3,QudaSumFloat,CdotNormA,0,0,0,0,0,false>
	  (make_double2(0.0, 0.0), make_double2(0.0, 0.0), x, y, x, x, x);
      }
	
      /**
	 First returns the dot product (x,y)
	 Returns the norm of y
      */
	__device__ __host__ double3 cdotNormB_(const double2 &a, const double2 &b) 
	{ return make_double3(a.x*b.x + a.y*b.y, a.x*b.y - a.y*b.x, b.x*b.x + b.y*b.y); }
	__device__ __host__ double3 cdotNormB_(const float2 &a, const float2 &b) 
	{ return make_double3(a.x*b.x + a.y*b.y, a.x*b.y - a.y*b.x, b.x*b.x + b.y*b.y); }
	__device__ __host__ double3 cdotNormB_(const float4 &a, const float4 &b) 
	{ return make_double3(a.x*b.x + a.y*b.y + a.z*b.z + a.w*b.w, a.x*b.y - a.y*b.x + a.z*b.w - a.w*b.z,
			      b.x*b.x + b.y*b.y + b.z*b.z + b.w*b.w); }
	
      template <typename ReduceType, typename Float2, typename FloatN>
#if (__COMPUTE_CAPABILITY__ >= 200)
      struct CdotNormB : public ReduceFunctor<ReduceType, Float2, FloatN> {
#else
      struct CdotNormB {
#endif
	CdotNormB(const Float2 &a, const Float2 &b) { ; }
	__device__ __host__ void operator()(ReduceType &sum, FloatN &x, FloatN &y, FloatN &z, FloatN &w, FloatN &v) { sum += cdotNormB_(x,y); }
	static int streams() { return 2; } //! total number of input and output streams
	static int flops() { return 6; } //! flops per element
      };
	
      double3 cDotProductNormB(ColorSpinorField &x, ColorSpinorField &y) {
	return reduce::reduceCuda<double3,QudaSumFloat3,QudaSumFloat,CdotNormB,0,0,0,0,0,false>
	  (make_double2(0.0, 0.0), make_double2(0.0, 0.0), x, y, x, x, x);
      }

      /**
	 This convoluted kernel does the following: 
	 z += a*x + b*y, y -= b*w, norm = (y,y), dot = (u, y)
      */
      template <typename ReduceType, typename Float2, typename FloatN>
#if (__COMPUTE_CAPABILITY__ >= 200)
      struct caxpbypzYmbwcDotProductUYNormY_ : public ReduceFunctor<ReduceType, Float2, FloatN> {
#else
      struct caxpbypzYmbwcDotProductUYNormY_ {
#endif
    Float2 a;
    Float2 b;
    caxpbypzYmbwcDotProductUYNormY_(const Float2 &a, const Float2 &b) : a(a), b(b) { ; }
    __device__ __host__ void operator()(ReduceType &sum, FloatN &x, FloatN &y, FloatN &z, FloatN &w, FloatN &v) { Caxpy_(a, x, z); Caxpy_(b, y, z); Caxpy_(-b, w, y); sum += cdotNormB_(v,y); }
    static int streams() { return 7; } //! total number of input and output streams
    static int flops() { return 18; } //! flops per element
  };

  double3 caxpbypzYmbwcDotProductUYNormY(const Complex &a, ColorSpinorField &x, 
					     const Complex &b, ColorSpinorField &y,
					     ColorSpinorField &z, ColorSpinorField &w,
					     ColorSpinorField &u) {
    if (x.Precision() != z.Precision()) {
      return reduce::mixed::reduceCuda<double3,QudaSumFloat3,QudaSumFloat,caxpbypzYmbwcDotProductUYNormY_,0,1,1,0,0,false>
      (make_double2(REAL(a), IMAG(a)), make_double2(REAL(b), IMAG(b)), x, y, z, w, u);

    } else {
      return reduce::reduceCuda<double3,QudaSumFloat3,QudaSumFloat,caxpbypzYmbwcDotProductUYNormY_,0,1,1,0,0,false>
      (make_double2(REAL(a), IMAG(a)), make_double2(REAL(b), IMAG(b)), x, y, z, w, u);
    }
  }


  /**
     Specialized kernel for the modified CG norm computation for
     computing beta.  Computes y = y + a*x and returns norm(y) and
     dot(y, delta(y)) where delta(y) is the difference between the
     input and out y vector.
  */
  template <typename ReduceType, typename Float2, typename FloatN>
#if (__COMPUTE_CAPABILITY__ >= 200)
      struct axpyCGNorm2 : public ReduceFunctor<ReduceType, Float2, FloatN> {
#else
      struct axpyCGNorm2 {
#endif
	Float2 a;
	axpyCGNorm2(const Float2 &a, const Float2 &b) : a(a) { ; }
	__device__ __host__ void operator()(ReduceType &sum, FloatN &x, FloatN &y, FloatN &z, FloatN &w, FloatN &v) { 
	  FloatN y_new = y + a.x*x;
	  sum.x += norm2_(y_new); 
	  sum.y += dot_(y_new, y_new-y);
	  y = y_new;
	}
	static int streams() { return 3; } //! total number of input and output streams
	static int flops() { return 6; } //! flops per real element
      };
	
      Complex axpyCGNorm(const double &a, ColorSpinorField &x, ColorSpinorField &y) {
	double2 cg_norm = reduce::reduceCuda<double2,QudaSumFloat2,QudaSumFloat,axpyCGNorm2,0,1,0,0,0,false>
	  (make_double2(a, 0.0), make_double2(0.0, 0.0), x, y, x, x, x);
	return Complex(cg_norm.x, cg_norm.y);
      }
	
#if (__COMPUTE_CAPABILITY__ >= 200)
	
      /**
	 This kernel returns (x, x) and (r,r) and also returns the so-called
	 heavy quark norm as used by MILC: 1 / N * \sum_i (r, r)_i / (x, x)_i, where
	 i is site index and N is the number of sites.
	 
	 When this kernel is launched, we must enforce that the parameter M
	 in the launcher corresponds to the number of FloatN fields used to
	 represent the spinor, e.g., M=6 for Wilson and M=3 for staggered.
	 This is only the case for half-precision kernels by default.  To
	 enable this, the siteUnroll template parameter must be set true
	 when reduceCuda is instantiated.
      */
      template <typename ReduceType, typename Float2, typename FloatN>
      struct HeavyQuarkResidualNorm_ : public ReduceFunctor<ReduceType, Float2, FloatN> {
	Float2 a;
	Float2 b;
	ReduceType aux;
	HeavyQuarkResidualNorm_(const Float2 &a, const Float2 &b) : a(a), b(b) { ; }
	
	__device__ __host__ void pre() { aux.x = 0; aux.y = 0; }
	
	__device__ __host__ void operator()(ReduceType &sum, FloatN &x, FloatN &y, FloatN &z, FloatN &w, FloatN &v) 
	{ aux.x += norm2_(x); aux.y += norm2_(y); }
	
	//! sum the solution and residual norms, and compute the heavy-quark norm
	__device__ __host__ void post(ReduceType &sum) 
	{ 
	  sum.x += aux.x; sum.y += aux.y; sum.z += (aux.x > 0.0) ? (aux.y / aux.x) : 1.0; 
	}
	
	static int streams() { return 2; } //! total number of input and output streams
	static int flops() { return 4; } //! undercounts since it excludes the per-site division
      };
	
      double3 HeavyQuarkResidualNorm(ColorSpinorField &x, ColorSpinorField &r) {
	double3 rtn = reduce::reduceCuda<double3,QudaSumFloat3,QudaSumFloat,HeavyQuarkResidualNorm_,0,0,0,0,0,true>
	  (make_double2(0.0, 0.0), make_double2(0.0, 0.0), x, r, r, r, r);
#ifdef MULTI_GPU
	rtn.z /= (x.Volume()*comm_size());
#else
	rtn.z /= x.Volume();
#endif
	return rtn;
      }
	
      /**
	 Variant of the HeavyQuarkResidualNorm kernel: this takes three
	 arguments, the first two are summed together to form the
	 solution, with the third being the residual vector.  This removes
	 the need an additional xpy call in the solvers, improving
	 performance.
      */
      template <typename ReduceType, typename Float2, typename FloatN>
      struct xpyHeavyQuarkResidualNorm_ : public ReduceFunctor<ReduceType, Float2, FloatN> {
	Float2 a;
	Float2 b;
	ReduceType aux;
	xpyHeavyQuarkResidualNorm_(const Float2 &a, const Float2 &b) : a(a), b(b) { ; }
	
	__device__ __host__ void pre() { aux.x = 0; aux.y = 0; }
	
	__device__ __host__ void operator()(ReduceType &sum, FloatN &x, FloatN &y, FloatN &z, FloatN &w, FloatN &v) 
	{ aux.x += norm2_(x + y); aux.y += norm2_(z); }
	
	//! sum the solution and residual norms, and compute the heavy-quark norm
	__device__ __host__ void post(ReduceType &sum) 
	{ 
	  sum.x += aux.x; sum.y += aux.y; sum.z += (aux.x > 0.0) ? (aux.y / aux.x) : 1.0; 
	}
	
	static int streams() { return 3; } //! total number of input and output streams
	static int flops() { return 5; }
      };
	
      double3 xpyHeavyQuarkResidualNorm(ColorSpinorField &x, ColorSpinorField &y,
					ColorSpinorField &r) {
	double3 rtn = reduce::reduceCuda<double3,QudaSumFloat3,QudaSumFloat,xpyHeavyQuarkResidualNorm_,0,0,0,0,0,true>
	  (make_double2(0.0, 0.0), make_double2(0.0, 0.0), x, y, r, r, r);
#ifdef MULTI_GPU
	rtn.z /= (x.Volume()*comm_size());
#else
	rtn.z /= x.Volume();
#endif
	return rtn;
      }

#else
  
      double3 HeavyQuarkResidualNorm(ColorSpinorField &x, ColorSpinorField &r) {
	errorQuda("Not supported on pre-Fermi architectures");
	return make_double3(0.0,0.0,0.0);
      }
	
      double3 xpyHeavyQuarkResidualNorm(ColorSpinorField &x, ColorSpinorField &y,
					ColorSpinorField &r) {
	errorQuda("Not supported on pre-Fermi architectures");
	return make_double3(0.0,0.0,0.0);
      }
	
#endif
    
      /**
	 double3 tripleCGUpdate(V x, V y, V z){}
	 
	 First performs the operation norm2(x)
	 Second performs the operatio norm2(y)
	 Third performs the operation dotPropduct(y,z)
      */
	
      template <typename ReduceType, typename Float2, typename FloatN>
#if (__COMPUTE_CAPABILITY__ >= 200)
      struct tripleCGReduction_ : public ReduceFunctor<ReduceType, Float2, FloatN> {
#else
      struct tripleCGReduction_ {
#endif
	tripleCGReduction_(const Float2 &a, const Float2 &b) { ; }
	__device__ __host__ void operator()(ReduceType &sum, FloatN &x, FloatN &y, FloatN &z, FloatN &w, FloatN &v) 
	{ sum.x += norm2_(x); sum.y += norm2_(y); sum.z += dot_(y,z); }
	static int streams() { return 3; } //! total number of input and output streams
	static int flops() { return 6; } //! flops per element
      };
	
      double3 tripleCGReduction(ColorSpinorField &x, ColorSpinorField &y, ColorSpinorField &z) {
	return reduce::reduceCuda<double3,QudaSumFloat3,QudaSumFloat,tripleCGReduction_,0,0,0,0,0,false>
	  (make_double2(0.0, 0.0), make_double2(0.0, 0.0), x, y, z, x, x);
      }
	
   } // namespace blas
} // namespace quda<|MERGE_RESOLUTION|>--- conflicted
+++ resolved
@@ -368,7 +368,6 @@
 #else
     struct caxpyNorm2 {
 #endif
-<<<<<<< HEAD
       Float2 a;
       caxpyNorm2(const Float2 &a, const Float2 &b) : a(a) { ; }
       __device__ __host__ void operator()(ReduceType &sum, FloatN &x, FloatN &y, FloatN &z, FloatN &w, FloatN &v) { 
@@ -382,6 +381,7 @@
 	(make_double2(REAL(a), IMAG(a)), make_double2(0.0, 0.0), x, y, x, x, x);
     }
       
+
     /**
        double caxpyXmayNorm(float a, float *x, float *y, n){}
        
@@ -390,38 +390,14 @@
        Third returns the norm of x
     */
       template <typename ReduceType, typename Float2, typename FloatN>
-=======
-    Float2 a;
-    caxpyNorm2(const Float2 &a, const Float2 &b) : a(a) { ; }
-    __device__ void operator()(ReduceType &sum, FloatN &x, FloatN &y, FloatN &z, FloatN &w, FloatN &v) { 
-      Caxpy_(a, x, y); sum += norm2_(y); }
-    static int streams() { return 3; } //! total number of input and output streams
-    static int flops() { return 6; } //! flops per element
-  };
-
-  double caxpyNormCuda(const Complex &a, cudaColorSpinorField &x, cudaColorSpinorField &y) {
-    return reduce::reduceCuda<double,QudaSumFloat,QudaSumFloat,caxpyNorm2,0,1,0,0,0,false>
-      (make_double2(REAL(a), IMAG(a)), make_double2(0.0, 0.0), x, y, x, x, x);
-  }
-
-  /**
-     double caxpyXmayNormCuda(float a, float *x, float *y, n){}
-   
-     First performs the operation y[i] += a*x[i]
-     Second performs the operator x[i] -= a*z[i]
-     Third returns the norm of x
-  */
-  template <typename ReduceType, typename Float2, typename FloatN>
->>>>>>> d76b64b0
 #if (__COMPUTE_CAPABILITY__ >= 200)
       struct caxpyxmaznormx : public ReduceFunctor<ReduceType, Float2, FloatN> {
 #else
       struct caxpyxmaznormx {
 #endif
-<<<<<<< HEAD
 	Float2 a;
 	caxpyxmaznormx(const Float2 &a, const Float2 &b) : a(a) { ; }
-	__device__ __host__ void operator()(ReduceType &sum, FloatN &x, FloatN &y, FloatN &z, FloatN &w, FloatN &v) { Caxpy_(a, x, y); x-= a.x*z; sum += norm2_(x); }
+	__device__ __host__ void operator()(ReduceType &sum, FloatN &x, FloatN &y, FloatN &z, FloatN &w, FloatN &v) { Caxpy_(a, x, y); Caxpy_(-a, z, x); sum += norm2_(x); }
 	static int streams() { return 5; } //! total number of input and output streams
 	static int flops() { return 10; } //! flops per element
       };
@@ -440,29 +416,6 @@
 	 Third returns the norm of x
       */
       template <typename ReduceType, typename Float2, typename FloatN>
-=======
-    Float2 a;
-    caxpyxmaznormx(const Float2 &a, const Float2 &b) : a(a) { ; }
-    __device__ void operator()(ReduceType &sum, FloatN &x, FloatN &y, FloatN &z, FloatN &w, FloatN &v) { Caxpy_(a, x, y); Caxpy_(-a, z, x); sum += norm2_(x); }
-    static int streams() { return 5; } //! total number of input and output streams
-    static int flops() { return 10; } //! flops per element
-  };
-
-  double caxpyXmazNormXCuda(const Complex &a, cudaColorSpinorField &x, 
-			    cudaColorSpinorField &y, cudaColorSpinorField &z) {
-    return reduce::reduceCuda<double,QudaSumFloat,QudaSumFloat,caxpyxmaznormx,1,1,0,0,0,false>
-      (make_double2(REAL(a), IMAG(a)), make_double2(0.0, 0.0), x, y, z, x, x);
-  }
-
-  /**
-     double cabxpyAxNormCuda(float a, complex b, float *x, float *y, n){}
-   
-     First performs the operation y[i] += a*b*x[i]
-     Second performs x[i] *= a
-     Third returns the norm of x
-  */
-    template <typename ReduceType, typename Float2, typename FloatN>
->>>>>>> d76b64b0
 #if (__COMPUTE_CAPABILITY__ >= 200)
       struct cabxpyaxnorm : public ReduceFunctor<ReduceType, Float2, FloatN> {
 #else
