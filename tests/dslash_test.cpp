#include <iostream>
#include <stdio.h>
#include <stdlib.h>
#include <string.h>

#include <quda.h>
#include <quda_internal.h>
#include <dirac_quda.h>
#include <dslash_quda.h>
#include <invert_quda.h>
#include <util_quda.h>
#include <blas_quda.h>

#include <test_util.h>
#include <dslash_util.h>
#include <wilson_dslash_reference.h>
#include <domain_wall_dslash_reference.h>
#include "misc.h"

#include <gauge_qio.h>

#define MAX(a,b) ((a)>(b)?(a):(b))

using namespace quda;

const QudaParity parity = QUDA_EVEN_PARITY; // even or odd?
const int transfer = 0; // include transfer time in the benchmark?

double kappa5;

QudaPrecision cpu_prec = QUDA_DOUBLE_PRECISION;
QudaPrecision cuda_prec;

QudaGaugeParam gauge_param;
QudaInvertParam inv_param;

cpuColorSpinorField *spinor, *spinorOut, *spinorRef, *spinorTmp;
cudaColorSpinorField *cudaSpinor, *cudaSpinorOut, *tmp1=0, *tmp2=0;

void *hostGauge[4], *hostClover, *hostCloverInv;

Dirac *dirac;

// What test are we doing (0 = dslash, 1 = MatPC, 2 = Mat, 3 = MatPCDagMatPC, 4 = MatDagMat)
extern int test_type;

// Dirac operator type
extern QudaDslashType dslash_type;

extern bool tune;

extern int device;
extern int xdim;
extern int ydim;
extern int zdim;
extern int tdim;
extern int Lsdim;
extern int gridsize_from_cmdline[];
extern QudaReconstructType link_recon;
extern QudaPrecision prec;
extern QudaDagType dagger;

extern int niter;
extern char latfile[];

void init(int argc, char **argv) {

  cuda_prec = prec;

  gauge_param = newQudaGaugeParam();
  inv_param = newQudaInvertParam();

  gauge_param.X[0] = xdim;
  gauge_param.X[1] = ydim;
  gauge_param.X[2] = zdim;
  gauge_param.X[3] = tdim;

  if (dslash_type == QUDA_ASQTAD_DSLASH) {
    errorQuda("Asqtad not supported.  Please try staggered_dslash_test instead");
  } else if (dslash_type == QUDA_DOMAIN_WALL_DSLASH) {
<<<<<<< HEAD
    dw_setDims(gauge_param.X, Lsdim);
=======

    dw_setDims(gauge_param.X, myLs);
>>>>>>> 5fa572d8
    setKernelPackT(true);
  } else {
    setDims(gauge_param.X);
    if (dslash_type == QUDA_TWISTED_MASS_DSLASH)
    {
       Ls = 2;
       setKernelPackT(true);
       //!Ls = 1;
       //setKernelPackT(false);
    }
    else
    {
       Ls = 1;
       setKernelPackT(false);
    }
  }

  setSpinorSiteSize(24);

  gauge_param.anisotropy = 1.0;

  gauge_param.type = QUDA_WILSON_LINKS;
  gauge_param.gauge_order = QUDA_QDP_GAUGE_ORDER;
  gauge_param.t_boundary = QUDA_ANTI_PERIODIC_T;

  gauge_param.cpu_prec = cpu_prec;
  gauge_param.cuda_prec = cuda_prec;
  gauge_param.reconstruct = link_recon;
  gauge_param.reconstruct_sloppy = link_recon;
  gauge_param.cuda_prec_sloppy = cuda_prec;
  gauge_param.gauge_fix = QUDA_GAUGE_FIXED_NO;

  inv_param.kappa = 0.1;

  if (dslash_type == QUDA_TWISTED_MASS_DSLASH) {
    inv_param.mu = 0.01;
    inv_param.epsilon = 0.01; 
//!    inv_param.twist_flavor = QUDA_TWIST_MINUS;
    inv_param.twist_flavor = QUDA_TWIST_NONDEG_DOUBLET;
  } else if (dslash_type == QUDA_DOMAIN_WALL_DSLASH) {
    inv_param.mass = 0.01;
    inv_param.m5 = -1.5;
    kappa5 = 0.5/(5 + inv_param.m5);
  }

  inv_param.Ls = Ls;
  
  inv_param.matpc_type = QUDA_MATPC_EVEN_EVEN;
  inv_param.dagger = dagger;

  inv_param.cpu_prec = cpu_prec;
  if (inv_param.cpu_prec != gauge_param.cpu_prec) {
    errorQuda("Gauge and spinor CPU precisions must match");
  }
  inv_param.cuda_prec = cuda_prec;

  inv_param.input_location = QUDA_CPU_FIELD_LOCATION;
  inv_param.output_location = QUDA_CPU_FIELD_LOCATION;

#ifndef MULTI_GPU // free parameter for single GPU
  gauge_param.ga_pad = 0;
#else // must be this one c/b face for multi gpu
  int x_face_size = gauge_param.X[1]*gauge_param.X[2]*gauge_param.X[3]/2;
  int y_face_size = gauge_param.X[0]*gauge_param.X[2]*gauge_param.X[3]/2;
  int z_face_size = gauge_param.X[0]*gauge_param.X[1]*gauge_param.X[3]/2;
  int t_face_size = gauge_param.X[0]*gauge_param.X[1]*gauge_param.X[2]/2;
  int pad_size =MAX(x_face_size, y_face_size);
  pad_size = MAX(pad_size, z_face_size);
  pad_size = MAX(pad_size, t_face_size);
  gauge_param.ga_pad = pad_size;    
#endif
  inv_param.sp_pad = 0;
  inv_param.cl_pad = 0;

  //inv_param.sp_pad = xdim*ydim*zdim/2;
  //inv_param.cl_pad = 24*24*24;

  inv_param.gamma_basis = QUDA_DEGRAND_ROSSI_GAMMA_BASIS; // test code only supports DeGrand-Rossi Basis
  inv_param.dirac_order = QUDA_DIRAC_ORDER;

  switch(test_type) {
  case 0:
  case 1:
    inv_param.solution_type = QUDA_MATPC_SOLUTION;
    break;
  case 2:
    inv_param.solution_type = QUDA_MAT_SOLUTION;
    break;
  case 3:
    inv_param.solution_type = QUDA_MATPCDAG_MATPC_SOLUTION;
    break;
  case 4:
    inv_param.solution_type = QUDA_MATDAG_MAT_SOLUTION;
    break;
  default:
    errorQuda("Test type %d not defined\n", test_type);
  }

  inv_param.dslash_type = dslash_type;

  if (dslash_type == QUDA_CLOVER_WILSON_DSLASH) {
    inv_param.clover_cpu_prec = cpu_prec;
    inv_param.clover_cuda_prec = cuda_prec;
    inv_param.clover_cuda_prec_sloppy = inv_param.clover_cuda_prec;
    inv_param.clover_order = QUDA_PACKED_CLOVER_ORDER;
    //if (test_type > 0) {
      hostClover = malloc(V*cloverSiteSize*inv_param.clover_cpu_prec);
      hostCloverInv = hostClover; // fake it
      /*} else {
      hostClover = NULL;
      hostCloverInv = malloc(V*cloverSiteSize*inv_param.clover_cpu_prec);
      }*/
  } else if (dslash_type == QUDA_TWISTED_MASS_DSLASH) {

  }

  //inv_param.verbosity = QUDA_VERBOSE;

  // construct input fields
  for (int dir = 0; dir < 4; dir++) hostGauge[dir] = malloc(V*gaugeSiteSize*gauge_param.cpu_prec);

  ColorSpinorParam csParam;
  
  csParam.nColor = 3;
  csParam.nSpin = 4;
  if (dslash_type == QUDA_TWISTED_MASS_DSLASH) {
    csParam.twistFlavor = inv_param.twist_flavor;
  }
  csParam.nDim = 4;
  for (int d=0; d<4; d++) csParam.x[d] = gauge_param.X[d];
  if (dslash_type == QUDA_DOMAIN_WALL_DSLASH) {
    csParam.nDim = 5;
    csParam.x[4] = Ls;
  }

//ndeg_tm    
  if (dslash_type == QUDA_TWISTED_MASS_DSLASH) {
    csParam.twistFlavor = inv_param.twist_flavor;
    csParam.nDim = (inv_param.twist_flavor == QUDA_TWIST_PLUS || inv_param.twist_flavor == QUDA_TWIST_MINUS) ? 4 : 5;
    csParam.x[4] = Ls;    
  }


  csParam.precision = inv_param.cpu_prec;
  csParam.pad = 0;
  if (test_type < 2 || test_type ==3) {
    csParam.siteSubset = QUDA_PARITY_SITE_SUBSET;
    csParam.x[0] /= 2;
  } else {
    csParam.siteSubset = QUDA_FULL_SITE_SUBSET;
  }    
  csParam.siteOrder = QUDA_EVEN_ODD_SITE_ORDER;
  csParam.fieldOrder = QUDA_SPACE_SPIN_COLOR_FIELD_ORDER;
  csParam.gammaBasis = inv_param.gamma_basis;
  csParam.create = QUDA_ZERO_FIELD_CREATE;

  //csParam.verbose = QUDA_DEBUG_VERBOSE;

  spinor = new cpuColorSpinorField(csParam);
  spinorOut = new cpuColorSpinorField(csParam);
  spinorRef = new cpuColorSpinorField(csParam);
  spinorTmp = new cpuColorSpinorField(csParam);

  csParam.siteSubset = QUDA_FULL_SITE_SUBSET;
  csParam.x[0] = gauge_param.X[0];
  
  printfQuda("Randomizing fields... ");

  if (strcmp(latfile,"")) {  // load in the command line supplied gauge field
    read_gauge_field(latfile, hostGauge, gauge_param.cpu_prec, gauge_param.X, argc, argv);
    construct_gauge_field(hostGauge, 2, gauge_param.cpu_prec, &gauge_param);
  } else { // else generate a random SU(3) field
    construct_gauge_field(hostGauge, 1, gauge_param.cpu_prec, &gauge_param);
  }

  spinor->Source(QUDA_RANDOM_SOURCE);

  if (dslash_type == QUDA_CLOVER_WILSON_DSLASH) {
    double norm = 0.0; // clover components are random numbers in the range (-norm, norm)
    double diag = 1.0; // constant added to the diagonal

    if (test_type == 2 || test_type == 4) {
      construct_clover_field(hostClover, norm, diag, inv_param.clover_cpu_prec);
    } else {
      construct_clover_field(hostCloverInv, norm, diag, inv_param.clover_cpu_prec);
    }
  }
  printfQuda("done.\n"); fflush(stdout);
  
  initQuda(device);

  printfQuda("Sending gauge field to GPU\n");
  loadGaugeQuda(hostGauge, &gauge_param);

  if (dslash_type == QUDA_CLOVER_WILSON_DSLASH) {
    printfQuda("Sending clover field to GPU\n");
    loadCloverQuda(hostClover, hostCloverInv, &inv_param);
    //clover = cudaCloverPrecise;
  }

  if (!transfer) {
    csParam.gammaBasis = QUDA_UKQCD_GAMMA_BASIS;
    csParam.pad = inv_param.sp_pad;
    csParam.precision = inv_param.cuda_prec;
    if (csParam.precision == QUDA_DOUBLE_PRECISION ) {
      csParam.fieldOrder = QUDA_FLOAT2_FIELD_ORDER;
    } else {
      /* Single and half */
      csParam.fieldOrder = QUDA_FLOAT4_FIELD_ORDER;
    }
 
    if (test_type < 2 || test_type == 3) {
      csParam.siteSubset = QUDA_PARITY_SITE_SUBSET;
      csParam.x[0] /= 2;
    }

    printfQuda("Creating cudaSpinor\n");
    cudaSpinor = new cudaColorSpinorField(csParam);
    printfQuda("Creating cudaSpinorOut\n");
    cudaSpinorOut = new cudaColorSpinorField(csParam);

    tmp1 = new cudaColorSpinorField(csParam);

    if (test_type == 2 || test_type == 4) csParam.x[0] /= 2;

    csParam.siteSubset = QUDA_PARITY_SITE_SUBSET;
    tmp2 = new cudaColorSpinorField(csParam);

    printfQuda("Sending spinor field to GPU\n");
    *cudaSpinor = *spinor;
    
    double cpu_norm = norm2(*spinor);
    double cuda_norm = norm2(*cudaSpinor);
    printfQuda("Source: CPU = %e, CUDA = %e\n", cpu_norm, cuda_norm);

    bool pc = (test_type != 2 && test_type != 4);
    DiracParam diracParam;
    setDiracParam(diracParam, &inv_param, pc);
    diracParam.verbose = QUDA_VERBOSE;
    diracParam.tmp1 = tmp1;
    diracParam.tmp2 = tmp2;
    
    dirac = Dirac::create(diracParam);
  } else {
    double cpu_norm = norm2(*spinor);
    printfQuda("Source: CPU = %e\n", cpu_norm);
  }
    
}

void end() {
  if (!transfer) {
    delete dirac;
    delete cudaSpinor;
    delete cudaSpinorOut;
    delete tmp1;
    delete tmp2;
  }

  // release memory
  delete spinor;
  delete spinorOut;
  delete spinorRef;
  delete spinorTmp;

  for (int dir = 0; dir < 4; dir++) free(hostGauge[dir]);
  if (dslash_type == QUDA_CLOVER_WILSON_DSLASH) {
    if (hostClover != hostCloverInv && hostClover) free(hostClover);
    free(hostCloverInv);
  }
  endQuda();

}

// execute kernel
double dslashCUDA(int niter) {

  cudaEvent_t start, end;
  cudaEventCreate(&start);
  cudaEventCreate(&end);
  cudaEventRecord(start, 0);

  for (int i = 0; i < niter; i++) {
    switch (test_type) {
    case 0:
      if (transfer) {
	dslashQuda(spinorOut->V(), spinor->V(), &inv_param, parity);
      } else {
	dirac->Dslash(*cudaSpinorOut, *cudaSpinor, parity);
      }
      break;
    case 1:
    case 2:
      if (transfer) {
	MatQuda(spinorOut->V(), spinor->V(), &inv_param);
      } else {
	dirac->M(*cudaSpinorOut, *cudaSpinor);
      }
      break;
    case 3:
    case 4:
      if (transfer) {
	MatDagMatQuda(spinorOut->V(), spinor->V(), &inv_param);
      } else {
	dirac->MdagM(*cudaSpinorOut, *cudaSpinor);
      }
      break;
    }
  }
    
  cudaEventRecord(end, 0);
  cudaEventSynchronize(end);
  float runTime;
  cudaEventElapsedTime(&runTime, start, end);
  cudaEventDestroy(start);
  cudaEventDestroy(end);

  double secs = runTime / 1000; //stopwatchReadSeconds();

  // check for errors
  cudaError_t stat = cudaGetLastError();
  if (stat != cudaSuccess)
    printfQuda("with ERROR: %s\n", cudaGetErrorString(stat));

  return secs;
}

void dslashRef() {

  // compare to dslash reference implementation
  printfQuda("Calculating reference implementation...");
  fflush(stdout);

  if (dslash_type == QUDA_CLOVER_WILSON_DSLASH ||
      dslash_type == QUDA_WILSON_DSLASH) {
    switch (test_type) {
    case 0:
      wil_dslash(spinorRef->V(), hostGauge, spinor->V(), parity, dagger, inv_param.cpu_prec, gauge_param);
      break;
    case 1:    
      wil_matpc(spinorRef->V(), hostGauge, spinor->V(), inv_param.kappa, inv_param.matpc_type, dagger, 
		inv_param.cpu_prec, gauge_param);
      break;
    case 2:
      wil_mat(spinorRef->V(), hostGauge, spinor->V(), inv_param.kappa, dagger, inv_param.cpu_prec, gauge_param);
      break;
    case 3:
      wil_matpc(spinorTmp->V(), hostGauge, spinor->V(), inv_param.kappa, inv_param.matpc_type, QUDA_DAG_NO, 
		inv_param.cpu_prec, gauge_param);
      wil_matpc(spinorRef->V(), hostGauge, spinorTmp->V(), inv_param.kappa, inv_param.matpc_type, QUDA_DAG_YES, 
		inv_param.cpu_prec, gauge_param);
      break;
    case 4:
      wil_mat(spinorTmp->V(), hostGauge, spinor->V(), inv_param.kappa, QUDA_DAG_NO, inv_param.cpu_prec, gauge_param);
      wil_mat(spinorRef->V(), hostGauge, spinorTmp->V(), inv_param.kappa, QUDA_DAG_YES, inv_param.cpu_prec, gauge_param);
      break;
    default:
      printfQuda("Test type not defined\n");
      exit(-1);
    }
  } else if (dslash_type == QUDA_TWISTED_MASS_DSLASH) {
    switch (test_type) {
    case 0:
      if(inv_param.twist_flavor == QUDA_TWIST_PLUS || inv_param.twist_flavor == QUDA_TWIST_MINUS)
	tm_dslash(spinorRef->V(), hostGauge, spinor->V(), inv_param.kappa, inv_param.mu, inv_param.twist_flavor, parity, dagger, inv_param.cpu_prec, gauge_param);
      else
      {
        int tm_offset = 12*spinorRef->Volume();

	void *ref1 = spinorRef->V();
	void *ref2 = cpu_prec == sizeof(double) ? (void*)((double*)ref1 + tm_offset): (void*)((float*)ref1 + tm_offset);
    
	void *flv1 = spinor->V();
	void *flv2 = cpu_prec == sizeof(double) ? (void*)((double*)flv1 + tm_offset): (void*)((float*)flv1 + tm_offset);
    
	tm_ndeg_dslash(ref1, ref2, hostGauge, flv1, flv2, inv_param.kappa, inv_param.mu, inv_param.epsilon, 
	               parity, dagger, inv_param.matpc_type, inv_param.cpu_prec, gauge_param);	
      }
      break;
    case 1:
      if(inv_param.twist_flavor == QUDA_TWIST_PLUS || inv_param.twist_flavor == QUDA_TWIST_MINUS)      
	tm_matpc(spinorRef->V(), hostGauge, spinor->V(), inv_param.kappa, inv_param.mu, inv_param.twist_flavor, inv_param.matpc_type, dagger, inv_param.cpu_prec, gauge_param);
      else
      {
        int tm_offset = 12*spinorRef->Volume();

	void *ref1 = spinorRef->V();
	void *ref2 = cpu_prec == sizeof(double) ? (void*)((double*)ref1 + tm_offset): (void*)((float*)ref1 + tm_offset);
    
	void *flv1 = spinor->V();
	void *flv2 = cpu_prec == sizeof(double) ? (void*)((double*)flv1 + tm_offset): (void*)((float*)flv1 + tm_offset);
    
	tm_ndeg_matpc(ref1, ref2, hostGauge, flv1, flv2, inv_param.kappa, inv_param.mu, inv_param.epsilon, inv_param.matpc_type, dagger, inv_param.cpu_prec, gauge_param);	
      }	
      break;
    case 2:
      if(inv_param.twist_flavor == QUDA_TWIST_PLUS || inv_param.twist_flavor == QUDA_TWIST_MINUS)      
	tm_mat(spinorRef->V(), hostGauge, spinor->V(), inv_param.kappa, inv_param.mu, inv_param.twist_flavor, dagger, inv_param.cpu_prec, gauge_param);
      else
      {
        int tm_offset = 12*spinorRef->Volume();

	void *evenOut = spinorRef->V();
	void *oddOut  = cpu_prec == sizeof(double) ? (void*)((double*)evenOut + tm_offset): (void*)((float*)evenOut + tm_offset);
    
	void *evenIn = spinor->V();
	void *oddIn  = cpu_prec == sizeof(double) ? (void*)((double*)evenIn + tm_offset): (void*)((float*)evenIn + tm_offset);
    
	tm_ndeg_mat(evenOut, oddOut, hostGauge, evenIn, oddIn, inv_param.kappa, inv_param.mu, inv_param.epsilon, dagger, inv_param.cpu_prec, gauge_param);	
      }
      break;
    case 3:    
      if(inv_param.twist_flavor == QUDA_TWIST_PLUS || inv_param.twist_flavor == QUDA_TWIST_MINUS){      
	tm_matpc(spinorTmp->V(), hostGauge, spinor->V(), inv_param.kappa, inv_param.mu, inv_param.twist_flavor,
	       inv_param.matpc_type, QUDA_DAG_NO, inv_param.cpu_prec, gauge_param);
	tm_matpc(spinorRef->V(), hostGauge, spinorTmp->V(), inv_param.kappa, inv_param.mu, inv_param.twist_flavor,
	       inv_param.matpc_type, QUDA_DAG_YES, inv_param.cpu_prec, gauge_param);
      }
      else
      {
      }
      break;
    case 4:
      if(inv_param.twist_flavor == QUDA_TWIST_PLUS || inv_param.twist_flavor == QUDA_TWIST_MINUS){      
	tm_mat(spinorTmp->V(), hostGauge, spinor->V(), inv_param.kappa, inv_param.mu, inv_param.twist_flavor,
	     QUDA_DAG_NO, inv_param.cpu_prec, gauge_param);
	tm_mat(spinorRef->V(), hostGauge, spinorTmp->V(), inv_param.kappa, inv_param.mu, inv_param.twist_flavor,
	     QUDA_DAG_YES, inv_param.cpu_prec, gauge_param);
      }
      else
      {
      }
      break;
    default:
      printfQuda("Test type not defined\n");
      exit(-1);
    }
  } else if (dslash_type == QUDA_DOMAIN_WALL_DSLASH) {
    switch (test_type) {
    case 0:
      dw_dslash(spinorRef->V(), hostGauge, spinor->V(), parity, dagger, gauge_param.cpu_prec, gauge_param, inv_param.mass);
      break;
    case 1:    
      dw_matpc(spinorRef->V(), hostGauge, spinor->V(), kappa5, inv_param.matpc_type, dagger, gauge_param.cpu_prec, gauge_param, inv_param.mass);
      break;
    case 2:
      dw_mat(spinorRef->V(), hostGauge, spinor->V(), kappa5, dagger, gauge_param.cpu_prec, gauge_param, inv_param.mass);
      break;
    case 3:    
      dw_matpc(spinorTmp->V(), hostGauge, spinor->V(), kappa5, inv_param.matpc_type, QUDA_DAG_NO, gauge_param.cpu_prec, gauge_param, inv_param.mass);
      dw_matpc(spinorRef->V(), hostGauge, spinorTmp->V(), kappa5, inv_param.matpc_type, QUDA_DAG_YES, gauge_param.cpu_prec, gauge_param, inv_param.mass);
      break;
    case 4:
      dw_matdagmat(spinorRef->V(), hostGauge, spinor->V(), kappa5, dagger, gauge_param.cpu_prec, gauge_param, inv_param.mass);
    break; 
    default:
      printf("Test type not supported for domain wall\n");
      exit(-1);
    }
  } else {
    printfQuda("Unsupported dslash_type\n");
    exit(-1);
  }

  printfQuda("done.\n");
}


void display_test_info()
{
  printfQuda("running the following test:\n");
 
  printfQuda("prec recon   test_type     dagger   S_dim         T_dimension   Ls_dimension dslash_type niter\n");
  printfQuda("%s   %s       %d           %d       %d/%d/%d        %d             %d        %s   %d\n", 
	     get_prec_str(prec), get_recon_str(link_recon), 
	     test_type, dagger, xdim, ydim, zdim, tdim, Lsdim,
	     get_dslash_type_str(dslash_type), niter);
  printfQuda("Grid partition info:     X  Y  Z  T\n"); 
  printfQuda("                         %d  %d  %d  %d\n", 
	     commDimPartitioned(0),
	     commDimPartitioned(1),
	     commDimPartitioned(2),
	     commDimPartitioned(3));

  return ;
    
}

extern void usage(char**);


int main(int argc, char **argv)
{

  for (int i =1;i < argc; i++){    
    if(process_command_line_option(argc, argv, &i) == 0){
      continue;
    }  
    
    fprintf(stderr, "ERROR: Invalid option:%s\n", argv[i]);
    usage(argv);
  }

  initCommsQuda(argc, argv, gridsize_from_cmdline, 4);

  display_test_info();

  init(argc, argv);

  float spinorGiB = (float)Vh*spinorSiteSize*inv_param.cuda_prec / (1 << 30);
  printfQuda("\nSpinor mem: %.3f GiB\n", spinorGiB);
  printfQuda("Gauge mem: %.3f GiB\n", gauge_param.gaugeGiB);
  
  int attempts = 1;
  dslashRef();
  for (int i=0; i<attempts; i++) {

    if (tune) { // warm-up run
      printfQuda("Tuning...\n");
      setDslashTuning(QUDA_TUNE_YES, QUDA_VERBOSE);
      dslashCUDA(1);
    }
    printfQuda("Executing %d kernel loops...\n", niter);
    if (!transfer) dirac->Flops();
    double secs = dslashCUDA(niter);
    printfQuda("done.\n\n");

#ifdef DSLASH_PROFILING
    printDslashProfile();
#endif

    if (!transfer) *spinorOut = *cudaSpinorOut;

    // print timing information
    printfQuda("%fus per kernel call\n", 1e6*secs / niter);
    
    unsigned long long flops = 0;
    if (!transfer) flops = dirac->Flops();
    int spinor_floats = test_type ? 2*(7*24+24)+24 : 7*24+24;
    if (inv_param.cuda_prec == QUDA_HALF_PRECISION) 
      spinor_floats += test_type ? 2*(7*2 + 2) + 2 : 7*2 + 2; // relative size of norm is twice a short
    int gauge_floats = (test_type ? 2 : 1) * (gauge_param.gauge_fix ? 6 : 8) * gauge_param.reconstruct;
    if (dslash_type == QUDA_CLOVER_WILSON_DSLASH) {
      gauge_floats += test_type ? 72*2 : 72;
    }
    printfQuda("GFLOPS = %f\n", 1.0e-9*flops/secs);
    printfQuda("GB/s = %f\n\n", 
	       (double)Vh*(Ls*spinor_floats+gauge_floats)*inv_param.cuda_prec/((secs/niter)*1e+9));
    
    if (!transfer) {
      double norm2_cpu = norm2(*spinorRef);
      double norm2_cuda= norm2(*cudaSpinorOut);
      double norm2_cpu_cuda= norm2(*spinorOut);
      printfQuda("Results: CPU = %f, CUDA=%f, CPU-CUDA = %f\n", norm2_cpu, norm2_cuda, norm2_cpu_cuda);
    } else {
      double norm2_cpu = norm2(*spinorRef);
      double norm2_cpu_cuda= norm2(*spinorOut);
      printfQuda("Result: CPU = %f, CPU-QUDA = %f\n",  norm2_cpu, norm2_cpu_cuda);
    }
    
    cpuColorSpinorField::Compare(*spinorRef, *spinorOut);
  }    
  end();

  endCommsQuda();
}<|MERGE_RESOLUTION|>--- conflicted
+++ resolved
@@ -78,12 +78,7 @@
   if (dslash_type == QUDA_ASQTAD_DSLASH) {
     errorQuda("Asqtad not supported.  Please try staggered_dslash_test instead");
   } else if (dslash_type == QUDA_DOMAIN_WALL_DSLASH) {
-<<<<<<< HEAD
     dw_setDims(gauge_param.X, Lsdim);
-=======
-
-    dw_setDims(gauge_param.X, myLs);
->>>>>>> 5fa572d8
     setKernelPackT(true);
   } else {
     setDims(gauge_param.X);
