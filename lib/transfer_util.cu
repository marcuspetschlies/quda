--- conflicted
+++ resolved
@@ -13,12 +13,8 @@
 
   using namespace quda::colorspinor;
 
-<<<<<<< HEAD
-//ok for staggered: nSpin = 1 will work as well, that is, Accessors work fine for nSpin=1.
-=======
   template<typename real, int nSpin, int nColor, int nVec, QudaFieldOrder order>
   struct FillVArg {
->>>>>>> 0a0a316e
 
     FieldOrderCB<real,nSpin,nColor,nVec,order> V;
     FieldOrderCB<real,nSpin,nColor,1,order> B;
@@ -139,13 +135,7 @@
     } else if (Nvec == 32) {
       FillV<Float,nSpin,nColor,32>(V,B);
     } else if (Nvec == 48) {
-<<<<<<< HEAD
-      FillV<Float,nSpin,nColor,48,order>(V,B);
-    } else if (Nvec == 96) {
-      FillV<Float,nSpin,nColor,96,order>(V,B);
-=======
       FillV<Float,nSpin,nColor,48>(V,B);
->>>>>>> 0a0a316e
     } else {
       errorQuda("Unsupported Nvec %d", Nvec);
     }
@@ -201,73 +191,7 @@
     }
   }
 
-<<<<<<< HEAD
-  // Creates a block-ordered version of a ColorSpinorField
-  // N.B.: Only works for the V field, as we need to block spin.
-  template <bool toBlock, int nVec, class Complex, class FieldOrder>
-  void blockOrderV(Complex *out, FieldOrder &in,
-		   const int *geo_map, const int *geo_bs, int spin_bs,
-		   const cpuColorSpinorField &V) {
-    //printfQuda("in.Ncolor = %d\n", in.Ncolor());
-    int nSpin_coarse = in.Nspin() / spin_bs; // this is number of chiral blocks
-
-    //Compute the size of each block
-    int geoBlockSize = 1;
-    for (int d=0; d<in.Ndim(); d++) geoBlockSize *= geo_bs[d];
-    int blockSize = geoBlockSize * in.Ncolor() * spin_bs; // blockSize includes internal dof
-
-    int x[QUDA_MAX_DIM]; // global coordinates
-    int y[QUDA_MAX_DIM]; // local coordinates within a block (full site ordering)
-
-    int checkLength = in.Nparity() * in.VolumeCB() * in.Ncolor() * in.Nspin() * in.Nvec();
-    int *check = new int[checkLength];
-    int count = 0;
-
-    // Run through the fine grid and do the block ordering
-    for (int parity = 0; parity<in.Nparity(); parity++) {
-      for (int x_cb=0; x_cb<in.VolumeCB(); x_cb++) {
-	int i = parity*in.VolumeCB() + x_cb;
-
-	// Get fine grid coordinates
-	V.LatticeIndex(x, i);
-	
-	//Compute the geometric offset within a block 
-	// (x fastest direction, t is slowest direction, non-parity ordered)
-	int blockOffset = 0;
-	for (int d=in.Ndim()-1; d>=0; d--) {
-	  y[d] = x[d]%geo_bs[d];
-	  blockOffset *= geo_bs[d];
-	  blockOffset += y[d];
-	}
-	
-	//Take the block-ordered offset from the coarse grid offset (geo_map) 
-	int offset = geo_map[i]*nSpin_coarse*nVec*geoBlockSize*in.Ncolor()*spin_bs;
-	
-	for (int v=0; v<in.Nvec(); v++) {
-	  for (int s=0; s<in.Nspin(); s++) {
-	    for (int c=0; c<in.Ncolor(); c++) {
-	      
-	      int chirality =  s / spin_bs; // chirality is the coarse spin
-	      int blockSpin =  s % spin_bs; // the remaining spin dof left in each block
-	      
-	      int index = offset +                                              // geo block
-		chirality * nVec * geoBlockSize * spin_bs * in.Ncolor() + // chiral block
-	                       v * geoBlockSize * spin_bs * in.Ncolor() + // vector
-	                            blockOffset * spin_bs * in.Ncolor() + // local geometry
-	                                          blockSpin*in.Ncolor() + // block spin
-	                                                                   c;   // color
-
-	      if (toBlock) out[index] = in(parity, x_cb, s, c, v); // going to block order
-	      else in(parity, x_cb, s, c, v) = out[index]; // coming from block order
-	    
-	      check[count++] = index;
-	    }
-	  }
-	}
-      }
-=======
   using namespace quda::colorspinor;
->>>>>>> 0a0a316e
 
 // enabling CTA swizzling improves spatial locality of MG blocks reducing cache line wastage
 //#define SWIZZLE
@@ -314,41 +238,6 @@
     return dot;
   }
 
-<<<<<<< HEAD
-  // Creates a block-ordered version of a ColorSpinorField, with parity blocking (for staggered fields)
-  // N.B.: same as above but parity are separated (chirality).
-  template <bool toBlock, int nVec, class Complex, class FieldOrder>
-  void blockKSOrderV(Complex *out, FieldOrder &in,
-		   const int *geo_map, const int *geo_bs, 
-		   const cpuColorSpinorField &V) {
-    //Compute the size of each block
-    int geoBlockSize = 1;
-    for (int d=0; d<in.Ndim(); d++) geoBlockSize *= geo_bs[d];
-
-    const int geoBlockSizeCB = geoBlockSize / 2; //parity block size
-
-    int x[QUDA_MAX_DIM];    // global coordinates
-    int y[QUDA_MAX_DIM]; // local coordinates within a block (parity site ordering)
-
-    int checkLength = in.Nparity() * in.VolumeCB() * in.Ncolor() * in.Nvec();
-    int *check = new int[checkLength];
-    int count = 0;
-
-    // Run through the fine grid and do the block ordering
-    for (int parity = 0; parity<in.Nparity(); parity++) {
-      for (int x_cb=0; x_cb<in.VolumeCB(); x_cb++) {
-	int i = parity*in.VolumeCB() + x_cb;
-	// Get fine grid coordinates
-	V.LatticeIndex(x, i);
-	//Compute the geometric offset within a block 
-	// (x fastest direction, t is slowest direction, non-parity ordered)
-	int blockOffset = 0;
-
-	for (int d=in.Ndim()-1; d>=0; d--) {
-	  y[d] = x[d]%geo_bs[d];
-	  blockOffset *= geo_bs[d];
-	  blockOffset += y[d];
-=======
   template<typename sumType, typename real, int nColor, typename Arg>
   inline __device__ __host__ sumType colorNorm(complex<real> v[nColor], int parity, int x_cb, int s, const Arg &arg) {
     sumType  nrm(0.0);
@@ -441,32 +330,10 @@
 	      nrm[spin_idx] += colorNorm<sumFloat,Float,nColor,Arg>(v[s], parity, x_cb, s, arg);
 	    }
 	  }
->>>>>>> 0a0a316e
 	}
-        //
-	blockOffset /= 2;
 
 	for (int s=0; s<coarseSpin; s++) nrm[s] = nrm[s] > 0.0 ? 1.0/(sqrt(nrm[s])) : 0.0;
 
-<<<<<<< HEAD
-	for (int v=0; v<in.Nvec(); v++) {
-	  for (int c=0; c<in.Ncolor(); c++) {
-
-	    int index = offset +                                // geo block
-	                parity * nVec * geoBlockSizeCB * in.Ncolor() + // chiral block
-	                v * geoBlockSizeCB * in.Ncolor() + // vector
-	                blockOffset * in.Ncolor() + // local (parity) geometry
-	                c;   // color
-
-	    if (toBlock) out[index] = in(parity, x_cb, 0, c, v); // going to block order
-	    else in(parity, x_cb, 0, c, v) = out[index]; // coming from block order
-	    
-	    check[count++] = index;
-          }  
-        }
-      }
-    }
-=======
 	for (int parity=0; parity<arg.nParity; parity++) {
 	  parity = (arg.nParity == 2) ? parity : arg.parity;
 
@@ -496,7 +363,6 @@
   template <typename sumFloat, typename Float, int nSpin, int nColor, int coarseSpin, int nVec,
 	    typename Arg, int block_size>
   __global__ void blockOrthoGPU(Arg arg) {
->>>>>>> 0a0a316e
 
     int x_coarse = blockIdx.x;
 #ifdef SWIZZLE
@@ -529,25 +395,6 @@
 
     for (int j=0; j<nVec; j++) {
 
-<<<<<<< HEAD
-  // Orthogonalise the nc vectors v[] of length n
-  // this assumes the ordering v[(b * Nvec + v) * blocksize + i]
-
-  template <typename sumFloat, typename Float, int N>
-  void blockGramSchmidt(complex<Float> *v, int nBlocks, int blockSize) {
-    
-    for (int b=0; b<nBlocks; b++){
-      for (int jc=0; jc<N; jc++){
-	for (int ic=0; ic<jc; ic++){
-	  // Calculate dot product.
-	  complex<Float> dot = 0.0;
-	  for (int i=0; i<blockSize; i++) 
-	    dot += conj(v[(b*N+ic)*blockSize+i]) * v[(b*N+jc)*blockSize+i];
-	  
-	  // Subtract the blocks to orthogonalise
-	  for (int i=0; i<blockSize; i++) 
-	    v[(b*N+jc)*blockSize+i] -= dot * v[(b*N+ic)*blockSize+i];
-=======
       complex<Float> v[nSpin][nColor];
 #pragma unroll
       for (int s=0; s<nSpin; s++)
@@ -565,7 +412,6 @@
 	for (int s=0; s<nSpin; s++) {
           int spin_idx = nSpin == 1 ? parity : arg.spin_map(s);
 	  dot[spin_idx] += colorInnerProduct<sumFloat,Float,nColor,Arg>(i, v[s], parity, x_cb, s, arg);
->>>>>>> 0a0a316e
 	}
 
 	__syncthreads();
@@ -737,38 +583,11 @@
       param.aux.x = 1; // swizzle factor
     }
 
-<<<<<<< HEAD
-    complex<real> *vBlock;
-    Order &vOrder;
-    const int *geo_map;
-    const int *geo_bs;
-    int spin_bs;
-    const ColorSpinorField &V;
-    bool parity_blocks;
-=======
     long long flops() const { return arg.nBlock * arg.geoBlockSize * arg.spinBlockSize * nColor * (nVec * ((nVec-1) * (8l + 8l)) + 6l); }
     long long bytes() const { return (((nVec+1)*nVec)/2) * (meta.Bytes()/nVec) + meta.Bytes(); } // load + store
->>>>>>> 0a0a316e
 
     char *saveOut, *saveOutNorm;
 
-<<<<<<< HEAD
-  public:
-    BlockOrderV(complex<real> *vBlock, Order &vOrder, const int *geo_map, const int *geo_bs, int spin_bs, const ColorSpinorField &V, bool is_staggered)
-      : vBlock(vBlock), vOrder(vOrder), geo_map(geo_map), geo_bs(geo_bs), spin_bs(spin_bs), V(V), parity_blocks(is_staggered) {
-      (V.Location() == QUDA_CPU_FIELD_LOCATION) ? strcpy(aux, "CPU") : strcpy(aux,"GPU");
-    }
-
-    virtual ~BlockOrderV() { }
-
-    void apply(const cudaStream_t &stream) {
-      TuneParam tp = tuneLaunch(*this, getTuning(), getVerbosity());
-      if (V.Location() == QUDA_CPU_FIELD_LOCATION) {
-        if(!parity_blocks) blockOrderV<toBlock,N,complex<real>,Order>(vBlock,vOrder,geo_map,geo_bs,spin_bs,V);
-        else               blockKSOrderV<toBlock,N,complex<real>,Order>(vBlock,vOrder,geo_map,geo_bs,V);
-      } else {
-	errorQuda("Not implemented for GPU");
-=======
     void preTune() {
       saveOut = new char[meta.Bytes()];
       cudaMemcpy(saveOut, meta.V(), meta.Bytes(), cudaMemcpyDeviceToHost);
@@ -784,7 +603,6 @@
       if (meta.Precision() == QUDA_HALF_PRECISION && meta.NormBytes()) {
 	cudaMemcpy((void*)meta.Norm(), saveOutNorm, meta.NormBytes(), cudaMemcpyHostToDevice);
 	delete[] saveOutNorm;
->>>>>>> 0a0a316e
       }
     }
 
@@ -797,29 +615,6 @@
     int geo_blocksize = 1;
     for (int d = 0; d < V.Ndim(); d++) geo_blocksize *= geo_bs[d];
 
-<<<<<<< HEAD
-    int blocksize = geo_blocksize * vOrder.Ncolor() * ((V.Nspin() != 1) ? spin_bs : 1);
-    int chiralBlocks = (V.Nspin() != 1) ? vOrder.Nspin() / spin_bs : 2; //always 2 for staggered. 
-    int numblocks = (V.Volume()/geo_blocksize) * chiralBlocks;
-
-    bool is_staggered = false;
-    if (V.Nspin() == 1) 
-    {
-      is_staggered = true;
-      blocksize /= chiralBlocks; //for staggered chiral block size is a parity block size
-    }
-    
-    printfQuda("Block Orthogonalizing %d blocks of %d length and width %d\n", numblocks, blocksize, nVec);
-
-    BlockOrderV<true,nVec,Float,VectorField> reorder(Vblock, vOrder, geo_map, geo_bs, spin_bs, V, is_staggered);
-    reorder.apply(0);
-
-    BlockGramSchmidt<double,Float,nVec> ortho(Vblock, numblocks, blocksize, V);
-    ortho.apply(0);
-
-    BlockOrderV<false,nVec,Float,VectorField> reset(Vblock, vOrder, geo_map, geo_bs, spin_bs, V, is_staggered);
-    reset.apply(0);
-=======
     int blocksize = geo_blocksize * V.Ncolor() * spin_bs;
     int chiralBlocks = (V.Nspin() == 1) ? 2 : V.Nspin() / spin_bs; //always 2 for staggered.
     int numblocks = (V.Volume()/geo_blocksize) * chiralBlocks;
@@ -833,7 +628,6 @@
     if (V.FieldOrder() == QUDA_SPACE_SPIN_COLOR_FIELD_ORDER) {
       typedef FieldOrderCB<Float,nSpin,nColor,nVec,QUDA_SPACE_SPIN_COLOR_FIELD_ORDER> VectorField;
       VectorField vOrder(const_cast<ColorSpinorField&>(V));
->>>>>>> 0a0a316e
 
       typedef BlockOrthoArg<VectorField,nSpin,coarseSpin> Arg;
       Arg arg(vOrder, fine_to_coarse, coarse_to_fine, QUDA_INVALID_PARITY, geo_bs, spin_bs, V);
@@ -844,35 +638,10 @@
       typedef FieldOrderCB<Float,nSpin,nColor,nVec,QUDA_FLOAT2_FIELD_ORDER> VectorField;
       VectorField vOrder(const_cast<ColorSpinorField&>(V));
 
-<<<<<<< HEAD
-  template<typename Float, int nSpin, int nColor, QudaFieldOrder order>
-  void BlockOrthogonalize(ColorSpinorField &V, int Nvec, const int *geo_bs, const int *geo_map, int spin_bs) {
-    if (Nvec == 2) {
-      BlockOrthogonalize<Float,nSpin,nColor,2,order>(V, geo_bs, geo_map, spin_bs);
-    } else if (Nvec == 4) {
-      BlockOrthogonalize<Float,nSpin,nColor,4,order>(V, geo_bs, geo_map, spin_bs);
-    } else if (Nvec == 8) {
-      BlockOrthogonalize<Float,nSpin,nColor,8,order>(V, geo_bs, geo_map, spin_bs);
-    } else if (Nvec == 12) {
-      BlockOrthogonalize<Float,nSpin,nColor,12,order>(V, geo_bs, geo_map, spin_bs);
-    } else if (Nvec == 16) {
-      BlockOrthogonalize<Float,nSpin,nColor,16,order>(V, geo_bs, geo_map, spin_bs);
-    } else if (Nvec == 20) {
-      BlockOrthogonalize<Float,nSpin,nColor,20,order>(V, geo_bs, geo_map, spin_bs);
-    } else if (Nvec == 24) {
-      BlockOrthogonalize<Float,nSpin,nColor,24,order>(V, geo_bs, geo_map, spin_bs);
-    } else if (Nvec == 32) {
-      BlockOrthogonalize<Float,nSpin,nColor,32,order>(V, geo_bs, geo_map, spin_bs);
-    } else if (Nvec == 48) {
-      BlockOrthogonalize<Float,nSpin,nColor,48,order>(V, geo_bs, geo_map, spin_bs);
-    } else if (Nvec == 96) {
-      BlockOrthogonalize<Float,nSpin,nColor,96,order>(V, geo_bs, geo_map, spin_bs);
-=======
       typedef BlockOrthoArg<VectorField,nSpin,coarseSpin> Arg;
       Arg arg(vOrder, fine_to_coarse, coarse_to_fine, QUDA_INVALID_PARITY, geo_bs, spin_bs, V);
       BlockOrtho<double,Float,nSpin,nColor,coarseSpin,nVec,Arg> ortho(arg, V);
       ortho.apply(0);
->>>>>>> 0a0a316e
     } else {
       errorQuda("Unsupported field order %d\n", V.FieldOrder());
     }
