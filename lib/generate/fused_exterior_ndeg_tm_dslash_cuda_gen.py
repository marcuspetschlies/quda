<<<<<<< HEAD
# -*- coding: utf-8 -*-
import sys

### complex numbers ########################################################################

def complexify(a):
    return [complex(x) for x in a]

def complexToStr(c):
    def fltToString(a):
        if a == int(a): return `int(a)`
        else: return `a`
    
    def imToString(a):
        if a == 0: return "0i"
        elif a == -1: return "-i"
        elif a == 1: return "i"
        else: return fltToString(a)+"i"
    
    re = c.real
    im = c.imag
    if re == 0 and im == 0: return "0"
    elif re == 0: return imToString(im)
    elif im == 0: return fltToString(re)
    else:
        im_str = "-"+imToString(-im) if im < 0 else "+"+imToString(im)
        return fltToString(re)+im_str


### projector matrices ########################################################################

id = complexify([
    1, 0, 0, 0,
    0, 1, 0, 0,
    0, 0, 1, 0,
    0, 0, 0, 1
])

gamma1 = complexify([
    0,  0, 0, 1j,
    0,  0, 1j, 0,
    0, -1j, 0, 0,
    -1j,  0, 0, 0
])

gamma2 = complexify([
    0, 0, 0, 1,
    0, 0, -1,  0,
    0, -1, 0,  0,
    1, 0, 0,  0
])

gamma3 = complexify([
    0, 0, 1j,  0,
    0, 0, 0, -1j,
    -1j, 0, 0,  0,
    0, 1j, 0,  0
])

gamma4 = complexify([
    1, 0, 0, 0,
    0, 1, 0, 0,
    0, 0, -1, 0,
    0, 0, 0, -1
])

igamma5 = complexify([
    0, 0, 1j, 0,
    0, 0, 0, 1j,
    1j, 0, 0, 0,
    0, 1j, 0, 0
])


def gplus(g1, g2):
    return [x+y for (x,y) in zip(g1,g2)]

def gminus(g1, g2):
    return [x-y for (x,y) in zip(g1,g2)]

def projectorToStr(p):
    out = ""
    for i in range(0, 4):
        for j in range(0,4):
            out += complexToStr(p[4*i+j]) + " "
        out += "\n"
    return out

projectors = [
    gminus(id,gamma1), gplus(id,gamma1),
    gminus(id,gamma2), gplus(id,gamma2),
    gminus(id,gamma3), gplus(id,gamma3),
    gminus(id,gamma4), gplus(id,gamma4),
]

### code generation  ########################################################################

def indent(code):
    def indentline(line): return ("  "+line if (line.count("#", 0, 1) == 0) else line)
    return ''.join([indentline(line)+"\n" for line in code.splitlines()])

def block(code):
    return "{\n"+indent(code)+"}"

def sign(x):
    if x==1: return "+"
    elif x==-1: return "-"
    elif x==+2: return "+2*"
    elif x==-2: return "-2*"

def nthFloat4(n):
    return `(n/4)` + "." + ["x", "y", "z", "w"][n%4]

def nthFloat2(n):
    return `(n/2)` + "." + ["x", "y"][n%2]


def in_re(s, c): return "i"+`s`+`c`+"_re"
def in_im(s, c): return "i"+`s`+`c`+"_im"
def g_re(d, m, n): return ("g" if (d%2==0) else "gT")+`m`+`n`+"_re"
def g_im(d, m, n): return ("g" if (d%2==0) else "gT")+`m`+`n`+"_im"
def out1_re(s, c): return "o1_"+`s`+`c`+"_re"
def out1_im(s, c): return "o1_"+`s`+`c`+"_im"
def out2_re(s, c): return "o2_"+`s`+`c`+"_re"
def out2_im(s, c): return "o2_"+`s`+`c`+"_im"
def h1_re(h, c): return ["a","b"][h]+`c`+"_re"
def h1_im(h, c): return ["a","b"][h]+`c`+"_im"
def h2_re(h, c): return ["A","B"][h]+`c`+"_re"
def h2_im(h, c): return ["A","B"][h]+`c`+"_im"
def a_re(b, s, c): return "a"+`(s+2*b)`+`c`+"_re"
def a_im(b, s, c): return "a"+`(s+2*b)`+`c`+"_im"

def tmp_re(s, c): return "tmp"+`s`+`c`+"_re"
def tmp_im(s, c): return "tmp"+`s`+`c`+"_im"

def acc_re(s, c): return "acc_"+`s`+`c`+"_re"
def acc_im(s, c): return "acc_"+`s`+`c`+"_im"
def acc1_re(s, c): return "acc1_"+`s`+`c`+"_re"
def acc1_im(s, c): return "acc1_"+`s`+`c`+"_im"
def acc2_re(s, c): return "acc2_"+`s`+`c`+"_re"
def acc2_im(s, c): return "acc2_"+`s`+`c`+"_im"


def def_input_spinor():
    str = ""
    str += "// input spinor\n"
    str += "#ifdef SPINOR_DOUBLE\n"
    str += "#define spinorFloat double\n"
    if sharedDslash: 
        str += "#define WRITE_SPINOR_SHARED WRITE_SPINOR_SHARED_DOUBLE2\n"
        str += "#define READ_SPINOR_SHARED READ_SPINOR_SHARED_DOUBLE2\n"

    for s in range(0,4):
        for c in range(0,3):
            i = 3*s+c
            str += "#define "+in_re(s,c)+" I"+nthFloat2(2*i+0)+"\n"
            str += "#define "+in_im(s,c)+" I"+nthFloat2(2*i+1)+"\n"
    str += "#else\n"
    str += "#define spinorFloat float\n"
    if sharedDslash: 
        str += "#define WRITE_SPINOR_SHARED WRITE_SPINOR_SHARED_FLOAT4\n"
        str += "#define READ_SPINOR_SHARED READ_SPINOR_SHARED_FLOAT4\n"
    for s in range(0,4):
        for c in range(0,3):
            i = 3*s+c
            str += "#define "+in_re(s,c)+" I"+nthFloat4(2*i+0)+"\n"
            str += "#define "+in_im(s,c)+" I"+nthFloat4(2*i+1)+"\n"
    str += "#endif // SPINOR_DOUBLE\n\n"
    return str
# end def def_input_spinor


def def_gauge():
    str = "// gauge link\n"
    str += "#ifdef GAUGE_FLOAT2\n"
    for m in range(0,3):
        for n in range(0,3):
            i = 3*m+n
            str += "#define "+g_re(0,m,n)+" G"+nthFloat2(2*i+0)+"\n"
            str += "#define "+g_im(0,m,n)+" G"+nthFloat2(2*i+1)+"\n"

    str += "\n"
    str += "#else\n"
    for m in range(0,3):
        for n in range(0,3):
            i = 3*m+n
            str += "#define "+g_re(0,m,n)+" G"+nthFloat4(2*i+0)+"\n"
            str += "#define "+g_im(0,m,n)+" G"+nthFloat4(2*i+1)+"\n"

    str += "\n"
    str += "#endif // GAUGE_DOUBLE\n\n"
            
    str += "// conjugated gauge link\n"
    for m in range(0,3):
        for n in range(0,3):
            i = 3*m+n
            str += "#define "+g_re(1,m,n)+" (+"+g_re(0,n,m)+")\n"
            str += "#define "+g_im(1,m,n)+" (-"+g_im(0,n,m)+")\n"
    str += "\n"

    return str
# end def def_gauge



def def_output_spinor():
# sharedDslash = True: input spinors stored in shared memory
# sharedDslash = False: output spinors stored in shared memory
    str = "// output spinor for flavor 1\n"
    for s in range(0,4):
        for c in range(0,3):
            i = 3*s+c
            if 2*i < sharedFloatsPerFlavor and not sharedDslash:
                str += "#define "+out1_re(s,c)+" s["+`(2*i+0)`+"*SHARED_STRIDE]\n"
            else:
                str += "VOLATILE spinorFloat "+out1_re(s,c)+";\n"
            if 2*i+1 < sharedFloatsPerFlavor and not sharedDslash:
                str += "#define "+out1_im(s,c)+" s["+`(2*i+1)`+"*SHARED_STRIDE]\n"
            else:
                str += "VOLATILE spinorFloat "+out1_im(s,c)+";\n"

    str += "// output spinor for flavor 2\n"
    for s in range(0,4):
        for c in range(0,3):
            i = 3*s+c
            if 2*i < sharedFloatsPerFlavor and not sharedDslash:
                str += "#define "+out2_re(s,c)+" s["+`(2*i+0)+sharedFloatsPerFlavor`+"*SHARED_STRIDE]\n"
            else:
                str += "VOLATILE spinorFloat "+out2_re(s,c)+";\n"
            if 2*i+1 < sharedFloatsPerFlavor and not sharedDslash:
                str += "#define "+out2_im(s,c)+" s["+`(2*i+1)+sharedFloatsPerFlavor`+"*SHARED_STRIDE]\n"
            else:
                str += "VOLATILE spinorFloat "+out2_im(s,c)+";\n"
    return str
# end def def_output_spinor


def prolog():
    global arch
#WARNING: change for twisted mass!
    if dslash:
        prolog_str= ("// *** CUDA NDEG TWISTED MASS DSLASH ***\n\n" if not dagger else "// *** CUDA NDEG TWISTED MASS DSLASH DAGGER ***\n\n")
        prolog_str+= ("// Arguments (double) mu, (double)eta and (double)delta \n")
        prolog_str+= "#define SHARED_TMNDEG_FLOATS_PER_THREAD "+str(2*sharedFloatsPerFlavor)+"\n"
        prolog_str+= "#define FLAVORS 2\n\n"
    else:
        print "Undefined prolog"
        exit

    prolog_str+= (
"""
#if ((CUDA_VERSION >= 4010) && (__COMPUTE_CAPABILITY__ >= 200)) // NVVM compiler
#define VOLATILE
#else // Open64 compiler
#define VOLATILE volatile
#endif
KernelType kernel_type = EXTERIOR_KERNEL_ALL;
""")

    prolog_str+= def_input_spinor()
    if dslash == True: prolog_str+= def_gauge()
    prolog_str+= def_output_spinor()

    if (sharedFloatsPerFlavor > 0):
        if (arch >= 200):
            prolog_str+= (
"""
#ifdef SPINOR_DOUBLE
#define SHARED_STRIDE 16 // to avoid bank conflicts on Fermi
#else
#define SHARED_STRIDE 32 // to avoid bank conflicts on Fermi
#endif
""")
        else:
            prolog_str+= (
"""
#ifdef SPINOR_DOUBLE
#define SHARED_STRIDE  8 // to avoid bank conflicts on G80 and GT200
#else
#define SHARED_STRIDE 16 // to avoid bank conflicts on G80 and GT200
#endif
""")


    # set the pointer if using shared memory for pseudo registers
#    if sharedFloatsPerFlavor > 0 and not sharedDslash: 
    if sharedFloatsPerFlavor > 0:
        prolog_str += (
"""
extern __shared__ char s_data[];
""")

        if dslash:
            prolog_str += (
"""
VOLATILE spinorFloat *s = (spinorFloat*)s_data + SHARED_TMNDEG_FLOATS_PER_THREAD*SHARED_STRIDE*(threadIdx.x/SHARED_STRIDE)
                                  + (threadIdx.x % SHARED_STRIDE);
""")

    if dslash:
        prolog_str += (
"""
#include "read_gauge.h"
#include "io_spinor.h"

int x1, x2, x3, x4;
int X;

#if (DD_PREC==2) // half precision
int sp_norm_idx;
#endif // MULTI_GPU half precision

int sid;
""")

        if sharedDslash:
            prolog_str += (
"""
int dim;
int face_idx;
int Y[4] = {X1,X2,X3,X4};
#if DD_PREC==2
int faceVolume[4];
faceVolume[0] = (X2*X3*X4)>>1;
faceVolume[1] = (X1*X3*X4)>>1;
faceVolume[2] = (X1*X2*X4)>>1;
faceVolume[3] = (X1*X2*X3)>>1;
#endif

#ifdef MULTI_GPU
if (kernel_type == INTERIOR_KERNEL) {
#endif

  // Inline by hand for the moment and assume even dimensions
  const int dims[] = {X1, X2, X3, X4};
  coordsFromIndex3D<EVEN_X>(X, x1, x2, x3, x4, sid, param.parity, dims);

  // only need to check Y and Z dims currently since X and T set to match exactly
  if (x2 >= X2) return;
  if (x3 >= X3) return; 

""")
        else:
            prolog_str += (
"""
int dim;
int face_idx;
int Y[4] = {X1,X2,X3,X4};
#if DD_PREC==2
int faceVolume[4];
faceVolume[0] = (X2*X3*X4)>>1;
faceVolume[1] = (X1*X3*X4)>>1;
faceVolume[2] = (X1*X2*X4)>>1;
faceVolume[3] = (X1*X2*X3)>>1;
#endif


#ifdef MULTI_GPU
if (kernel_type == INTERIOR_KERNEL) {
#endif

  sid = blockIdx.x*blockDim.x + threadIdx.x;
  if (sid >= param.threads) return;

  // Inline by hand for the moment and assume even dimensions
  const int dims[] = {X1, X2, X3, X4};
  coordsFromIndex<EVEN_X>(X, x1, x2, x3, x4, sid, param.parity, dims);

""")

        out = ""
        for s in range(0,4):
            for c in range(0,3):
                out += out1_re(s,c)+" = 0;  "+out1_im(s,c)+" = 0;\n"

        out += "\n"

        for s in range(0,4):
            for c in range(0,3):
                out += out2_re(s,c)+" = 0;  "+out2_im(s,c)+" = 0;\n"

        prolog_str+= indent(out)

        prolog_str+= (
"""
#ifdef MULTI_GPU
} else { // exterior kernel

  sid = blockIdx.x*blockDim.x + threadIdx.x;
  if (sid >= param.threads) return;

  dim = dimFromFaceIndex(sid, param); // sid is also modified 

  const int face_volume = ((param.threadDimMapUpper[dim] - param.threadDimMapLower[dim]) >> 1);       
  // volume of one face (per flavor)
  const int face_num = (sid >= face_volume);              // is this thread updating face 0 or 1
  face_idx = sid - face_num*face_volume;        // index into the respective face

  // ghostOffset is scaled to include body (includes stride) and number of FloatN arrays (SPINOR_HOP)
  // face_idx not sid since faces are spin projected and share the same volume index (modulo UP/DOWN reading)
  //sp_idx = face_idx + param.ghostOffset[dim];


  const int dims[] = {X1, X2, X3, X4};
  coordsFromFaceIndex<1>(X, sid, x1, x2, x3, x4, face_idx, face_volume, dim, face_num, param.parity, dims);

  bool active = false;
  for(int dir=0; dir<4; ++dir){
    active = active || isActive(dim,dir,+1,x1,x2,x3,x4,param.commDim,param.X);
  }
  if(!active) return;

""")

#for flavor 1:
        prolog_str+= (
"""
  {
     READ_INTERMEDIATE_SPINOR(INTERTEX, param.sp_stride, sid, sid);
""")

        out1 = "   "
        for s in range(0,4):
            for c in range(0,3):
                out1 += out1_re(s,c)+" = "+in_re(s,c)+";  "+out1_im(s,c)+" = "+in_im(s,c)+";\n   "
        prolog_str+= indent(out1)

#for flavor 2:
        prolog_str+= (
"""
  }
  {
     READ_INTERMEDIATE_SPINOR(INTERTEX, param.sp_stride, sid+param.fl_stride, sid+param.fl_stride);
""")

        out2 = "   "
        for s in range(0,4):
            for c in range(0,3):
                out2 += out2_re(s,c)+" = "+in_re(s,c)+";  "+out2_im(s,c)+" = "+in_im(s,c)+";\n   "
        prolog_str+= indent(out2)
        prolog_str+= (
"""
  }
""")


        prolog_str+= "}\n"
        prolog_str+= "#endif // MULTI_GPU\n\n\n"

    else:
        prolog_str+=(
"""
#include "io_spinor.h"

int sid = blockIdx.x*blockDim.x + threadIdx.x;
if (sid >= param.threads) return;

// read spinor from device memory
READ_SPINOR(SPINORTEX, param.sp_stride, sid, sid);
""")            
    return prolog_str
# end def prolog


def gen(dir, pack_only=False):
    projIdx = dir if not dagger else dir + (1 - 2*(dir%2))
    projStr = projectorToStr(projectors[projIdx])
    def proj(i,j):
        return projectors[projIdx][4*i+j]
    
    # if row(i) = (j, c), then the i'th row of the projector can be represented
    # as a multiple of the j'th row: row(i) = c row(j)
    def row(i):
        assert i==2 or i==3
        if proj(i,0) == 0j:
            return (1, proj(i,1))
        if proj(i,1) == 0j:
            return (0, proj(i,0))

#    boundary = ["x1==X1m1", "x1==0", "x2==X2m1", "x2==0", "x3==X3m1", "x3==0", "x4==X4m1", "x4==0"]
#    interior = ["x1<X1m1", "x1>0", "x2<X2m1", "x2>0", "x3<X3m1", "x3>0", "x4<X4m1", "x4>0"]
    boundary = ["x1==X1m1", "x1==0", "x2==X2m1", "x2==0", "x3==X3m1", "x3==0", "x4==X4m1", "x4==0"]
    interior = ["x1<X1m1", "x1>0", "x2<X2m1", "x2>0", "x3<X3m1", "x3>0", "x4<X4m1", "x4>0"]
    offset = ["+1","-1","+1","-1","+1","-1","+1","-1"];
    dim = ["X", "Y", "Z", "T"]

    # index of neighboring site when not on boundary
    sp_idx = ["X+1", "X-1", "X+X1", "X-X1", "X+X2X1", "X-X2X1", "X+X3X2X1", "X-X3X2X1"]

    # index of neighboring site (across boundary)
    sp_idx_wrap = ["X-X1m1", "X+X1m1", "X-X2X1mX1", "X+X2X1mX1", "X-X3X2X1mX2X1", "X+X3X2X1mX2X1",
                   "X-X4X3X2X1mX3X2X1", "X+X4X3X2X1mX3X2X1"]

    cond = ""
#    cond += "#ifdef MULTI_GPU\n"
#    cond += "if ( (kernel_type == INTERIOR_KERNEL && (!param.ghostDim["+`dir/2`+"] || "+interior[dir]+")) ||\n"
#    cond += "     (kernel_type == EXTERIOR_KERNEL_"+dim[dir/2]+" && "+boundary[dir]+") )\n"
#    cond += "#endif\n"
    cond += "if (isActive(dim,"  + `dir/2` + "," + offset[dir] + ",x1,x2,x3,x4,param.commDim,param.X) && " + boundary[dir] +")\n"
  
    str = ""
    
    projName = "P"+`dir/2`+["-","+"][projIdx%2]
    str += "// Projector "+projName+"\n"
    for l in projStr.splitlines():
        str += "// "+l+"\n"
    str += "\n"
  
    str += "faceIndexFromCoords<1>(face_idx,x1,x2,x3,x4," + `dir/2` + ",Y);\n"
    str += "const int sp_idx =  face_idx + param.ghostOffset[" + `dir/2` + "][0];\n"

    str += "#if (DD_PREC==2)\n" 
    str += "  sp_norm_idx = face_idx + "
    if dir%2 == 0:
      str += "faceVolume[" + `dir/2` + "] + " 
    str += "param.ghostNormOffset[" + `dir/2` + "][0];\n"
    str += "#endif"
    str += "\n"

    if dir % 2 == 0:
        str += "const int ga_idx = sid;\n"
    else:
        str += "const int ga_idx = Vh+face_idx;\n"
    str += "\n"

    # scan the projector to determine which loads are required
    row_cnt = ([0,0,0,0])
    for h in range(0,4):
        for s in range(0,4):
            re = proj(h,s).real
            im = proj(h,s).imag
            if re != 0 or im != 0:
                row_cnt[h] += 1
    row_cnt[0] += row_cnt[1]
    row_cnt[2] += row_cnt[3]

    decl_half = ""
    for h in range(0, 2):
        for c in range(0, 3):
            decl_half += "spinorFloat "+h1_re(h,c)+", "+h1_im(h,c)+";\n";
    decl_half += "\n"

    load_gauge = "// read gauge matrix from device memory\n"
    load_gauge += "READ_GAUGE_MATRIX(G, GAUGE"+`dir%2`+"TEX, "+`dir`+", ga_idx, ga_stride);\n\n"

    reconstruct_gauge = "// reconstruct gauge matrix\n"
    reconstruct_gauge += "RECONSTRUCT_GAUGE_MATRIX("+`dir`+");\n\n"

#flavor 1:
    load_flv1 = "// read flavor 1 from device memory\n"
    if row_cnt[0] == 0:
        load_flv1 += "READ_SPINOR_DOWN(SPINORTEX, param.sp_stride, sp_idx, sp_idx);\n"
    elif row_cnt[2] == 0:
        load_flv1 += "READ_SPINOR_UP(SPINORTEX, param.sp_stride, sp_idx, sp_idx);\n"
    else:
        load_flv1 += "READ_SPINOR(SPINORTEX, param.sp_stride, sp_idx, sp_idx);\n"
    load_flv1 += "\n"

#flavor 2:
    load_flv2 = "// read flavor 2 from device memory\n"
    if row_cnt[0] == 0:
        load_flv2 += "READ_SPINOR_DOWN(SPINORTEX, param.sp_stride, sp_idx+param.fl_stride, sp_idx+param.fl_stride);\n"
    elif row_cnt[2] == 0:
        load_flv2 += "READ_SPINOR_UP(SPINORTEX, param.sp_stride, sp_idx+param.fl_stride, sp_idx+param.fl_stride);\n"
    else:
        load_flv2 += "READ_SPINOR(SPINORTEX, param.sp_stride, sp_idx+param.fl_stride, sp_idx+param.fl_stride);\n"
    load_flv2 += "\n"


    load_half_cond = ""
    load_half_cond += "const int sp_stride_pad = FLAVORS*ghostFace[" + `dir/2` + "];\n"
    #load_half += "#if (DD_PREC==2) // half precision\n"
    #load_half += "const int sp_norm_idx = sid + param.ghostNormOffset[static_cast<int>(kernel_type)];\n"
    #load_half += "#endif\n"

    #if dir >= 6: load_half_cond += "const int t_proj_scale = TPROJSCALE;\n"
    load_half_cond += "\n"

    load_half_flv1 = "// read half spinor for the first flavor from device memory\n"
# we have to use the same volume index for backwards and forwards gathers
# instead of using READ_UP_SPINOR and READ_DOWN_SPINOR, just use READ_HALF_SPINOR with the appropriate shift
#    if (dir+1) % 2 == 0: 
#          load_half_flv1 += "READ_HALF_SPINOR(SPINORTEX, sp_stride_pad, sp_idx, sp_norm_idx);\n\n"
#    else: 
#flavor offset: extra ghostFace[static_cast<int>(kernel_type)]
#          load_half_flv1 += "READ_HALF_SPINOR(SPINORTEX, sp_stride_pad, sp_idx + (SPINOR_HOP/2)*sp_stride_pad, sp_norm_idx);\n\n"
    load_half_flv1 += "READ_HALF_SPINOR(GHOSTSPINORTEX, sp_stride_pad, sp_idx, sp_norm_idx);\n\n"
    
    load_half_flv2 = "// read half spinor for the second flavor from device memory\n"
    load_half_flv2 += "const int fl_idx = sp_idx + ghostFace[" + `dir/2` + "];\n"
# we have to use the same volume index for backwards and forwards gathers
# instead of using READ_UP_SPINOR and READ_DOWN_SPINOR, just use READ_HALF_SPINOR with the appropriate shift
#    if (dir+1) % 2 == 0: 
#          load_half_flv2 += "READ_HALF_SPINOR(SPINORTEX, sp_stride_pad, fl_idx, sp_norm_idx+ghostFace[" + `dir/2` + "]);\n\n"
#  else: 
#flavor offset: extra ghostFace[static_cast<int>(kernel_type)]
#          load_half_flv2 += "READ_HALF_SPINOR(SPINORTEX, sp_stride_pad, fl_idx + (SPINOR_HOP/2)*sp_stride_pad, sp_norm_idx+ghostFace[" + `dir/2` + "]);\n\n"
    load_half_flv2 += "READ_HALF_SPINOR(GHOSTSPINORTEX, sp_stride_pad, fl_idx, sp_norm_idx+ghostFace[static_cast<int>(kernel_type)]);\n\n"


    project = "// project spinor into half spinors\n"
    for h in range(0, 2):
        for c in range(0, 3):
            strRe = ""
            strIm = ""
            for s in range(0, 4):
                re = proj(h,s).real
                im = proj(h,s).imag
                if re==0 and im==0: ()
                elif im==0:
                    strRe += sign(re)+in_re(s,c)
                    strIm += sign(re)+in_im(s,c)
                elif re==0:
                    strRe += sign(-im)+in_im(s,c)
                    strIm += sign(im)+in_re(s,c)
            if row_cnt[0] == 0: # projector defined on lower half only
                for s in range(0, 4):
                    re = proj(h+2,s).real
                    im = proj(h+2,s).imag
                    if re==0 and im==0: ()
                    elif im==0:
                        strRe += sign(re)+in_re(s,c)
                        strIm += sign(re)+in_im(s,c)
                    elif re==0:
                        strRe += sign(-im)+in_im(s,c)
                        strIm += sign(im)+in_re(s,c)
                
            project += h1_re(h,c)+" = "+strRe+";\n"
            project += h1_im(h,c)+" = "+strIm+";\n"

    write_shared = (
"""// store spinor into shared memory
WRITE_SPINOR_SHARED(threadIdx.x, threadIdx.y, threadIdx.z, i);\n
""")

    load_shared_1 = (
"""// load spinor from shared memory
int tx = (threadIdx.x > 0) ? threadIdx.x-1 : blockDim.x-1;
__syncthreads();
READ_SPINOR_SHARED(tx, threadIdx.y, threadIdx.z);\n
""")

    load_shared_2 = (
"""// load spinor from shared memory
int tx = (threadIdx.x + blockDim.x - ((x1+1)&1) ) % blockDim.x;
int ty = (threadIdx.y < blockDim.y - 1) ? threadIdx.y + 1 : 0;
READ_SPINOR_SHARED(tx, ty, threadIdx.z);\n
""")

    load_shared_3 = (
"""// load spinor from shared memory
int tx = (threadIdx.x + blockDim.x - ((x1+1)&1)) % blockDim.x;
int ty = (threadIdx.y > 0) ? threadIdx.y - 1 : blockDim.y - 1;
READ_SPINOR_SHARED(tx, ty, threadIdx.z);\n
""")

    load_shared_4 = (
"""// load spinor from shared memory
int tx = (threadIdx.x + blockDim.x - ((x1+1)&1) ) % blockDim.x;
int tz = (threadIdx.z < blockDim.z - 1) ? threadIdx.z + 1 : 0;
READ_SPINOR_SHARED(tx, threadIdx.y, tz);\n
""")

    load_shared_5 = (
"""// load spinor from shared memory
int tx = (threadIdx.x + blockDim.x - ((x1+1)&1)) % blockDim.x;
int tz = (threadIdx.z > 0) ? threadIdx.z - 1 : blockDim.z - 1;
READ_SPINOR_SHARED(tx, threadIdx.y, tz);\n
""")


    copy_half = ""
    for h in range(0, 2):
        for c in range(0, 3):
            #copy_half += h1_re(h,c)+" = "+("t_proj_scale*" if (dir >= 6) else "")+in_re(h,c)+";  "
            #copy_half += h1_im(h,c)+" = "+("t_proj_scale*" if (dir >= 6) else "")+in_im(h,c)+";\n"
            #copy_half += h1_re(h,c)+" = "+in_re(h,c)+";  "
            #copy_half += h1_im(h,c)+" = "+in_im(h,c)+";\n"
            copy_half += h1_re(h,c)+" = "+("2*" if (dir >= 6) else "")+in_re(h,c)+";  "
            copy_half += h1_im(h,c)+" = "+("2*" if (dir >= 6) else "")+in_im(h,c)+";\n"

    copy_half += "\n"

    prep_half_cond1 =  ""
    prep_half_cond1 += "#ifdef MULTI_GPU\n"
    prep_half_cond1 += "if (kernel_type == INTERIOR_KERNEL) {\n"
    prep_half_cond1 += "#endif\n"
    prep_half_cond1 += "\n"

    prep_half_flv1 = ""
    prep_half_flv1 += indent(load_flv1)
    prep_half_flv1 += indent(project)

    prep_half_flv2 = ""
    prep_half_flv2 += indent(load_flv2)
    prep_half_flv2 += indent(project)

    prep_half_cond2 = "\n"
    prep_half_cond2 += "#ifdef MULTI_GPU\n"
    prep_half_cond2 += "} else {\n"
    prep_half_cond2 += "\n"

    prep_face_flv1 = indent(load_half_flv1)
    prep_face_flv2 = indent(load_half_flv2)

    prep_half = indent(copy_half)

    prep_half_cond3 = "}\n"
    prep_half_cond3 += "#endif // MULTI_GPU\n"
    prep_half_cond3 += "\n"
    
    ident = "// identity gauge matrix\n"
    for m in range(0,3):
        for h in range(0,2):
            ident += "spinorFloat "+h2_re(h,m)+" = " + h1_re(h,m) + "; "
            ident += "spinorFloat "+h2_im(h,m)+" = " + h1_im(h,m) + ";\n"
    ident += "\n"
    
    mult = ""
    for m in range(0,3):
        mult += "// multiply row "+`m`+"\n"
        for h in range(0,2):
            re = "spinorFloat "+h2_re(h,m)+" = 0;\n"
            im = "spinorFloat "+h2_im(h,m)+" = 0;\n"
            for c in range(0,3):
                re += h2_re(h,m) + " += " + g_re(dir,m,c) + " * "+h1_re(h,c)+";\n"
                re += h2_re(h,m) + " -= " + g_im(dir,m,c) + " * "+h1_im(h,c)+";\n"
                im += h2_im(h,m) + " += " + g_re(dir,m,c) + " * "+h1_im(h,c)+";\n"
                im += h2_im(h,m) + " += " + g_im(dir,m,c) + " * "+h1_re(h,c)+";\n"
            mult += re + im
        mult += "\n"
    
    reconstruct_flv1 = ""
    for m in range(0,3):

        for h in range(0,2):
            h_out = h
            if row_cnt[0] == 0: # projector defined on lower half only
                h_out = h+2
            reconstruct_flv1 += out1_re(h_out, m) + " += " + h2_re(h,m) + ";\n"
            reconstruct_flv1 += out1_im(h_out, m) + " += " + h2_im(h,m) + ";\n"
    
        for s in range(2,4):
            (h,c) = row(s)
            re = c.real
            im = c.imag
            if im == 0 and re == 0:
                ()
            elif im == 0:
                reconstruct_flv1 += out1_re(s, m) + " " + sign(re) + "= " + h2_re(h,m) + ";\n"
                reconstruct_flv1 += out1_im(s, m) + " " + sign(re) + "= " + h2_im(h,m) + ";\n"
            elif re == 0:
                reconstruct_flv1 += out1_re(s, m) + " " + sign(-im) + "= " + h2_im(h,m) + ";\n"
                reconstruct_flv1 += out1_im(s, m) + " " + sign(+im) + "= " + h2_re(h,m) + ";\n"
        
        reconstruct_flv1 += "\n"

    reconstruct_flv2 = ""
    for m in range(0,3):

        for h in range(0,2):
            h_out = h
            if row_cnt[0] == 0: # projector defined on lower half only
                h_out = h+2
            reconstruct_flv2 += out2_re(h_out, m) + " += " + h2_re(h,m) + ";\n"
            reconstruct_flv2 += out2_im(h_out, m) + " += " + h2_im(h,m) + ";\n"
    
        for s in range(2,4):
            (h,c) = row(s)
            re = c.real
            im = c.imag
            if im == 0 and re == 0:
                ()
            elif im == 0:
                reconstruct_flv2 += out2_re(s, m) + " " + sign(re) + "= " + h2_re(h,m) + ";\n"
                reconstruct_flv2 += out2_im(s, m) + " " + sign(re) + "= " + h2_im(h,m) + ";\n"
            elif re == 0:
                reconstruct_flv2 += out2_re(s, m) + " " + sign(-im) + "= " + h2_im(h,m) + ";\n"
                reconstruct_flv2 += out2_im(s, m) + " " + sign(+im) + "= " + h2_re(h,m) + ";\n"
        
        reconstruct_flv2 += "\n"


    if dir >= 6:
        str += decl_half
        str += "if (gauge_fixed && ga_idx < X4X3X2X1hmX3X2X1h)\n"
        str += block("{\n" + prep_half_cond1 + prep_half_flv1 + prep_half_cond2 + load_half_cond + prep_face_flv1 + prep_half + prep_half_cond3 + ident + reconstruct_flv1 + "}\n" + "{\n" + prep_half_cond1 + prep_half_flv2 + prep_half_cond2 + load_half_cond + prep_face_flv2 + prep_half + prep_half_cond3 + ident + reconstruct_flv2 + "}\n")
        str += " else "
        str += block(load_gauge + reconstruct_gauge + "{\n"+ prep_half_cond1 + prep_half_flv1 + prep_half_cond2 + load_half_cond + prep_face_flv1 + prep_half + prep_half_cond3 + mult + reconstruct_flv1 + "}\n" + "{\n"+ prep_half_cond1 + prep_half_flv2 + prep_half_cond2 + load_half_cond + prep_face_flv2 + prep_half + prep_half_cond3 + mult + reconstruct_flv2 +"}\n")
    else:
        str += decl_half + load_gauge + reconstruct_gauge 
        str +="{\n" + prep_half_cond1 + prep_half_flv1 + prep_half_cond2 + load_half_cond + prep_face_flv1 + prep_half + prep_half_cond3 + mult + reconstruct_flv1 + "}\n" 
        str +="{\n" + prep_half_cond1 + prep_half_flv2 + prep_half_cond2 + load_half_cond + prep_face_flv2 + prep_half + prep_half_cond3 + mult + reconstruct_flv2 + "}\n"     

    if pack_only:
        out = load_spinor + decl_half + project
        out = out.replace("sp_idx", "idx")
        return out
    else:
        return cond + block(str)+"\n\n"
# end def gen


def twisted():

    str = ""
    #str += "#ifdef DSLASH_TWIST\n"
    str += "//Perform twist rotation first:\n"
    if dagger :
       str += "//(1 + i*a*gamma_5 * tau_3 + b * tau_1)\n"
    else:
       str += "//(1 - i*a*gamma_5 * tau_3 + b * tau_1)\n"
    str += "volatile spinorFloat x1_re, x1_im, y1_re, y1_im;\n"
    str += "volatile spinorFloat x2_re, x2_im, y2_re, y2_im;\n\n"

    str += "x1_re = 0.0, x1_im = 0.0;\n"
    str += "y1_re = 0.0, y1_im = 0.0;\n"
    str += "x2_re = 0.0, x2_im = 0.0;\n"
    str += "y2_re = 0.0, y2_im = 0.0;\n\n\n"

    a1 = ""
    a2 = ""

    if dagger :
       a1 += " - a *"
       a2 += " + a *"
    else:     
       a1 += " + a *"
       a2 += " - a *"

    for c in range(0,3):
        for h in range(0,2):
	    #h, h+2
	    str += "// using o1 regs:\n"
	    str += "x1_re = " + out1_re(h,c) + a1 + out1_im(h+2,c) + ";\n"
	    str += "x1_im = " + out1_im(h,c) + a2 + out1_re(h+2,c) + ";\n"
	    str += "x2_re = " + "b * " + out1_re(h,c) + ";\n"
	    str += "x2_im = " + "b * " + out1_im(h,c) + ";\n\n"
	    str += "y1_re = " + out1_re(h+2,c) + a1 + out1_im(h,c) + ";\n"
	    str += "y1_im = " + out1_im(h+2,c) + a2 + out1_re(h,c) + ";\n"
	    str += "y2_re = " + "b * " + out1_re(h+2,c) + ";\n"
	    str += "y2_im = " + "b * " + out1_im(h+2,c) + ";\n\n\n"
	    str += "// using o2 regs:\n"
	    str += "x2_re += " + out2_re(h,c) + a2 + out2_im(h+2,c) + ";\n"
	    str += "x2_im += " + out2_im(h,c) + a1 + out2_re(h+2,c) + ";\n"
	    str += "x1_re += " + "b * " + out2_re(h,c) + ";\n"
	    str += "x1_im += " + "b * " + out2_im(h,c) + ";\n\n"
	    str += "y2_re += " + out2_re(h+2,c) + a2 + out2_im(h,c) + ";\n"
	    str += "y2_im += " + out2_im(h+2,c) + a1 + out2_re(h,c) + ";\n"
	    str += "y1_re += " + "b * " + out2_re(h+2,c) + ";\n"
	    str += "y1_im += " + "b * " + out2_im(h+2,c) + ";\n"
	    str += "\n\n"
            str += out1_re(h,c) + " = x1_re;  " + out1_im(h,c) + " = x1_im;\n"
            str += out1_re(h+2,c) + " = y1_re;  " + out1_im(h+2,c) + " = y1_im;\n"
	    str += "\n"
            str += out2_re(h,c) + " = x2_re;  " + out2_im(h,c) + " = x2_im;\n"
            str += out2_re(h+2,c) + " = y2_re;  " + out2_im(h+2,c) + " = y2_im;\n\n"
    #str += "#endif\n"

    return "#ifdef DSLASH_TWIST\n" + block(str) + "\n#endif\n"
# end def twisted


def xpay():
    str = "\n"
    str += "#ifndef DSLASH_XPAY\n"

    for s in range(0,4):
        for c in range(0,3):
            i = 3*s+c
            str += out1_re(s,c) +" *= c;\n"
            str += out1_im(s,c) +" *= c;\n"
    str += "\n"

    for s in range(0,4):
        for c in range(0,3):
            i = 3*s+c
            str += out2_re(s,c) +" *= c;\n"
            str += out2_im(s,c) +" *= c;\n"

##start here
    str += "#else\n"

    str += "#ifdef DSLASH_TWIST\n"
    str += "// accum spinor\n"
    str += "#ifdef SPINOR_DOUBLE\n"
    str += "\n"
    for s in range(0,4):
        for c in range(0,3):
            i = 3*s+c
            str += "#define "+acc_re(s,c)+" accum"+nthFloat2(2*i+0)+"\n"
            str += "#define "+acc_im(s,c)+" accum"+nthFloat2(2*i+1)+"\n"
    str += "\n"
    str += "#else\n"
    for s in range(0,4):
        for c in range(0,3):
            i = 3*s+c
            str += "#define "+acc_re(s,c)+" accum"+nthFloat4(2*i+0)+"\n"
            str += "#define "+acc_im(s,c)+" accum"+nthFloat4(2*i+1)+"\n"
    str += "\n"
    str += "#endif // SPINOR_DOUBLE\n\n"
    str += "{\n"
    str += "  READ_ACCUM(ACCUMTEX, param.sp_stride)\n\n"
    for s in range(0,4):
        for c in range(0,3):
            i = 3*s+c
            str += "  " + out1_re(s,c) +" = c*"+out1_re(s,c)+ " + "+ acc_re(s,c)+";\n"
            str += "  " + out1_im(s,c) +" = c*"+out1_im(s,c)+ " + "+ acc_im(s,c)+";\n"
    str += "\n"
    str += "  ASSN_ACCUM(ACCUMTEX, param.sp_stride, param.fl_stride)\n\n"
    for s in range(0,4):
        for c in range(0,3):
            i = 3*s+c
            str += "  " + out2_re(s,c) +" = c*"+out2_re(s,c)+ " + "+ acc_re(s,c)+";\n"
            str += "  " + out2_im(s,c) +" = c*"+out2_im(s,c)+ " + "+ acc_im(s,c)+";\n"
    str += "}\n"
    str += "\n"
    for s in range(0,4):
        for c in range(0,3):
            i = 3*s+c
            str += "#undef "+acc_re(s,c)+"\n"
            str += "#undef "+acc_im(s,c)+"\n"
    str += "\n"
    str += "#else\n"

    str += "// accum spinor\n"
    str += "#ifdef SPINOR_DOUBLE\n"
    str += "\n"
    for s in range(0,4):
        for c in range(0,3):
            i = 3*s+c
            str += "#define "+acc1_re(s,c)+" flv1_accum"+nthFloat2(2*i+0)+"\n"

            str += "#define "+acc1_im(s,c)+" flv1_accum"+nthFloat2(2*i+1)+"\n"
    str += "\n"
    for s in range(0,4):
        for c in range(0,3):
            i = 3*s+c
            str += "#define "+acc2_re(s,c)+" flv2_accum"+nthFloat2(2*i+0)+"\n"
            str += "#define "+acc2_im(s,c)+" flv2_accum"+nthFloat2(2*i+1)+"\n"
    str += "\n"
    str += "#else\n"
    str += "\n"
    for s in range(0,4):
        for c in range(0,3):
            i = 3*s+c
            str += "#define "+acc1_re(s,c)+" flv1_accum"+nthFloat4(2*i+0)+"\n"
            str += "#define "+acc1_im(s,c)+" flv1_accum"+nthFloat4(2*i+1)+"\n"
    str += "\n"
    for s in range(0,4):
        for c in range(0,3):
            i = 3*s+c
            str += "#define "+acc2_re(s,c)+" flv2_accum"+nthFloat4(2*i+0)+"\n"
            str += "#define "+acc2_im(s,c)+" flv2_accum"+nthFloat4(2*i+1)+"\n"
    str += "\n"
    str += "#endif // SPINOR_DOUBLE\n\n"

    str += "{\n"

    str += "  READ_ACCUM_FLAVOR(ACCUMTEX, param.sp_stride, param.fl_stride)\n\n"


    str += "  //Perform twist rotation:\n"
    if dagger :
       str += "//(1 + i*a*gamma_5 * tau_3 + b * tau_1)\n"
    else:
       str += "//(1 - i*a*gamma_5 * tau_3 + b * tau_1)\n"
    str += "  volatile spinorFloat x1_re, x1_im, y1_re, y1_im;\n"
    str += "  volatile spinorFloat x2_re, x2_im, y2_re, y2_im;\n\n"

    str += "  x1_re = 0.0, x1_im = 0.0;\n"
    str += "  y1_re = 0.0, y1_im = 0.0;\n"
    str += "  x2_re = 0.0, x2_im = 0.0;\n"
    str += "  y2_re = 0.0, y2_im = 0.0;\n\n\n"

    a1 = ""
    a2 = ""

    if dagger :
       a1 += " - a *"
       a2 += " + a *"
    else:     
       a1 += " + a *"
       a2 += " - a *"

    for c in range(0,3):
        for h in range(0,2):
	    #h, h+2
	    str += "  // using acc1 regs:\n"
	    str += "  x1_re = " + acc1_re(h,c) + a1 + acc1_im(h+2,c) + ";\n"
	    str += "  x1_im = " + acc1_im(h,c) + a2 + acc1_re(h+2,c) + ";\n"
	    str += "  x2_re = " + "b * " + acc1_re(h,c) + ";\n"
	    str += "  x2_im = " + "b * " + acc1_im(h,c) + ";\n\n"
	    str += "  y1_re = " + acc1_re(h+2,c) + a1 + acc1_im(h,c) + ";\n"
	    str += "  y1_im = " + acc1_im(h+2,c) + a2 + acc1_re(h,c) + ";\n"
	    str += "  y2_re = " + "b * " + acc1_re(h+2,c) + ";\n"
	    str += "  y2_im = " + "b * " + acc1_im(h+2,c) + ";\n\n\n"
	    str += "  // using acc2 regs:\n"
	    str += "  x2_re += " + acc2_re(h,c) + a2 + acc2_im(h+2,c) + ";\n"
	    str += "  x2_im += " + acc2_im(h,c) + a1 + acc2_re(h+2,c) + ";\n"
	    str += "  x1_re += " + "b * " + acc2_re(h,c) + ";\n"
	    str += "  x1_im += " + "b * " + acc2_im(h,c) + ";\n\n"
	    str += "  y2_re += " + acc2_re(h+2,c) + a2 + acc2_im(h,c) + ";\n"
	    str += "  y2_im += " + acc2_im(h+2,c) + a1 + acc2_re(h,c) + ";\n"
	    str += "  y1_re += " + "b * " + acc2_re(h+2,c) + ";\n"
	    str += "  y1_im += " + "b * " + acc2_im(h+2,c) + ";\n"
	    str += "\n\n"
            str += acc1_re(h,c) + " = x1_re;  " + acc1_im(h,c) + " = x1_im;\n"
            str += acc1_re(h+2,c) + " = y1_re;  " + acc1_im(h+2,c) + " = y1_im;\n"
	    str += "\n"
            str += acc2_re(h,c) + " = x2_re;  " + acc2_im(h,c) + " = x2_im;\n"
            str += acc2_re(h+2,c) + " = y2_re;  " + acc2_im(h+2,c) + " = y2_im;\n\n"


    for s in range(0,4):
        for c in range(0,3):
            i = 3*s+c
            str += "  " + out1_re(s,c) +" = k*"+out1_re(s,c) + " + "+ acc1_re(s,c)+";\n"
            str += "  " + out1_im(s,c) +" = k*"+out1_im(s,c) + " + "+ acc1_im(s,c)+ ";\n"

    str += "\n"

    for s in range(0,4):
        for c in range(0,3):
            i = 3*s+c
            str += "  " + out2_re(s,c) +" = k*"+out2_re(s,c) + " + "+ acc2_re(s,c)+ ";\n"
            str += "  " + out2_im(s,c) +" = k*"+out2_im(s,c) + " + "+ acc2_im(s,c)+ ";\n"

    str += "}\n"
    str += "\n"
    for s in range(0,4):
        for c in range(0,3):
            i = 3*s+c
            str += "#undef "+acc1_re(s,c)+"\n"
            str += "#undef "+acc1_im(s,c)+"\n"
    str += "\n"
    for s in range(0,4):
        for c in range(0,3):
            i = 3*s+c
            str += "#undef "+acc2_re(s,c)+"\n"
            str += "#undef "+acc2_im(s,c)+"\n"
    str += "\n"
    str += "#endif//DSLASH_TWIST\n"
    str += "\n"
    str += "#endif // DSLASH_XPAY\n"

    return str
# end def xpay


def epilog():
    str = ""
    if dslash:
       str += "#ifdef MULTI_GPU\n"
       str += (
"""
int incomplete = 0; // Have all 8 contributions been computed for this site?

switch(kernel_type) { // intentional fall-through
case INTERIOR_KERNEL:
  incomplete = incomplete || (param.commDim[3] && (x4==0 || x4==X4m1));
case EXTERIOR_KERNEL_T:
  incomplete = incomplete || (param.commDim[2] && (x3==0 || x3==X3m1));
case EXTERIOR_KERNEL_Z:
  incomplete = incomplete || (param.commDim[1] && (x2==0 || x2==X2m1));
case EXTERIOR_KERNEL_Y:
  incomplete = incomplete || (param.commDim[0] && (x1==0 || x1==X1m1));
}

""")    
    str += "\n"
    str += "if (!incomplete)\n"
    str += "#endif // MULTI_GPU\n"
    str += "// apply twisted mass rotation\n"
    str += block( "\n" + twisted() + xpay() )
    
    str += "\n\n"
    str += "// write spinor field back to device memory\n"
    str += "WRITE_FLAVOR_SPINOR();\n\n"

    str += "// undefine to prevent warning when precision is changed\n"
    str += "#undef spinorFloat\n"
    if sharedDslash: 
        str += "#undef WRITE_SPINOR_SHARED\n"
        str += "#undef READ_SPINOR_SHARED\n"
    if sharedFloatsPerFlavor > 0: str += "#undef SHARED_STRIDE\n\n"

    if dslash:
        for m in range(0,3):
            for n in range(0,3):
                i = 3*m+n
                str += "#undef "+g_re(0,m,n)+"\n"
                str += "#undef "+g_im(0,m,n)+"\n"
        str += "\n"

    for s in range(0,4):
        for c in range(0,3):
            i = 3*s+c
            str += "#undef "+in_re(s,c)+"\n"
            str += "#undef "+in_im(s,c)+"\n"
    str += "\n"
#fixme
    for s in range(0,4):
        for c in range(0,3):
            i = 3*s+c
            if 2*i < sharedFloatsPerFlavor:
                str += "#undef "+out1_re(s,c)+"\n"
                if 2*i+1 < sharedFloatsPerFlavor:
                    str += "#undef "+out1_im(s,c)+"\n"
    str += "\n"

    str += "#undef VOLATILE\n" 

    return str
# end def epilog


#####temporal
def generate_dslash():
    return prolog() + gen(0) + gen(1) + gen(2) + gen(3) + gen(4) + gen(5) + gen(6) + gen(7) + epilog()
#    return prolog() + epilog()


# generate Wilson-like Dslash kernels
def generate_dslash_kernels(arch):
    print "Generating dslash kernel for sm" + str(arch/10)

    global sharedFloatsPerFlavor
    global sharedDslash
    global dslash
    global dagger
    global twist

    sharedFloatsPerFlavor = 0
    if arch >= 200:
        sharedFloatsPerFlavor = 0
        #sharedDslash = True
        sharedDslash = False    
        name = "fermi"
    elif arch >= 120:
        sharedFloatsPerFlavor = 0
        sharedDslash = False
        name = "gt200"
    else:
        sharedFloatsPerFlavor = 19
        sharedDslash = False
        name = "g80"

    print "Shared floats set to " + str(sharedFloatsPerFlavor)

    dslash = True
    twist = False
    dagger = False

    twist = True
    dagger = False
    filename = 'dslash_core/tm_ndeg_fused_exterior_dslash_core.h'
    print sys.argv[0] + ": generating " + filename;
    f = open(filename, 'w')
    f.write(generate_dslash())
    f.close()

    dagger = True
    filename = 'dslash_core/tm_ndeg_fused_exterior_dslash_dagger_core.h'
    print sys.argv[0] + ": generating " + filename + "\n";
    f = open(filename, 'w')
    f.write(generate_dslash())
    f.close()

    dslash = False



dslash = False
dagger = False
twist = False
sharedFloatsPerFlavor = 0
sharedDslash = False

# generate dslash kernels
#arch = 200
#generate_dslash_kernels(arch)

arch = 200
generate_dslash_kernels(arch)

#arch = 100
#generate_dslash_kernels(arch)
=======
# -*- coding: utf-8 -*-
import sys

### complex numbers ########################################################################

def complexify(a):
    return [complex(x) for x in a]

def complexToStr(c):
    def fltToString(a):
        if a == int(a): return `int(a)`
        else: return `a`

    def imToString(a):
        if a == 0: return "0i"
        elif a == -1: return "-i"
        elif a == 1: return "i"
        else: return fltToString(a)+"i"

    re = c.real
    im = c.imag
    if re == 0 and im == 0: return "0"
    elif re == 0: return imToString(im)
    elif im == 0: return fltToString(re)
    else:
        im_str = "-"+imToString(-im) if im < 0 else "+"+imToString(im)
        return fltToString(re)+im_str


### projector matrices ########################################################################

id = complexify([
    1, 0, 0, 0,
    0, 1, 0, 0,
    0, 0, 1, 0,
    0, 0, 0, 1
])

gamma1 = complexify([
    0,  0, 0, 1j,
    0,  0, 1j, 0,
    0, -1j, 0, 0,
    -1j,  0, 0, 0
])

gamma2 = complexify([
    0, 0, 0, 1,
    0, 0, -1,  0,
    0, -1, 0,  0,
    1, 0, 0,  0
])

gamma3 = complexify([
    0, 0, 1j,  0,
    0, 0, 0, -1j,
    -1j, 0, 0,  0,
    0, 1j, 0,  0
])

gamma4 = complexify([
    1, 0, 0, 0,
    0, 1, 0, 0,
    0, 0, -1, 0,
    0, 0, 0, -1
])

igamma5 = complexify([
    0, 0, 1j, 0,
    0, 0, 0, 1j,
    1j, 0, 0, 0,
    0, 1j, 0, 0
])


def gplus(g1, g2):
    return [x+y for (x,y) in zip(g1,g2)]

def gminus(g1, g2):
    return [x-y for (x,y) in zip(g1,g2)]

def projectorToStr(p):
    out = ""
    for i in range(0, 4):
        for j in range(0,4):
            out += complexToStr(p[4*i+j]) + " "
        out += "\n"
    return out

projectors = [
    gminus(id,gamma1), gplus(id,gamma1),
    gminus(id,gamma2), gplus(id,gamma2),
    gminus(id,gamma3), gplus(id,gamma3),
    gminus(id,gamma4), gplus(id,gamma4),
]

### code generation  ########################################################################

def indent(code):
    def indentline(line): return ("  "+line if (line.count("#", 0, 1) == 0) else line)
    return ''.join([indentline(line)+"\n" for line in code.splitlines()])

def block(code):
    return "{\n"+indent(code)+"}"

def sign(x):
    if x==1: return "+"
    elif x==-1: return "-"
    elif x==+2: return "+2*"
    elif x==-2: return "-2*"

def nthFloat4(n):
    return `(n/4)` + "." + ["x", "y", "z", "w"][n%4]

def nthFloat2(n):
    return `(n/2)` + "." + ["x", "y"][n%2]


def in_re(s, c): return "i"+`s`+`c`+"_re"
def in_im(s, c): return "i"+`s`+`c`+"_im"
def g_re(d, m, n): return ("g" if (d%2==0) else "gT")+`m`+`n`+"_re"
def g_im(d, m, n): return ("g" if (d%2==0) else "gT")+`m`+`n`+"_im"
def out1_re(s, c): return "o1_"+`s`+`c`+"_re"
def out1_im(s, c): return "o1_"+`s`+`c`+"_im"
def out2_re(s, c): return "o2_"+`s`+`c`+"_re"
def out2_im(s, c): return "o2_"+`s`+`c`+"_im"
def h1_re(h, c): return ["a","b"][h]+`c`+"_re"
def h1_im(h, c): return ["a","b"][h]+`c`+"_im"
def h2_re(h, c): return ["A","B"][h]+`c`+"_re"
def h2_im(h, c): return ["A","B"][h]+`c`+"_im"
def a_re(b, s, c): return "a"+`(s+2*b)`+`c`+"_re"
def a_im(b, s, c): return "a"+`(s+2*b)`+`c`+"_im"

def tmp_re(s, c): return "tmp"+`s`+`c`+"_re"
def tmp_im(s, c): return "tmp"+`s`+`c`+"_im"

def acc_re(s, c): return "acc_"+`s`+`c`+"_re"
def acc_im(s, c): return "acc_"+`s`+`c`+"_im"
def acc1_re(s, c): return "acc1_"+`s`+`c`+"_re"
def acc1_im(s, c): return "acc1_"+`s`+`c`+"_im"
def acc2_re(s, c): return "acc2_"+`s`+`c`+"_re"
def acc2_im(s, c): return "acc2_"+`s`+`c`+"_im"


def def_input_spinor():
    str = ""
    str += "// input spinor\n"
    str += "#ifdef SPINOR_DOUBLE\n"
    str += "#define spinorFloat double\n"
    if sharedDslash:
        str += "#define WRITE_SPINOR_SHARED WRITE_SPINOR_SHARED_DOUBLE2\n"
        str += "#define READ_SPINOR_SHARED READ_SPINOR_SHARED_DOUBLE2\n"

    for s in range(0,4):
        for c in range(0,3):
            i = 3*s+c
            str += "#define "+in_re(s,c)+" I"+nthFloat2(2*i+0)+"\n"
            str += "#define "+in_im(s,c)+" I"+nthFloat2(2*i+1)+"\n"
    str += "#else\n"
    str += "#define spinorFloat float\n"
    if sharedDslash:
        str += "#define WRITE_SPINOR_SHARED WRITE_SPINOR_SHARED_FLOAT4\n"
        str += "#define READ_SPINOR_SHARED READ_SPINOR_SHARED_FLOAT4\n"
    for s in range(0,4):
        for c in range(0,3):
            i = 3*s+c
            str += "#define "+in_re(s,c)+" I"+nthFloat4(2*i+0)+"\n"
            str += "#define "+in_im(s,c)+" I"+nthFloat4(2*i+1)+"\n"
    str += "#endif // SPINOR_DOUBLE\n\n"
    return str
# end def def_input_spinor


def def_gauge():
    str = "// gauge link\n"
    str += "#ifdef GAUGE_FLOAT2\n"
    for m in range(0,3):
        for n in range(0,3):
            i = 3*m+n
            str += "#define "+g_re(0,m,n)+" G"+nthFloat2(2*i+0)+"\n"
            str += "#define "+g_im(0,m,n)+" G"+nthFloat2(2*i+1)+"\n"

    str += "\n"
    str += "#else\n"
    for m in range(0,3):
        for n in range(0,3):
            i = 3*m+n
            str += "#define "+g_re(0,m,n)+" G"+nthFloat4(2*i+0)+"\n"
            str += "#define "+g_im(0,m,n)+" G"+nthFloat4(2*i+1)+"\n"

    str += "\n"
    str += "#endif // GAUGE_DOUBLE\n\n"

    str += "// conjugated gauge link\n"
    for m in range(0,3):
        for n in range(0,3):
            i = 3*m+n
            str += "#define "+g_re(1,m,n)+" (+"+g_re(0,n,m)+")\n"
            str += "#define "+g_im(1,m,n)+" (-"+g_im(0,n,m)+")\n"
    str += "\n"

    return str
# end def def_gauge



def def_output_spinor():
# sharedDslash = True: input spinors stored in shared memory
# sharedDslash = False: output spinors stored in shared memory
    str = "// output spinor for flavor 1\n"
    for s in range(0,4):
        for c in range(0,3):
            i = 3*s+c
            if 2*i < sharedFloatsPerFlavor and not sharedDslash:
                str += "#define "+out1_re(s,c)+" s["+`(2*i+0)`+"*SHARED_STRIDE]\n"
            else:
                str += "VOLATILE spinorFloat "+out1_re(s,c)+";\n"
            if 2*i+1 < sharedFloatsPerFlavor and not sharedDslash:
                str += "#define "+out1_im(s,c)+" s["+`(2*i+1)`+"*SHARED_STRIDE]\n"
            else:
                str += "VOLATILE spinorFloat "+out1_im(s,c)+";\n"

    str += "// output spinor for flavor 2\n"
    for s in range(0,4):
        for c in range(0,3):
            i = 3*s+c
            if 2*i < sharedFloatsPerFlavor and not sharedDslash:
                str += "#define "+out2_re(s,c)+" s["+`(2*i+0)+sharedFloatsPerFlavor`+"*SHARED_STRIDE]\n"
            else:
                str += "VOLATILE spinorFloat "+out2_re(s,c)+";\n"
            if 2*i+1 < sharedFloatsPerFlavor and not sharedDslash:
                str += "#define "+out2_im(s,c)+" s["+`(2*i+1)+sharedFloatsPerFlavor`+"*SHARED_STRIDE]\n"
            else:
                str += "VOLATILE spinorFloat "+out2_im(s,c)+";\n"
    return str
# end def def_output_spinor


def prolog():
    global arch
#WARNING: change for twisted mass!
    if dslash:
        prolog_str= ("// *** CUDA NDEG TWISTED MASS DSLASH ***\n\n" if not dagger else "// *** CUDA NDEG TWISTED MASS DSLASH DAGGER ***\n\n")
        prolog_str+= ("// Arguments (double) mu, (double)eta and (double)delta \n")
        prolog_str+= "#define SHARED_TMNDEG_FLOATS_PER_THREAD "+str(2*sharedFloatsPerFlavor)+"\n"
        prolog_str+= "#define FLAVORS 2\n\n"
    else:
        print "Undefined prolog"
        exit

    prolog_str+= (
"""
#if ((CUDA_VERSION >= 4010) && (__COMPUTE_CAPABILITY__ >= 200)) // NVVM compiler
#define VOLATILE
#else // Open64 compiler
#define VOLATILE volatile
#endif
""")

    prolog_str+= def_input_spinor()
    if dslash == True: prolog_str+= def_gauge()
    prolog_str+= def_output_spinor()

    if (sharedFloatsPerFlavor > 0):
        if (arch >= 200):
            prolog_str+= (
"""
#ifdef SPINOR_DOUBLE
#define SHARED_STRIDE 16 // to avoid bank conflicts on Fermi
#else
#define SHARED_STRIDE 32 // to avoid bank conflicts on Fermi
#endif
""")
        else:
            prolog_str+= (
"""
#ifdef SPINOR_DOUBLE
#define SHARED_STRIDE  8 // to avoid bank conflicts on G80 and GT200
#else
#define SHARED_STRIDE 16 // to avoid bank conflicts on G80 and GT200
#endif
""")


    # set the pointer if using shared memory for pseudo registers
#    if sharedFloatsPerFlavor > 0 and not sharedDslash:
    if sharedFloatsPerFlavor > 0:
        prolog_str += (
"""
extern __shared__ char s_data[];
""")

        if dslash:
            prolog_str += (
"""
VOLATILE spinorFloat *s = (spinorFloat*)s_data + SHARED_TMNDEG_FLOATS_PER_THREAD*SHARED_STRIDE*(threadIdx.x/SHARED_STRIDE)
                                  + (threadIdx.x % SHARED_STRIDE);
""")

    if dslash:
        prolog_str += (
"""
#include "read_gauge.h"
#include "io_spinor.h"

int x1, x2, x3, x4;
int X;

#if (DD_PREC==2) // half precision
int sp_norm_idx;
#endif // MULTI_GPU half precision

int sid;
""")

        if sharedDslash:
            prolog_str += (
"""
int dim;
int face_idx;
int Y[4] = {X1,X2,X3,X4};

""")
        else:
            prolog_str += (
"""
int dim;
int face_idx;
int Y[4] = {X1,X2,X3,X4};

""")

        prolog_str+= (
"""
  sid = blockIdx.x*blockDim.x + threadIdx.x;
  if (sid >= param.threads) return;

  dim = dimFromFaceIndex(sid, param); // sid is also modified

  const int face_volume = ((param.threadDimMapUpper[dim] - param.threadDimMapLower[dim]) >> 1);
  // volume of one face (per flavor)
  const int face_num = (sid >= face_volume);              // is this thread updating face 0 or 1
  face_idx = sid - face_num*face_volume;        // index into the respective face

  // ghostOffset is scaled to include body (includes stride) and number of FloatN arrays (SPINOR_HOP)
  // face_idx not sid since faces are spin projected and share the same volume index (modulo UP/DOWN reading)


  const int dims[] = {X1, X2, X3, X4};
  coordsFromFaceIndex<1>(X, sid, x1, x2, x3, x4, face_idx, face_volume, dim, face_num, param.parity, dims);

  bool active = false;
  for(int dir=0; dir<4; ++dir){
    active = active || isActive(dim,dir,+1,x1,x2,x3,x4,param.commDim,param.X);
  }
  if(!active) return;

""")

#for flavor 1:
        prolog_str+= (
"""
  {
     READ_INTERMEDIATE_SPINOR(INTERTEX, param.sp_stride, sid, sid);
""")

        out1 = "   "
        for s in range(0,4):
            for c in range(0,3):
                out1 += out1_re(s,c)+" = "+in_re(s,c)+";  "+out1_im(s,c)+" = "+in_im(s,c)+";\n   "
        prolog_str+= indent(out1)

#for flavor 2:
        prolog_str+= (
"""
  }
  {
     READ_INTERMEDIATE_SPINOR(INTERTEX, param.sp_stride, sid+param.fl_stride, sid+param.fl_stride);
""")

        out2 = "   "
        for s in range(0,4):
            for c in range(0,3):
                out2 += out2_re(s,c)+" = "+in_re(s,c)+";  "+out2_im(s,c)+" = "+in_im(s,c)+";\n   "
        prolog_str+= indent(out2)
        prolog_str+= (
"""
  }
""")


        prolog_str+= "\n"

    else:
        prolog_str+=(
"""
#include "io_spinor.h"

int sid = blockIdx.x*blockDim.x + threadIdx.x;
if (sid >= param.threads) return;

// read spinor from device memory
READ_SPINOR(SPINORTEX, param.sp_stride, sid, sid);
""")
    return prolog_str
# end def prolog


def gen(dir, pack_only=False):
    projIdx = dir if not dagger else dir + (1 - 2*(dir%2))
    projStr = projectorToStr(projectors[projIdx])
    def proj(i,j):
        return projectors[projIdx][4*i+j]

    # if row(i) = (j, c), then the i'th row of the projector can be represented
    # as a multiple of the j'th row: row(i) = c row(j)
    def row(i):
        assert i==2 or i==3
        if proj(i,0) == 0j:
            return (1, proj(i,1))
        if proj(i,1) == 0j:
            return (0, proj(i,0))

#    boundary = ["x1==X1m1", "x1==0", "x2==X2m1", "x2==0", "x3==X3m1", "x3==0", "x4==X4m1", "x4==0"]
#    interior = ["x1<X1m1", "x1>0", "x2<X2m1", "x2>0", "x3<X3m1", "x3>0", "x4<X4m1", "x4>0"]
    boundary = ["x1==X1m1", "x1==0", "x2==X2m1", "x2==0", "x3==X3m1", "x3==0", "x4==X4m1", "x4==0"]
    interior = ["x1<X1m1", "x1>0", "x2<X2m1", "x2>0", "x3<X3m1", "x3>0", "x4<X4m1", "x4>0"]
    offset = ["+1","-1","+1","-1","+1","-1","+1","-1"];
    dim = ["X", "Y", "Z", "T"]

    # index of neighboring site when not on boundary
    sp_idx = ["X+1", "X-1", "X+X1", "X-X1", "X+X2X1", "X-X2X1", "X+X3X2X1", "X-X3X2X1"]

    # index of neighboring site (across boundary)
    sp_idx_wrap = ["X-X1m1", "X+X1m1", "X-X2X1mX1", "X+X2X1mX1", "X-X3X2X1mX2X1", "X+X3X2X1mX2X1",
                   "X-X4X3X2X1mX3X2X1", "X+X4X3X2X1mX3X2X1"]

    cond = ""
#    cond += "#ifdef MULTI_GPU\n"
#    cond += "if ( (kernel_type == INTERIOR_KERNEL && (!param.ghostDim["+`dir/2`+"] || "+interior[dir]+")) ||\n"
#    cond += "     (kernel_type == EXTERIOR_KERNEL_"+dim[dir/2]+" && "+boundary[dir]+") )\n"
#    cond += "#endif\n"
    cond += "if (isActive(dim,"  + `dir/2` + "," + offset[dir] + ",x1,x2,x3,x4,param.commDim,param.X) && " + boundary[dir] +")\n"

    str = ""

    projName = "P"+`dir/2`+["-","+"][projIdx%2]
    str += "// Projector "+projName+"\n"
    for l in projStr.splitlines():
        str += "// "+l+"\n"
    str += "\n"

    str += "faceIndexFromCoords<1>(face_idx,x1,x2,x3,x4," + `dir/2` + ",Y);\n"
    str += "const int sp_idx =  face_idx + param.ghostOffset[" + `dir/2` + "];\n"

    str += "#if (DD_PREC==2)\n"
    str += "  sp_norm_idx = face_idx + "
    if dir%2 == 0:
      str += "FLAVORS*ghostFace[" + `dir/2` + "] + "
    str += "param.ghostNormOffset[" + `dir/2` + "];\n"
    str += "#endif"
    str += "\n"

    if dir % 2 == 0:
        str += "const int ga_idx = sid;\n"
    else:
        str += "const int ga_idx = Vh+face_idx;\n"
    str += "\n"

    # scan the projector to determine which loads are required
    row_cnt = ([0,0,0,0])
    for h in range(0,4):
        for s in range(0,4):
            re = proj(h,s).real
            im = proj(h,s).imag
            if re != 0 or im != 0:
                row_cnt[h] += 1
    row_cnt[0] += row_cnt[1]
    row_cnt[2] += row_cnt[3]

    decl_half = ""
    for h in range(0, 2):
        for c in range(0, 3):
            decl_half += "spinorFloat "+h1_re(h,c)+", "+h1_im(h,c)+";\n";
    decl_half += "\n"

    load_gauge = "// read gauge matrix from device memory\n"
    load_gauge += "READ_GAUGE_MATRIX(G, GAUGE"+`dir%2`+"TEX, "+`dir`+", ga_idx, ga_stride);\n\n"

    reconstruct_gauge = "// reconstruct gauge matrix\n"
    reconstruct_gauge += "RECONSTRUCT_GAUGE_MATRIX("+`dir`+");\n\n"

#flavor 1:
    load_flv1 = "// read flavor 1 from device memory\n"
    if row_cnt[0] == 0:
        load_flv1 += "READ_SPINOR_DOWN(SPINORTEX, param.sp_stride, sp_idx, sp_idx);\n"
    elif row_cnt[2] == 0:
        load_flv1 += "READ_SPINOR_UP(SPINORTEX, param.sp_stride, sp_idx, sp_idx);\n"
    else:
        load_flv1 += "READ_SPINOR(SPINORTEX, param.sp_stride, sp_idx, sp_idx);\n"
    load_flv1 += "\n"

#flavor 2:
    load_flv2 = "// read flavor 2 from device memory\n"
    if row_cnt[0] == 0:
        load_flv2 += "READ_SPINOR_DOWN(SPINORTEX, param.sp_stride, sp_idx+param.fl_stride, sp_idx+param.fl_stride);\n"
    elif row_cnt[2] == 0:
        load_flv2 += "READ_SPINOR_UP(SPINORTEX, param.sp_stride, sp_idx+param.fl_stride, sp_idx+param.fl_stride);\n"
    else:
        load_flv2 += "READ_SPINOR(SPINORTEX, param.sp_stride, sp_idx+param.fl_stride, sp_idx+param.fl_stride);\n"
    load_flv2 += "\n"


    load_half_cond = ""
    load_half_cond += "const int sp_stride_pad = FLAVORS*ghostFace[" + `dir/2` + "];\n"
    #load_half += "#if (DD_PREC==2) // half precision\n"
    #load_half += "const int sp_norm_idx = sid + param.ghostNormOffset[static_cast<int>(kernel_type)];\n"
    #load_half += "#endif\n"

    #if dir >= 6: load_half_cond += "const int t_proj_scale = TPROJSCALE;\n"
    load_half_cond += "\n"

    load_half_flv1 = "// read half spinor for the first flavor from device memory\n"
# we have to use the same volume index for backwards and forwards gathers
# instead of using READ_UP_SPINOR and READ_DOWN_SPINOR, just use READ_HALF_SPINOR with the appropriate shift
    if (dir+1) % 2 == 0:
          load_half_flv1 += "READ_HALF_SPINOR(SPINORTEX, sp_stride_pad, sp_idx, sp_norm_idx);\n\n"
    else:
#flavor offset: extra ghostFace[static_cast<int>(kernel_type)]
          load_half_flv1 += "READ_HALF_SPINOR(SPINORTEX, sp_stride_pad, sp_idx + (SPINOR_HOP/2)*sp_stride_pad, sp_norm_idx);\n\n"

    load_half_flv2 = "// read half spinor for the second flavor from device memory\n"
    load_half_flv2 += "const int fl_idx = sp_idx + ghostFace[" + `dir/2` + "];\n"
# we have to use the same volume index for backwards and forwards gathers
# instead of using READ_UP_SPINOR and READ_DOWN_SPINOR, just use READ_HALF_SPINOR with the appropriate shift
    if (dir+1) % 2 == 0:
          load_half_flv2 += "READ_HALF_SPINOR(SPINORTEX, sp_stride_pad, fl_idx, sp_norm_idx+ghostFace[" + `dir/2` + "]);\n\n"
    else:
#flavor offset: extra ghostFace[static_cast<int>(kernel_type)]
          load_half_flv2 += "READ_HALF_SPINOR(SPINORTEX, sp_stride_pad, fl_idx + (SPINOR_HOP/2)*sp_stride_pad, sp_norm_idx+ghostFace[" + `dir/2` + "]);\n\n"



    project = "// project spinor into half spinors\n"
    for h in range(0, 2):
        for c in range(0, 3):
            strRe = ""
            strIm = ""
            for s in range(0, 4):
                re = proj(h,s).real
                im = proj(h,s).imag
                if re==0 and im==0: ()
                elif im==0:
                    strRe += sign(re)+in_re(s,c)
                    strIm += sign(re)+in_im(s,c)
                elif re==0:
                    strRe += sign(-im)+in_im(s,c)
                    strIm += sign(im)+in_re(s,c)
            if row_cnt[0] == 0: # projector defined on lower half only
                for s in range(0, 4):
                    re = proj(h+2,s).real
                    im = proj(h+2,s).imag
                    if re==0 and im==0: ()
                    elif im==0:
                        strRe += sign(re)+in_re(s,c)
                        strIm += sign(re)+in_im(s,c)
                    elif re==0:
                        strRe += sign(-im)+in_im(s,c)
                        strIm += sign(im)+in_re(s,c)

            project += h1_re(h,c)+" = "+strRe+";\n"
            project += h1_im(h,c)+" = "+strIm+";\n"

    write_shared = (
"""// store spinor into shared memory
WRITE_SPINOR_SHARED(threadIdx.x, threadIdx.y, threadIdx.z, i);\n
""")

    load_shared_1 = (
"""// load spinor from shared memory
int tx = (threadIdx.x > 0) ? threadIdx.x-1 : blockDim.x-1;
__syncthreads();
READ_SPINOR_SHARED(tx, threadIdx.y, threadIdx.z);\n
""")

    load_shared_2 = (
"""// load spinor from shared memory
int tx = (threadIdx.x + blockDim.x - ((x1+1)&1) ) % blockDim.x;
int ty = (threadIdx.y < blockDim.y - 1) ? threadIdx.y + 1 : 0;
READ_SPINOR_SHARED(tx, ty, threadIdx.z);\n
""")

    load_shared_3 = (
"""// load spinor from shared memory
int tx = (threadIdx.x + blockDim.x - ((x1+1)&1)) % blockDim.x;
int ty = (threadIdx.y > 0) ? threadIdx.y - 1 : blockDim.y - 1;
READ_SPINOR_SHARED(tx, ty, threadIdx.z);\n
""")

    load_shared_4 = (
"""// load spinor from shared memory
int tx = (threadIdx.x + blockDim.x - ((x1+1)&1) ) % blockDim.x;
int tz = (threadIdx.z < blockDim.z - 1) ? threadIdx.z + 1 : 0;
READ_SPINOR_SHARED(tx, threadIdx.y, tz);\n
""")

    load_shared_5 = (
"""// load spinor from shared memory
int tx = (threadIdx.x + blockDim.x - ((x1+1)&1)) % blockDim.x;
int tz = (threadIdx.z > 0) ? threadIdx.z - 1 : blockDim.z - 1;
READ_SPINOR_SHARED(tx, threadIdx.y, tz);\n
""")


    copy_half = ""
    for h in range(0, 2):
        for c in range(0, 3):
            #copy_half += h1_re(h,c)+" = "+("t_proj_scale*" if (dir >= 6) else "")+in_re(h,c)+";  "
            #copy_half += h1_im(h,c)+" = "+("t_proj_scale*" if (dir >= 6) else "")+in_im(h,c)+";\n"
            #copy_half += h1_re(h,c)+" = "+in_re(h,c)+";  "
            #copy_half += h1_im(h,c)+" = "+in_im(h,c)+";\n"
            copy_half += h1_re(h,c)+" = "+("2*" if (dir >= 6) else "")+in_re(h,c)+";  "
            copy_half += h1_im(h,c)+" = "+("2*" if (dir >= 6) else "")+in_im(h,c)+";\n"

    copy_half += "\n"

    prep_face_flv1 = indent(load_half_flv1)
    prep_face_flv2 = indent(load_half_flv2)

    prep_half = indent(copy_half)

    ident = "// identity gauge matrix\n"
    for m in range(0,3):
        for h in range(0,2):
            ident += "spinorFloat "+h2_re(h,m)+" = " + h1_re(h,m) + "; "
            ident += "spinorFloat "+h2_im(h,m)+" = " + h1_im(h,m) + ";\n"
    ident += "\n"

    mult = ""
    for m in range(0,3):
        mult += "// multiply row "+`m`+"\n"
        for h in range(0,2):
            re = "spinorFloat "+h2_re(h,m)+" = 0;\n"
            im = "spinorFloat "+h2_im(h,m)+" = 0;\n"
            for c in range(0,3):
                re += h2_re(h,m) + " += " + g_re(dir,m,c) + " * "+h1_re(h,c)+";\n"
                re += h2_re(h,m) + " -= " + g_im(dir,m,c) + " * "+h1_im(h,c)+";\n"
                im += h2_im(h,m) + " += " + g_re(dir,m,c) + " * "+h1_im(h,c)+";\n"
                im += h2_im(h,m) + " += " + g_im(dir,m,c) + " * "+h1_re(h,c)+";\n"
            mult += re + im
        mult += "\n"

    reconstruct_flv1 = ""
    for m in range(0,3):

        for h in range(0,2):
            h_out = h
            if row_cnt[0] == 0: # projector defined on lower half only
                h_out = h+2
            reconstruct_flv1 += out1_re(h_out, m) + " += " + h2_re(h,m) + ";\n"
            reconstruct_flv1 += out1_im(h_out, m) + " += " + h2_im(h,m) + ";\n"

        for s in range(2,4):
            (h,c) = row(s)
            re = c.real
            im = c.imag
            if im == 0 and re == 0:
                ()
            elif im == 0:
                reconstruct_flv1 += out1_re(s, m) + " " + sign(re) + "= " + h2_re(h,m) + ";\n"
                reconstruct_flv1 += out1_im(s, m) + " " + sign(re) + "= " + h2_im(h,m) + ";\n"
            elif re == 0:
                reconstruct_flv1 += out1_re(s, m) + " " + sign(-im) + "= " + h2_im(h,m) + ";\n"
                reconstruct_flv1 += out1_im(s, m) + " " + sign(+im) + "= " + h2_re(h,m) + ";\n"

        reconstruct_flv1 += "\n"

    reconstruct_flv2 = ""
    for m in range(0,3):

        for h in range(0,2):
            h_out = h
            if row_cnt[0] == 0: # projector defined on lower half only
                h_out = h+2
            reconstruct_flv2 += out2_re(h_out, m) + " += " + h2_re(h,m) + ";\n"
            reconstruct_flv2 += out2_im(h_out, m) + " += " + h2_im(h,m) + ";\n"

        for s in range(2,4):
            (h,c) = row(s)
            re = c.real
            im = c.imag
            if im == 0 and re == 0:
                ()
            elif im == 0:
                reconstruct_flv2 += out2_re(s, m) + " " + sign(re) + "= " + h2_re(h,m) + ";\n"
                reconstruct_flv2 += out2_im(s, m) + " " + sign(re) + "= " + h2_im(h,m) + ";\n"
            elif re == 0:
                reconstruct_flv2 += out2_re(s, m) + " " + sign(-im) + "= " + h2_im(h,m) + ";\n"
                reconstruct_flv2 += out2_im(s, m) + " " + sign(+im) + "= " + h2_re(h,m) + ";\n"

        reconstruct_flv2 += "\n"


    if dir >= 6:
        str += decl_half
        str += "if (gauge_fixed && ga_idx < X4X3X2X1hmX3X2X1h)\n"
        str += block("{\n" + load_half_cond + prep_face_flv1 + prep_half + ident + reconstruct_flv1 + "}\n" + "{\n" + load_half_cond + prep_face_flv2 + prep_half + ident + reconstruct_flv2 + "}\n")
        str += " else "
        str += block(load_gauge + reconstruct_gauge + "{\n"+ load_half_cond + prep_face_flv1 + prep_half + mult + reconstruct_flv1 + "}\n" + "{\n" + load_half_cond + prep_face_flv2 + prep_half + mult + reconstruct_flv2 +"}\n")
    else:
        str += decl_half + load_gauge + reconstruct_gauge
        str +="{\n" + load_half_cond + prep_face_flv1 + prep_half + mult + reconstruct_flv1 + "}\n"
        str +="{\n" + load_half_cond + prep_face_flv2 + prep_half + mult + reconstruct_flv2 + "}\n"

    if pack_only:
        out = load_spinor + decl_half + project
        out = out.replace("sp_idx", "idx")
        return out
    else:
        return cond + block(str)+"\n\n"
# end def gen


def twisted():

    str = ""
    #str += "#ifdef DSLASH_TWIST\n"
    str += "//Perform twist rotation first:\n"
    if dagger :
       str += "//(1 + i*a*gamma_5 * tau_3 + b * tau_1)\n"
    else:
       str += "//(1 - i*a*gamma_5 * tau_3 + b * tau_1)\n"
    str += "volatile spinorFloat x1_re, x1_im, y1_re, y1_im;\n"
    str += "volatile spinorFloat x2_re, x2_im, y2_re, y2_im;\n\n"

    str += "x1_re = 0.0, x1_im = 0.0;\n"
    str += "y1_re = 0.0, y1_im = 0.0;\n"
    str += "x2_re = 0.0, x2_im = 0.0;\n"
    str += "y2_re = 0.0, y2_im = 0.0;\n\n\n"

    a1 = ""
    a2 = ""

    if dagger :
       a1 += " - a *"
       a2 += " + a *"
    else:
       a1 += " + a *"
       a2 += " - a *"

    for c in range(0,3):
        for h in range(0,2):
	    #h, h+2
	    str += "// using o1 regs:\n"
	    str += "x1_re = " + out1_re(h,c) + a1 + out1_im(h+2,c) + ";\n"
	    str += "x1_im = " + out1_im(h,c) + a2 + out1_re(h+2,c) + ";\n"
	    str += "x2_re = " + "b * " + out1_re(h,c) + ";\n"
	    str += "x2_im = " + "b * " + out1_im(h,c) + ";\n\n"
	    str += "y1_re = " + out1_re(h+2,c) + a1 + out1_im(h,c) + ";\n"
	    str += "y1_im = " + out1_im(h+2,c) + a2 + out1_re(h,c) + ";\n"
	    str += "y2_re = " + "b * " + out1_re(h+2,c) + ";\n"
	    str += "y2_im = " + "b * " + out1_im(h+2,c) + ";\n\n\n"
	    str += "// using o2 regs:\n"
	    str += "x2_re += " + out2_re(h,c) + a2 + out2_im(h+2,c) + ";\n"
	    str += "x2_im += " + out2_im(h,c) + a1 + out2_re(h+2,c) + ";\n"
	    str += "x1_re += " + "b * " + out2_re(h,c) + ";\n"
	    str += "x1_im += " + "b * " + out2_im(h,c) + ";\n\n"
	    str += "y2_re += " + out2_re(h+2,c) + a2 + out2_im(h,c) + ";\n"
	    str += "y2_im += " + out2_im(h+2,c) + a1 + out2_re(h,c) + ";\n"
	    str += "y1_re += " + "b * " + out2_re(h+2,c) + ";\n"
	    str += "y1_im += " + "b * " + out2_im(h+2,c) + ";\n"
	    str += "\n\n"
            str += out1_re(h,c) + " = x1_re;  " + out1_im(h,c) + " = x1_im;\n"
            str += out1_re(h+2,c) + " = y1_re;  " + out1_im(h+2,c) + " = y1_im;\n"
	    str += "\n"
            str += out2_re(h,c) + " = x2_re;  " + out2_im(h,c) + " = x2_im;\n"
            str += out2_re(h+2,c) + " = y2_re;  " + out2_im(h+2,c) + " = y2_im;\n\n"
    #str += "#endif\n"

    return "#ifdef DSLASH_TWIST\n" + block(str) + "\n#endif\n"
# end def twisted


def xpay():
    str = "\n"
    str += "#ifndef DSLASH_XPAY\n"

    for s in range(0,4):
        for c in range(0,3):
            i = 3*s+c
            str += out1_re(s,c) +" *= c;\n"
            str += out1_im(s,c) +" *= c;\n"
    str += "\n"

    for s in range(0,4):
        for c in range(0,3):
            i = 3*s+c
            str += out2_re(s,c) +" *= c;\n"
            str += out2_im(s,c) +" *= c;\n"

##start here
    str += "#else\n"

    str += "#ifdef DSLASH_TWIST\n"
    str += "// accum spinor\n"
    str += "#ifdef SPINOR_DOUBLE\n"
    str += "\n"
    for s in range(0,4):
        for c in range(0,3):
            i = 3*s+c
            str += "#define "+acc_re(s,c)+" accum"+nthFloat2(2*i+0)+"\n"
            str += "#define "+acc_im(s,c)+" accum"+nthFloat2(2*i+1)+"\n"
    str += "\n"
    str += "#else\n"
    for s in range(0,4):
        for c in range(0,3):
            i = 3*s+c
            str += "#define "+acc_re(s,c)+" accum"+nthFloat4(2*i+0)+"\n"
            str += "#define "+acc_im(s,c)+" accum"+nthFloat4(2*i+1)+"\n"
    str += "\n"
    str += "#endif // SPINOR_DOUBLE\n\n"
    str += "{\n"
    str += "  READ_ACCUM(ACCUMTEX, param.sp_stride)\n\n"
    for s in range(0,4):
        for c in range(0,3):
            i = 3*s+c
            str += "  " + out1_re(s,c) +" = c*"+out1_re(s,c)+ " + "+ acc_re(s,c)+";\n"
            str += "  " + out1_im(s,c) +" = c*"+out1_im(s,c)+ " + "+ acc_im(s,c)+";\n"
    str += "\n"
    str += "  ASSN_ACCUM(ACCUMTEX, param.sp_stride, param.fl_stride)\n\n"
    for s in range(0,4):
        for c in range(0,3):
            i = 3*s+c
            str += "  " + out2_re(s,c) +" = c*"+out2_re(s,c)+ " + "+ acc_re(s,c)+";\n"
            str += "  " + out2_im(s,c) +" = c*"+out2_im(s,c)+ " + "+ acc_im(s,c)+";\n"
    str += "}\n"
    str += "\n"
    for s in range(0,4):
        for c in range(0,3):
            i = 3*s+c
            str += "#undef "+acc_re(s,c)+"\n"
            str += "#undef "+acc_im(s,c)+"\n"
    str += "\n"
    str += "#else\n"

    str += "// accum spinor\n"
    str += "#ifdef SPINOR_DOUBLE\n"
    str += "\n"
    for s in range(0,4):
        for c in range(0,3):
            i = 3*s+c
            str += "#define "+acc1_re(s,c)+" flv1_accum"+nthFloat2(2*i+0)+"\n"

            str += "#define "+acc1_im(s,c)+" flv1_accum"+nthFloat2(2*i+1)+"\n"
    str += "\n"
    for s in range(0,4):
        for c in range(0,3):
            i = 3*s+c
            str += "#define "+acc2_re(s,c)+" flv2_accum"+nthFloat2(2*i+0)+"\n"
            str += "#define "+acc2_im(s,c)+" flv2_accum"+nthFloat2(2*i+1)+"\n"
    str += "\n"
    str += "#else\n"
    str += "\n"
    for s in range(0,4):
        for c in range(0,3):
            i = 3*s+c
            str += "#define "+acc1_re(s,c)+" flv1_accum"+nthFloat4(2*i+0)+"\n"
            str += "#define "+acc1_im(s,c)+" flv1_accum"+nthFloat4(2*i+1)+"\n"
    str += "\n"
    for s in range(0,4):
        for c in range(0,3):
            i = 3*s+c
            str += "#define "+acc2_re(s,c)+" flv2_accum"+nthFloat4(2*i+0)+"\n"
            str += "#define "+acc2_im(s,c)+" flv2_accum"+nthFloat4(2*i+1)+"\n"
    str += "\n"
    str += "#endif // SPINOR_DOUBLE\n\n"

    str += "{\n"

    str += "  READ_ACCUM_FLAVOR(ACCUMTEX, param.sp_stride, param.fl_stride)\n\n"


    str += "  //Perform twist rotation:\n"
    if dagger :
       str += "//(1 + i*a*gamma_5 * tau_3 + b * tau_1)\n"
    else:
       str += "//(1 - i*a*gamma_5 * tau_3 + b * tau_1)\n"
    str += "  volatile spinorFloat x1_re, x1_im, y1_re, y1_im;\n"
    str += "  volatile spinorFloat x2_re, x2_im, y2_re, y2_im;\n\n"

    str += "  x1_re = 0.0, x1_im = 0.0;\n"
    str += "  y1_re = 0.0, y1_im = 0.0;\n"
    str += "  x2_re = 0.0, x2_im = 0.0;\n"
    str += "  y2_re = 0.0, y2_im = 0.0;\n\n\n"

    a1 = ""
    a2 = ""

    if dagger :
       a1 += " - a *"
       a2 += " + a *"
    else:
       a1 += " + a *"
       a2 += " - a *"

    for c in range(0,3):
        for h in range(0,2):
	    #h, h+2
	    str += "  // using acc1 regs:\n"
	    str += "  x1_re = " + acc1_re(h,c) + a1 + acc1_im(h+2,c) + ";\n"
	    str += "  x1_im = " + acc1_im(h,c) + a2 + acc1_re(h+2,c) + ";\n"
	    str += "  x2_re = " + "b * " + acc1_re(h,c) + ";\n"
	    str += "  x2_im = " + "b * " + acc1_im(h,c) + ";\n\n"
	    str += "  y1_re = " + acc1_re(h+2,c) + a1 + acc1_im(h,c) + ";\n"
	    str += "  y1_im = " + acc1_im(h+2,c) + a2 + acc1_re(h,c) + ";\n"
	    str += "  y2_re = " + "b * " + acc1_re(h+2,c) + ";\n"
	    str += "  y2_im = " + "b * " + acc1_im(h+2,c) + ";\n\n\n"
	    str += "  // using acc2 regs:\n"
	    str += "  x2_re += " + acc2_re(h,c) + a2 + acc2_im(h+2,c) + ";\n"
	    str += "  x2_im += " + acc2_im(h,c) + a1 + acc2_re(h+2,c) + ";\n"
	    str += "  x1_re += " + "b * " + acc2_re(h,c) + ";\n"
	    str += "  x1_im += " + "b * " + acc2_im(h,c) + ";\n\n"
	    str += "  y2_re += " + acc2_re(h+2,c) + a2 + acc2_im(h,c) + ";\n"
	    str += "  y2_im += " + acc2_im(h+2,c) + a1 + acc2_re(h,c) + ";\n"
	    str += "  y1_re += " + "b * " + acc2_re(h+2,c) + ";\n"
	    str += "  y1_im += " + "b * " + acc2_im(h+2,c) + ";\n"
	    str += "\n\n"
            str += acc1_re(h,c) + " = x1_re;  " + acc1_im(h,c) + " = x1_im;\n"
            str += acc1_re(h+2,c) + " = y1_re;  " + acc1_im(h+2,c) + " = y1_im;\n"
	    str += "\n"
            str += acc2_re(h,c) + " = x2_re;  " + acc2_im(h,c) + " = x2_im;\n"
            str += acc2_re(h+2,c) + " = y2_re;  " + acc2_im(h+2,c) + " = y2_im;\n\n"


    for s in range(0,4):
        for c in range(0,3):
            i = 3*s+c
            str += "  " + out1_re(s,c) +" = k*"+out1_re(s,c) + " + "+ acc1_re(s,c)+";\n"
            str += "  " + out1_im(s,c) +" = k*"+out1_im(s,c) + " + "+ acc1_im(s,c)+ ";\n"

    str += "\n"

    for s in range(0,4):
        for c in range(0,3):
            i = 3*s+c
            str += "  " + out2_re(s,c) +" = k*"+out2_re(s,c) + " + "+ acc2_re(s,c)+ ";\n"
            str += "  " + out2_im(s,c) +" = k*"+out2_im(s,c) + " + "+ acc2_im(s,c)+ ";\n"

    str += "}\n"
    str += "\n"
    for s in range(0,4):
        for c in range(0,3):
            i = 3*s+c
            str += "#undef "+acc1_re(s,c)+"\n"
            str += "#undef "+acc1_im(s,c)+"\n"
    str += "\n"
    for s in range(0,4):
        for c in range(0,3):
            i = 3*s+c
            str += "#undef "+acc2_re(s,c)+"\n"
            str += "#undef "+acc2_im(s,c)+"\n"
    str += "\n"
    str += "#endif//DSLASH_TWIST\n"
    str += "\n"
    str += "#endif // DSLASH_XPAY\n"

    return str
# end def xpay


def epilog():
    str = ""
    str += "// apply twisted mass rotation\n"
    str += block( "\n" + twisted() + xpay() )

    str += "\n\n"
    str += "// write spinor field back to device memory\n"
    str += "WRITE_FLAVOR_SPINOR();\n\n"

    str += "// undefine to prevent warning when precision is changed\n"
    str += "#undef spinorFloat\n"
    if sharedDslash:
        str += "#undef WRITE_SPINOR_SHARED\n"
        str += "#undef READ_SPINOR_SHARED\n"
    if sharedFloatsPerFlavor > 0: str += "#undef SHARED_STRIDE\n\n"

    if dslash:
        for m in range(0,3):
            for n in range(0,3):
                i = 3*m+n
                str += "#undef "+g_re(0,m,n)+"\n"
                str += "#undef "+g_im(0,m,n)+"\n"
        str += "\n"

    for s in range(0,4):
        for c in range(0,3):
            i = 3*s+c
            str += "#undef "+in_re(s,c)+"\n"
            str += "#undef "+in_im(s,c)+"\n"
    str += "\n"
#fixme
    for s in range(0,4):
        for c in range(0,3):
            i = 3*s+c
            if 2*i < sharedFloatsPerFlavor:
                str += "#undef "+out1_re(s,c)+"\n"
                if 2*i+1 < sharedFloatsPerFlavor:
                    str += "#undef "+out1_im(s,c)+"\n"
    str += "\n"

    str += "#undef VOLATILE\n"

    return str
# end def epilog


#####temporal
def generate_dslash():
    return prolog() + gen(0) + gen(1) + gen(2) + gen(3) + gen(4) + gen(5) + gen(6) + gen(7) + epilog()
#    return prolog() + epilog()


# generate Wilson-like Dslash kernels
def generate_dslash_kernels(arch):
    print "Generating dslash kernel for sm" + str(arch/10)

    global sharedFloatsPerFlavor
    global sharedDslash
    global dslash
    global dagger
    global twist

    sharedFloatsPerFlavor = 0
    if arch >= 200:
        sharedFloatsPerFlavor = 0
        #sharedDslash = True
        sharedDslash = False
        name = "fermi"
    elif arch >= 120:
        sharedFloatsPerFlavor = 0
        sharedDslash = False
        name = "gt200"
    else:
        sharedFloatsPerFlavor = 19
        sharedDslash = False
        name = "g80"

    print "Shared floats set to " + str(sharedFloatsPerFlavor)

    dslash = True
    twist = False
    dagger = False

    twist = True
    dagger = False
    filename = 'dslash_core/tm_ndeg_fused_exterior_dslash_core.h'
    print sys.argv[0] + ": generating " + filename;
    f = open(filename, 'w')
    f.write(generate_dslash())
    f.close()

    dagger = True
    filename = 'dslash_core/tm_ndeg_fused_exterior_dslash_dagger_core.h'
    print sys.argv[0] + ": generating " + filename + "\n";
    f = open(filename, 'w')
    f.write(generate_dslash())
    f.close()

    dslash = False



dslash = False
dagger = False
twist = False
sharedFloatsPerFlavor = 0
sharedDslash = False

# generate dslash kernels
#arch = 200
#generate_dslash_kernels(arch)

arch = 200
generate_dslash_kernels(arch)

#arch = 100
#generate_dslash_kernels(arch)
>>>>>>> aa3046b9
<|MERGE_RESOLUTION|>--- conflicted
+++ resolved
@@ -1,4 +1,3 @@
-<<<<<<< HEAD
 # -*- coding: utf-8 -*-
 import sys
 
@@ -11,13 +10,13 @@
     def fltToString(a):
         if a == int(a): return `int(a)`
         else: return `a`
-    
+
     def imToString(a):
         if a == 0: return "0i"
         elif a == -1: return "-i"
         elif a == 1: return "i"
         else: return fltToString(a)+"i"
-    
+
     re = c.real
     im = c.imag
     if re == 0 and im == 0: return "0"
@@ -147,7 +146,7 @@
     str += "// input spinor\n"
     str += "#ifdef SPINOR_DOUBLE\n"
     str += "#define spinorFloat double\n"
-    if sharedDslash: 
+    if sharedDslash:
         str += "#define WRITE_SPINOR_SHARED WRITE_SPINOR_SHARED_DOUBLE2\n"
         str += "#define READ_SPINOR_SHARED READ_SPINOR_SHARED_DOUBLE2\n"
 
@@ -158,7 +157,7 @@
             str += "#define "+in_im(s,c)+" I"+nthFloat2(2*i+1)+"\n"
     str += "#else\n"
     str += "#define spinorFloat float\n"
-    if sharedDslash: 
+    if sharedDslash:
         str += "#define WRITE_SPINOR_SHARED WRITE_SPINOR_SHARED_FLOAT4\n"
         str += "#define READ_SPINOR_SHARED READ_SPINOR_SHARED_FLOAT4\n"
     for s in range(0,4):
@@ -190,7 +189,7 @@
 
     str += "\n"
     str += "#endif // GAUGE_DOUBLE\n\n"
-            
+
     str += "// conjugated gauge link\n"
     for m in range(0,3):
         for n in range(0,3):
@@ -255,7 +254,6 @@
 #else // Open64 compiler
 #define VOLATILE volatile
 #endif
-KernelType kernel_type = EXTERIOR_KERNEL_ALL;
 """)
 
     prolog_str+= def_input_spinor()
@@ -284,7 +282,7 @@
 
 
     # set the pointer if using shared memory for pseudo registers
-#    if sharedFloatsPerFlavor > 0 and not sharedDslash: 
+#    if sharedFloatsPerFlavor > 0 and not sharedDslash:
     if sharedFloatsPerFlavor > 0:
         prolog_str += (
 """
@@ -320,25 +318,6 @@
 int dim;
 int face_idx;
 int Y[4] = {X1,X2,X3,X4};
-#if DD_PREC==2
-int faceVolume[4];
-faceVolume[0] = (X2*X3*X4)>>1;
-faceVolume[1] = (X1*X3*X4)>>1;
-faceVolume[2] = (X1*X2*X4)>>1;
-faceVolume[3] = (X1*X2*X3)>>1;
-#endif
-
-#ifdef MULTI_GPU
-if (kernel_type == INTERIOR_KERNEL) {
-#endif
-
-  // Inline by hand for the moment and assume even dimensions
-  const int dims[] = {X1, X2, X3, X4};
-  coordsFromIndex3D<EVEN_X>(X, x1, x2, x3, x4, sid, param.parity, dims);
-
-  // only need to check Y and Z dims currently since X and T set to match exactly
-  if (x2 >= X2) return;
-  if (x3 >= X3) return; 
 
 """)
         else:
@@ -347,59 +326,23 @@
 int dim;
 int face_idx;
 int Y[4] = {X1,X2,X3,X4};
-#if DD_PREC==2
-int faceVolume[4];
-faceVolume[0] = (X2*X3*X4)>>1;
-faceVolume[1] = (X1*X3*X4)>>1;
-faceVolume[2] = (X1*X2*X4)>>1;
-faceVolume[3] = (X1*X2*X3)>>1;
-#endif
-
-
-#ifdef MULTI_GPU
-if (kernel_type == INTERIOR_KERNEL) {
-#endif
-
+
+""")
+
+        prolog_str+= (
+"""
   sid = blockIdx.x*blockDim.x + threadIdx.x;
   if (sid >= param.threads) return;
 
-  // Inline by hand for the moment and assume even dimensions
-  const int dims[] = {X1, X2, X3, X4};
-  coordsFromIndex<EVEN_X>(X, x1, x2, x3, x4, sid, param.parity, dims);
-
-""")
-
-        out = ""
-        for s in range(0,4):
-            for c in range(0,3):
-                out += out1_re(s,c)+" = 0;  "+out1_im(s,c)+" = 0;\n"
-
-        out += "\n"
-
-        for s in range(0,4):
-            for c in range(0,3):
-                out += out2_re(s,c)+" = 0;  "+out2_im(s,c)+" = 0;\n"
-
-        prolog_str+= indent(out)
-
-        prolog_str+= (
-"""
-#ifdef MULTI_GPU
-} else { // exterior kernel
-
-  sid = blockIdx.x*blockDim.x + threadIdx.x;
-  if (sid >= param.threads) return;
-
-  dim = dimFromFaceIndex(sid, param); // sid is also modified 
-
-  const int face_volume = ((param.threadDimMapUpper[dim] - param.threadDimMapLower[dim]) >> 1);       
+  dim = dimFromFaceIndex(sid, param); // sid is also modified
+
+  const int face_volume = ((param.threadDimMapUpper[dim] - param.threadDimMapLower[dim]) >> 1);
   // volume of one face (per flavor)
   const int face_num = (sid >= face_volume);              // is this thread updating face 0 or 1
   face_idx = sid - face_num*face_volume;        // index into the respective face
 
   // ghostOffset is scaled to include body (includes stride) and number of FloatN arrays (SPINOR_HOP)
   // face_idx not sid since faces are spin projected and share the same volume index (modulo UP/DOWN reading)
-  //sp_idx = face_idx + param.ghostOffset[dim];
 
 
   const int dims[] = {X1, X2, X3, X4};
@@ -445,8 +388,7 @@
 """)
 
 
-        prolog_str+= "}\n"
-        prolog_str+= "#endif // MULTI_GPU\n\n\n"
+        prolog_str+= "\n"
 
     else:
         prolog_str+=(
@@ -458,7 +400,7 @@
 
 // read spinor from device memory
 READ_SPINOR(SPINORTEX, param.sp_stride, sid, sid);
-""")            
+""")
     return prolog_str
 # end def prolog
 
@@ -468,7 +410,7 @@
     projStr = projectorToStr(projectors[projIdx])
     def proj(i,j):
         return projectors[projIdx][4*i+j]
-    
+
     # if row(i) = (j, c), then the i'th row of the projector can be represented
     # as a multiple of the j'th row: row(i) = c row(j)
     def row(i):
@@ -498,23 +440,21 @@
 #    cond += "     (kernel_type == EXTERIOR_KERNEL_"+dim[dir/2]+" && "+boundary[dir]+") )\n"
 #    cond += "#endif\n"
     cond += "if (isActive(dim,"  + `dir/2` + "," + offset[dir] + ",x1,x2,x3,x4,param.commDim,param.X) && " + boundary[dir] +")\n"
-  
+
     str = ""
-    
+
     projName = "P"+`dir/2`+["-","+"][projIdx%2]
     str += "// Projector "+projName+"\n"
     for l in projStr.splitlines():
         str += "// "+l+"\n"
     str += "\n"
-  
+
     str += "faceIndexFromCoords<1>(face_idx,x1,x2,x3,x4," + `dir/2` + ",Y);\n"
-    str += "const int sp_idx =  face_idx + param.ghostOffset[" + `dir/2` + "][0];\n"
-
-    str += "#if (DD_PREC==2)\n" 
+    str += "const int sp_idx =  face_idx + param.ghostOffset[" + `dir/2` + "]["  + `1-dir%2` + "];\n"
+
+    str += "#if (DD_PREC==2)\n"
     str += "  sp_norm_idx = face_idx + "
-    if dir%2 == 0:
-      str += "faceVolume[" + `dir/2` + "] + " 
-    str += "param.ghostNormOffset[" + `dir/2` + "][0];\n"
+    str += "param.ghostNormOffset[" + `dir/2` + "][" +  `1-dir%2` + "];\n"
     str += "#endif"
     str += "\n"
 
@@ -580,23 +520,26 @@
     load_half_flv1 = "// read half spinor for the first flavor from device memory\n"
 # we have to use the same volume index for backwards and forwards gathers
 # instead of using READ_UP_SPINOR and READ_DOWN_SPINOR, just use READ_HALF_SPINOR with the appropriate shift
-#    if (dir+1) % 2 == 0: 
+#    if (dir+1) % 2 == 0:
 #          load_half_flv1 += "READ_HALF_SPINOR(SPINORTEX, sp_stride_pad, sp_idx, sp_norm_idx);\n\n"
-#    else: 
+#    else:
 #flavor offset: extra ghostFace[static_cast<int>(kernel_type)]
 #          load_half_flv1 += "READ_HALF_SPINOR(SPINORTEX, sp_stride_pad, sp_idx + (SPINOR_HOP/2)*sp_stride_pad, sp_norm_idx);\n\n"
     load_half_flv1 += "READ_HALF_SPINOR(GHOSTSPINORTEX, sp_stride_pad, sp_idx, sp_norm_idx);\n\n"
-    
+
     load_half_flv2 = "// read half spinor for the second flavor from device memory\n"
     load_half_flv2 += "const int fl_idx = sp_idx + ghostFace[" + `dir/2` + "];\n"
+    load_half_flv2 += "#if (DD_PREC==2)\n"
+    load_half_flv2 += "const int fl_norm_idx = sp_norm_idx + ghostFace[" + `dir/2` + "];\n"
+    load_half_flv2 += "#endif\n"
 # we have to use the same volume index for backwards and forwards gathers
 # instead of using READ_UP_SPINOR and READ_DOWN_SPINOR, just use READ_HALF_SPINOR with the appropriate shift
-#    if (dir+1) % 2 == 0: 
+#    if (dir+1) % 2 == 0:
 #          load_half_flv2 += "READ_HALF_SPINOR(SPINORTEX, sp_stride_pad, fl_idx, sp_norm_idx+ghostFace[" + `dir/2` + "]);\n\n"
-#  else: 
+#  else:
 #flavor offset: extra ghostFace[static_cast<int>(kernel_type)]
 #          load_half_flv2 += "READ_HALF_SPINOR(SPINORTEX, sp_stride_pad, fl_idx + (SPINOR_HOP/2)*sp_stride_pad, sp_norm_idx+ghostFace[" + `dir/2` + "]);\n\n"
-    load_half_flv2 += "READ_HALF_SPINOR(GHOSTSPINORTEX, sp_stride_pad, fl_idx, sp_norm_idx+ghostFace[static_cast<int>(kernel_type)]);\n\n"
+    load_half_flv2 += "READ_HALF_SPINOR(GHOSTSPINORTEX, sp_stride_pad, fl_idx, fl_norm_idx);\n\n"
 
 
     project = "// project spinor into half spinors\n"
@@ -625,7 +568,7 @@
                     elif re==0:
                         strRe += sign(-im)+in_im(s,c)
                         strIm += sign(im)+in_re(s,c)
-                
+
             project += h1_re(h,c)+" = "+strRe+";\n"
             project += h1_im(h,c)+" = "+strIm+";\n"
 
@@ -682,41 +625,18 @@
 
     copy_half += "\n"
 
-    prep_half_cond1 =  ""
-    prep_half_cond1 += "#ifdef MULTI_GPU\n"
-    prep_half_cond1 += "if (kernel_type == INTERIOR_KERNEL) {\n"
-    prep_half_cond1 += "#endif\n"
-    prep_half_cond1 += "\n"
-
-    prep_half_flv1 = ""
-    prep_half_flv1 += indent(load_flv1)
-    prep_half_flv1 += indent(project)
-
-    prep_half_flv2 = ""
-    prep_half_flv2 += indent(load_flv2)
-    prep_half_flv2 += indent(project)
-
-    prep_half_cond2 = "\n"
-    prep_half_cond2 += "#ifdef MULTI_GPU\n"
-    prep_half_cond2 += "} else {\n"
-    prep_half_cond2 += "\n"
-
     prep_face_flv1 = indent(load_half_flv1)
     prep_face_flv2 = indent(load_half_flv2)
 
     prep_half = indent(copy_half)
 
-    prep_half_cond3 = "}\n"
-    prep_half_cond3 += "#endif // MULTI_GPU\n"
-    prep_half_cond3 += "\n"
-    
     ident = "// identity gauge matrix\n"
     for m in range(0,3):
         for h in range(0,2):
             ident += "spinorFloat "+h2_re(h,m)+" = " + h1_re(h,m) + "; "
             ident += "spinorFloat "+h2_im(h,m)+" = " + h1_im(h,m) + ";\n"
     ident += "\n"
-    
+
     mult = ""
     for m in range(0,3):
         mult += "// multiply row "+`m`+"\n"
@@ -730,7 +650,7 @@
                 im += h2_im(h,m) + " += " + g_im(dir,m,c) + " * "+h1_re(h,c)+";\n"
             mult += re + im
         mult += "\n"
-    
+
     reconstruct_flv1 = ""
     for m in range(0,3):
 
@@ -740,7 +660,7 @@
                 h_out = h+2
             reconstruct_flv1 += out1_re(h_out, m) + " += " + h2_re(h,m) + ";\n"
             reconstruct_flv1 += out1_im(h_out, m) + " += " + h2_im(h,m) + ";\n"
-    
+
         for s in range(2,4):
             (h,c) = row(s)
             re = c.real
@@ -753,7 +673,7 @@
             elif re == 0:
                 reconstruct_flv1 += out1_re(s, m) + " " + sign(-im) + "= " + h2_im(h,m) + ";\n"
                 reconstruct_flv1 += out1_im(s, m) + " " + sign(+im) + "= " + h2_re(h,m) + ";\n"
-        
+
         reconstruct_flv1 += "\n"
 
     reconstruct_flv2 = ""
@@ -765,7 +685,7 @@
                 h_out = h+2
             reconstruct_flv2 += out2_re(h_out, m) + " += " + h2_re(h,m) + ";\n"
             reconstruct_flv2 += out2_im(h_out, m) + " += " + h2_im(h,m) + ";\n"
-    
+
         for s in range(2,4):
             (h,c) = row(s)
             re = c.real
@@ -778,20 +698,20 @@
             elif re == 0:
                 reconstruct_flv2 += out2_re(s, m) + " " + sign(-im) + "= " + h2_im(h,m) + ";\n"
                 reconstruct_flv2 += out2_im(s, m) + " " + sign(+im) + "= " + h2_re(h,m) + ";\n"
-        
+
         reconstruct_flv2 += "\n"
 
 
     if dir >= 6:
         str += decl_half
         str += "if (gauge_fixed && ga_idx < X4X3X2X1hmX3X2X1h)\n"
-        str += block("{\n" + prep_half_cond1 + prep_half_flv1 + prep_half_cond2 + load_half_cond + prep_face_flv1 + prep_half + prep_half_cond3 + ident + reconstruct_flv1 + "}\n" + "{\n" + prep_half_cond1 + prep_half_flv2 + prep_half_cond2 + load_half_cond + prep_face_flv2 + prep_half + prep_half_cond3 + ident + reconstruct_flv2 + "}\n")
+        str += block("{\n" + load_half_cond + prep_face_flv1 + prep_half + ident + reconstruct_flv1 + "}\n" + "{\n" + load_half_cond + prep_face_flv2 + prep_half + ident + reconstruct_flv2 + "}\n")
         str += " else "
-        str += block(load_gauge + reconstruct_gauge + "{\n"+ prep_half_cond1 + prep_half_flv1 + prep_half_cond2 + load_half_cond + prep_face_flv1 + prep_half + prep_half_cond3 + mult + reconstruct_flv1 + "}\n" + "{\n"+ prep_half_cond1 + prep_half_flv2 + prep_half_cond2 + load_half_cond + prep_face_flv2 + prep_half + prep_half_cond3 + mult + reconstruct_flv2 +"}\n")
-    else:
-        str += decl_half + load_gauge + reconstruct_gauge 
-        str +="{\n" + prep_half_cond1 + prep_half_flv1 + prep_half_cond2 + load_half_cond + prep_face_flv1 + prep_half + prep_half_cond3 + mult + reconstruct_flv1 + "}\n" 
-        str +="{\n" + prep_half_cond1 + prep_half_flv2 + prep_half_cond2 + load_half_cond + prep_face_flv2 + prep_half + prep_half_cond3 + mult + reconstruct_flv2 + "}\n"     
+        str += block(load_gauge + reconstruct_gauge + "{\n"+ load_half_cond + prep_face_flv1 + prep_half + mult + reconstruct_flv1 + "}\n" + "{\n" + load_half_cond + prep_face_flv2 + prep_half + mult + reconstruct_flv2 +"}\n")
+    else:
+        str += decl_half + load_gauge + reconstruct_gauge
+        str +="{\n" + load_half_cond + prep_face_flv1 + prep_half + mult + reconstruct_flv1 + "}\n"
+        str +="{\n" + load_half_cond + prep_face_flv2 + prep_half + mult + reconstruct_flv2 + "}\n"
 
     if pack_only:
         out = load_spinor + decl_half + project
@@ -825,7 +745,7 @@
     if dagger :
        a1 += " - a *"
        a2 += " + a *"
-    else:     
+    else:
        a1 += " + a *"
        a2 += " - a *"
 
@@ -980,7 +900,7 @@
     if dagger :
        a1 += " - a *"
        a2 += " + a *"
-    else:     
+    else:
        a1 += " + a *"
        a2 += " - a *"
 
@@ -1051,1114 +971,6 @@
 
 def epilog():
     str = ""
-    if dslash:
-       str += "#ifdef MULTI_GPU\n"
-       str += (
-"""
-int incomplete = 0; // Have all 8 contributions been computed for this site?
-
-switch(kernel_type) { // intentional fall-through
-case INTERIOR_KERNEL:
-  incomplete = incomplete || (param.commDim[3] && (x4==0 || x4==X4m1));
-case EXTERIOR_KERNEL_T:
-  incomplete = incomplete || (param.commDim[2] && (x3==0 || x3==X3m1));
-case EXTERIOR_KERNEL_Z:
-  incomplete = incomplete || (param.commDim[1] && (x2==0 || x2==X2m1));
-case EXTERIOR_KERNEL_Y:
-  incomplete = incomplete || (param.commDim[0] && (x1==0 || x1==X1m1));
-}
-
-""")    
-    str += "\n"
-    str += "if (!incomplete)\n"
-    str += "#endif // MULTI_GPU\n"
-    str += "// apply twisted mass rotation\n"
-    str += block( "\n" + twisted() + xpay() )
-    
-    str += "\n\n"
-    str += "// write spinor field back to device memory\n"
-    str += "WRITE_FLAVOR_SPINOR();\n\n"
-
-    str += "// undefine to prevent warning when precision is changed\n"
-    str += "#undef spinorFloat\n"
-    if sharedDslash: 
-        str += "#undef WRITE_SPINOR_SHARED\n"
-        str += "#undef READ_SPINOR_SHARED\n"
-    if sharedFloatsPerFlavor > 0: str += "#undef SHARED_STRIDE\n\n"
-
-    if dslash:
-        for m in range(0,3):
-            for n in range(0,3):
-                i = 3*m+n
-                str += "#undef "+g_re(0,m,n)+"\n"
-                str += "#undef "+g_im(0,m,n)+"\n"
-        str += "\n"
-
-    for s in range(0,4):
-        for c in range(0,3):
-            i = 3*s+c
-            str += "#undef "+in_re(s,c)+"\n"
-            str += "#undef "+in_im(s,c)+"\n"
-    str += "\n"
-#fixme
-    for s in range(0,4):
-        for c in range(0,3):
-            i = 3*s+c
-            if 2*i < sharedFloatsPerFlavor:
-                str += "#undef "+out1_re(s,c)+"\n"
-                if 2*i+1 < sharedFloatsPerFlavor:
-                    str += "#undef "+out1_im(s,c)+"\n"
-    str += "\n"
-
-    str += "#undef VOLATILE\n" 
-
-    return str
-# end def epilog
-
-
-#####temporal
-def generate_dslash():
-    return prolog() + gen(0) + gen(1) + gen(2) + gen(3) + gen(4) + gen(5) + gen(6) + gen(7) + epilog()
-#    return prolog() + epilog()
-
-
-# generate Wilson-like Dslash kernels
-def generate_dslash_kernels(arch):
-    print "Generating dslash kernel for sm" + str(arch/10)
-
-    global sharedFloatsPerFlavor
-    global sharedDslash
-    global dslash
-    global dagger
-    global twist
-
-    sharedFloatsPerFlavor = 0
-    if arch >= 200:
-        sharedFloatsPerFlavor = 0
-        #sharedDslash = True
-        sharedDslash = False    
-        name = "fermi"
-    elif arch >= 120:
-        sharedFloatsPerFlavor = 0
-        sharedDslash = False
-        name = "gt200"
-    else:
-        sharedFloatsPerFlavor = 19
-        sharedDslash = False
-        name = "g80"
-
-    print "Shared floats set to " + str(sharedFloatsPerFlavor)
-
-    dslash = True
-    twist = False
-    dagger = False
-
-    twist = True
-    dagger = False
-    filename = 'dslash_core/tm_ndeg_fused_exterior_dslash_core.h'
-    print sys.argv[0] + ": generating " + filename;
-    f = open(filename, 'w')
-    f.write(generate_dslash())
-    f.close()
-
-    dagger = True
-    filename = 'dslash_core/tm_ndeg_fused_exterior_dslash_dagger_core.h'
-    print sys.argv[0] + ": generating " + filename + "\n";
-    f = open(filename, 'w')
-    f.write(generate_dslash())
-    f.close()
-
-    dslash = False
-
-
-
-dslash = False
-dagger = False
-twist = False
-sharedFloatsPerFlavor = 0
-sharedDslash = False
-
-# generate dslash kernels
-#arch = 200
-#generate_dslash_kernels(arch)
-
-arch = 200
-generate_dslash_kernels(arch)
-
-#arch = 100
-#generate_dslash_kernels(arch)
-=======
-# -*- coding: utf-8 -*-
-import sys
-
-### complex numbers ########################################################################
-
-def complexify(a):
-    return [complex(x) for x in a]
-
-def complexToStr(c):
-    def fltToString(a):
-        if a == int(a): return `int(a)`
-        else: return `a`
-
-    def imToString(a):
-        if a == 0: return "0i"
-        elif a == -1: return "-i"
-        elif a == 1: return "i"
-        else: return fltToString(a)+"i"
-
-    re = c.real
-    im = c.imag
-    if re == 0 and im == 0: return "0"
-    elif re == 0: return imToString(im)
-    elif im == 0: return fltToString(re)
-    else:
-        im_str = "-"+imToString(-im) if im < 0 else "+"+imToString(im)
-        return fltToString(re)+im_str
-
-
-### projector matrices ########################################################################
-
-id = complexify([
-    1, 0, 0, 0,
-    0, 1, 0, 0,
-    0, 0, 1, 0,
-    0, 0, 0, 1
-])
-
-gamma1 = complexify([
-    0,  0, 0, 1j,
-    0,  0, 1j, 0,
-    0, -1j, 0, 0,
-    -1j,  0, 0, 0
-])
-
-gamma2 = complexify([
-    0, 0, 0, 1,
-    0, 0, -1,  0,
-    0, -1, 0,  0,
-    1, 0, 0,  0
-])
-
-gamma3 = complexify([
-    0, 0, 1j,  0,
-    0, 0, 0, -1j,
-    -1j, 0, 0,  0,
-    0, 1j, 0,  0
-])
-
-gamma4 = complexify([
-    1, 0, 0, 0,
-    0, 1, 0, 0,
-    0, 0, -1, 0,
-    0, 0, 0, -1
-])
-
-igamma5 = complexify([
-    0, 0, 1j, 0,
-    0, 0, 0, 1j,
-    1j, 0, 0, 0,
-    0, 1j, 0, 0
-])
-
-
-def gplus(g1, g2):
-    return [x+y for (x,y) in zip(g1,g2)]
-
-def gminus(g1, g2):
-    return [x-y for (x,y) in zip(g1,g2)]
-
-def projectorToStr(p):
-    out = ""
-    for i in range(0, 4):
-        for j in range(0,4):
-            out += complexToStr(p[4*i+j]) + " "
-        out += "\n"
-    return out
-
-projectors = [
-    gminus(id,gamma1), gplus(id,gamma1),
-    gminus(id,gamma2), gplus(id,gamma2),
-    gminus(id,gamma3), gplus(id,gamma3),
-    gminus(id,gamma4), gplus(id,gamma4),
-]
-
-### code generation  ########################################################################
-
-def indent(code):
-    def indentline(line): return ("  "+line if (line.count("#", 0, 1) == 0) else line)
-    return ''.join([indentline(line)+"\n" for line in code.splitlines()])
-
-def block(code):
-    return "{\n"+indent(code)+"}"
-
-def sign(x):
-    if x==1: return "+"
-    elif x==-1: return "-"
-    elif x==+2: return "+2*"
-    elif x==-2: return "-2*"
-
-def nthFloat4(n):
-    return `(n/4)` + "." + ["x", "y", "z", "w"][n%4]
-
-def nthFloat2(n):
-    return `(n/2)` + "." + ["x", "y"][n%2]
-
-
-def in_re(s, c): return "i"+`s`+`c`+"_re"
-def in_im(s, c): return "i"+`s`+`c`+"_im"
-def g_re(d, m, n): return ("g" if (d%2==0) else "gT")+`m`+`n`+"_re"
-def g_im(d, m, n): return ("g" if (d%2==0) else "gT")+`m`+`n`+"_im"
-def out1_re(s, c): return "o1_"+`s`+`c`+"_re"
-def out1_im(s, c): return "o1_"+`s`+`c`+"_im"
-def out2_re(s, c): return "o2_"+`s`+`c`+"_re"
-def out2_im(s, c): return "o2_"+`s`+`c`+"_im"
-def h1_re(h, c): return ["a","b"][h]+`c`+"_re"
-def h1_im(h, c): return ["a","b"][h]+`c`+"_im"
-def h2_re(h, c): return ["A","B"][h]+`c`+"_re"
-def h2_im(h, c): return ["A","B"][h]+`c`+"_im"
-def a_re(b, s, c): return "a"+`(s+2*b)`+`c`+"_re"
-def a_im(b, s, c): return "a"+`(s+2*b)`+`c`+"_im"
-
-def tmp_re(s, c): return "tmp"+`s`+`c`+"_re"
-def tmp_im(s, c): return "tmp"+`s`+`c`+"_im"
-
-def acc_re(s, c): return "acc_"+`s`+`c`+"_re"
-def acc_im(s, c): return "acc_"+`s`+`c`+"_im"
-def acc1_re(s, c): return "acc1_"+`s`+`c`+"_re"
-def acc1_im(s, c): return "acc1_"+`s`+`c`+"_im"
-def acc2_re(s, c): return "acc2_"+`s`+`c`+"_re"
-def acc2_im(s, c): return "acc2_"+`s`+`c`+"_im"
-
-
-def def_input_spinor():
-    str = ""
-    str += "// input spinor\n"
-    str += "#ifdef SPINOR_DOUBLE\n"
-    str += "#define spinorFloat double\n"
-    if sharedDslash:
-        str += "#define WRITE_SPINOR_SHARED WRITE_SPINOR_SHARED_DOUBLE2\n"
-        str += "#define READ_SPINOR_SHARED READ_SPINOR_SHARED_DOUBLE2\n"
-
-    for s in range(0,4):
-        for c in range(0,3):
-            i = 3*s+c
-            str += "#define "+in_re(s,c)+" I"+nthFloat2(2*i+0)+"\n"
-            str += "#define "+in_im(s,c)+" I"+nthFloat2(2*i+1)+"\n"
-    str += "#else\n"
-    str += "#define spinorFloat float\n"
-    if sharedDslash:
-        str += "#define WRITE_SPINOR_SHARED WRITE_SPINOR_SHARED_FLOAT4\n"
-        str += "#define READ_SPINOR_SHARED READ_SPINOR_SHARED_FLOAT4\n"
-    for s in range(0,4):
-        for c in range(0,3):
-            i = 3*s+c
-            str += "#define "+in_re(s,c)+" I"+nthFloat4(2*i+0)+"\n"
-            str += "#define "+in_im(s,c)+" I"+nthFloat4(2*i+1)+"\n"
-    str += "#endif // SPINOR_DOUBLE\n\n"
-    return str
-# end def def_input_spinor
-
-
-def def_gauge():
-    str = "// gauge link\n"
-    str += "#ifdef GAUGE_FLOAT2\n"
-    for m in range(0,3):
-        for n in range(0,3):
-            i = 3*m+n
-            str += "#define "+g_re(0,m,n)+" G"+nthFloat2(2*i+0)+"\n"
-            str += "#define "+g_im(0,m,n)+" G"+nthFloat2(2*i+1)+"\n"
-
-    str += "\n"
-    str += "#else\n"
-    for m in range(0,3):
-        for n in range(0,3):
-            i = 3*m+n
-            str += "#define "+g_re(0,m,n)+" G"+nthFloat4(2*i+0)+"\n"
-            str += "#define "+g_im(0,m,n)+" G"+nthFloat4(2*i+1)+"\n"
-
-    str += "\n"
-    str += "#endif // GAUGE_DOUBLE\n\n"
-
-    str += "// conjugated gauge link\n"
-    for m in range(0,3):
-        for n in range(0,3):
-            i = 3*m+n
-            str += "#define "+g_re(1,m,n)+" (+"+g_re(0,n,m)+")\n"
-            str += "#define "+g_im(1,m,n)+" (-"+g_im(0,n,m)+")\n"
-    str += "\n"
-
-    return str
-# end def def_gauge
-
-
-
-def def_output_spinor():
-# sharedDslash = True: input spinors stored in shared memory
-# sharedDslash = False: output spinors stored in shared memory
-    str = "// output spinor for flavor 1\n"
-    for s in range(0,4):
-        for c in range(0,3):
-            i = 3*s+c
-            if 2*i < sharedFloatsPerFlavor and not sharedDslash:
-                str += "#define "+out1_re(s,c)+" s["+`(2*i+0)`+"*SHARED_STRIDE]\n"
-            else:
-                str += "VOLATILE spinorFloat "+out1_re(s,c)+";\n"
-            if 2*i+1 < sharedFloatsPerFlavor and not sharedDslash:
-                str += "#define "+out1_im(s,c)+" s["+`(2*i+1)`+"*SHARED_STRIDE]\n"
-            else:
-                str += "VOLATILE spinorFloat "+out1_im(s,c)+";\n"
-
-    str += "// output spinor for flavor 2\n"
-    for s in range(0,4):
-        for c in range(0,3):
-            i = 3*s+c
-            if 2*i < sharedFloatsPerFlavor and not sharedDslash:
-                str += "#define "+out2_re(s,c)+" s["+`(2*i+0)+sharedFloatsPerFlavor`+"*SHARED_STRIDE]\n"
-            else:
-                str += "VOLATILE spinorFloat "+out2_re(s,c)+";\n"
-            if 2*i+1 < sharedFloatsPerFlavor and not sharedDslash:
-                str += "#define "+out2_im(s,c)+" s["+`(2*i+1)+sharedFloatsPerFlavor`+"*SHARED_STRIDE]\n"
-            else:
-                str += "VOLATILE spinorFloat "+out2_im(s,c)+";\n"
-    return str
-# end def def_output_spinor
-
-
-def prolog():
-    global arch
-#WARNING: change for twisted mass!
-    if dslash:
-        prolog_str= ("// *** CUDA NDEG TWISTED MASS DSLASH ***\n\n" if not dagger else "// *** CUDA NDEG TWISTED MASS DSLASH DAGGER ***\n\n")
-        prolog_str+= ("// Arguments (double) mu, (double)eta and (double)delta \n")
-        prolog_str+= "#define SHARED_TMNDEG_FLOATS_PER_THREAD "+str(2*sharedFloatsPerFlavor)+"\n"
-        prolog_str+= "#define FLAVORS 2\n\n"
-    else:
-        print "Undefined prolog"
-        exit
-
-    prolog_str+= (
-"""
-#if ((CUDA_VERSION >= 4010) && (__COMPUTE_CAPABILITY__ >= 200)) // NVVM compiler
-#define VOLATILE
-#else // Open64 compiler
-#define VOLATILE volatile
-#endif
-""")
-
-    prolog_str+= def_input_spinor()
-    if dslash == True: prolog_str+= def_gauge()
-    prolog_str+= def_output_spinor()
-
-    if (sharedFloatsPerFlavor > 0):
-        if (arch >= 200):
-            prolog_str+= (
-"""
-#ifdef SPINOR_DOUBLE
-#define SHARED_STRIDE 16 // to avoid bank conflicts on Fermi
-#else
-#define SHARED_STRIDE 32 // to avoid bank conflicts on Fermi
-#endif
-""")
-        else:
-            prolog_str+= (
-"""
-#ifdef SPINOR_DOUBLE
-#define SHARED_STRIDE  8 // to avoid bank conflicts on G80 and GT200
-#else
-#define SHARED_STRIDE 16 // to avoid bank conflicts on G80 and GT200
-#endif
-""")
-
-
-    # set the pointer if using shared memory for pseudo registers
-#    if sharedFloatsPerFlavor > 0 and not sharedDslash:
-    if sharedFloatsPerFlavor > 0:
-        prolog_str += (
-"""
-extern __shared__ char s_data[];
-""")
-
-        if dslash:
-            prolog_str += (
-"""
-VOLATILE spinorFloat *s = (spinorFloat*)s_data + SHARED_TMNDEG_FLOATS_PER_THREAD*SHARED_STRIDE*(threadIdx.x/SHARED_STRIDE)
-                                  + (threadIdx.x % SHARED_STRIDE);
-""")
-
-    if dslash:
-        prolog_str += (
-"""
-#include "read_gauge.h"
-#include "io_spinor.h"
-
-int x1, x2, x3, x4;
-int X;
-
-#if (DD_PREC==2) // half precision
-int sp_norm_idx;
-#endif // MULTI_GPU half precision
-
-int sid;
-""")
-
-        if sharedDslash:
-            prolog_str += (
-"""
-int dim;
-int face_idx;
-int Y[4] = {X1,X2,X3,X4};
-
-""")
-        else:
-            prolog_str += (
-"""
-int dim;
-int face_idx;
-int Y[4] = {X1,X2,X3,X4};
-
-""")
-
-        prolog_str+= (
-"""
-  sid = blockIdx.x*blockDim.x + threadIdx.x;
-  if (sid >= param.threads) return;
-
-  dim = dimFromFaceIndex(sid, param); // sid is also modified
-
-  const int face_volume = ((param.threadDimMapUpper[dim] - param.threadDimMapLower[dim]) >> 1);
-  // volume of one face (per flavor)
-  const int face_num = (sid >= face_volume);              // is this thread updating face 0 or 1
-  face_idx = sid - face_num*face_volume;        // index into the respective face
-
-  // ghostOffset is scaled to include body (includes stride) and number of FloatN arrays (SPINOR_HOP)
-  // face_idx not sid since faces are spin projected and share the same volume index (modulo UP/DOWN reading)
-
-
-  const int dims[] = {X1, X2, X3, X4};
-  coordsFromFaceIndex<1>(X, sid, x1, x2, x3, x4, face_idx, face_volume, dim, face_num, param.parity, dims);
-
-  bool active = false;
-  for(int dir=0; dir<4; ++dir){
-    active = active || isActive(dim,dir,+1,x1,x2,x3,x4,param.commDim,param.X);
-  }
-  if(!active) return;
-
-""")
-
-#for flavor 1:
-        prolog_str+= (
-"""
-  {
-     READ_INTERMEDIATE_SPINOR(INTERTEX, param.sp_stride, sid, sid);
-""")
-
-        out1 = "   "
-        for s in range(0,4):
-            for c in range(0,3):
-                out1 += out1_re(s,c)+" = "+in_re(s,c)+";  "+out1_im(s,c)+" = "+in_im(s,c)+";\n   "
-        prolog_str+= indent(out1)
-
-#for flavor 2:
-        prolog_str+= (
-"""
-  }
-  {
-     READ_INTERMEDIATE_SPINOR(INTERTEX, param.sp_stride, sid+param.fl_stride, sid+param.fl_stride);
-""")
-
-        out2 = "   "
-        for s in range(0,4):
-            for c in range(0,3):
-                out2 += out2_re(s,c)+" = "+in_re(s,c)+";  "+out2_im(s,c)+" = "+in_im(s,c)+";\n   "
-        prolog_str+= indent(out2)
-        prolog_str+= (
-"""
-  }
-""")
-
-
-        prolog_str+= "\n"
-
-    else:
-        prolog_str+=(
-"""
-#include "io_spinor.h"
-
-int sid = blockIdx.x*blockDim.x + threadIdx.x;
-if (sid >= param.threads) return;
-
-// read spinor from device memory
-READ_SPINOR(SPINORTEX, param.sp_stride, sid, sid);
-""")
-    return prolog_str
-# end def prolog
-
-
-def gen(dir, pack_only=False):
-    projIdx = dir if not dagger else dir + (1 - 2*(dir%2))
-    projStr = projectorToStr(projectors[projIdx])
-    def proj(i,j):
-        return projectors[projIdx][4*i+j]
-
-    # if row(i) = (j, c), then the i'th row of the projector can be represented
-    # as a multiple of the j'th row: row(i) = c row(j)
-    def row(i):
-        assert i==2 or i==3
-        if proj(i,0) == 0j:
-            return (1, proj(i,1))
-        if proj(i,1) == 0j:
-            return (0, proj(i,0))
-
-#    boundary = ["x1==X1m1", "x1==0", "x2==X2m1", "x2==0", "x3==X3m1", "x3==0", "x4==X4m1", "x4==0"]
-#    interior = ["x1<X1m1", "x1>0", "x2<X2m1", "x2>0", "x3<X3m1", "x3>0", "x4<X4m1", "x4>0"]
-    boundary = ["x1==X1m1", "x1==0", "x2==X2m1", "x2==0", "x3==X3m1", "x3==0", "x4==X4m1", "x4==0"]
-    interior = ["x1<X1m1", "x1>0", "x2<X2m1", "x2>0", "x3<X3m1", "x3>0", "x4<X4m1", "x4>0"]
-    offset = ["+1","-1","+1","-1","+1","-1","+1","-1"];
-    dim = ["X", "Y", "Z", "T"]
-
-    # index of neighboring site when not on boundary
-    sp_idx = ["X+1", "X-1", "X+X1", "X-X1", "X+X2X1", "X-X2X1", "X+X3X2X1", "X-X3X2X1"]
-
-    # index of neighboring site (across boundary)
-    sp_idx_wrap = ["X-X1m1", "X+X1m1", "X-X2X1mX1", "X+X2X1mX1", "X-X3X2X1mX2X1", "X+X3X2X1mX2X1",
-                   "X-X4X3X2X1mX3X2X1", "X+X4X3X2X1mX3X2X1"]
-
-    cond = ""
-#    cond += "#ifdef MULTI_GPU\n"
-#    cond += "if ( (kernel_type == INTERIOR_KERNEL && (!param.ghostDim["+`dir/2`+"] || "+interior[dir]+")) ||\n"
-#    cond += "     (kernel_type == EXTERIOR_KERNEL_"+dim[dir/2]+" && "+boundary[dir]+") )\n"
-#    cond += "#endif\n"
-    cond += "if (isActive(dim,"  + `dir/2` + "," + offset[dir] + ",x1,x2,x3,x4,param.commDim,param.X) && " + boundary[dir] +")\n"
-
-    str = ""
-
-    projName = "P"+`dir/2`+["-","+"][projIdx%2]
-    str += "// Projector "+projName+"\n"
-    for l in projStr.splitlines():
-        str += "// "+l+"\n"
-    str += "\n"
-
-    str += "faceIndexFromCoords<1>(face_idx,x1,x2,x3,x4," + `dir/2` + ",Y);\n"
-    str += "const int sp_idx =  face_idx + param.ghostOffset[" + `dir/2` + "];\n"
-
-    str += "#if (DD_PREC==2)\n"
-    str += "  sp_norm_idx = face_idx + "
-    if dir%2 == 0:
-      str += "FLAVORS*ghostFace[" + `dir/2` + "] + "
-    str += "param.ghostNormOffset[" + `dir/2` + "];\n"
-    str += "#endif"
-    str += "\n"
-
-    if dir % 2 == 0:
-        str += "const int ga_idx = sid;\n"
-    else:
-        str += "const int ga_idx = Vh+face_idx;\n"
-    str += "\n"
-
-    # scan the projector to determine which loads are required
-    row_cnt = ([0,0,0,0])
-    for h in range(0,4):
-        for s in range(0,4):
-            re = proj(h,s).real
-            im = proj(h,s).imag
-            if re != 0 or im != 0:
-                row_cnt[h] += 1
-    row_cnt[0] += row_cnt[1]
-    row_cnt[2] += row_cnt[3]
-
-    decl_half = ""
-    for h in range(0, 2):
-        for c in range(0, 3):
-            decl_half += "spinorFloat "+h1_re(h,c)+", "+h1_im(h,c)+";\n";
-    decl_half += "\n"
-
-    load_gauge = "// read gauge matrix from device memory\n"
-    load_gauge += "READ_GAUGE_MATRIX(G, GAUGE"+`dir%2`+"TEX, "+`dir`+", ga_idx, ga_stride);\n\n"
-
-    reconstruct_gauge = "// reconstruct gauge matrix\n"
-    reconstruct_gauge += "RECONSTRUCT_GAUGE_MATRIX("+`dir`+");\n\n"
-
-#flavor 1:
-    load_flv1 = "// read flavor 1 from device memory\n"
-    if row_cnt[0] == 0:
-        load_flv1 += "READ_SPINOR_DOWN(SPINORTEX, param.sp_stride, sp_idx, sp_idx);\n"
-    elif row_cnt[2] == 0:
-        load_flv1 += "READ_SPINOR_UP(SPINORTEX, param.sp_stride, sp_idx, sp_idx);\n"
-    else:
-        load_flv1 += "READ_SPINOR(SPINORTEX, param.sp_stride, sp_idx, sp_idx);\n"
-    load_flv1 += "\n"
-
-#flavor 2:
-    load_flv2 = "// read flavor 2 from device memory\n"
-    if row_cnt[0] == 0:
-        load_flv2 += "READ_SPINOR_DOWN(SPINORTEX, param.sp_stride, sp_idx+param.fl_stride, sp_idx+param.fl_stride);\n"
-    elif row_cnt[2] == 0:
-        load_flv2 += "READ_SPINOR_UP(SPINORTEX, param.sp_stride, sp_idx+param.fl_stride, sp_idx+param.fl_stride);\n"
-    else:
-        load_flv2 += "READ_SPINOR(SPINORTEX, param.sp_stride, sp_idx+param.fl_stride, sp_idx+param.fl_stride);\n"
-    load_flv2 += "\n"
-
-
-    load_half_cond = ""
-    load_half_cond += "const int sp_stride_pad = FLAVORS*ghostFace[" + `dir/2` + "];\n"
-    #load_half += "#if (DD_PREC==2) // half precision\n"
-    #load_half += "const int sp_norm_idx = sid + param.ghostNormOffset[static_cast<int>(kernel_type)];\n"
-    #load_half += "#endif\n"
-
-    #if dir >= 6: load_half_cond += "const int t_proj_scale = TPROJSCALE;\n"
-    load_half_cond += "\n"
-
-    load_half_flv1 = "// read half spinor for the first flavor from device memory\n"
-# we have to use the same volume index for backwards and forwards gathers
-# instead of using READ_UP_SPINOR and READ_DOWN_SPINOR, just use READ_HALF_SPINOR with the appropriate shift
-    if (dir+1) % 2 == 0:
-          load_half_flv1 += "READ_HALF_SPINOR(SPINORTEX, sp_stride_pad, sp_idx, sp_norm_idx);\n\n"
-    else:
-#flavor offset: extra ghostFace[static_cast<int>(kernel_type)]
-          load_half_flv1 += "READ_HALF_SPINOR(SPINORTEX, sp_stride_pad, sp_idx + (SPINOR_HOP/2)*sp_stride_pad, sp_norm_idx);\n\n"
-
-    load_half_flv2 = "// read half spinor for the second flavor from device memory\n"
-    load_half_flv2 += "const int fl_idx = sp_idx + ghostFace[" + `dir/2` + "];\n"
-# we have to use the same volume index for backwards and forwards gathers
-# instead of using READ_UP_SPINOR and READ_DOWN_SPINOR, just use READ_HALF_SPINOR with the appropriate shift
-    if (dir+1) % 2 == 0:
-          load_half_flv2 += "READ_HALF_SPINOR(SPINORTEX, sp_stride_pad, fl_idx, sp_norm_idx+ghostFace[" + `dir/2` + "]);\n\n"
-    else:
-#flavor offset: extra ghostFace[static_cast<int>(kernel_type)]
-          load_half_flv2 += "READ_HALF_SPINOR(SPINORTEX, sp_stride_pad, fl_idx + (SPINOR_HOP/2)*sp_stride_pad, sp_norm_idx+ghostFace[" + `dir/2` + "]);\n\n"
-
-
-
-    project = "// project spinor into half spinors\n"
-    for h in range(0, 2):
-        for c in range(0, 3):
-            strRe = ""
-            strIm = ""
-            for s in range(0, 4):
-                re = proj(h,s).real
-                im = proj(h,s).imag
-                if re==0 and im==0: ()
-                elif im==0:
-                    strRe += sign(re)+in_re(s,c)
-                    strIm += sign(re)+in_im(s,c)
-                elif re==0:
-                    strRe += sign(-im)+in_im(s,c)
-                    strIm += sign(im)+in_re(s,c)
-            if row_cnt[0] == 0: # projector defined on lower half only
-                for s in range(0, 4):
-                    re = proj(h+2,s).real
-                    im = proj(h+2,s).imag
-                    if re==0 and im==0: ()
-                    elif im==0:
-                        strRe += sign(re)+in_re(s,c)
-                        strIm += sign(re)+in_im(s,c)
-                    elif re==0:
-                        strRe += sign(-im)+in_im(s,c)
-                        strIm += sign(im)+in_re(s,c)
-
-            project += h1_re(h,c)+" = "+strRe+";\n"
-            project += h1_im(h,c)+" = "+strIm+";\n"
-
-    write_shared = (
-"""// store spinor into shared memory
-WRITE_SPINOR_SHARED(threadIdx.x, threadIdx.y, threadIdx.z, i);\n
-""")
-
-    load_shared_1 = (
-"""// load spinor from shared memory
-int tx = (threadIdx.x > 0) ? threadIdx.x-1 : blockDim.x-1;
-__syncthreads();
-READ_SPINOR_SHARED(tx, threadIdx.y, threadIdx.z);\n
-""")
-
-    load_shared_2 = (
-"""// load spinor from shared memory
-int tx = (threadIdx.x + blockDim.x - ((x1+1)&1) ) % blockDim.x;
-int ty = (threadIdx.y < blockDim.y - 1) ? threadIdx.y + 1 : 0;
-READ_SPINOR_SHARED(tx, ty, threadIdx.z);\n
-""")
-
-    load_shared_3 = (
-"""// load spinor from shared memory
-int tx = (threadIdx.x + blockDim.x - ((x1+1)&1)) % blockDim.x;
-int ty = (threadIdx.y > 0) ? threadIdx.y - 1 : blockDim.y - 1;
-READ_SPINOR_SHARED(tx, ty, threadIdx.z);\n
-""")
-
-    load_shared_4 = (
-"""// load spinor from shared memory
-int tx = (threadIdx.x + blockDim.x - ((x1+1)&1) ) % blockDim.x;
-int tz = (threadIdx.z < blockDim.z - 1) ? threadIdx.z + 1 : 0;
-READ_SPINOR_SHARED(tx, threadIdx.y, tz);\n
-""")
-
-    load_shared_5 = (
-"""// load spinor from shared memory
-int tx = (threadIdx.x + blockDim.x - ((x1+1)&1)) % blockDim.x;
-int tz = (threadIdx.z > 0) ? threadIdx.z - 1 : blockDim.z - 1;
-READ_SPINOR_SHARED(tx, threadIdx.y, tz);\n
-""")
-
-
-    copy_half = ""
-    for h in range(0, 2):
-        for c in range(0, 3):
-            #copy_half += h1_re(h,c)+" = "+("t_proj_scale*" if (dir >= 6) else "")+in_re(h,c)+";  "
-            #copy_half += h1_im(h,c)+" = "+("t_proj_scale*" if (dir >= 6) else "")+in_im(h,c)+";\n"
-            #copy_half += h1_re(h,c)+" = "+in_re(h,c)+";  "
-            #copy_half += h1_im(h,c)+" = "+in_im(h,c)+";\n"
-            copy_half += h1_re(h,c)+" = "+("2*" if (dir >= 6) else "")+in_re(h,c)+";  "
-            copy_half += h1_im(h,c)+" = "+("2*" if (dir >= 6) else "")+in_im(h,c)+";\n"
-
-    copy_half += "\n"
-
-    prep_face_flv1 = indent(load_half_flv1)
-    prep_face_flv2 = indent(load_half_flv2)
-
-    prep_half = indent(copy_half)
-
-    ident = "// identity gauge matrix\n"
-    for m in range(0,3):
-        for h in range(0,2):
-            ident += "spinorFloat "+h2_re(h,m)+" = " + h1_re(h,m) + "; "
-            ident += "spinorFloat "+h2_im(h,m)+" = " + h1_im(h,m) + ";\n"
-    ident += "\n"
-
-    mult = ""
-    for m in range(0,3):
-        mult += "// multiply row "+`m`+"\n"
-        for h in range(0,2):
-            re = "spinorFloat "+h2_re(h,m)+" = 0;\n"
-            im = "spinorFloat "+h2_im(h,m)+" = 0;\n"
-            for c in range(0,3):
-                re += h2_re(h,m) + " += " + g_re(dir,m,c) + " * "+h1_re(h,c)+";\n"
-                re += h2_re(h,m) + " -= " + g_im(dir,m,c) + " * "+h1_im(h,c)+";\n"
-                im += h2_im(h,m) + " += " + g_re(dir,m,c) + " * "+h1_im(h,c)+";\n"
-                im += h2_im(h,m) + " += " + g_im(dir,m,c) + " * "+h1_re(h,c)+";\n"
-            mult += re + im
-        mult += "\n"
-
-    reconstruct_flv1 = ""
-    for m in range(0,3):
-
-        for h in range(0,2):
-            h_out = h
-            if row_cnt[0] == 0: # projector defined on lower half only
-                h_out = h+2
-            reconstruct_flv1 += out1_re(h_out, m) + " += " + h2_re(h,m) + ";\n"
-            reconstruct_flv1 += out1_im(h_out, m) + " += " + h2_im(h,m) + ";\n"
-
-        for s in range(2,4):
-            (h,c) = row(s)
-            re = c.real
-            im = c.imag
-            if im == 0 and re == 0:
-                ()
-            elif im == 0:
-                reconstruct_flv1 += out1_re(s, m) + " " + sign(re) + "= " + h2_re(h,m) + ";\n"
-                reconstruct_flv1 += out1_im(s, m) + " " + sign(re) + "= " + h2_im(h,m) + ";\n"
-            elif re == 0:
-                reconstruct_flv1 += out1_re(s, m) + " " + sign(-im) + "= " + h2_im(h,m) + ";\n"
-                reconstruct_flv1 += out1_im(s, m) + " " + sign(+im) + "= " + h2_re(h,m) + ";\n"
-
-        reconstruct_flv1 += "\n"
-
-    reconstruct_flv2 = ""
-    for m in range(0,3):
-
-        for h in range(0,2):
-            h_out = h
-            if row_cnt[0] == 0: # projector defined on lower half only
-                h_out = h+2
-            reconstruct_flv2 += out2_re(h_out, m) + " += " + h2_re(h,m) + ";\n"
-            reconstruct_flv2 += out2_im(h_out, m) + " += " + h2_im(h,m) + ";\n"
-
-        for s in range(2,4):
-            (h,c) = row(s)
-            re = c.real
-            im = c.imag
-            if im == 0 and re == 0:
-                ()
-            elif im == 0:
-                reconstruct_flv2 += out2_re(s, m) + " " + sign(re) + "= " + h2_re(h,m) + ";\n"
-                reconstruct_flv2 += out2_im(s, m) + " " + sign(re) + "= " + h2_im(h,m) + ";\n"
-            elif re == 0:
-                reconstruct_flv2 += out2_re(s, m) + " " + sign(-im) + "= " + h2_im(h,m) + ";\n"
-                reconstruct_flv2 += out2_im(s, m) + " " + sign(+im) + "= " + h2_re(h,m) + ";\n"
-
-        reconstruct_flv2 += "\n"
-
-
-    if dir >= 6:
-        str += decl_half
-        str += "if (gauge_fixed && ga_idx < X4X3X2X1hmX3X2X1h)\n"
-        str += block("{\n" + load_half_cond + prep_face_flv1 + prep_half + ident + reconstruct_flv1 + "}\n" + "{\n" + load_half_cond + prep_face_flv2 + prep_half + ident + reconstruct_flv2 + "}\n")
-        str += " else "
-        str += block(load_gauge + reconstruct_gauge + "{\n"+ load_half_cond + prep_face_flv1 + prep_half + mult + reconstruct_flv1 + "}\n" + "{\n" + load_half_cond + prep_face_flv2 + prep_half + mult + reconstruct_flv2 +"}\n")
-    else:
-        str += decl_half + load_gauge + reconstruct_gauge
-        str +="{\n" + load_half_cond + prep_face_flv1 + prep_half + mult + reconstruct_flv1 + "}\n"
-        str +="{\n" + load_half_cond + prep_face_flv2 + prep_half + mult + reconstruct_flv2 + "}\n"
-
-    if pack_only:
-        out = load_spinor + decl_half + project
-        out = out.replace("sp_idx", "idx")
-        return out
-    else:
-        return cond + block(str)+"\n\n"
-# end def gen
-
-
-def twisted():
-
-    str = ""
-    #str += "#ifdef DSLASH_TWIST\n"
-    str += "//Perform twist rotation first:\n"
-    if dagger :
-       str += "//(1 + i*a*gamma_5 * tau_3 + b * tau_1)\n"
-    else:
-       str += "//(1 - i*a*gamma_5 * tau_3 + b * tau_1)\n"
-    str += "volatile spinorFloat x1_re, x1_im, y1_re, y1_im;\n"
-    str += "volatile spinorFloat x2_re, x2_im, y2_re, y2_im;\n\n"
-
-    str += "x1_re = 0.0, x1_im = 0.0;\n"
-    str += "y1_re = 0.0, y1_im = 0.0;\n"
-    str += "x2_re = 0.0, x2_im = 0.0;\n"
-    str += "y2_re = 0.0, y2_im = 0.0;\n\n\n"
-
-    a1 = ""
-    a2 = ""
-
-    if dagger :
-       a1 += " - a *"
-       a2 += " + a *"
-    else:
-       a1 += " + a *"
-       a2 += " - a *"
-
-    for c in range(0,3):
-        for h in range(0,2):
-	    #h, h+2
-	    str += "// using o1 regs:\n"
-	    str += "x1_re = " + out1_re(h,c) + a1 + out1_im(h+2,c) + ";\n"
-	    str += "x1_im = " + out1_im(h,c) + a2 + out1_re(h+2,c) + ";\n"
-	    str += "x2_re = " + "b * " + out1_re(h,c) + ";\n"
-	    str += "x2_im = " + "b * " + out1_im(h,c) + ";\n\n"
-	    str += "y1_re = " + out1_re(h+2,c) + a1 + out1_im(h,c) + ";\n"
-	    str += "y1_im = " + out1_im(h+2,c) + a2 + out1_re(h,c) + ";\n"
-	    str += "y2_re = " + "b * " + out1_re(h+2,c) + ";\n"
-	    str += "y2_im = " + "b * " + out1_im(h+2,c) + ";\n\n\n"
-	    str += "// using o2 regs:\n"
-	    str += "x2_re += " + out2_re(h,c) + a2 + out2_im(h+2,c) + ";\n"
-	    str += "x2_im += " + out2_im(h,c) + a1 + out2_re(h+2,c) + ";\n"
-	    str += "x1_re += " + "b * " + out2_re(h,c) + ";\n"
-	    str += "x1_im += " + "b * " + out2_im(h,c) + ";\n\n"
-	    str += "y2_re += " + out2_re(h+2,c) + a2 + out2_im(h,c) + ";\n"
-	    str += "y2_im += " + out2_im(h+2,c) + a1 + out2_re(h,c) + ";\n"
-	    str += "y1_re += " + "b * " + out2_re(h+2,c) + ";\n"
-	    str += "y1_im += " + "b * " + out2_im(h+2,c) + ";\n"
-	    str += "\n\n"
-            str += out1_re(h,c) + " = x1_re;  " + out1_im(h,c) + " = x1_im;\n"
-            str += out1_re(h+2,c) + " = y1_re;  " + out1_im(h+2,c) + " = y1_im;\n"
-	    str += "\n"
-            str += out2_re(h,c) + " = x2_re;  " + out2_im(h,c) + " = x2_im;\n"
-            str += out2_re(h+2,c) + " = y2_re;  " + out2_im(h+2,c) + " = y2_im;\n\n"
-    #str += "#endif\n"
-
-    return "#ifdef DSLASH_TWIST\n" + block(str) + "\n#endif\n"
-# end def twisted
-
-
-def xpay():
-    str = "\n"
-    str += "#ifndef DSLASH_XPAY\n"
-
-    for s in range(0,4):
-        for c in range(0,3):
-            i = 3*s+c
-            str += out1_re(s,c) +" *= c;\n"
-            str += out1_im(s,c) +" *= c;\n"
-    str += "\n"
-
-    for s in range(0,4):
-        for c in range(0,3):
-            i = 3*s+c
-            str += out2_re(s,c) +" *= c;\n"
-            str += out2_im(s,c) +" *= c;\n"
-
-##start here
-    str += "#else\n"
-
-    str += "#ifdef DSLASH_TWIST\n"
-    str += "// accum spinor\n"
-    str += "#ifdef SPINOR_DOUBLE\n"
-    str += "\n"
-    for s in range(0,4):
-        for c in range(0,3):
-            i = 3*s+c
-            str += "#define "+acc_re(s,c)+" accum"+nthFloat2(2*i+0)+"\n"
-            str += "#define "+acc_im(s,c)+" accum"+nthFloat2(2*i+1)+"\n"
-    str += "\n"
-    str += "#else\n"
-    for s in range(0,4):
-        for c in range(0,3):
-            i = 3*s+c
-            str += "#define "+acc_re(s,c)+" accum"+nthFloat4(2*i+0)+"\n"
-            str += "#define "+acc_im(s,c)+" accum"+nthFloat4(2*i+1)+"\n"
-    str += "\n"
-    str += "#endif // SPINOR_DOUBLE\n\n"
-    str += "{\n"
-    str += "  READ_ACCUM(ACCUMTEX, param.sp_stride)\n\n"
-    for s in range(0,4):
-        for c in range(0,3):
-            i = 3*s+c
-            str += "  " + out1_re(s,c) +" = c*"+out1_re(s,c)+ " + "+ acc_re(s,c)+";\n"
-            str += "  " + out1_im(s,c) +" = c*"+out1_im(s,c)+ " + "+ acc_im(s,c)+";\n"
-    str += "\n"
-    str += "  ASSN_ACCUM(ACCUMTEX, param.sp_stride, param.fl_stride)\n\n"
-    for s in range(0,4):
-        for c in range(0,3):
-            i = 3*s+c
-            str += "  " + out2_re(s,c) +" = c*"+out2_re(s,c)+ " + "+ acc_re(s,c)+";\n"
-            str += "  " + out2_im(s,c) +" = c*"+out2_im(s,c)+ " + "+ acc_im(s,c)+";\n"
-    str += "}\n"
-    str += "\n"
-    for s in range(0,4):
-        for c in range(0,3):
-            i = 3*s+c
-            str += "#undef "+acc_re(s,c)+"\n"
-            str += "#undef "+acc_im(s,c)+"\n"
-    str += "\n"
-    str += "#else\n"
-
-    str += "// accum spinor\n"
-    str += "#ifdef SPINOR_DOUBLE\n"
-    str += "\n"
-    for s in range(0,4):
-        for c in range(0,3):
-            i = 3*s+c
-            str += "#define "+acc1_re(s,c)+" flv1_accum"+nthFloat2(2*i+0)+"\n"
-
-            str += "#define "+acc1_im(s,c)+" flv1_accum"+nthFloat2(2*i+1)+"\n"
-    str += "\n"
-    for s in range(0,4):
-        for c in range(0,3):
-            i = 3*s+c
-            str += "#define "+acc2_re(s,c)+" flv2_accum"+nthFloat2(2*i+0)+"\n"
-            str += "#define "+acc2_im(s,c)+" flv2_accum"+nthFloat2(2*i+1)+"\n"
-    str += "\n"
-    str += "#else\n"
-    str += "\n"
-    for s in range(0,4):
-        for c in range(0,3):
-            i = 3*s+c
-            str += "#define "+acc1_re(s,c)+" flv1_accum"+nthFloat4(2*i+0)+"\n"
-            str += "#define "+acc1_im(s,c)+" flv1_accum"+nthFloat4(2*i+1)+"\n"
-    str += "\n"
-    for s in range(0,4):
-        for c in range(0,3):
-            i = 3*s+c
-            str += "#define "+acc2_re(s,c)+" flv2_accum"+nthFloat4(2*i+0)+"\n"
-            str += "#define "+acc2_im(s,c)+" flv2_accum"+nthFloat4(2*i+1)+"\n"
-    str += "\n"
-    str += "#endif // SPINOR_DOUBLE\n\n"
-
-    str += "{\n"
-
-    str += "  READ_ACCUM_FLAVOR(ACCUMTEX, param.sp_stride, param.fl_stride)\n\n"
-
-
-    str += "  //Perform twist rotation:\n"
-    if dagger :
-       str += "//(1 + i*a*gamma_5 * tau_3 + b * tau_1)\n"
-    else:
-       str += "//(1 - i*a*gamma_5 * tau_3 + b * tau_1)\n"
-    str += "  volatile spinorFloat x1_re, x1_im, y1_re, y1_im;\n"
-    str += "  volatile spinorFloat x2_re, x2_im, y2_re, y2_im;\n\n"
-
-    str += "  x1_re = 0.0, x1_im = 0.0;\n"
-    str += "  y1_re = 0.0, y1_im = 0.0;\n"
-    str += "  x2_re = 0.0, x2_im = 0.0;\n"
-    str += "  y2_re = 0.0, y2_im = 0.0;\n\n\n"
-
-    a1 = ""
-    a2 = ""
-
-    if dagger :
-       a1 += " - a *"
-       a2 += " + a *"
-    else:
-       a1 += " + a *"
-       a2 += " - a *"
-
-    for c in range(0,3):
-        for h in range(0,2):
-	    #h, h+2
-	    str += "  // using acc1 regs:\n"
-	    str += "  x1_re = " + acc1_re(h,c) + a1 + acc1_im(h+2,c) + ";\n"
-	    str += "  x1_im = " + acc1_im(h,c) + a2 + acc1_re(h+2,c) + ";\n"
-	    str += "  x2_re = " + "b * " + acc1_re(h,c) + ";\n"
-	    str += "  x2_im = " + "b * " + acc1_im(h,c) + ";\n\n"
-	    str += "  y1_re = " + acc1_re(h+2,c) + a1 + acc1_im(h,c) + ";\n"
-	    str += "  y1_im = " + acc1_im(h+2,c) + a2 + acc1_re(h,c) + ";\n"
-	    str += "  y2_re = " + "b * " + acc1_re(h+2,c) + ";\n"
-	    str += "  y2_im = " + "b * " + acc1_im(h+2,c) + ";\n\n\n"
-	    str += "  // using acc2 regs:\n"
-	    str += "  x2_re += " + acc2_re(h,c) + a2 + acc2_im(h+2,c) + ";\n"
-	    str += "  x2_im += " + acc2_im(h,c) + a1 + acc2_re(h+2,c) + ";\n"
-	    str += "  x1_re += " + "b * " + acc2_re(h,c) + ";\n"
-	    str += "  x1_im += " + "b * " + acc2_im(h,c) + ";\n\n"
-	    str += "  y2_re += " + acc2_re(h+2,c) + a2 + acc2_im(h,c) + ";\n"
-	    str += "  y2_im += " + acc2_im(h+2,c) + a1 + acc2_re(h,c) + ";\n"
-	    str += "  y1_re += " + "b * " + acc2_re(h+2,c) + ";\n"
-	    str += "  y1_im += " + "b * " + acc2_im(h+2,c) + ";\n"
-	    str += "\n\n"
-            str += acc1_re(h,c) + " = x1_re;  " + acc1_im(h,c) + " = x1_im;\n"
-            str += acc1_re(h+2,c) + " = y1_re;  " + acc1_im(h+2,c) + " = y1_im;\n"
-	    str += "\n"
-            str += acc2_re(h,c) + " = x2_re;  " + acc2_im(h,c) + " = x2_im;\n"
-            str += acc2_re(h+2,c) + " = y2_re;  " + acc2_im(h+2,c) + " = y2_im;\n\n"
-
-
-    for s in range(0,4):
-        for c in range(0,3):
-            i = 3*s+c
-            str += "  " + out1_re(s,c) +" = k*"+out1_re(s,c) + " + "+ acc1_re(s,c)+";\n"
-            str += "  " + out1_im(s,c) +" = k*"+out1_im(s,c) + " + "+ acc1_im(s,c)+ ";\n"
-
-    str += "\n"
-
-    for s in range(0,4):
-        for c in range(0,3):
-            i = 3*s+c
-            str += "  " + out2_re(s,c) +" = k*"+out2_re(s,c) + " + "+ acc2_re(s,c)+ ";\n"
-            str += "  " + out2_im(s,c) +" = k*"+out2_im(s,c) + " + "+ acc2_im(s,c)+ ";\n"
-
-    str += "}\n"
-    str += "\n"
-    for s in range(0,4):
-        for c in range(0,3):
-            i = 3*s+c
-            str += "#undef "+acc1_re(s,c)+"\n"
-            str += "#undef "+acc1_im(s,c)+"\n"
-    str += "\n"
-    for s in range(0,4):
-        for c in range(0,3):
-            i = 3*s+c
-            str += "#undef "+acc2_re(s,c)+"\n"
-            str += "#undef "+acc2_im(s,c)+"\n"
-    str += "\n"
-    str += "#endif//DSLASH_TWIST\n"
-    str += "\n"
-    str += "#endif // DSLASH_XPAY\n"
-
-    return str
-# end def xpay
-
-
-def epilog():
-    str = ""
     str += "// apply twisted mass rotation\n"
     str += block( "\n" + twisted() + xpay() )
 
@@ -2273,5 +1085,4 @@
 generate_dslash_kernels(arch)
 
 #arch = 100
-#generate_dslash_kernels(arch)
->>>>>>> aa3046b9
+#generate_dslash_kernels(arch)