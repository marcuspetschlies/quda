#include <stdlib.h>
#include <stdio.h>
#include <math.h>
#include <string.h>
#include <algorithm>

#include <timer.h>
#include <host_utils.h>
#include <command_line_params.h>
#include "misc.h"

// In a typical application, quda.h is the only QUDA header required.
#include <quda.h>

namespace quda
{
  extern void setTransferGPU(bool);
}

void display_test_info()
{
  printfQuda("running the following test:\n");

  printfQuda("prec    sloppy_prec    link_recon  sloppy_link_recon S_dimension T_dimension Ls_dimension\n");
  printfQuda("%s   %s             %s            %s            %d/%d/%d          %d         %d\n", get_prec_str(prec),
             get_prec_str(prec_sloppy), get_recon_str(link_recon), get_recon_str(link_recon_sloppy), xdim, ydim, zdim,
             tdim, Lsdim);

  printfQuda("\n   Eigensolver parameters\n");
  printfQuda(" - solver mode %s\n", get_eig_type_str(eig_type));
  printfQuda(" - spectrum requested %s\n", get_eig_spectrum_str(eig_spectrum));
  if (eig_type == QUDA_EIG_BLK_TR_LANCZOS) printfQuda(" - eigenvector block size %d\n", eig_block_size);
  printfQuda(" - number of eigenvectors requested %d\n", eig_n_conv);
  printfQuda(" - size of eigenvector search space %d\n", eig_n_ev);
  printfQuda(" - size of Krylov space %d\n", eig_n_kr);
  printfQuda(" - solver tolerance %e\n", eig_tol);
  printfQuda(" - convergence required (%s)\n", eig_require_convergence ? "true" : "false");
  if (eig_compute_svd) {
    printfQuda(" - Operator: MdagM. Will compute SVD of M\n");
    printfQuda(" - ***********************************************************\n");
    printfQuda(" - **** Overriding any previous choices of operator type. ****\n");
    printfQuda(" - ****    SVD demands normal operator, will use MdagM    ****\n");
    printfQuda(" - ***********************************************************\n");
  } else {
    printfQuda(" - Operator: daggered (%s) , norm-op (%s)\n", eig_use_dagger ? "true" : "false",
               eig_use_normop ? "true" : "false");
  }
  if (eig_use_poly_acc) {
    printfQuda(" - Chebyshev polynomial degree %d\n", eig_poly_deg);
    printfQuda(" - Chebyshev polynomial minumum %e\n", eig_amin);
    if (eig_amax <= 0)
      printfQuda(" - Chebyshev polynomial maximum will be computed\n");
    else
      printfQuda(" - Chebyshev polynomial maximum %e\n\n", eig_amax);
  }
  printfQuda("Grid partition info:     X  Y  Z  T\n");
  printfQuda("                         %d  %d  %d  %d\n", dimPartitioned(0), dimPartitioned(1), dimPartitioned(2),
             dimPartitioned(3));
  return;
}

int main(int argc, char **argv)
{
  // Parse command line options
  auto app = make_app();
  add_eigen_option_group(app);
  try {
    app->parse(argc, argv);
  } catch (const CLI::ParseError &e) {
    return app->exit(e);
  }

  // Set values for precisions via the command line.
  setQudaPrecisions();

  // initialize QMP/MPI, QUDA comms grid and RNG (host_utils.cpp)
  initComms(argc, argv, gridsize_from_cmdline);

  // Only these fermions are supported in this file
  if (dslash_type != QUDA_WILSON_DSLASH && dslash_type != QUDA_CLOVER_WILSON_DSLASH
      && dslash_type != QUDA_TWISTED_MASS_DSLASH && dslash_type != QUDA_DOMAIN_WALL_4D_DSLASH
      && dslash_type != QUDA_MOBIUS_DWF_DSLASH && dslash_type != QUDA_TWISTED_CLOVER_DSLASH
      && dslash_type != QUDA_DOMAIN_WALL_DSLASH && dslash_type != QUDA_LAPLACE_DSLASH) {
    printfQuda("dslash_type %d not supported\n", dslash_type);
    exit(0);
  }

  QudaGaugeParam gauge_param = newQudaGaugeParam();
  setWilsonGaugeParam(gauge_param);

  // Though no inversions are performed, the inv_param
  // structure contains all the information we need to
  // construct the dirac operator. We encapsualte the
  // inv_param structure inside the eig_param structure
  // to avoid any confusion
  QudaInvertParam eig_inv_param = newQudaInvertParam();
  setInvertParam(eig_inv_param);
  // Specific changes to the invert param for the eigensolver
  // QUDA's device routines require UKQCD gamma basis. QUDA will
  // automatically rotate from this basis on the host, to UKQCD
  // on the device, and back to this basis upon completion.
  eig_inv_param.gamma_basis = QUDA_DEGRAND_ROSSI_GAMMA_BASIS;

  eig_inv_param.solve_type
    = (eig_inv_param.solution_type == QUDA_MAT_SOLUTION ? QUDA_DIRECT_SOLVE : QUDA_DIRECT_PC_SOLVE);
  QudaEigParam eig_param = newQudaEigParam();
  // Place Invert param inside Eig param
  eig_param.invert_param = &eig_inv_param;
  setEigParam(eig_param);

  // Initialize the QUDA library
  initQuda(device_ordinal);
  display_test_info();

  // Set some dimension parameters
  if (dslash_type == QUDA_DOMAIN_WALL_DSLASH || dslash_type == QUDA_DOMAIN_WALL_4D_DSLASH
      || dslash_type == QUDA_MOBIUS_DWF_DSLASH) {
    dw_setDims(gauge_param.X, eig_inv_param.Ls);
  } else {
    setDims(gauge_param.X);
  }

  // Allocate host side memory for the gauge field.
  void *gauge[4];
  for (int dir = 0; dir < 4; dir++) gauge[dir] = safe_malloc(V * gauge_site_size * host_gauge_data_type_size);
  constructHostGaugeField(gauge, gauge_param, argc, argv);
  // Load the gauge field to the device
  loadGaugeQuda((void *)gauge, &gauge_param);

  // Allocate host side memory for clover terms if needed.
  void *clover = 0, *clover_inv = 0;
  if (dslash_type == QUDA_CLOVER_WILSON_DSLASH || dslash_type == QUDA_TWISTED_CLOVER_DSLASH) {
    clover = safe_malloc(V * clover_site_size * host_clover_data_type_size);
    clover_inv = safe_malloc(V * clover_site_size * host_spinor_data_type_size);
    constructHostCloverField(clover, clover_inv, eig_inv_param);
    // Load the clover terms to the device
    loadCloverQuda(clover, clover_inv, &eig_inv_param);
  }

  // QUDA eigensolver test BEGIN
  //----------------------------------------------------------------------------
  // Host side arrays to store the eigenpairs computed by QUDA
  void **host_evecs = (void **)safe_malloc(eig_n_conv * sizeof(void *));
  for (int i = 0; i < eig_n_conv; i++) {
    host_evecs[i] = (void *)safe_malloc(V * eig_inv_param.Ls * spinor_site_size * eig_inv_param.cpu_prec);
  }
<<<<<<< HEAD
  int n_evals = eig_param.n_conv;
  if(eig_param.eig_type == QUDA_EIG_TR_LANCZOS_3D) n_evals *= tdim;
  double _Complex *host_evals = (double _Complex *)malloc(n_evals * sizeof(double _Complex));
  
=======
  double _Complex *host_evals = (double _Complex *)safe_malloc(eig_param.n_ev * sizeof(double _Complex));

>>>>>>> 1eb15e3b
  // This function returns the host_evecs and host_evals pointers, populated with the
  // requested data, at the requested prec. All the information needed to perfom the
  // solve is in the eig_param container. If eig_param.arpack_check == true and
  // precision is double, the routine will use ARPACK rather than the GPU.
  host_timer_t host_timer;
  host_timer.start();
  if (eig_param.arpack_check && !(eig_inv_param.cpu_prec == QUDA_DOUBLE_PRECISION)) {
    errorQuda("ARPACK check only available in double precision");
  }

  eigensolveQuda(host_evecs, host_evals, &eig_param);
  host_timer.stop();
  printfQuda("Time for %s solution = %f\n", eig_param.arpack_check ? "ARPACK" : "QUDA", host_timer.last());
  // QUDA eigensolver test COMPLETE
  //----------------------------------------------------------------------------

  // Clean up memory allocations
  for (int i = 0; i < eig_n_conv; i++) host_free(host_evecs[i]);
  host_free(host_evecs);
  host_free(host_evals);

  freeGaugeQuda();
  for (int dir = 0; dir < 4; dir++) host_free(gauge[dir]);

  if (dslash_type == QUDA_CLOVER_WILSON_DSLASH || dslash_type == QUDA_TWISTED_CLOVER_DSLASH) {
    freeCloverQuda();
    if (clover) host_free(clover);
    if (clover_inv) host_free(clover_inv);
  }

  // finalize the QUDA library
  endQuda();
  finalizeComms();

  return 0;
}<|MERGE_RESOLUTION|>--- conflicted
+++ resolved
@@ -144,15 +144,10 @@
   for (int i = 0; i < eig_n_conv; i++) {
     host_evecs[i] = (void *)safe_malloc(V * eig_inv_param.Ls * spinor_site_size * eig_inv_param.cpu_prec);
   }
-<<<<<<< HEAD
   int n_evals = eig_param.n_conv;
   if(eig_param.eig_type == QUDA_EIG_TR_LANCZOS_3D) n_evals *= tdim;
-  double _Complex *host_evals = (double _Complex *)malloc(n_evals * sizeof(double _Complex));
-  
-=======
-  double _Complex *host_evals = (double _Complex *)safe_malloc(eig_param.n_ev * sizeof(double _Complex));
+  double _Complex *host_evals = (double _Complex *)safe_malloc(n_evals * sizeof(double _Complex));
 
->>>>>>> 1eb15e3b
   // This function returns the host_evecs and host_evals pointers, populated with the
   // requested data, at the requested prec. All the information needed to perfom the
   // solve is in the eig_param container. If eig_param.arpack_check == true and
