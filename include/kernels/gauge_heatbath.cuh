--- conflicted
+++ resolved
@@ -9,18 +9,11 @@
 
   /**
     @brief Calculate the SU(2) index block in the SU(Nc) matrix
-<<<<<<< HEAD
     @param block number to calculate the indices, the total number of blocks is 
     nColor * ( nColor - 1) / 2.
     @return Returns two indices in int2 type, accessed by .x and .y.
   */
   template<int nColor>
-=======
-    @param block number to calculate the index's, the total number of blocks is Nc * (Nc - 1) / 2.
-    @return Returns two index's in int2 type, accessed by .x and .y.
- */
-  template <int nColor>
->>>>>>> 89b33b63
   __host__ __device__ static inline int2 IndexBlock(int block){
     int2 id;
     int i1;
@@ -44,18 +37,11 @@
 
   /**
     @brief Calculate the SU(2) index block in the SU(Nc) matrix
-<<<<<<< HEAD
     @param block number to calculate de indices, the total number of blocks is 
     nColor * ( nColor - 1) / 2.
     @param p store the first index
     @param q store the second index
   */
-=======
-    @param block number to calculate de index's, the total number of blocks is Nc * (Nc - 1) / 2.
-    @param p store the first index
-    @param q store the second index
- */
->>>>>>> 89b33b63
   template<int nColor>
   __host__ __device__ static inline void IndexBlock(int block, int &p, int &q){
     if ( nColor == 3 ) {
