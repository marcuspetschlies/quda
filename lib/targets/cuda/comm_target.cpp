--- conflicted
+++ resolved
@@ -48,13 +48,8 @@
                                                       dim, -disp, sizeof(remote_handle));
       }
       // now send
-<<<<<<< HEAD
-      if (comm_peer2peer_enabled(dir,dim)) {
-        cudaIpcMemHandle_t local_handle;
-=======
       cudaIpcMemHandle_t local_handle;
       if (comm_peer2peer_enabled(dir,dim)) {
->>>>>>> 2e720eff
         CHECK_CUDA_ERROR(cudaIpcGetMemHandle(&local_handle, local));
         sendHandle = comm_declare_send_relative(&local_handle, dim, disp, sizeof(local_handle));
       }
