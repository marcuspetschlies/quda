#include <stdio.h>
#include <stdlib.h>
#include <math.h>

#include <complex>

#include <quda_internal.h>
#include <blas_quda.h>
#include <dslash_quda.h>
#include <invert_quda.h>
#include <util_quda.h>

#include<face_quda.h>

#include <color_spinor_field.h>

#include <sys/time.h>

namespace quda {

  double timeInterval(struct timeval start, struct timeval end) {
    long ds = end.tv_sec - start.tv_sec;
    long dus = end.tv_usec - start.tv_usec;
    return ds + 0.000001*dus;
  }

  // set the required parameters for the inner solver
  void fillInnerSolveParam(SolverParam &inner, const SolverParam &outer) {
    inner.tol = outer.tol_precondition;
    inner.maxiter = outer.maxiter_precondition;
    inner.delta = 1e-20; // no reliable updates within the inner solver
  
    inner.precision = outer.precision_precondition; // preconditioners are uni-precision solvers
    inner.precision_sloppy = outer.precision_precondition;
  
    inner.iter = 0;
    inner.gflops = 0;
    inner.secs = 0;

    inner.inv_type_precondition = QUDA_GCR_INVERTER; // used to tell the inner solver it is an inner solver

    if (outer.inv_type == QUDA_GCR_INVERTER && outer.precision_sloppy != outer.precision_precondition) 
      inner.preserve_source = QUDA_PRESERVE_SOURCE_NO;
    else inner.preserve_source = QUDA_PRESERVE_SOURCE_YES;

  }

  void orthoDir(Complex **beta, cudaColorSpinorField *Ap[], int k) {
    int type = 1;

    switch (type) {
    case 0: // no kernel fusion
      for (int i=0; i<k; i++) { // 5 (k-1) memory transactions here
	beta[i][k] = cDotProductCuda(*Ap[i], *Ap[k]);
	caxpyCuda(-beta[i][k], *Ap[i], *Ap[k]);
      }
      break;
    case 1: // basic kernel fusion
      if (k==0) break;
      beta[0][k] = cDotProductCuda(*Ap[0], *Ap[k]);
      for (int i=0; i<k-1; i++) { // 4 (k-1) memory transactions here
	beta[i+1][k] = caxpyDotzyCuda(-beta[i][k], *Ap[i], *Ap[k], *Ap[i+1]);
      }
      caxpyCuda(-beta[k-1][k], *Ap[k-1], *Ap[k]);
      break;
    case 2: // 
      for (int i=0; i<k-2; i+=3) { // 5 (k-1) memory transactions here
	for (int j=i; j<i+3; j++) beta[j][k] = cDotProductCuda(*Ap[j], *Ap[k]);
	caxpbypczpwCuda(-beta[i][k], *Ap[i], -beta[i+1][k], *Ap[i+1], -beta[i+2][k], *Ap[i+2], *Ap[k]);
      }
    
      if (k%3 != 0) { // need to update the remainder
	if ((k - 3*(k/3)) % 2 == 0) {
	  beta[k-2][k] = cDotProductCuda(*Ap[k-2], *Ap[k]);
	  beta[k-1][k] = cDotProductCuda(*Ap[k-1], *Ap[k]);
	  caxpbypzCuda(beta[k-2][k], *Ap[k-2], beta[k-1][k], *Ap[k-1], *Ap[k]);
	} else {
	  beta[k-1][k] = cDotProductCuda(*Ap[k-1], *Ap[k]);
	  caxpyCuda(beta[k-1][k], *Ap[k-1], *Ap[k]);
	}
      }

      break;
    case 3:
      for (int i=0; i<k-1; i+=2) {
	for (int j=i; j<i+2; j++) beta[j][k] = cDotProductCuda(*Ap[j], *Ap[k]);
	caxpbypzCuda(-beta[i][k], *Ap[i], -beta[i+1][k], *Ap[i+1], *Ap[k]);
      }
    
      if (k%2 != 0) { // need to update the remainder
	beta[k-1][k] = cDotProductCuda(*Ap[k-1], *Ap[k]);
	caxpyCuda(beta[k-1][k], *Ap[k-1], *Ap[k]);
      }
      break;
    default:
      errorQuda("Orthogonalization type not defined");
    }

  }   

  void backSubs(const Complex *alpha, Complex** const beta, const double *gamma, Complex *delta, int n) {
    for (int k=n-1; k>=0;k--) {
      delta[k] = alpha[k];
      for (int j=k+1;j<n; j++) {
	delta[k] -= beta[k][j]*delta[j];
      }
      delta[k] /= gamma[k];
    }
  }

  void updateSolution(cudaColorSpinorField &x, const Complex *alpha, Complex** const beta, 
		      double *gamma, int k, cudaColorSpinorField *p[]) {

    Complex *delta = new Complex[k];

    // Update the solution vector
    backSubs(alpha, beta, gamma, delta, k);
  
    //for (int i=0; i<k; i++) caxpyCuda(delta[i], *p[i], x);
  
    for (int i=0; i<k-2; i+=3) 
      caxpbypczpwCuda(delta[i], *p[i], delta[i+1], *p[i+1], delta[i+2], *p[i+2], x); 
  
    if (k%3 != 0) { // need to update the remainder
      if ((k - 3*(k/3)) % 2 == 0) caxpbypzCuda(delta[k-2], *p[k-2], delta[k-1], *p[k-1], x);
      else caxpyCuda(delta[k-1], *p[k-1], x);
    }

    delete []delta;
  }

  GCR::GCR(DiracMatrix &mat, DiracMatrix &matSloppy, DiracMatrix &matPrecon, SolverParam &param,
	   TimeProfile &profile) :
    Solver(param, profile), mat(mat), matSloppy(matSloppy), matPrecon(matPrecon), K(0), Kparam(param)
  {

    fillInnerSolveParam(Kparam, param);

    if (param.inv_type_precondition == QUDA_CG_INVERTER) // inner CG preconditioner
      K = new CG(matPrecon, matPrecon, Kparam, profile);
    else if (param.inv_type_precondition == QUDA_BICGSTAB_INVERTER) // inner BiCGstab preconditioner
      K = new BiCGstab(matPrecon, matPrecon, matPrecon, Kparam, profile);
    else if (param.inv_type_precondition == QUDA_MR_INVERTER) // inner MR preconditioner
      K = new MR(matPrecon, Kparam, profile);
    else if (param.inv_type_precondition != QUDA_INVALID_INVERTER) // unknown preconditioner
      errorQuda("Unknown inner solver %d", param.inv_type_precondition);

  }

  /*
  GCR(DiracMatrix &mat, DiracMatrix &matSloppy, DiracMatrix &matPrecon,
      SolverParam &param, TimeProfile &profile);

  */

  GCR::~GCR() {
    profile.Start(QUDA_PROFILE_FREE);

    if (K) delete K;

    profile.Stop(QUDA_PROFILE_FREE);
  }

  void GCR::operator()(cudaColorSpinorField &x, cudaColorSpinorField &b)
  {
    profile.Start(QUDA_PROFILE_INIT);

    int Nkrylov = param.Nkrylov; // size of Krylov space

    ColorSpinorParam csParam(x);
    csParam.create = QUDA_ZERO_FIELD_CREATE;
    cudaColorSpinorField r(x, csParam); 
    cudaColorSpinorField y(x, csParam); // high precision accumulator

    // create sloppy fields used for orthogonalization
    csParam.setPrecision(param.precision_sloppy);
    cudaColorSpinorField **p = new cudaColorSpinorField*[Nkrylov];
    cudaColorSpinorField **Ap = new cudaColorSpinorField*[Nkrylov];
    for (int i=0; i<Nkrylov; i++) {
      p[i] = new cudaColorSpinorField(x, csParam);
      Ap[i] = new cudaColorSpinorField(x, csParam);
    }

    cudaColorSpinorField tmp(x, csParam); //temporary for sloppy mat-vec

    cudaColorSpinorField *x_sloppy, *r_sloppy;
    if (param.precision_sloppy != param.precision) {
      csParam.setPrecision(param.precision_sloppy);
      x_sloppy = new cudaColorSpinorField(x, csParam);
      r_sloppy = new cudaColorSpinorField(x, csParam);
    } else {
      x_sloppy = &x;
      r_sloppy = &r;
    }

    cudaColorSpinorField &xSloppy = *x_sloppy;
    cudaColorSpinorField &rSloppy = *r_sloppy;

    // these low precision fields are used by the inner solver
    bool precMatch = true;
    cudaColorSpinorField *r_pre, *p_pre;
    if (param.precision_precondition != param.precision_sloppy || param.precondition_cycle > 1) {
      csParam.setPrecision(param.precision_precondition);
      p_pre = new cudaColorSpinorField(x, csParam);
      r_pre = new cudaColorSpinorField(x, csParam);
      precMatch = false;
    } else {
      p_pre = NULL;
      r_pre = r_sloppy;
    }
    cudaColorSpinorField &rPre = *r_pre;

<<<<<<< HEAD
    Complex *alpha = new Complex[Nkrylov];
    Complex **beta = new Complex*[Nkrylov];
    for (int i=0; i<Nkrylov; i++) beta[i] = new Complex[Nkrylov];
    double *gamma = new double[Nkrylov];

    double b2 = normCuda(b);

    const bool use_heavy_quark_res = 
      (invParam.residual_type & QUDA_HEAVY_QUARK_RESIDUAL) ? true : false;
    double stop = b2*invParam.tol*invParam.tol; // stopping condition of solver
    double heavy_quark_res = 0.0; // heavy quark residual
    if(use_heavy_quark_res) heavy_quark_res = sqrt(HeavyQuarkResidualNormCuda(x,r).z);
=======
    cudaColorSpinorField *rM = param.precondition_cycle > 1 ? new cudaColorSpinorField(rSloppy) : 0;
>>>>>>> 1584726e

    Complex *alpha = new Complex[Nkrylov];
    Complex **beta = new Complex*[Nkrylov];
    for (int i=0; i<Nkrylov; i++) beta[i] = new Complex[Nkrylov];
    double *gamma = new double[Nkrylov];

    // compute parity of the node
    int parity = 0;
    for (int i=0; i<4; i++) parity += commCoords(i);
    parity = parity % 2;

    double b2 = normCuda(b);  // norm sq of source
    double r2;                // norm sq of residual

<<<<<<< HEAD
    profile.Stop(QUDA_PROFILE_INIT);
    profile.Start(QUDA_PROFILE_PREAMBLE);

=======
    // compute initial residual depending on whether we have an initial guess or not
    if (param.use_init_guess == QUDA_USE_INIT_GUESS_YES) {
      mat(r, x, y);
      r2 = xmyNormCuda(b, r);
      copyCuda(y, x);
      if (&x == &xSloppy) zeroCuda(x); // need to zero x when doing uni-precision solver
    } else {
      copyCuda(r, b);
      r2 = b2;
    }

    // Check to see that we're not trying to invert on a zero-field source
    if (b2 == 0) {
      profile.Stop(QUDA_PROFILE_INIT);
      warningQuda("inverting on zero-field source\n");
      x = b;
      param.true_res = 0.0;
      param.true_res_hq = 0.0;
      return;
    }

    double stop = stopping(param.tol, b2, param.residual_type); // stopping condition of solver

    const bool use_heavy_quark_res = 
      (param.residual_type & QUDA_HEAVY_QUARK_RESIDUAL) ? true : false;
    double heavy_quark_res = 0.0; // heavy quark residual
    if(use_heavy_quark_res) heavy_quark_res = sqrt(HeavyQuarkResidualNormCuda(x,r).z);

    profile.Stop(QUDA_PROFILE_INIT);
    profile.Start(QUDA_PROFILE_PREAMBLE);

>>>>>>> 1584726e
    blas_flops = 0;

    copyCuda(rSloppy, r);

    int total_iter = 0;
    int restart = 0;
    double r2_old = r2;
    bool l2_converge = false;

    profile.Stop(QUDA_PROFILE_PREAMBLE);
    profile.Start(QUDA_PROFILE_COMPUTE);

<<<<<<< HEAD
    PrintStats("GCR", total_iter+k, r2, b2, heavy_quark_res);
    while ( !convergence(r2, heavy_quark_res, stop, invParam.tol_hq) && 
	    total_iter < invParam.maxiter) {
    
      for (int m=0; m<invParam.precondition_cycle; m++) {
	if (invParam.inv_type_precondition != QUDA_INVALID_INVERTER) {
=======
    int k = 0;
    PrintStats("GCR", total_iter+k, r2, b2, heavy_quark_res);
    while ( !convergence(r2, heavy_quark_res, stop, param.tol_hq) && 
	    total_iter < param.maxiter) {
    
      for (int m=0; m<param.precondition_cycle; m++) {
	if (param.inv_type_precondition != QUDA_INVALID_INVERTER) {
>>>>>>> 1584726e
	  cudaColorSpinorField &pPre = (precMatch ? *p[k] : *p_pre);
	
	  if (m==0) { // residual is just source
	    copyCuda(rPre, rSloppy);
	  } else { // compute residual
	    copyCuda(*rM, rSloppy);
	    axpyCuda(-1.0, *Ap[k], *rM);
	    copyCuda(rPre, *rM);
	  }
	
	  if ((parity+m)%2 == 0 || param.schwarz_type == QUDA_ADDITIVE_SCHWARZ) (*K)(pPre, rPre);
	  else copyCuda(pPre, rPre);
	
	  // relaxation p = omega*p + (1-omega)*r
	  //if (param.omega!=1.0) axpbyCuda((1.0-param.omega), rPre, param.omega, pPre);
	
	  if (m==0) { copyCuda(*p[k], pPre); }
	  else { copyCuda(tmp, pPre); xpyCuda(tmp, *p[k]); }

	} else { // no preconditioner
	  *p[k] = rSloppy;
	} 
      
	matSloppy(*Ap[k], *p[k], tmp);
<<<<<<< HEAD
=======
	if (getVerbosity()>= QUDA_DEBUG_VERBOSE)
	  printfQuda("GCR debug iter=%d: Ap2=%e, p2=%e, rPre2=%e\n", total_iter, norm2(*Ap[k]), norm2(*p[k]), norm2(rPre));
>>>>>>> 1584726e
      }

      orthoDir(beta, Ap, k);

      double3 Apr = cDotProductNormACuda(*Ap[k], rSloppy);

      if (getVerbosity()>= QUDA_DEBUG_VERBOSE) {
	printfQuda("GCR debug iter=%d: Apr=(%e,%e,%e)\n", total_iter, Apr.x, Apr.y, Apr.z);
	for (int i=0; i<k; i++)
	  for (int j=0; j<=k; j++)
	    printfQuda("GCR debug iter=%d: beta[%d][%d] = (%e,%e)\n", 
		       total_iter, i, j, real(beta[i][j]), imag(beta[i][j]));
      }

      gamma[k] = sqrt(Apr.z); // gamma[k] = Ap[k]
      if (gamma[k] == 0.0) errorQuda("GCR breakdown\n");
      alpha[k] = Complex(Apr.x, Apr.y) / gamma[k]; // alpha = (1/|Ap|) * (Ap, r)

      // r -= (1/|Ap|^2) * (Ap, r) r, Ap *= 1/|Ap|
      r2 = cabxpyAxNormCuda(1.0/gamma[k], -alpha[k], *Ap[k], rSloppy); 

      k++;
      total_iter++;

      PrintStats("GCR", total_iter, r2, b2, heavy_quark_res);
   
      // update since Nkrylov or maxiter reached, converged or reliable update required
      // note that the heavy quark residual will by definition only be checked every Nkrylov steps
<<<<<<< HEAD
      if (k==Nkrylov || total_iter==invParam.maxiter || (r2 < stop && !l2_converge) || r2/r2_old < invParam.reliable_delta) { 
=======
      if (k==Nkrylov || total_iter==param.maxiter || (r2 < stop && !l2_converge) || r2/r2_old < param.delta) { 
>>>>>>> 1584726e

	// update the solution vector
	updateSolution(xSloppy, alpha, beta, gamma, k, p);

	// recalculate residual in high precision
	copyCuda(x, xSloppy);
	xpyCuda(x, y);
	mat(r, y, x);
	r2 = xmyNormCuda(b, r);  

<<<<<<< HEAD
=======
	if (use_heavy_quark_res) heavy_quark_res = sqrt(HeavyQuarkResidualNormCuda(y, r).z);

>>>>>>> 1584726e
	k = 0;

<<<<<<< HEAD
	if (use_heavy_quark_res) { 
	  heavy_quark_res = sqrt(HeavyQuarkResidualNormCuda(y, r).z);
	}

	if ( !convergence(r2, heavy_quark_res, stop, invParam.tol_hq) ) {
=======
	if ( !convergence(r2, heavy_quark_res, stop, param.tol_hq) ) {
>>>>>>> 1584726e
	  restart++; // restarting if residual is still too great

	  PrintStats("GCR (restart)", restart, r2, b2, heavy_quark_res);
	  copyCuda(rSloppy, r);
	  zeroCuda(xSloppy);

	  r2_old = r2;

	  // prevent ending the Krylov space prematurely if other convergence criteria not met 
	  if (r2 < stop) l2_converge = true; 
	}

      }

    }

    if (total_iter > 0) copyCuda(x, y);

    profile.Stop(QUDA_PROFILE_COMPUTE);
    profile.Start(QUDA_PROFILE_EPILOGUE);

<<<<<<< HEAD
    invParam.secs += profile.Last(QUDA_PROFILE_COMPUTE);
=======
    param.secs += profile.Last(QUDA_PROFILE_COMPUTE);
>>>>>>> 1584726e
  
    double gflops = (blas_flops + mat.flops() + matSloppy.flops() + matPrecon.flops())*1e-9;
    reduceDouble(gflops);

    if (k>=param.maxiter && getVerbosity() >= QUDA_SUMMARIZE) 
      warningQuda("Exceeded maximum iterations %d", param.maxiter);

    if (getVerbosity() >= QUDA_VERBOSE) printfQuda("GCR: number of restarts = %d\n", restart);
  
    // Calculate the true residual
    mat(r, x);
    double true_res = xmyNormCuda(b, r);
    param.true_res = sqrt(true_res / b2);
#if (__COMPUTE_CAPABILITY__ >= 200)
    param.true_res_hq = sqrt(HeavyQuarkResidualNormCuda(x,r).z);
#else
    param.true_res_hq = 0.0;
#endif   

<<<<<<< HEAD
    invParam.gflops += gflops;
    invParam.iter += total_iter;
=======
    param.gflops += gflops;
    param.iter += total_iter;
>>>>>>> 1584726e
  
    // reset the flops counters
    blas_flops = 0;
    mat.flops();
    matSloppy.flops();
    matPrecon.flops();

    profile.Stop(QUDA_PROFILE_EPILOGUE);
    profile.Start(QUDA_PROFILE_FREE);

    PrintSummary("GCR", total_iter, r2, b2);
<<<<<<< HEAD
=======

    if (param.precondition_cycle > 1) delete rM;
>>>>>>> 1584726e

    if (param.precision_sloppy != param.precision) {
      delete x_sloppy;
      delete r_sloppy;
    }

    if (param.precision_precondition != param.precision_sloppy || param.precondition_cycle > 1) {
      delete p_pre;
      delete r_pre;
    }

    for (int i=0; i<Nkrylov; i++) {
      delete p[i];
      delete Ap[i];
    }
    delete[] p;
    delete[] Ap;

    delete []alpha;
    for (int i=0; i<Nkrylov; i++) delete []beta[i];
    delete []beta;
    delete []gamma;

    profile.Stop(QUDA_PROFILE_FREE);

    return;
  }

} // namespace quda<|MERGE_RESOLUTION|>--- conflicted
+++ resolved
@@ -210,28 +210,13 @@
     }
     cudaColorSpinorField &rPre = *r_pre;
 
-<<<<<<< HEAD
+    cudaColorSpinorField *rM = param.precondition_cycle > 1 ? new cudaColorSpinorField(rSloppy) : 0;
+
     Complex *alpha = new Complex[Nkrylov];
     Complex **beta = new Complex*[Nkrylov];
     for (int i=0; i<Nkrylov; i++) beta[i] = new Complex[Nkrylov];
     double *gamma = new double[Nkrylov];
 
-    double b2 = normCuda(b);
-
-    const bool use_heavy_quark_res = 
-      (invParam.residual_type & QUDA_HEAVY_QUARK_RESIDUAL) ? true : false;
-    double stop = b2*invParam.tol*invParam.tol; // stopping condition of solver
-    double heavy_quark_res = 0.0; // heavy quark residual
-    if(use_heavy_quark_res) heavy_quark_res = sqrt(HeavyQuarkResidualNormCuda(x,r).z);
-=======
-    cudaColorSpinorField *rM = param.precondition_cycle > 1 ? new cudaColorSpinorField(rSloppy) : 0;
->>>>>>> 1584726e
-
-    Complex *alpha = new Complex[Nkrylov];
-    Complex **beta = new Complex*[Nkrylov];
-    for (int i=0; i<Nkrylov; i++) beta[i] = new Complex[Nkrylov];
-    double *gamma = new double[Nkrylov];
-
     // compute parity of the node
     int parity = 0;
     for (int i=0; i<4; i++) parity += commCoords(i);
@@ -240,11 +225,6 @@
     double b2 = normCuda(b);  // norm sq of source
     double r2;                // norm sq of residual
 
-<<<<<<< HEAD
-    profile.Stop(QUDA_PROFILE_INIT);
-    profile.Start(QUDA_PROFILE_PREAMBLE);
-
-=======
     // compute initial residual depending on whether we have an initial guess or not
     if (param.use_init_guess == QUDA_USE_INIT_GUESS_YES) {
       mat(r, x, y);
@@ -276,7 +256,6 @@
     profile.Stop(QUDA_PROFILE_INIT);
     profile.Start(QUDA_PROFILE_PREAMBLE);
 
->>>>>>> 1584726e
     blas_flops = 0;
 
     copyCuda(rSloppy, r);
@@ -289,14 +268,6 @@
     profile.Stop(QUDA_PROFILE_PREAMBLE);
     profile.Start(QUDA_PROFILE_COMPUTE);
 
-<<<<<<< HEAD
-    PrintStats("GCR", total_iter+k, r2, b2, heavy_quark_res);
-    while ( !convergence(r2, heavy_quark_res, stop, invParam.tol_hq) && 
-	    total_iter < invParam.maxiter) {
-    
-      for (int m=0; m<invParam.precondition_cycle; m++) {
-	if (invParam.inv_type_precondition != QUDA_INVALID_INVERTER) {
-=======
     int k = 0;
     PrintStats("GCR", total_iter+k, r2, b2, heavy_quark_res);
     while ( !convergence(r2, heavy_quark_res, stop, param.tol_hq) && 
@@ -304,7 +275,6 @@
     
       for (int m=0; m<param.precondition_cycle; m++) {
 	if (param.inv_type_precondition != QUDA_INVALID_INVERTER) {
->>>>>>> 1584726e
 	  cudaColorSpinorField &pPre = (precMatch ? *p[k] : *p_pre);
 	
 	  if (m==0) { // residual is just source
@@ -329,11 +299,8 @@
 	} 
       
 	matSloppy(*Ap[k], *p[k], tmp);
-<<<<<<< HEAD
-=======
 	if (getVerbosity()>= QUDA_DEBUG_VERBOSE)
 	  printfQuda("GCR debug iter=%d: Ap2=%e, p2=%e, rPre2=%e\n", total_iter, norm2(*Ap[k]), norm2(*p[k]), norm2(rPre));
->>>>>>> 1584726e
       }
 
       orthoDir(beta, Ap, k);
@@ -362,11 +329,7 @@
    
       // update since Nkrylov or maxiter reached, converged or reliable update required
       // note that the heavy quark residual will by definition only be checked every Nkrylov steps
-<<<<<<< HEAD
-      if (k==Nkrylov || total_iter==invParam.maxiter || (r2 < stop && !l2_converge) || r2/r2_old < invParam.reliable_delta) { 
-=======
       if (k==Nkrylov || total_iter==param.maxiter || (r2 < stop && !l2_converge) || r2/r2_old < param.delta) { 
->>>>>>> 1584726e
 
 	// update the solution vector
 	updateSolution(xSloppy, alpha, beta, gamma, k, p);
@@ -377,22 +340,11 @@
 	mat(r, y, x);
 	r2 = xmyNormCuda(b, r);  
 
-<<<<<<< HEAD
-=======
 	if (use_heavy_quark_res) heavy_quark_res = sqrt(HeavyQuarkResidualNormCuda(y, r).z);
 
->>>>>>> 1584726e
 	k = 0;
 
-<<<<<<< HEAD
-	if (use_heavy_quark_res) { 
-	  heavy_quark_res = sqrt(HeavyQuarkResidualNormCuda(y, r).z);
-	}
-
-	if ( !convergence(r2, heavy_quark_res, stop, invParam.tol_hq) ) {
-=======
 	if ( !convergence(r2, heavy_quark_res, stop, param.tol_hq) ) {
->>>>>>> 1584726e
 	  restart++; // restarting if residual is still too great
 
 	  PrintStats("GCR (restart)", restart, r2, b2, heavy_quark_res);
@@ -414,11 +366,7 @@
     profile.Stop(QUDA_PROFILE_COMPUTE);
     profile.Start(QUDA_PROFILE_EPILOGUE);
 
-<<<<<<< HEAD
-    invParam.secs += profile.Last(QUDA_PROFILE_COMPUTE);
-=======
     param.secs += profile.Last(QUDA_PROFILE_COMPUTE);
->>>>>>> 1584726e
   
     double gflops = (blas_flops + mat.flops() + matSloppy.flops() + matPrecon.flops())*1e-9;
     reduceDouble(gflops);
@@ -438,13 +386,8 @@
     param.true_res_hq = 0.0;
 #endif   
 
-<<<<<<< HEAD
-    invParam.gflops += gflops;
-    invParam.iter += total_iter;
-=======
     param.gflops += gflops;
     param.iter += total_iter;
->>>>>>> 1584726e
   
     // reset the flops counters
     blas_flops = 0;
@@ -456,11 +399,8 @@
     profile.Start(QUDA_PROFILE_FREE);
 
     PrintSummary("GCR", total_iter, r2, b2);
-<<<<<<< HEAD
-=======
 
     if (param.precondition_cycle > 1) delete rM;
->>>>>>> 1584726e
 
     if (param.precision_sloppy != param.precision) {
       delete x_sloppy;
