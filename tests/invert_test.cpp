#include <stdlib.h>
#include <stdio.h>
#include <time.h>
#include <math.h>
#include <string.h>

// QUDA headers
#include <quda.h>
#include <color_spinor_field.h> // convenient quark field container

// External headers
#include <misc.h>
#include <host_utils.h>
#include <command_line_params.h>
#include <dslash_reference.h>

#define MAX(a, b) ((a) > (b) ? (a) : (b))

void display_test_info()
{
  printfQuda("running the following test:\n");
  printfQuda("prec    prec_sloppy   multishift  matpc_type  recon  recon_sloppy solve_type S_dimension T_dimension "
             "Ls_dimension   dslash_type  normalization\n");
  printfQuda(
    "%6s   %6s          %d     %12s     %2s     %2s         %10s %3d/%3d/%3d     %3d         %2d       %14s  %8s\n",
    get_prec_str(prec), get_prec_str(prec_sloppy), multishift, get_matpc_str(matpc_type), get_recon_str(link_recon),
    get_recon_str(link_recon_sloppy), get_solve_str(solve_type), xdim, ydim, zdim, tdim, Lsdim,
    get_dslash_str(dslash_type), get_mass_normalization_str(normalization));

  if (inv_multigrid) {
    printfQuda("MG parameters\n");
    printfQuda(" - number of levels %d\n", mg_levels);
    for (int i = 0; i < mg_levels - 1; i++) {
      printfQuda(" - level %d number of null-space vectors %d\n", i + 1, nvec[i]);
      printfQuda(" - level %d number of pre-smoother applications %d\n", i + 1, nu_pre[i]);
      printfQuda(" - level %d number of post-smoother applications %d\n", i + 1, nu_post[i]);
    }

    printfQuda("MG Eigensolver parameters\n");
    for (int i = 0; i < mg_levels; i++) {
      if (low_mode_check || mg_eig[i]) {
        printfQuda(" - level %d solver mode %s\n", i + 1, get_eig_type_str(mg_eig_type[i]));
        printfQuda(" - level %d spectrum requested %s\n", i + 1, get_eig_spectrum_str(mg_eig_spectrum[i]));
        if (mg_eig_type[i] == QUDA_EIG_BLK_TR_LANCZOS)
          printfQuda(" - eigenvector block size %d\n", mg_eig_block_size[i]);
        printfQuda(" - level %d number of eigenvectors requested n_conv %d\n", i + 1, nvec[i]);
        printfQuda(" - level %d size of eigenvector search space %d\n", i + 1, mg_eig_n_ev[i]);
        printfQuda(" - level %d size of Krylov space %d\n", i + 1, mg_eig_n_kr[i]);
        printfQuda(" - level %d solver tolerance %e\n", i + 1, mg_eig_tol[i]);
        printfQuda(" - level %d convergence required (%s)\n", i + 1, mg_eig_require_convergence[i] ? "true" : "false");
        printfQuda(" - level %d Operator: daggered (%s) , norm-op (%s)\n", i + 1,
                   mg_eig_use_dagger[i] ? "true" : "false", mg_eig_use_normop[i] ? "true" : "false");
        if (mg_eig_use_poly_acc[i]) {
          printfQuda(" - level %d Chebyshev polynomial degree %d\n", i + 1, mg_eig_poly_deg[i]);
          printfQuda(" - level %d Chebyshev polynomial minumum %e\n", i + 1, mg_eig_amin[i]);
          if (mg_eig_amax[i] <= 0)
            printfQuda(" - level %d Chebyshev polynomial maximum will be computed\n", i + 1);
          else
            printfQuda(" - level %d Chebyshev polynomial maximum %e\n", i + 1, mg_eig_amax[i]);
        }
        printfQuda("\n");
      }
    }
  }

  if (inv_deflate) {
    printfQuda("\n   Eigensolver parameters\n");
    printfQuda(" - solver mode %s\n", get_eig_type_str(eig_type));
    printfQuda(" - spectrum requested %s\n", get_eig_spectrum_str(eig_spectrum));
    if (eig_type == QUDA_EIG_BLK_TR_LANCZOS) printfQuda(" - eigenvector block size %d\n", eig_block_size);
    printfQuda(" - number of eigenvectors requested %d\n", eig_n_conv);
    printfQuda(" - size of eigenvector search space %d\n", eig_n_ev);
    printfQuda(" - size of Krylov space %d\n", eig_n_kr);
    printfQuda(" - solver tolerance %e\n", eig_tol);
    printfQuda(" - convergence required (%s)\n", eig_require_convergence ? "true" : "false");
    if (eig_compute_svd) {
      printfQuda(" - Operator: MdagM. Will compute SVD of M\n");
      printfQuda(" - ***********************************************************\n");
      printfQuda(" - **** Overriding any previous choices of operator type. ****\n");
      printfQuda(" - ****    SVD demands normal operator, will use MdagM    ****\n");
      printfQuda(" - ***********************************************************\n");
    } else {
      printfQuda(" - Operator: daggered (%s) , norm-op (%s)\n", eig_use_dagger ? "true" : "false",
                 eig_use_normop ? "true" : "false");
    }
    if (eig_use_poly_acc) {
      printfQuda(" - Chebyshev polynomial degree %d\n", eig_poly_deg);
      printfQuda(" - Chebyshev polynomial minumum %e\n", eig_amin);
      if (eig_amax <= 0)
        printfQuda(" - Chebyshev polynomial maximum will be computed\n");
      else
        printfQuda(" - Chebyshev polynomial maximum %e\n\n", eig_amax);
    }
  }

  printfQuda("Grid partition info:     X  Y  Z  T\n");
  printfQuda("                         %d  %d  %d  %d\n", dimPartitioned(0), dimPartitioned(1), dimPartitioned(2),
             dimPartitioned(3));
}

int main(int argc, char **argv)
{
  setQudaDefaultMgTestParams();
  // Parse command line options
  auto app = make_app();
  add_eigen_option_group(app);
  add_deflation_option_group(app);
  add_eofa_option_group(app);
  add_multigrid_option_group(app);
  add_comms_option_group(app);
  try {
    app->parse(argc, argv);
  } catch (const CLI::ParseError &e) {
    return app->exit(e);
  }

  if (inv_deflate && inv_multigrid) {
    printfQuda("Error: Cannot use both deflation and multigrid preconditioners on top level solve.\n");
    exit(0);
  }

  // If a value greater than 1 is passed, heavier masses will be constructed
  // and the multi-shift solver will be called
  if (multishift > 1) {
    // set a correct default for the multi-shift solver
    solution_type = QUDA_MATPCDAG_MATPC_SOLUTION;
  }

  // Set values for precisions via the command line.
  setQudaPrecisions();

  // initialize QMP/MPI, QUDA comms grid and RNG (host_utils.cpp)
  initComms(argc, argv, gridsize_from_cmdline);

  if (dslash_type != QUDA_WILSON_DSLASH && dslash_type != QUDA_CLOVER_WILSON_DSLASH
      && dslash_type != QUDA_TWISTED_MASS_DSLASH && dslash_type != QUDA_DOMAIN_WALL_4D_DSLASH
      && dslash_type != QUDA_MOBIUS_DWF_DSLASH && dslash_type != QUDA_MOBIUS_DWF_EOFA_DSLASH
      && dslash_type != QUDA_TWISTED_CLOVER_DSLASH && dslash_type != QUDA_DOMAIN_WALL_DSLASH
      && dslash_type != QUDA_LAPLACE_DSLASH) {
    printfQuda("dslash_type %d not supported\n", dslash_type);
    exit(0);
  }

  if (inv_multigrid) {
    // Only these fermions are supported with MG
    if (dslash_type != QUDA_WILSON_DSLASH && dslash_type != QUDA_CLOVER_WILSON_DSLASH
        && dslash_type != QUDA_TWISTED_MASS_DSLASH && dslash_type != QUDA_TWISTED_CLOVER_DSLASH) {
      printfQuda("dslash_type %d not supported for MG\n", dslash_type);
      exit(0);
    }

    // Only these solve types are supported with MG
    if (solve_type != QUDA_DIRECT_SOLVE && solve_type != QUDA_DIRECT_PC_SOLVE) {
      printfQuda("Solve_type %d not supported with MG. Please use QUDA_DIRECT_SOLVE or QUDA_DIRECT_PC_SOLVE\n\n",
                 solve_type);
      exit(0);
    }
  }

  // Set QUDA's internal parameters
  QudaGaugeParam gauge_param = newQudaGaugeParam();
  setWilsonGaugeParam(gauge_param);
  QudaInvertParam inv_param = newQudaInvertParam();
  QudaMultigridParam mg_param = newQudaMultigridParam();
  QudaInvertParam mg_inv_param = newQudaInvertParam();
  QudaEigParam mg_eig_param[QUDA_MAX_MG_LEVEL];
  QudaEigParam eig_param = newQudaEigParam();

  if (inv_multigrid) {

    setQudaMgSolveTypes();
    setMultigridInvertParam(inv_param);
    // Set sub structures
    mg_param.invert_param = &mg_inv_param;
    for (int i = 0; i < mg_levels; i++) {
      if (mg_eig[i]) {
        mg_eig_param[i] = newQudaEigParam();
        setMultigridEigParam(mg_eig_param[i], i);
        mg_param.eig_param[i] = &mg_eig_param[i];
      } else {
        mg_param.eig_param[i] = nullptr;
      }
    }
    // Set MG
    setMultigridParam(mg_param);
  } else {
    setInvertParam(inv_param);
  }

  if (inv_deflate) {
    setEigParam(eig_param);
    inv_param.eig_param = &eig_param;
  } else {
    inv_param.eig_param = nullptr;
  }

  // All parameters have been set. Display the parameters via stdout
  display_test_info();

  // Initialize the QUDA library
  initQuda(device_ordinal);

  // params corresponds to split grid
  inv_param.split_grid[0] = grid_partition[0];
  inv_param.split_grid[1] = grid_partition[1];
  inv_param.split_grid[2] = grid_partition[2];
  inv_param.split_grid[3] = grid_partition[3];

  int num_sub_partition = grid_partition[0] * grid_partition[1] * grid_partition[2] * grid_partition[3];
  bool use_split_grid = num_sub_partition > 1;

  // set parameters for the reference Dslash, and prepare fields to be loaded
  if (dslash_type == QUDA_DOMAIN_WALL_DSLASH || dslash_type == QUDA_DOMAIN_WALL_4D_DSLASH
      || dslash_type == QUDA_MOBIUS_DWF_DSLASH || dslash_type == QUDA_MOBIUS_DWF_EOFA_DSLASH) {
    dw_setDims(gauge_param.X, inv_param.Ls);
  } else {
    setDims(gauge_param.X);
  }

  // Allocate host side memory for the gauge field.
  //----------------------------------------------------------------------------
  void *gauge[4];
  // Allocate space on the host (always best to allocate and free in the same scope)
  for (int dir = 0; dir < 4; dir++) gauge[dir] = malloc(V * gauge_site_size * host_gauge_data_type_size);
  constructHostGaugeField(gauge, gauge_param, argc, argv);
  // Load the gauge field to the device
  loadGaugeQuda((void *)gauge, &gauge_param);

  // Allocate host side memory for clover terms if needed.
  //----------------------------------------------------------------------------
  void *clover = nullptr;
  void *clover_inv = nullptr;
  // Allocate space on the host (always best to allocate and free in the same scope)
  if (dslash_type == QUDA_CLOVER_WILSON_DSLASH || dslash_type == QUDA_TWISTED_CLOVER_DSLASH) {
    clover = malloc(V * clover_site_size * host_clover_data_type_size);
    clover_inv = malloc(V * clover_site_size * host_spinor_data_type_size);
    constructHostCloverField(clover, clover_inv, inv_param);
    if (inv_multigrid) {
      // This line ensures that if we need to construct the clover inverse (in either the smoother or the solver) we do so
      if (mg_param.smoother_solve_type[0] == QUDA_DIRECT_PC_SOLVE || solve_type == QUDA_DIRECT_PC_SOLVE) {
        inv_param.solve_type = QUDA_DIRECT_PC_SOLVE;
      }
    }
    // Load the clover terms to the device
    loadCloverQuda(clover, clover_inv, &inv_param);
    if (inv_multigrid) {
      // Restore actual solve_type we want to do
      inv_param.solve_type = solve_type;
    }
  }

  // Now QUDA is initialised and the fields are loaded, we may setup the preconditioner
  void *mg_preconditioner = nullptr;
  if (inv_multigrid) {
    if (use_split_grid) { errorQuda("Split grid does not work with MG yet."); }
    mg_preconditioner = newMultigridQuda(&mg_param);
    inv_param.preconditioner = mg_preconditioner;
  }

  // Compute plaquette as a sanity check
  double plaq[3];
  plaqQuda(plaq);
  printfQuda("Computed plaquette is %e (spatial = %e, temporal = %e)\n", plaq[0], plaq[1], plaq[2]);

  // Vector construct START
  //-----------------------------------------------------------------------------------
  std::vector<quda::ColorSpinorField *> in(Nsrc);
  std::vector<quda::ColorSpinorField *> out(Nsrc);
  std::vector<quda::ColorSpinorField *> out_multishift(multishift * Nsrc);
  quda::ColorSpinorField *check;
  quda::ColorSpinorParam cs_param;
<<<<<<< HEAD
=======

>>>>>>> 340fd72e
  constructWilsonSpinorParam(&cs_param, &inv_param, &gauge_param);
  auto in = quda::ColorSpinorField::Create(cs_param);
  auto out = quda::ColorSpinorField::Create(cs_param);
  auto check = quda::ColorSpinorField::Create(cs_param);
  std::vector<std::vector<void *>> _hp_multi_x(Nsrc, std::vector<void *>(multishift));

  // QUDA host array for internal checks and malloc
  // Vector construct END
  //-----------------------------------------------------------------------------------

  // Quark masses
  std::vector<double> masses(multishift);

  // QUDA invert test BEGIN
  //----------------------------------------------------------------------------
  if (multishift > 1) {
    if (use_split_grid) { errorQuda("Split grid does not work with multishift yet."); }
    inv_param.num_offset = multishift;
    for (int i = 0; i < multishift; i++) {
      // Set masses and offsets
      masses[i] = 0.06 + i * i * 0.01;
      inv_param.offset[i] = 4 * masses[i] * masses[i];
      // Set tolerances for the heavy quarks, these can be set independently
      // (functions of i) if desired
      inv_param.tol_offset[i] = inv_param.tol;
      inv_param.tol_hq_offset[i] = inv_param.tol_hq;
      // Allocate memory and set pointers
      for (int n = 0; n < Nsrc; n++) {
        out_multishift[n * multishift + i] = quda::ColorSpinorField::Create(cs_param);
        _hp_multi_x[n][i] = out_multishift[n * multishift + i]->V();
      }
    }
  }

  std::vector<double> time(Nsrc);
  std::vector<double> gflops(Nsrc);
  std::vector<int> iter(Nsrc);

  auto *rng = new quda::RNG(*check, 1234);

  std::vector<quda::ColorSpinorField *> _h_b(Nsrc, nullptr);
  std::vector<quda::ColorSpinorField *> _h_x(Nsrc, nullptr);

  for (int i = 0; i < Nsrc; i++) {
    // Populate the host spinor with random numbers.
    in[i] = quda::ColorSpinorField::Create(cs_param);
    in[i]->Source(QUDA_RANDOM_SOURCE);
    out[i] = quda::ColorSpinorField::Create(cs_param);
  }

  if (!use_split_grid) {

    for (int i = 0; i < Nsrc; i++) {
      // If deflating, preserve the deflation space between solves
      if (inv_deflate) eig_param.preserve_deflation = i < Nsrc - 1 ? QUDA_BOOLEAN_TRUE : QUDA_BOOLEAN_FALSE;
      // Perform QUDA inversions
      if (multishift > 1) {
        invertMultiShiftQuda(_hp_multi_x[i].data(), in[i]->V(), &inv_param);
      } else {
        invertQuda(out[i]->V(), in[i]->V(), &inv_param);
      }

      time[i] = inv_param.secs;
      gflops[i] = inv_param.gflops / inv_param.secs;
      iter[i] = inv_param.iter;
      printfQuda("Done: %i iter / %g secs = %g Gflops\n\n", inv_param.iter, inv_param.secs,
                 inv_param.gflops / inv_param.secs);
    }
  } else {
    inv_param.num_src = Nsrc;
    inv_param.num_src_per_sub_partition = Nsrc / num_sub_partition;
    // Host arrays for solutions, sources, and check
    std::vector<void *> _hp_x(Nsrc);
    std::vector<void *> _hp_b(Nsrc);
    for (int i = 0; i < Nsrc; i++) {
      _hp_x[i] = out[i]->V();
      _hp_b[i] = in[i]->V();
    }
    // Run split grid
    if (dslash_type == QUDA_CLOVER_WILSON_DSLASH || dslash_type == QUDA_TWISTED_CLOVER_DSLASH
        || dslash_type == QUDA_CLOVER_HASENBUSCH_TWIST_DSLASH) {
      invertMultiSrcCloverQuda(_hp_x.data(), _hp_b.data(), &inv_param, (void *)gauge, &gauge_param, clover, clover_inv);
    } else {
      invertMultiSrcQuda(_hp_x.data(), _hp_b.data(), &inv_param, (void *)gauge, &gauge_param);
    }
    comm_allreduce_int(&inv_param.iter);
    inv_param.iter /= comm_size() / num_sub_partition;
    comm_allreduce(&inv_param.gflops);
    inv_param.gflops /= comm_size() / num_sub_partition;
    comm_allreduce_max(&inv_param.secs);
    printfQuda("Done: %d sub-partitions - %i iter / %g secs = %g Gflops\n\n", num_sub_partition, inv_param.iter,
               inv_param.secs, inv_param.gflops / inv_param.secs);
  }

  // QUDA invert test COMPLETE
  //----------------------------------------------------------------------------

  delete rng;

  // free the multigrid solver
  if (inv_multigrid) destroyMultigridQuda(mg_preconditioner);

  // Compute performance statistics
  if (Nsrc > 1 && !use_split_grid) performanceStats(time, gflops, iter);

  // Perform host side verification of inversion if requested
  if (verify_results) {
    for (int i = 0; i < Nsrc; i++) {
      verifyInversion(out[i]->V(), _hp_multi_x[i].data(), in[i]->V(), check->V(), gauge_param, inv_param, gauge, clover,
                      clover_inv);
    }
  }

  // Clean up memory allocations
  delete check;
  if (multishift > 1) {
    for (auto p : out_multishift) { delete p; }
  }

  for (auto p : in) { delete p; }
  for (auto p : out) { delete p; }

  freeGaugeQuda();
  for (int dir = 0; dir < 4; dir++) free(gauge[dir]);

  if (dslash_type == QUDA_CLOVER_WILSON_DSLASH || dslash_type == QUDA_TWISTED_CLOVER_DSLASH) {
    freeCloverQuda();
    if (clover) free(clover);
    if (clover_inv) free(clover_inv);
  }

  // finalize the QUDA library
  endQuda();
  finalizeComms();

  return 0;
}<|MERGE_RESOLUTION|>--- conflicted
+++ resolved
@@ -269,10 +269,7 @@
   std::vector<quda::ColorSpinorField *> out_multishift(multishift * Nsrc);
   quda::ColorSpinorField *check;
   quda::ColorSpinorParam cs_param;
-<<<<<<< HEAD
-=======
-
->>>>>>> 340fd72e
+
   constructWilsonSpinorParam(&cs_param, &inv_param, &gauge_param);
   auto in = quda::ColorSpinorField::Create(cs_param);
   auto out = quda::ColorSpinorField::Create(cs_param);
