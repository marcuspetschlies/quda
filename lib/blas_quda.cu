--- conflicted
+++ resolved
@@ -237,10 +237,6 @@
     };
 
     void caxpy(const Complex &a, ColorSpinorField &x, ColorSpinorField &y) {
-<<<<<<< HEAD
-      blasCuda<caxpy_,0,1,0,0>(make_double2(real(a),imag(a)), make_double2(0.0, 0.0),
-			       make_double2(0.0, 0.0), x, y, x, x);
-=======
       if (x.Precision() != y.Precision()) {
         mixed::blasCuda<caxpy_,0,1,0,0>(make_double2(real(a),imag(a)), make_double2(0.0, 0.0),
                make_double2(0.0, 0.0), x, y, x, x);
@@ -248,7 +244,6 @@
         blasCuda<caxpy_,0,1,0,0>(make_double2(real(a),imag(a)), make_double2(0.0, 0.0),
                make_double2(0.0, 0.0), x, y, x, x);
       }
->>>>>>> 7968fbbd
     }
 
 
