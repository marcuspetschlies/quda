--- conflicted
+++ resolved
@@ -214,7 +214,7 @@
   quda::ColorSpinorField check;
   quda::ColorSpinorParam cs_param;
   constructWilsonTestSpinorParam(&cs_param, &inv_param, &gauge_param);
-  check = ColorSpinorField(cs_param);
+  check = quda::ColorSpinorField(cs_param);
   std::vector<std::vector<void *>> _hp_multi_x(Nsrc, std::vector<void *>(multishift));
 
   // QUDA host array for internal checks and malloc
@@ -294,21 +294,13 @@
     } else {
       invertMultiSrcQuda(_hp_x.data(), _hp_b.data(), &inv_param, gauge.data(), &gauge_param);
     }
-<<<<<<< HEAD
-    comm_allreduce_int(&inv_param.iter);
-    inv_param.iter /= comm_size() / num_sub_partition;
-    comm_allreduce(&inv_param.gflops);
-    inv_param.gflops /= comm_size() / num_sub_partition;
-    comm_allreduce_max(&inv_param.secs);
-    printfQuda("Done: %d sub-partitions - %i iter / %g secs = %g Gflops\n", num_sub_partition, inv_param.iter,
-=======
+
     quda::comm_allreduce_int(inv_param.iter);
     inv_param.iter /= quda::comm_size() / num_sub_partition;
     quda::comm_allreduce_sum(inv_param.gflops);
     inv_param.gflops /= quda::comm_size() / num_sub_partition;
     quda::comm_allreduce_max(inv_param.secs);
-    printfQuda("Done: %d sub-partitions - %i iter / %g secs = %g Gflops\n\n", num_sub_partition, inv_param.iter,
->>>>>>> ad018cba
+    printfQuda("Done: %d sub-partitions - %i iter / %g secs = %g Gflops\n", num_sub_partition, inv_param.iter,
                inv_param.secs, inv_param.gflops / inv_param.secs);
   }
 
@@ -404,7 +396,7 @@
   int result = 0;
   if (enable_testing) { // tests are defined in invert_test_gtest.hpp
     ::testing::TestEventListeners &listeners = ::testing::UnitTest::GetInstance()->listeners();
-    if (comm_rank() != 0) { delete listeners.Release(listeners.default_result_printer()); }
+    if (quda::comm_rank() != 0) { delete listeners.Release(listeners.default_result_printer()); }
     result = RUN_ALL_TESTS();
   } else {
     solve(test_t{inv_type, solution_type, solve_type, prec_sloppy, multishift});
