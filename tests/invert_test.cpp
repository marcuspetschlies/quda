--- conflicted
+++ resolved
@@ -196,15 +196,9 @@
   // Initialize the QUDA library
   initQuda(device);
 
-<<<<<<< HEAD
-  // Set some dimension parameters for the host routines
-  if (dslash_type == QUDA_DOMAIN_WALL_DSLASH || dslash_type == QUDA_DOMAIN_WALL_4D_DSLASH
-      || dslash_type == QUDA_MOBIUS_DWF_DSLASH) {
-=======
   // set parameters for the reference Dslash, and prepare fields to be loaded
   if (dslash_type == QUDA_DOMAIN_WALL_DSLASH || dslash_type == QUDA_DOMAIN_WALL_4D_DSLASH
       || dslash_type == QUDA_MOBIUS_DWF_DSLASH || dslash_type == QUDA_MOBIUS_DWF_EOFA_DSLASH) {
->>>>>>> 5dd10185
     dw_setDims(gauge_param.X, inv_param.Ls);
   } else {
     setDims(gauge_param.X);
