#include <blas_quda.h>
#include <tune_quda.h>
#include <float_vector.h>
#include <color_spinor_field_order.h>

#if (__COMPUTE_CAPABILITY__ >= 130)
#define QudaSumFloat double
#define QudaSumFloat2 double2
#define QudaSumFloat3 double3
#else
#define QudaSumFloat doublesingle
#define QudaSumFloat2 doublesingle2
#define QudaSumFloat3 doublesingle3
#include <double_single.h>
#endif

#define REDUCE_MAX_BLOCKS 65536

#define checkSpinor(a, b)						\
  {									\
    if (a.Precision() != b.Precision())					\
      errorQuda("precisions do not match: %d %d", a.Precision(), b.Precision()); \
    if (a.Length() != b.Length())					\
      errorQuda("lengths do not match: %d %d", a.Length(), b.Length());	\
    if (a.Stride() != b.Stride())					\
      errorQuda("strides do not match: %d %d", a.Stride(), b.Stride());	\
  }

#define checkLength(a, b)						\
  {									\
    if (a.Length() != b.Length())					\
      errorQuda("lengths do not match: %d %d", a.Length(), b.Length());	\
    if (a.Stride() != b.Stride())					\
      errorQuda("strides do not match: %d %d", a.Stride(), b.Stride());	\
  }

static struct {
  const char *vol_str;
  const char *aux_str;
  char aux_tmp[quda::TuneKey::aux_n];
} blasStrings;

// These are used for reduction kernels
static QudaSumFloat *d_reduce=0;
static QudaSumFloat *h_reduce=0;
static QudaSumFloat *hd_reduce=0;
static cudaEvent_t reduceEnd;
    
namespace quda {
  namespace blas {

    cudaStream_t* getStream();
    
<<<<<<< HEAD
    void initReduce()
    { 
      // reduction buffer size
      size_t bytes = 3*REDUCE_MAX_BLOCKS*sizeof(QudaSumFloat);
=======
  void initReduce()
  { 

    const int MaxReduce = 12;
    // reduction buffer size
    size_t bytes = MaxReduce*3*REDUCE_MAX_BLOCKS*sizeof(QudaSumFloat); // Factor of N for composite reductions

>>>>>>> 794e10a3

      if (!d_reduce) d_reduce = (QudaSumFloat *) device_malloc(bytes);
    
      // these arrays are actually oversized currently (only needs to be QudaSumFloat3)
    
      // if the device supports host-mapped memory then use a host-mapped array for the reduction
      if (!h_reduce) {
	// only use zero copy reductions when using 64-bit
#if (defined(_MSC_VER) && defined(_WIN64)) || defined(__LP64__)
	if(deviceProp.canMapHostMemory) {
	  h_reduce = (QudaSumFloat *) mapped_malloc(bytes);	
	  cudaHostGetDevicePointer(&hd_reduce, h_reduce, 0); // set the matching device pointer
	} else 
#endif 
	  {
	    h_reduce = (QudaSumFloat *) pinned_malloc(bytes);
	    hd_reduce = d_reduce;
	  }
	memset(h_reduce, 0, bytes); // added to ensure that valgrind doesn't report h_reduce is unitialised
      }
    
      cudaEventCreateWithFlags(&reduceEnd, cudaEventDisableTiming);
    
      checkCudaError();
    }

    void endReduce(void)
    {
      if (d_reduce) {
	device_free(d_reduce);
	d_reduce = 0;
      }
      if (h_reduce) {
	host_free(h_reduce);
	h_reduce = 0;
      }
      hd_reduce = 0;
    
      cudaEventDestroy(reduceEnd);
    }

    namespace reduce {

#include <texture.h>
#include <reduce_core.h>
#include <reduce_mixed_core.h>
    
    } // namespace reduce

    /**
       Base class from which all reduction functors should derive.
    */
    template <typename ReduceType, typename Float2, typename FloatN>
    struct ReduceFunctor {
    
      //! pre-computation routine called before the "M-loop"
      virtual __device__ __host__ void pre() { ; }
    
      //! where the reduction is usually computed and any auxiliary operations
      virtual __device__ __host__ __host__ void operator()(ReduceType &sum, FloatN &x, FloatN &y, 
						  FloatN &z, FloatN &w, FloatN &v) = 0;
    
      //! post-computation routine called after the "M-loop"
      virtual __device__ __host__ void post(ReduceType &sum) { ; }
    
    };

    /**
       Return the L2 norm of x
    */
    __device__ __host__ double _norm2(const double2 &a) { return a.x*a.x + a.y*a.y; }
    __device__ __host__ float _norm2(const float2 &a) { return a.x*a.x + a.y*a.y; }
    __device__ __host__ float _norm2(const float4 &a) { return a.x*a.x + a.y*a.y + a.z*a.z + a.w*a.w; }

    template <typename ReduceType, typename Float2, typename FloatN>
#if (__COMPUTE_CAPABILITY__ >= 200)
    struct norm2_ : public ReduceFunctor<ReduceType, Float2, FloatN> {
#else
    struct norm2_ {
#endif
      norm2_(const Float2 &a, const Float2 &b) { ; }
      __device__ __host__ void operator()(ReduceType &sum, FloatN &x, FloatN &y, FloatN &z,FloatN  &w, FloatN &v) 
      { sum += _norm2(x); }
      static int streams() { return 1; } //! total number of input and output streams
      static int flops() { return 2; } //! flops per element
    };

    double norm2(const ColorSpinorField &x) {
      ColorSpinorField &y = const_cast<ColorSpinorField&>(x);
      return reduce::reduceCuda<double,QudaSumFloat,QudaSumFloat,norm2_,0,0,0,0,0,false>
	(make_double2(0.0, 0.0), make_double2(0.0, 0.0), y, y, y, y, y);
    }
      
    /**
       Return the real dot product of x and y
    */
    __device__ __host__ double _dot(const double2 &a, const double2 &b) { return a.x*b.x + a.y*b.y; }
    __device__ __host__ float _dot(const float2 &a, const float2 &b) { return a.x*b.x + a.y*b.y; }
    __device__ __host__ float _dot(const float4 &a, const float4 &b) { return a.x*b.x + a.y*b.y + a.z*b.z + a.w*b.w; }

    template <typename ReduceType, typename Float2, typename FloatN>
#if (__COMPUTE_CAPABILITY__ >= 200)
    struct dot_ : public ReduceFunctor<ReduceType, Float2, FloatN> {
#else
    struct dot_ {
#endif
      dot_(const Float2 &a, const Float2 &b) { ; }
      __device__ __host__ void operator()(ReduceType &sum, FloatN &x, FloatN &y, FloatN &z, FloatN &w, FloatN &v) 
      { sum += _dot(x,y); }
      static int streams() { return 2; } //! total number of input and output streams
      static int flops() { return 2; } //! flops per element
    };
      
    double reDotProduct(ColorSpinorField &x, ColorSpinorField &y) {
      return reduce::reduceCuda<double,QudaSumFloat,QudaSumFloat,dot_,0,0,0,0,0,false>
	(make_double2(0.0, 0.0), make_double2(0.0, 0.0), x, y, x, x, x);
    }

<<<<<<< HEAD
    /**
       First performs the operation y[i] = a*x[i]
       Return the norm of y
    */
    template <typename ReduceType, typename Float2, typename FloatN>
=======
 
  void reDotProductCuda(double* result, std::vector<cudaColorSpinorField*>& x, std::vector<cudaColorSpinorField*>& y){
#ifndef SSTEP
    errorQuda("S-step code not built\n");
#else 
    switch(x.size()){
      case 1:
        reduce::multiReduceCuda<1,double,QudaSumFloat,QudaSumFloat,Dot,0,0,0,0,0,false>
        (result, make_double2(0.0, 0.0), make_double2(0.0, 0.0), x, y, x, x, x);
        break;
      case 2:
        reduce::multiReduceCuda<2,double,QudaSumFloat,QudaSumFloat,Dot,0,0,0,0,0,false>
        (result, make_double2(0.0, 0.0), make_double2(0.0, 0.0), x, y, x, x, x);
        break; 
      case 3:
        reduce::multiReduceCuda<3,double,QudaSumFloat,QudaSumFloat,Dot,0,0,0,0,0,false>
        (result, make_double2(0.0, 0.0), make_double2(0.0, 0.0), x, y, x, x, x);
        break;
      case 4:
        reduce::multiReduceCuda<4,double,QudaSumFloat,QudaSumFloat,Dot,0,0,0,0,0,false>
        (result, make_double2(0.0, 0.0), make_double2(0.0, 0.0), x, y, x, x, x);
        break;
      case 5:
        reduce::multiReduceCuda<5,double,QudaSumFloat,QudaSumFloat,Dot,0,0,0,0,0,false>
        (result, make_double2(0.0, 0.0), make_double2(0.0, 0.0), x, y, x, x, x);
        break;
      case 6:
        reduce::multiReduceCuda<6,double,QudaSumFloat,QudaSumFloat,Dot,0,0,0,0,0,false>
        (result, make_double2(0.0, 0.0), make_double2(0.0, 0.0), x, y, x, x, x);
        break;
      case 7:
        reduce::multiReduceCuda<7,double,QudaSumFloat,QudaSumFloat,Dot,0,0,0,0,0,false>
        (result, make_double2(0.0, 0.0), make_double2(0.0, 0.0), x, y, x, x, x);
        break;
      case 8:
        reduce::multiReduceCuda<8,double,QudaSumFloat,QudaSumFloat,Dot,0,0,0,0,0,false>
        (result, make_double2(0.0, 0.0), make_double2(0.0, 0.0), x, y, x, x, x);
        break;
      case 9:
        reduce::multiReduceCuda<9,double,QudaSumFloat,QudaSumFloat,Dot,0,0,0,0,0,false>
        (result, make_double2(0.0, 0.0), make_double2(0.0, 0.0), x, y, x, x, x);
        break;
      case 10:
        reduce::multiReduceCuda<10,double,QudaSumFloat,QudaSumFloat,Dot,0,0,0,0,0,false>
        (result, make_double2(0.0, 0.0), make_double2(0.0, 0.0), x, y, x, x, x);
        break;
      case 11:
        reduce::multiReduceCuda<11,double,QudaSumFloat,QudaSumFloat,Dot,0,0,0,0,0,false>
        (result, make_double2(0.0, 0.0), make_double2(0.0, 0.0), x, y, x, x, x);
        break;
      case 12:
        reduce::multiReduceCuda<12,double,QudaSumFloat,QudaSumFloat,Dot,0,0,0,0,0,false>
        (result, make_double2(0.0, 0.0), make_double2(0.0, 0.0), x, y, x, x, x);
        break;
      case 13:
        reduce::multiReduceCuda<13,double,QudaSumFloat,QudaSumFloat,Dot,0,0,0,0,0,false>
        (result, make_double2(0.0, 0.0), make_double2(0.0, 0.0), x, y, x, x, x);
        break;
      case 14:
        reduce::multiReduceCuda<14,double,QudaSumFloat,QudaSumFloat,Dot,0,0,0,0,0,false>
        (result, make_double2(0.0, 0.0), make_double2(0.0, 0.0), x, y, x, x, x);
        break;
      case 15:
        reduce::multiReduceCuda<15,double,QudaSumFloat,QudaSumFloat,Dot,0,0,0,0,0,false>
        (result, make_double2(0.0, 0.0), make_double2(0.0, 0.0), x, y, x, x, x);
        break;
      case 16:
        reduce::multiReduceCuda<16,double,QudaSumFloat,QudaSumFloat,Dot,0,0,0,0,0,false>
        (result, make_double2(0.0, 0.0), make_double2(0.0, 0.0), x, y, x, x, x);
        break;
      case 17:
        reduce::multiReduceCuda<17,double,QudaSumFloat,QudaSumFloat,Dot,0,0,0,0,0,false>
        (result, make_double2(0.0, 0.0), make_double2(0.0, 0.0), x, y, x, x, x);
        break;
      case 18:
        reduce::multiReduceCuda<18,double,QudaSumFloat,QudaSumFloat,Dot,0,0,0,0,0,false>
        (result, make_double2(0.0, 0.0), make_double2(0.0, 0.0), x, y, x, x, x);
        break;
      case 19:
        reduce::multiReduceCuda<19,double,QudaSumFloat,QudaSumFloat,Dot,0,0,0,0,0,false>
        (result, make_double2(0.0, 0.0), make_double2(0.0, 0.0), x, y, x, x, x);
        break;
      case 20:
        reduce::multiReduceCuda<20,double,QudaSumFloat,QudaSumFloat,Dot,0,0,0,0,0,false>
        (result, make_double2(0.0, 0.0), make_double2(0.0, 0.0), x, y, x, x, x);
        break;
      default:
        errorQuda("Unsupported vector size");
        break;
    }
#endif // SSTEP
  } 


    /* 
      returns the real component of the dot product of a and b 
      and the norm of a
    */
  __device__ double2 dotNormA_(const double2 &a, const double2 &b)
  { return make_double2(a.x*b.x + a.y*b.y, a.x*a.x + a.y*a.y); }
 
  __device__ double2 dotNormA_(const float2 &a, const float2 &b)
  { return make_double2(a.x*b.x + a.y*b.y, a.x*a.x + a.y*a.y); }

 
  __device__ double2 dotNormA_(const float4 &a, const float4 & b)
  { return make_double2(a.x*b.x + a.y*b.y + a.z*b.z + a.w*b.w, a.x*a.x + a.y*a.y + a.z*a.z +     a.w*a.w); }



  template <typename ReduceType, typename Float2, typename FloatN>
#if (__COMPUTE_CAPABILITY__ >= 200)
  struct DotNormA : public ReduceFunctor<ReduceType, Float2, FloatN> {
#else
  struct DotNormA {
#endif
    DotNormA(const Float2 &a, const Float2 &b){}
    __device__ void operator()(ReduceType &sum, FloatN &x, FloatN &y, FloatN &z,  FloatN &w, FloatN &v){sum += dotNormA_(x,y);}
    static int streams() { return 2; }
    static int flops() { return 4; }
  };

  double2 reDotProductNormACuda(cudaColorSpinorField &x,cudaColorSpinorField &y){
    return reduce::reduceCuda<double2,QudaSumFloat2,QudaSumFloat,DotNormA,0,0,0,0,0,false>
      (make_double2(0.0, 0.0), make_double2(0.0, 0.0), x, y, x, x, x);
  }


  /**
     First performs the operation y[i] = a*x[i]
     Return the norm of y
  */
  template <typename ReduceType, typename Float2, typename FloatN>
>>>>>>> 794e10a3
#if (__COMPUTE_CAPABILITY__ >= 200)
    struct axpyNorm2 : public ReduceFunctor<ReduceType, Float2, FloatN> {
#else
    struct axpyNorm2 {
#endif
      Float2 a;
      axpyNorm2(const Float2 &a, const Float2 &b) : a(a) { ; }
      __device__ __host__ void operator()(ReduceType &sum, FloatN &x, FloatN &y, FloatN &z, FloatN &w, FloatN &v) { 
	y += a.x*x; sum += _norm2(y); }
      static int streams() { return 3; } //! total number of input and output streams
      static int flops() { return 4; } //! flops per element
    };

    double axpyNorm(const double &a, ColorSpinorField &x, ColorSpinorField &y) {
      return reduce::reduceCuda<double,QudaSumFloat,QudaSumFloat,axpyNorm2,0,1,0,0,0,false>
	(make_double2(a, 0.0), make_double2(0.0, 0.0), x, y, x, x, x);
    }

    /**
       First performs the operation y[i] = x[i] - y[i]
       Second returns the norm of y
    */
    template <typename ReduceType, typename Float2, typename FloatN>
#if (__COMPUTE_CAPABILITY__ >= 200)
    struct xmyNorm2 : public ReduceFunctor<ReduceType, Float2, FloatN> {
#else
    struct xmyNorm2 {
#endif
      xmyNorm2(const Float2 &a, const Float2 &b) { ; }
      __device__ __host__ void operator()(ReduceType &sum, FloatN &x, FloatN &y, FloatN &z, FloatN &w, FloatN &v) { 
	y = x - y; sum += _norm2(y); }
      static int streams() { return 3; } //! total number of input and output streams
      static int flops() { return 3; } //! flops per element
    };
      
    double xmyNorm(ColorSpinorField &x, ColorSpinorField &y) {
      return reduce::reduceCuda<double,QudaSumFloat,QudaSumFloat,xmyNorm2,0,1,0,0,0,false>
	(make_double2(0.0, 0.0), make_double2(0.0, 0.0), x, y, x, x, x);
    }
      
      
    /**
       Functor to perform the operation y += a * x  (complex-valued)
    */
      
    __device__ __host__ void Caxpy_(const float2 &a, const float4 &x, float4 &y) {
      y.x += a.x*x.x; y.x -= a.y*x.y;
      y.y += a.y*x.x; y.y += a.x*x.y;
      y.z += a.x*x.z; y.z -= a.y*x.w;
      y.w += a.y*x.z; y.w += a.x*x.w;
    }
      
    __device__ __host__ void Caxpy_(const float2 &a, const float2 &x, float2 &y) {
      y.x += a.x*x.x; y.x -= a.y*x.y;
      y.y += a.y*x.x; y.y += a.x*x.y;
    }
      
    __device__ __host__ void Caxpy_(const double2 &a, const double2 &x, double2 &y) {
      y.x += a.x*x.x; y.x -= a.y*x.y;
      y.y += a.y*x.x; y.y += a.x*x.y;
    }

    /**
       First performs the operation y[i] = a*x[i] + y[i] (complex-valued)
       Second returns the norm of y
    */
    template <typename ReduceType, typename Float2, typename FloatN>
#if (__COMPUTE_CAPABILITY__ >= 200)
    struct caxpyNorm2 : public ReduceFunctor<ReduceType, Float2, FloatN> {
#else
    struct caxpyNorm2 {
#endif
      Float2 a;
      caxpyNorm2(const Float2 &a, const Float2 &b) : a(a) { ; }
      __device__ __host__ void operator()(ReduceType &sum, FloatN &x, FloatN &y, FloatN &z, FloatN &w, FloatN &v) { 
	Caxpy_(a, x, y); sum += _norm2(y); }
      static int streams() { return 3; } //! total number of input and output streams
      static int flops() { return 6; } //! flops per element
    };

    double caxpyNorm(const Complex &a, ColorSpinorField &x, ColorSpinorField &y) {
      return reduce::reduceCuda<double,QudaSumFloat,QudaSumFloat,caxpyNorm2,0,1,0,0,0,false>
	(make_double2(REAL(a), IMAG(a)), make_double2(0.0, 0.0), x, y, x, x, x);
    }
      
    /**
       double caxpyXmayNorm(float a, float *x, float *y, n){}
       
       First performs the operation y[i] = a*x[i] + y[i]
       Second performs the operator x[i] -= a*z[i]
       Third returns the norm of x
    */
      template <typename ReduceType, typename Float2, typename FloatN>
#if (__COMPUTE_CAPABILITY__ >= 200)
      struct caxpyxmaznormx : public ReduceFunctor<ReduceType, Float2, FloatN> {
#else
      struct caxpyxmaznormx {
#endif
	Float2 a;
	caxpyxmaznormx(const Float2 &a, const Float2 &b) : a(a) { ; }
	__device__ __host__ void operator()(ReduceType &sum, FloatN &x, FloatN &y, FloatN &z, FloatN &w, FloatN &v) { Caxpy_(a, x, y); x-= a.x*z; sum += _norm2(x); }
	static int streams() { return 5; } //! total number of input and output streams
	static int flops() { return 10; } //! flops per element
      };
	
      double caxpyXmazNormX(const Complex &a, ColorSpinorField &x, 
			    ColorSpinorField &y, ColorSpinorField &z) {
	return reduce::reduceCuda<double,QudaSumFloat,QudaSumFloat,caxpyxmaznormx,1,1,0,0,0,false>
	  (make_double2(REAL(a), IMAG(a)), make_double2(0.0, 0.0), x, y, z, x, x);
      }
	
      /**
	 double cabxpyAxNorm(float a, complex b, float *x, float *y, n){}
	 
	 First performs the operation y[i] += a*b*x[i]
	 Second performs x[i] *= a
	 Third returns the norm of x
      */
      template <typename ReduceType, typename Float2, typename FloatN>
#if (__COMPUTE_CAPABILITY__ >= 200)
      struct cabxpyaxnorm : public ReduceFunctor<ReduceType, Float2, FloatN> {
#else
      struct cabxpyaxnorm {
#endif
	Float2 a;
	Float2 b;
	cabxpyaxnorm(const Float2 &a, const Float2 &b) : a(a), b(b) { ; }
	__device__ __host__ void operator()(ReduceType &sum, FloatN &x, FloatN &y, FloatN &z, FloatN &w, FloatN &v) { x *= a.x; Caxpy_(b, x, y); sum += _norm2(y); }
	static int streams() { return 4; } //! total number of input and output streams
	static int flops() { return 10; } //! flops per element
      };
	
      double cabxpyAxNorm(const double &a, const Complex &b, 
			  ColorSpinorField &x, ColorSpinorField &y) {
	return reduce::reduceCuda<double,QudaSumFloat,QudaSumFloat,cabxpyaxnorm,1,1,0,0,0,false>
	  (make_double2(a, 0.0), make_double2(REAL(b), IMAG(b)), x, y, x, x, x);
      }
	
      /**
	 Returns complex-valued dot product of x and y
      */
	__device__ __host__ double2 cdot_(const double2 &a, const double2 &b) 
	{ return make_double2(a.x*b.x + a.y*b.y, a.x*b.y - a.y*b.x); }
	__device__ __host__ double2 cdot_(const float2 &a, const float2 &b) 
	{ return make_double2(a.x*b.x + a.y*b.y, a.x*b.y - a.y*b.x); }
	__device__ __host__ double2 cdot_(const float4 &a, const float4 &b) 
	{ return make_double2(a.x*b.x + a.y*b.y + a.z*b.z + a.w*b.w, a.x*b.y - a.y*b.x + a.z*b.w - a.w*b.z); }
	
      template <typename ReduceType, typename Float2, typename FloatN>
#if (__COMPUTE_CAPABILITY__ >= 200)
      struct Cdot : public ReduceFunctor<ReduceType, Float2, FloatN> {
#else
      struct Cdot {
#endif
<<<<<<< HEAD
	Cdot(const Float2 &a, const Float2 &b) { ; }
	__device__ __host__ void operator()(ReduceType &sum, FloatN &x, FloatN &y, FloatN &z, FloatN &w, FloatN &v) { sum += cdot_(x,y); }
	static int streams() { return 2; } //! total number of input and output streams
	static int flops() { return 4; } //! flops per element
      };
	
      Complex cDotProduct(ColorSpinorField &x, ColorSpinorField &y) {
	double2 cdot = reduce::reduceCuda<double2,QudaSumFloat2,QudaSumFloat,Cdot,0,0,0,0,0,false>
	  (make_double2(0.0, 0.0), make_double2(0.0, 0.0), x, y, x, x, x);
	return Complex(cdot.x, cdot.y);
      }
	
      /**
	 double2 xpaycDotzy(float2 *x, float a, float2 *y, float2 *z, int n) {}
	 
	 First performs the operation y = x + a*y
	 Second returns cdot product (z,y)
      */
      template <typename ReduceType, typename Float2, typename FloatN>
=======
    Cdot(const Float2 &a, const Float2 &b) { ; }
    __device__ void operator()(ReduceType &sum, FloatN &x, FloatN &y, FloatN &z, FloatN &w, FloatN &v) { sum += cdot_(x,y); }
    static int streams() { return 2; } //! total number of input and output streams
    static int flops() { return 4; } //! flops per element
  };

  Complex cDotProductCuda(cudaColorSpinorField &x, cudaColorSpinorField &y) {
    double2 cdot = reduce::reduceCuda<double2,QudaSumFloat2,QudaSumFloat,Cdot,0,0,0,0,0,false>
      (make_double2(0.0, 0.0), make_double2(0.0, 0.0), x, y, x, x, x);
    return Complex(cdot.x, cdot.y);
  }

  void cDotProductCuda(Complex* result, std::vector<cudaColorSpinorField*>& x, std::vector<cudaColorSpinorField*>& y){
#ifndef SSTEP
    errorQuda("S-step code not built\n");
#else
    double2* cdot = new double2[x.size()];

    switch(x.size()){
      case 1:
        reduce::multiReduceCuda<1,double2,QudaSumFloat2,QudaSumFloat,Cdot,0,0,0,0,0,false>
        (cdot, make_double2(0.0, 0.0), make_double2(0.0, 0.0), x, y, x, x, x);
        break;
      case 6:
        reduce::multiReduceCuda<6,double2,QudaSumFloat2,QudaSumFloat,Cdot,0,0,0,0,0,false>
        (cdot, make_double2(0.0, 0.0), make_double2(0.0, 0.0), x, y, x, x, x);
        break;
      case 10:
        reduce::multiReduceCuda<10,double2,QudaSumFloat2,QudaSumFloat,Cdot,0,0,0,0,0,false>
        (cdot, make_double2(0.0, 0.0), make_double2(0.0, 0.0), x, y, x, x, x);
        break;
      case 14:
        reduce::multiReduceCuda<14,double2,QudaSumFloat2,QudaSumFloat,Cdot,0,0,0,0,0,false>
        (cdot, make_double2(0.0, 0.0), make_double2(0.0, 0.0), x, y, x, x, x);
        break;
      case 18:
        reduce::multiReduceCuda<18,double2,QudaSumFloat2,QudaSumFloat,Cdot,0,0,0,0,0,false>
        (cdot, make_double2(0.0, 0.0), make_double2(0.0, 0.0), x, y, x, x, x);
        break;
      case 22:
        reduce::multiReduceCuda<22,double2,QudaSumFloat2,QudaSumFloat,Cdot,0,0,0,0,0,false>
        (cdot, make_double2(0.0, 0.0), make_double2(0.0, 0.0), x, y, x, x, x);
        break;
      default:
        errorQuda("Unsupported vector size\n");
        break;
    }

    for(int i=0; i<x.size(); ++i) result[i] = Complex(cdot[i].x,cdot[i].y);
    delete[] cdot;
#endif
  }

  /**
     double2 xpaycDotzyCuda(float2 *x, float a, float2 *y, float2 *z, int n) {}
   
     First performs the operation y = x + a*y
     Second returns cdot product (z,y)
  */
  template <typename ReduceType, typename Float2, typename FloatN>
>>>>>>> 794e10a3
#if (__COMPUTE_CAPABILITY__ >= 200)
      struct xpaycdotzy : public ReduceFunctor<ReduceType, Float2, FloatN> {
#else
      struct xpaycdotzy {
#endif
	Float2 a;
	xpaycdotzy(const Float2 &a, const Float2 &b) : a(a) { ; }
	__device__ __host__ void operator()(ReduceType &sum, FloatN &x, FloatN &y, FloatN &z, FloatN &w, FloatN &v) { y = x + a.x*y; sum += cdot_(z,y); }
	static int streams() { return 4; } //! total number of input and output streams
	static int flops() { return 6; } //! flops per element
      };
	
      Complex xpaycDotzy(ColorSpinorField &x, const double &a, ColorSpinorField &y, ColorSpinorField &z) {
	double2 cdot = reduce::reduceCuda<double2,QudaSumFloat2,QudaSumFloat,xpaycdotzy,0,1,0,0,0,false>
	  (make_double2(a, 0.0), make_double2(0.0, 0.0), x, y, z, x, x);
	return Complex(cdot.x, cdot.y);
      }
	
      /**
	 double caxpyDotzy(float a, float *x, float *y, float *z, n){}
	 
	 First performs the operation y[i] = a*x[i] + y[i]
	 Second returns the dot product (z,y)
      */
      template <typename ReduceType, typename Float2, typename FloatN>
#if (__COMPUTE_CAPABILITY__ >= 200)
      struct caxpydotzy : public ReduceFunctor<ReduceType, Float2, FloatN> {
#else
      struct caxpydotzy {
#endif
	Float2 a;
	caxpydotzy(const Float2 &a, const Float2 &b) : a(a) { ; }
	__device__ __host__ void operator()(ReduceType &sum, FloatN &x, FloatN &y, FloatN &z, FloatN &w, FloatN &v) { Caxpy_(a, x, y); sum += cdot_(z,y); }
	static int streams() { return 4; } //! total number of input and output streams
	static int flops() { return 8; } //! flops per element
      };
	
      Complex caxpyDotzy(const Complex &a, ColorSpinorField &x, ColorSpinorField &y,
			 ColorSpinorField &z) {
	double2 cdot = reduce::reduceCuda<double2,QudaSumFloat2,QudaSumFloat,caxpydotzy,0,1,0,0,0,false>
	  (make_double2(REAL(a), IMAG(a)), make_double2(0.0, 0.0), x, y, z, x, x);
	return Complex(cdot.x, cdot.y);
      }
	
      /**
	 First returns the dot product (x,y)
	 Returns the norm of x
      */
      __device__ __host__ double3 cdotNormA_(const double2 &a, const double2 &b) 
	{ return make_double3(a.x*b.x + a.y*b.y, a.x*b.y - a.y*b.x, a.x*a.x + a.y*a.y); }
      __device__ __host__ double3 cdotNormA_(const float2 &a, const float2 &b) 
	{ return make_double3(a.x*b.x + a.y*b.y, a.x*b.y - a.y*b.x, a.x*a.x + a.y*a.y); }
      __device__ __host__ double3 cdotNormA_(const float4 &a, const float4 &b) 
	{ return make_double3(a.x*b.x + a.y*b.y + a.z*b.z + a.w*b.w, 
			      a.x*b.y - a.y*b.x + a.z*b.w - a.w*b.z,
			      a.x*a.x + a.y*a.y + a.z*a.z + a.w*a.w); }

      template <typename ReduceType, typename Float2, typename FloatN>
#if (__COMPUTE_CAPABILITY__ >= 200)
      struct CdotNormA : public ReduceFunctor<ReduceType, Float2, FloatN> {
#else
      struct CdotNormA {
#endif
	CdotNormA(const Float2 &a, const Float2 &b) { ; }
	__device__ __host__ void operator()(ReduceType &sum, FloatN &x, FloatN &y, FloatN &z, FloatN &w, FloatN &v) { sum += cdotNormA_(x,y); }
	static int streams() { return 2; } //! total number of input and output streams
	static int flops() { return 6; } //! flops per element
      };
	
      double3 cDotProductNormA(ColorSpinorField &x, ColorSpinorField &y) {
	return reduce::reduceCuda<double3,QudaSumFloat3,QudaSumFloat,CdotNormA,0,0,0,0,0,false>
	  (make_double2(0.0, 0.0), make_double2(0.0, 0.0), x, y, x, x, x);
      }
	
      /**
	 First returns the dot product (x,y)
	 Returns the norm of y
      */
	__device__ __host__ double3 cdotNormB_(const double2 &a, const double2 &b) 
	{ return make_double3(a.x*b.x + a.y*b.y, a.x*b.y - a.y*b.x, b.x*b.x + b.y*b.y); }
	__device__ __host__ double3 cdotNormB_(const float2 &a, const float2 &b) 
	{ return make_double3(a.x*b.x + a.y*b.y, a.x*b.y - a.y*b.x, b.x*b.x + b.y*b.y); }
	__device__ __host__ double3 cdotNormB_(const float4 &a, const float4 &b) 
	{ return make_double3(a.x*b.x + a.y*b.y + a.z*b.z + a.w*b.w, a.x*b.y - a.y*b.x + a.z*b.w - a.w*b.z,
			      b.x*b.x + b.y*b.y + b.z*b.z + b.w*b.w); }
	
      template <typename ReduceType, typename Float2, typename FloatN>
#if (__COMPUTE_CAPABILITY__ >= 200)
      struct CdotNormB : public ReduceFunctor<ReduceType, Float2, FloatN> {
#else
      struct CdotNormB {
#endif
	CdotNormB(const Float2 &a, const Float2 &b) { ; }
	__device__ __host__ void operator()(ReduceType &sum, FloatN &x, FloatN &y, FloatN &z, FloatN &w, FloatN &v) { sum += cdotNormB_(x,y); }
	static int streams() { return 2; } //! total number of input and output streams
	static int flops() { return 6; } //! flops per element
      };
	
      double3 cDotProductNormB(ColorSpinorField &x, ColorSpinorField &y) {
	return reduce::reduceCuda<double3,QudaSumFloat3,QudaSumFloat,CdotNormB,0,0,0,0,0,false>
	  (make_double2(0.0, 0.0), make_double2(0.0, 0.0), x, y, x, x, x);
      }

      /**
	 This convoluted kernel does the following: 
	 z += a*x + b*y, y -= b*w, norm = (y,y), dot = (u, y)
      */
      template <typename ReduceType, typename Float2, typename FloatN>
#if (__COMPUTE_CAPABILITY__ >= 200)
      struct caxpbypzYmbwcDotProductUYNormY_ : public ReduceFunctor<ReduceType, Float2, FloatN> {
#else
      struct caxpbypzYmbwcDotProductUYNormY_ {
#endif
<<<<<<< HEAD
	Float2 a;
	Float2 b;
	caxpbypzYmbwcDotProductUYNormY_(const Float2 &a, const Float2 &b) : a(a), b(b) { ; }
	__device__ __host__ void operator()(ReduceType &sum, FloatN &x, FloatN &y, FloatN &z, FloatN &w, FloatN &v) { Caxpy_(a, x, z); Caxpy_(b, y, z); Caxpy_(-b, w, y); sum += cdotNormB_(v,y); }
	static int streams() { return 7; } //! total number of input and output streams
	static int flops() { return 18; } //! flops per element
      };

      double3 caxpbypzYmbwcDotProductUYNormY(const Complex &a, ColorSpinorField &x, 
					     const Complex &b, ColorSpinorField &y,
					     ColorSpinorField &z, ColorSpinorField &w,
					     ColorSpinorField &u) {
	return reduce::reduceCuda<double3,QudaSumFloat3,QudaSumFloat,caxpbypzYmbwcDotProductUYNormY_,0,1,1,0,0,false>
	  (make_double2(REAL(a), IMAG(a)), make_double2(b.real(), b.imag()), x, y, z, w, u);
      }
    
      /**
	 Specialized kernel for the modified CG norm computation for
	 computing beta.  Computes y = y + a*x and returns norm(y) and
	 dot(y, delta(y)) where delta(y) is the difference between the
	 input and out y vector.
      */
      template <typename ReduceType, typename Float2, typename FloatN>
=======
    Float2 a;
    Float2 b;
    caxpbypzYmbwcDotProductUYNormY(const Float2 &a, const Float2 &b) : a(a), b(b) { ; }
    __device__ void operator()(ReduceType &sum, FloatN &x, FloatN &y, FloatN &z, FloatN &w, FloatN &v) { Caxpy_(a, x, z); Caxpy_(b, y, z); Caxpy_(-b, w, y); sum += cdotNormB_(v,y); }
    static int streams() { return 7; } //! total number of input and output streams
    static int flops() { return 18; } //! flops per element
  };

  double3 caxpbypzYmbwcDotProductUYNormYCuda(const Complex &a, cudaColorSpinorField &x, 
					     const Complex &b, cudaColorSpinorField &y,
					     cudaColorSpinorField &z, cudaColorSpinorField &w,
					     cudaColorSpinorField &u) {
    if (x.Precision() != z.Precision()) {
      return reduce::mixed::reduceCuda<double3,QudaSumFloat3,QudaSumFloat,caxpbypzYmbwcDotProductUYNormY,0,1,1,0,0,false>
      (make_double2(REAL(a), IMAG(a)), make_double2(REAL(b), IMAG(b)), x, y, z, w, u);

    } else {
      return reduce::reduceCuda<double3,QudaSumFloat3,QudaSumFloat,caxpbypzYmbwcDotProductUYNormY,0,1,1,0,0,false>
      (make_double2(REAL(a), IMAG(a)), make_double2(REAL(b), IMAG(b)), x, y, z, w, u);
    }
  }


  /**
     Specialized kernel for the modified CG norm computation for
     computing beta.  Computes y = y + a*x and returns norm(y) and
     dot(y, delta(y)) where delta(y) is the difference between the
     input and out y vector.
  */
  template <typename ReduceType, typename Float2, typename FloatN>
>>>>>>> 794e10a3
#if (__COMPUTE_CAPABILITY__ >= 200)
      struct axpyCGNorm2 : public ReduceFunctor<ReduceType, Float2, FloatN> {
#else
      struct axpyCGNorm2 {
#endif
	Float2 a;
	axpyCGNorm2(const Float2 &a, const Float2 &b) : a(a) { ; }
	__device__ __host__ void operator()(ReduceType &sum, FloatN &x, FloatN &y, FloatN &z, FloatN &w, FloatN &v) { 
	  FloatN y_new = y + a.x*x;
	  sum.x += _norm2(y_new); 
	  sum.y += _dot(y_new, y_new-y);
	  y = y_new;
	}
	static int streams() { return 3; } //! total number of input and output streams
	static int flops() { return 6; } //! flops per real element
      };
	
      Complex axpyCGNorm(const double &a, ColorSpinorField &x, ColorSpinorField &y) {
	double2 cg_norm = reduce::reduceCuda<double2,QudaSumFloat2,QudaSumFloat,axpyCGNorm2,0,1,0,0,0,false>
	  (make_double2(a, 0.0), make_double2(0.0, 0.0), x, y, x, x, x);
	return Complex(cg_norm.x, cg_norm.y);
      }
	
#if (__COMPUTE_CAPABILITY__ >= 200)
	
      /**
	 This kernel returns (x, x) and (r,r) and also returns the so-called
	 heavy quark norm as used by MILC: 1 / N * \sum_i (r, r)_i / (x, x)_i, where
	 i is site index and N is the number of sites.
	 
	 When this kernel is launched, we must enforce that the parameter M
	 in the launcher corresponds to the number of FloatN fields used to
	 represent the spinor, e.g., M=6 for Wilson and M=3 for staggered.
	 This is only the case for half-precision kernels by default.  To
	 enable this, the siteUnroll template parameter must be set true
	 when reduceCuda is instantiated.
      */
      template <typename ReduceType, typename Float2, typename FloatN>
      struct HeavyQuarkResidualNorm_ : public ReduceFunctor<ReduceType, Float2, FloatN> {
	Float2 a;
	Float2 b;
	ReduceType aux;
	HeavyQuarkResidualNorm_(const Float2 &a, const Float2 &b) : a(a), b(b) { ; }
	
	__device__ __host__ void pre() { aux.x = 0; aux.y = 0; }
	
	__device__ __host__ void operator()(ReduceType &sum, FloatN &x, FloatN &y, FloatN &z, FloatN &w, FloatN &v) 
	{ aux.x += _norm2(x); aux.y += _norm2(y); }
	
	//! sum the solution and residual norms, and compute the heavy-quark norm
	__device__ __host__ void post(ReduceType &sum) 
	{ 
	  sum.x += aux.x; sum.y += aux.y; sum.z += (aux.x > 0.0) ? (aux.y / aux.x) : 1.0; 
	}
	
	static int streams() { return 2; } //! total number of input and output streams
	static int flops() { return 4; } //! undercounts since it excludes the per-site division
      };
	
      double3 HeavyQuarkResidualNorm(ColorSpinorField &x, ColorSpinorField &r) {
	double3 rtn = reduce::reduceCuda<double3,QudaSumFloat3,QudaSumFloat,HeavyQuarkResidualNorm_,0,0,0,0,0,true>
	  (make_double2(0.0, 0.0), make_double2(0.0, 0.0), x, r, r, r, r);
#ifdef MULTI_GPU
	rtn.z /= (x.Volume()*comm_size());
#else
	rtn.z /= x.Volume();
#endif
	return rtn;
      }
	
      /**
	 Variant of the HeavyQuarkResidualNorm kernel: this takes three
	 arguments, the first two are summed together to form the
	 solution, with the third being the residual vector.  This removes
	 the need an additional xpy call in the solvers, improving
	 performance.
      */
      template <typename ReduceType, typename Float2, typename FloatN>
      struct xpyHeavyQuarkResidualNorm_ : public ReduceFunctor<ReduceType, Float2, FloatN> {
	Float2 a;
	Float2 b;
	ReduceType aux;
	xpyHeavyQuarkResidualNorm_(const Float2 &a, const Float2 &b) : a(a), b(b) { ; }
	
	__device__ __host__ void pre() { aux.x = 0; aux.y = 0; }
	
	__device__ __host__ void operator()(ReduceType &sum, FloatN &x, FloatN &y, FloatN &z, FloatN &w, FloatN &v) 
	{ aux.x += _norm2(x + y); aux.y += _norm2(z); }
	
	//! sum the solution and residual norms, and compute the heavy-quark norm
	__device__ __host__ void post(ReduceType &sum) 
	{ 
	  sum.x += aux.x; sum.y += aux.y; sum.z += (aux.x > 0.0) ? (aux.y / aux.x) : 1.0; 
	}
	
	static int streams() { return 3; } //! total number of input and output streams
	static int flops() { return 5; }
      };
	
      double3 xpyHeavyQuarkResidualNorm(ColorSpinorField &x, ColorSpinorField &y,
					ColorSpinorField &r) {
	double3 rtn = reduce::reduceCuda<double3,QudaSumFloat3,QudaSumFloat,xpyHeavyQuarkResidualNorm_,0,0,0,0,0,true>
	  (make_double2(0.0, 0.0), make_double2(0.0, 0.0), x, y, r, r, r);
#ifdef MULTI_GPU
	rtn.z /= (x.Volume()*comm_size());
#else
	rtn.z /= x.Volume();
#endif
	return rtn;
      }

#else
  
      double3 HeavyQuarkResidualNorm(ColorSpinorField &x, ColorSpinorField &r) {
	errorQuda("Not supported on pre-Fermi architectures");
	return make_double3(0.0,0.0,0.0);
      }
	
      double3 xpyHeavyQuarkResidualNorm(ColorSpinorField &x, ColorSpinorField &y,
					ColorSpinorField &r) {
	errorQuda("Not supported on pre-Fermi architectures");
	return make_double3(0.0,0.0,0.0);
      }
	
#endif
    
      /**
	 double3 tripleCGUpdate(V x, V y, V z){}
	 
	 First performs the operation norm2(x)
	 Second performs the operatio norm2(y)
	 Third performs the operation dotPropduct(y,z)
      */
	
      template <typename ReduceType, typename Float2, typename FloatN>
#if (__COMPUTE_CAPABILITY__ >= 200)
      struct tripleCGReduction_ : public ReduceFunctor<ReduceType, Float2, FloatN> {
#else
      struct tripleCGReduction_ {
#endif
	tripleCGReduction_(const Float2 &a, const Float2 &b) { ; }
	__device__ __host__ void operator()(ReduceType &sum, FloatN &x, FloatN &y, FloatN &z, FloatN &w, FloatN &v) 
	{ sum.x += _norm2(x); sum.y += _norm2(y); sum.z += _dot(y,z); }
	static int streams() { return 3; } //! total number of input and output streams
	static int flops() { return 6; } //! flops per element
      };
	
      double3 tripleCGReduction(ColorSpinorField &x, ColorSpinorField &y, ColorSpinorField &z) {
	return reduce::reduceCuda<double3,QudaSumFloat3,QudaSumFloat,tripleCGReduction_,0,0,0,0,0,false>
	  (make_double2(0.0, 0.0), make_double2(0.0, 0.0), x, y, z, x, x);
      }
	
   } // namespace blas
} // namespace quda<|MERGE_RESOLUTION|>--- conflicted
+++ resolved
@@ -51,20 +51,12 @@
 
     cudaStream_t* getStream();
     
-<<<<<<< HEAD
     void initReduce()
     { 
+      
+      const int MaxReduce = 12;
       // reduction buffer size
-      size_t bytes = 3*REDUCE_MAX_BLOCKS*sizeof(QudaSumFloat);
-=======
-  void initReduce()
-  { 
-
-    const int MaxReduce = 12;
-    // reduction buffer size
-    size_t bytes = MaxReduce*3*REDUCE_MAX_BLOCKS*sizeof(QudaSumFloat); // Factor of N for composite reductions
-
->>>>>>> 794e10a3
+      size_t bytes = MaxReduce*3*REDUCE_MAX_BLOCKS*sizeof(QudaSumFloat); // Factor of N for composite reductions
 
       if (!d_reduce) d_reduce = (QudaSumFloat *) device_malloc(bytes);
     
@@ -183,15 +175,7 @@
 	(make_double2(0.0, 0.0), make_double2(0.0, 0.0), x, y, x, x, x);
     }
 
-<<<<<<< HEAD
-    /**
-       First performs the operation y[i] = a*x[i]
-       Return the norm of y
-    */
-    template <typename ReduceType, typename Float2, typename FloatN>
-=======
- 
-  void reDotProductCuda(double* result, std::vector<cudaColorSpinorField*>& x, std::vector<cudaColorSpinorField*>& y){
+    void reDotProduct(double* result, std::vector<cudaColorSpinorField*>& x, std::vector<cudaColorSpinorField*>& y){
 #ifndef SSTEP
     errorQuda("S-step code not built\n");
 #else 
@@ -288,14 +272,14 @@
       returns the real component of the dot product of a and b 
       and the norm of a
     */
-  __device__ double2 dotNormA_(const double2 &a, const double2 &b)
+  __device__ __host__ double2 dotNormA_(const double2 &a, const double2 &b)
   { return make_double2(a.x*b.x + a.y*b.y, a.x*a.x + a.y*a.y); }
  
-  __device__ double2 dotNormA_(const float2 &a, const float2 &b)
+  __device__ __host__ double2 dotNormA_(const float2 &a, const float2 &b)
   { return make_double2(a.x*b.x + a.y*b.y, a.x*a.x + a.y*a.y); }
 
  
-  __device__ double2 dotNormA_(const float4 &a, const float4 & b)
+  __device__ __host__ double2 dotNormA_(const float4 &a, const float4 & b)
   { return make_double2(a.x*b.x + a.y*b.y + a.z*b.z + a.w*b.w, a.x*a.x + a.y*a.y + a.z*a.z +     a.w*a.w); }
 
 
@@ -307,12 +291,12 @@
   struct DotNormA {
 #endif
     DotNormA(const Float2 &a, const Float2 &b){}
-    __device__ void operator()(ReduceType &sum, FloatN &x, FloatN &y, FloatN &z,  FloatN &w, FloatN &v){sum += dotNormA_(x,y);}
+    __device__ __host__ void operator()(ReduceType &sum, FloatN &x, FloatN &y, FloatN &z,  FloatN &w, FloatN &v){sum += dotNormA_(x,y);}
     static int streams() { return 2; }
     static int flops() { return 4; }
   };
 
-  double2 reDotProductNormACuda(cudaColorSpinorField &x,cudaColorSpinorField &y){
+  double2 reDotProductNormA(ColorSpinorField &x,ColorSpinorField &y){
     return reduce::reduceCuda<double2,QudaSumFloat2,QudaSumFloat,DotNormA,0,0,0,0,0,false>
       (make_double2(0.0, 0.0), make_double2(0.0, 0.0), x, y, x, x, x);
   }
@@ -323,7 +307,6 @@
      Return the norm of y
   */
   template <typename ReduceType, typename Float2, typename FloatN>
->>>>>>> 794e10a3
 #if (__COMPUTE_CAPABILITY__ >= 200)
     struct axpyNorm2 : public ReduceFunctor<ReduceType, Float2, FloatN> {
 #else
@@ -478,7 +461,6 @@
 #else
       struct Cdot {
 #endif
-<<<<<<< HEAD
 	Cdot(const Float2 &a, const Float2 &b) { ; }
 	__device__ __host__ void operator()(ReduceType &sum, FloatN &x, FloatN &y, FloatN &z, FloatN &w, FloatN &v) { sum += cdot_(x,y); }
 	static int streams() { return 2; } //! total number of input and output streams
@@ -491,26 +473,6 @@
 	return Complex(cdot.x, cdot.y);
       }
 	
-      /**
-	 double2 xpaycDotzy(float2 *x, float a, float2 *y, float2 *z, int n) {}
-	 
-	 First performs the operation y = x + a*y
-	 Second returns cdot product (z,y)
-      */
-      template <typename ReduceType, typename Float2, typename FloatN>
-=======
-    Cdot(const Float2 &a, const Float2 &b) { ; }
-    __device__ void operator()(ReduceType &sum, FloatN &x, FloatN &y, FloatN &z, FloatN &w, FloatN &v) { sum += cdot_(x,y); }
-    static int streams() { return 2; } //! total number of input and output streams
-    static int flops() { return 4; } //! flops per element
-  };
-
-  Complex cDotProductCuda(cudaColorSpinorField &x, cudaColorSpinorField &y) {
-    double2 cdot = reduce::reduceCuda<double2,QudaSumFloat2,QudaSumFloat,Cdot,0,0,0,0,0,false>
-      (make_double2(0.0, 0.0), make_double2(0.0, 0.0), x, y, x, x, x);
-    return Complex(cdot.x, cdot.y);
-  }
-
   void cDotProductCuda(Complex* result, std::vector<cudaColorSpinorField*>& x, std::vector<cudaColorSpinorField*>& y){
 #ifndef SSTEP
     errorQuda("S-step code not built\n");
@@ -559,7 +521,6 @@
      Second returns cdot product (z,y)
   */
   template <typename ReduceType, typename Float2, typename FloatN>
->>>>>>> 794e10a3
 #if (__COMPUTE_CAPABILITY__ >= 200)
       struct xpaycdotzy : public ReduceFunctor<ReduceType, Float2, FloatN> {
 #else
@@ -673,49 +634,24 @@
 #else
       struct caxpbypzYmbwcDotProductUYNormY_ {
 #endif
-<<<<<<< HEAD
-	Float2 a;
-	Float2 b;
-	caxpbypzYmbwcDotProductUYNormY_(const Float2 &a, const Float2 &b) : a(a), b(b) { ; }
-	__device__ __host__ void operator()(ReduceType &sum, FloatN &x, FloatN &y, FloatN &z, FloatN &w, FloatN &v) { Caxpy_(a, x, z); Caxpy_(b, y, z); Caxpy_(-b, w, y); sum += cdotNormB_(v,y); }
-	static int streams() { return 7; } //! total number of input and output streams
-	static int flops() { return 18; } //! flops per element
-      };
-
-      double3 caxpbypzYmbwcDotProductUYNormY(const Complex &a, ColorSpinorField &x, 
+    Float2 a;
+    Float2 b;
+    caxpbypzYmbwcDotProductUYNormY_(const Float2 &a, const Float2 &b) : a(a), b(b) { ; }
+    __device__ __host__ void operator()(ReduceType &sum, FloatN &x, FloatN &y, FloatN &z, FloatN &w, FloatN &v) { Caxpy_(a, x, z); Caxpy_(b, y, z); Caxpy_(-b, w, y); sum += cdotNormB_(v,y); }
+    static int streams() { return 7; } //! total number of input and output streams
+    static int flops() { return 18; } //! flops per element
+  };
+
+  double3 caxpbypzYmbwcDotProductUYNormY(const Complex &a, ColorSpinorField &x, 
 					     const Complex &b, ColorSpinorField &y,
 					     ColorSpinorField &z, ColorSpinorField &w,
 					     ColorSpinorField &u) {
-	return reduce::reduceCuda<double3,QudaSumFloat3,QudaSumFloat,caxpbypzYmbwcDotProductUYNormY_,0,1,1,0,0,false>
-	  (make_double2(REAL(a), IMAG(a)), make_double2(b.real(), b.imag()), x, y, z, w, u);
-      }
-    
-      /**
-	 Specialized kernel for the modified CG norm computation for
-	 computing beta.  Computes y = y + a*x and returns norm(y) and
-	 dot(y, delta(y)) where delta(y) is the difference between the
-	 input and out y vector.
-      */
-      template <typename ReduceType, typename Float2, typename FloatN>
-=======
-    Float2 a;
-    Float2 b;
-    caxpbypzYmbwcDotProductUYNormY(const Float2 &a, const Float2 &b) : a(a), b(b) { ; }
-    __device__ void operator()(ReduceType &sum, FloatN &x, FloatN &y, FloatN &z, FloatN &w, FloatN &v) { Caxpy_(a, x, z); Caxpy_(b, y, z); Caxpy_(-b, w, y); sum += cdotNormB_(v,y); }
-    static int streams() { return 7; } //! total number of input and output streams
-    static int flops() { return 18; } //! flops per element
-  };
-
-  double3 caxpbypzYmbwcDotProductUYNormYCuda(const Complex &a, cudaColorSpinorField &x, 
-					     const Complex &b, cudaColorSpinorField &y,
-					     cudaColorSpinorField &z, cudaColorSpinorField &w,
-					     cudaColorSpinorField &u) {
     if (x.Precision() != z.Precision()) {
-      return reduce::mixed::reduceCuda<double3,QudaSumFloat3,QudaSumFloat,caxpbypzYmbwcDotProductUYNormY,0,1,1,0,0,false>
+      return reduce::mixed::reduceCuda<double3,QudaSumFloat3,QudaSumFloat,caxpbypzYmbwcDotProductUYNormY_,0,1,1,0,0,false>
       (make_double2(REAL(a), IMAG(a)), make_double2(REAL(b), IMAG(b)), x, y, z, w, u);
 
     } else {
-      return reduce::reduceCuda<double3,QudaSumFloat3,QudaSumFloat,caxpbypzYmbwcDotProductUYNormY,0,1,1,0,0,false>
+      return reduce::reduceCuda<double3,QudaSumFloat3,QudaSumFloat,caxpbypzYmbwcDotProductUYNormY_,0,1,1,0,0,false>
       (make_double2(REAL(a), IMAG(a)), make_double2(REAL(b), IMAG(b)), x, y, z, w, u);
     }
   }
@@ -728,7 +664,6 @@
      input and out y vector.
   */
   template <typename ReduceType, typename Float2, typename FloatN>
->>>>>>> 794e10a3
 #if (__COMPUTE_CAPABILITY__ >= 200)
       struct axpyCGNorm2 : public ReduceFunctor<ReduceType, Float2, FloatN> {
 #else
