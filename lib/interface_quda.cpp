--- conflicted
+++ resolved
@@ -132,12 +132,8 @@
 cudaGaugeField *gaugeLongPrecondition = nullptr;
 cudaGaugeField *gaugeLongRefinement = nullptr;
 
-<<<<<<< HEAD
-cudaGaugeField *gaugeSmeared = NULL;
-cudaGaugeField *gaugeFixed = NULL;
-=======
 cudaGaugeField *gaugeSmeared = nullptr;
->>>>>>> 40bd6532
+cudaGaugeField *gaugeFixed = nullptr;
 
 cudaCloverField *cloverPrecise = nullptr;
 cudaCloverField *cloverSloppy = nullptr;
@@ -1292,12 +1288,9 @@
   if (gaugeSmeared) delete gaugeSmeared;
   if (gaugeFixed) delete gaugeFixed;
 
-<<<<<<< HEAD
-  gaugeSmeared = NULL;
-  gaugeFixed = NULL;
-=======
   gaugeSmeared = nullptr;
->>>>>>> 40bd6532
+  gaugeFixed = nullptr;
+  
   // Need to merge extendedGaugeResident and gaugeFatPrecise/gaugePrecise
   if (extendedGaugeResident) {
     delete extendedGaugeResident;
@@ -1553,18 +1546,11 @@
     profileContract.Print();
     profileCovDev.Print();
     profilePlaq.Print();
-<<<<<<< HEAD
-    //profileLinkTr.Print();
-    profileAPE.Print();
-    profileSTOUT.Print();
-    //profileCoulombGf.Print();
-=======
     profileGaugeObs.Print();
     profileAPE.Print();
     profileSTOUT.Print();
     profileOvrImpSTOUT.Print();
     profileWFlow.Print();
->>>>>>> 40bd6532
     profileProject.Print();
     profilePhase.Print();
     profileMomAction.Print();
@@ -5487,40 +5473,6 @@
   QudaGaugeObservableParam param = newQudaGaugeObservableParam();
   param.compute_qcharge = QUDA_BOOLEAN_TRUE;
 
-<<<<<<< HEAD
-#ifdef MULTI_GPU
-  for(int dir=0; dir<4; ++dir) gParam.r[dir] = R[dir];
-#endif
-  
-  if (gaugeSmeared != NULL) {
-    delete gaugeSmeared;
-  }
-
-  gaugeSmeared = new cudaGaugeField(gParam);
-  
-#ifdef MULTI_GPU
-  copyExtendedGauge(*gaugeSmeared, *gaugePrecise, QUDA_CUDA_FIELD_LOCATION);
-  gaugeSmeared->exchangeExtendedGhost(R,redundant_comms);
-#else
-  if(gaugeFixed) gaugeSmeared->copy(*gaugeFixed);
-  else gaugeSmeared->copy(*gaugePrecise);
-#endif
-
-  cudaGaugeField *cudaGaugeTemp = NULL;
-  cudaGaugeTemp = new cudaGaugeField(gParam);
-  
-  if (getVerbosity() == QUDA_VERBOSE) {
-    double3 plq = plaquette(*gaugeSmeared, QUDA_CUDA_FIELD_LOCATION);
-    printfQuda("Plaquette after 0 STOUT steps: %le\n", plq.x);
-  }
-
-  for (unsigned int i=0; i<nSteps; i++) {
-    cudaGaugeTemp->copy(*gaugeSmeared);
-#ifdef MULTI_GPU
-    cudaGaugeTemp->exchangeExtendedGhost(R,redundant_comms);
-#endif
-    STOUTStep(*gaugeSmeared, *cudaGaugeTemp, rho, QUDA_CUDA_FIELD_LOCATION);
-=======
   if (getVerbosity() >= QUDA_SUMMARIZE) {
     gaugeObservablesQuda(&param);
     printfQuda("Q charge at step %03d = %+.16e\n", 0, param.qcharge);
@@ -5568,7 +5520,6 @@
       gaugeObservablesQuda(&param);
       printfQuda("Q charge at step %03d = %+.16e\n", i + 1, param.qcharge);
     }
->>>>>>> 40bd6532
   }
   
   delete cudaGaugeTemp;
@@ -5612,18 +5563,6 @@
     profileWFlow.TPSTART(QUDA_PROFILE_COMPUTE);
     if (i > 0) std::swap(in, out); // output from prior step becomes input for next step
 
-<<<<<<< HEAD
-int computeGaugeFixingOVRQuda(void* gauge, const unsigned int gauge_dir,  
-			      const unsigned int Nsteps,
-			      const unsigned int verbose_interval, 
-			      const double relax_boost, 
-			      const double tolerance, 
-			      const unsigned int reunit_interval,
-			      const unsigned int stopWtheta, 
-			      QudaGaugeParam* param, 
-			      double* timeinfo)
-{
-=======
     WFlowStep(*out, *gaugeTemp, *in, step_size, wflow_type);
     profileWFlow.TPSTOP(QUDA_PROFILE_COMPUTE);
 
@@ -5633,7 +5572,6 @@
                  param.energy[1], param.energy[2], param.qcharge);
     }
   }
->>>>>>> 40bd6532
 
   delete gaugeTemp;
   delete gaugeAux;
@@ -5699,21 +5637,6 @@
     //HOW TO COPY BACK TO CPU: cudaInGaugeEx->cpuGauge
     copyExtendedGauge(*cudaInGauge, *cudaInGaugeEx, QUDA_CUDA_FIELD_LOCATION);
   }
-<<<<<<< HEAD
-#else
-  // perform the update
-  GaugeFixOVRQuda.TPSTART(QUDA_PROFILE_COMPUTE);
-
-  gaugefixingOVR(*cudaInGauge, gauge_dir, Nsteps, verbose_interval, 
-		 relax_boost, tolerance, reunit_interval, stopWtheta);
-
-  GaugeFixOVRQuda.TPSTOP(QUDA_PROFILE_COMPUTE);
-
-  // copy the gauge field back to the host
-  GaugeFixOVRQuda.TPSTART(QUDA_PROFILE_D2H);
-#endif
-=======
->>>>>>> 40bd6532
 
   checkCudaError();
   // copy the gauge field back to the host
@@ -5740,7 +5663,6 @@
   return 0;
 }
 
-<<<<<<< HEAD
 void performGaugeFixingOVRnStep(const unsigned int gauge_dir,
 				const unsigned int GfSteps,
 				const unsigned int FMRiter,
@@ -5847,11 +5769,7 @@
     
   GaugeFixOVRQuda.TPSTOP(QUDA_PROFILE_TOTAL);
 }
-    
-
- 
-=======
->>>>>>> 40bd6532
+
 int computeGaugeFixingFFTQuda(void* gauge, const unsigned int gauge_dir,  const unsigned int Nsteps, \
   const unsigned int verbose_interval, const double alpha, const unsigned int autotune, const double tolerance, \
   const unsigned int  stopWtheta, QudaGaugeParam* param , double* timeinfo)
@@ -5982,75 +5900,6 @@
 
 void gaugeObservablesQuda(QudaGaugeObservableParam *param)
 {
-<<<<<<< HEAD
-  cudaGaugeField *data = NULL;
-  
-#ifndef MULTI_GPU
-  if (!gaugeSmeared && !gaugeFixed) {
-    data = gaugePrecise;
-    printfQuda("qCharge for gaugePrecise\n");
-  }
-  else if(gaugeFixed){
-    data = gaugeFixed;
-    printfQuda("qCharge for gaugeFixed\n");
-  }
-  else {
-    data = gaugeSmeared;
-    printfQuda("qCharge for gaugeSmeared\n");
-  }
-#else
-  if ((!gaugeSmeared && !gaugeFixed) && (extendedGaugeResident)) {
-    data = extendedGaugeResident;
-    printfQuda("qCharge for gaugePrecise (extended resident)\n");
-  } else {
-    if (!gaugeSmeared && !gaugeFixed) {
-      printfQuda("qCharge for gaugePrecise\n");
-      int y[4];
-      for(int dir=0; dir<4; ++dir) y[dir] = gaugePrecise->X()[dir] + 2 * R[dir];
-      int pad = 0;
-      GaugeFieldParam gParamEx(y, gaugePrecise->Precision(), gaugePrecise->Reconstruct(),
-        pad, QUDA_VECTOR_GEOMETRY, QUDA_GHOST_EXCHANGE_EXTENDED);
-      gParamEx.create = QUDA_ZERO_FIELD_CREATE;
-      gParamEx.order = gaugePrecise->Order();
-      gParamEx.siteSubset = QUDA_FULL_SITE_SUBSET;
-      gParamEx.t_boundary = gaugePrecise->TBoundary();
-      gParamEx.nFace = 1;
-      gParamEx.tadpole = gaugePrecise->Tadpole();
-      for(int dir=0; dir<4; ++dir) gParamEx.r[dir] = R[dir];
-
-      data = new cudaGaugeField(gParamEx);
-
-      copyExtendedGauge(*data, *gaugePrecise, QUDA_CUDA_FIELD_LOCATION);
-      data->exchangeExtendedGhost(R,redundant_comms);
-      extendedGaugeResident = data;
-      cudaDeviceSynchronize();
-    } else if (gaugeFixed) {
-      data = gaugeFixed;
-      printfQuda("qCharge for gaugeFixed\n");
-    }
-    else {
-      data = gaugeSmeared;
-      printfQuda("qCharge for gaugeSmeared\n");
-    }
-  }
-  
-  // Do we keep the smeared extended field on memory, or the unsmeared one?
-#endif
-  
-  GaugeField *gauge = data;
-  // create the Fmunu field
-  
-  GaugeFieldParam tensorParam(gaugePrecise->X(), gauge->Precision(), QUDA_RECONSTRUCT_NO, 0, QUDA_TENSOR_GEOMETRY);
-  tensorParam.siteSubset = QUDA_FULL_SITE_SUBSET;
-  tensorParam.order = QUDA_FLOAT2_GAUGE_ORDER;
-  tensorParam.ghostExchange = QUDA_GHOST_EXCHANGE_NO;
-  cudaGaugeField Fmunu(tensorParam);
-  
-  computeFmunu(Fmunu, *data, QUDA_CUDA_FIELD_LOCATION);
-  return quda::computeQCharge(Fmunu, QUDA_CUDA_FIELD_LOCATION);
-}
- 
-=======
   profileGaugeObs.TPSTART(QUDA_PROFILE_TOTAL);
   checkGaugeObservableParam(param);
 
@@ -6065,4 +5914,4 @@
   gaugeObservables(*gauge, *param, profileGaugeObs);
   profileGaugeObs.TPSTOP(QUDA_PROFILE_TOTAL);
 }
->>>>>>> 40bd6532
+ 