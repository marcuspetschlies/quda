#include <unordered_set>
#include <tune_quda.h>
#include <uint_to_char.h>
#include <quda_internal.h>
#include <timer.h>
#include <device.h>

// if this macro is defined then we use the driver API, else use the
// runtime API.  Typically the driver API has 10-20% less overhead
#define USE_DRIVER_API

// if this macro is defined then we profile the CUDA API calls
//#define API_PROFILE

#ifdef API_PROFILE
#define PROFILE(f, idx)                                 \
  apiTimer.TPSTART(idx);				\
  f;                                                    \
  apiTimer.TPSTOP(idx);
#else
#define PROFILE(f, idx) f;
#endif

namespace quda {

  static qudaError_t last_error = QUDA_SUCCESS;
  static std::string last_error_str("CUDA_SUCCESS");

  qudaError_t qudaGetLastError()
  {
    auto rtn = last_error;
    last_error = QUDA_SUCCESS;
    return rtn;
  }

  std::string qudaGetLastErrorString()
  {
    auto rtn = last_error_str;
<<<<<<< HEAD
    last_error_str = "QUDA_SUCCESS";
=======
    last_error_str = "CUDA_SUCCESS";
>>>>>>> 78437212
    return rtn;
  }

  namespace cuda {

    void set_runtime_error(cudaError_t error, const char *api_func, const char *func, const char *file, const char *line,
                           bool allow_error = false)
    {
      if (error == cudaSuccess) return;
      last_error = error == cudaSuccess ? QUDA_SUCCESS : QUDA_ERROR;
      last_error_str = cudaGetErrorString(error);
      if (!allow_error) errorQuda("%s returned %s\n (%s:%s in %s())\n", api_func, cudaGetErrorString(error), file, line, func);
    }

    void set_driver_error(CUresult error, const char *api_func, const char *func, const char *file, const char *line,
                          bool allow_error = false)
    {
      if (error == CUDA_SUCCESS) return;
      last_error = error == CUDA_SUCCESS ? QUDA_SUCCESS : QUDA_ERROR;
      const char *str;
      cuGetErrorName(error, &str);
      last_error_str = str;
      if (!allow_error) errorQuda("%s returned %s\n (%s:%s in %s())\n", api_func, str, file, line, func);
    }

  }

  using namespace cuda;

  // Agnostic way to return a cuda API flag
  namespace {
    inline
    cudaMemcpyKind qudaMemcpyKindToAPI( const qudaMemcpyKind& k)
    {
      switch(k) {
      case qudaMemcpyHostToHost : return cudaMemcpyHostToHost;
      case qudaMemcpyHostToDevice : return cudaMemcpyHostToDevice;
      case qudaMemcpyDeviceToHost : return cudaMemcpyDeviceToHost;
      case qudaMemcpyDeviceToDevice : return cudaMemcpyDeviceToDevice;
      case qudaMemcpyDefault : return cudaMemcpyDefault;
      default:
	errorQuda(" unknown value for qudaMemcpyKind %d", static_cast<int>(k));
	return cudaMemcpyDefault; // keep warnings away
      }
    }
  }

  // No need to abstract these across the library so keep these definitions local to CUDA target

  /**
     @brief Wrapper around cudaFuncSetAttribute with built-in error checking
     @param[in] kernel Kernel function for which we are setting the attribute
     @param[in] attr Attribute to set
     @param[in] value Value to set
  */
  void qudaFuncSetAttribute_(const void *kernel, cudaFuncAttribute attr, int value, const char *func, const char *file,
                             const char *line);

  /**
     @brief Wrapper around cudaFuncGetAttributes with built-in error checking
     @param[in] attr the cudaFuncGetAttributes object to store the output
     @param[in] kernel Kernel function for which we are setting the attribute
  */
  void qudaFuncGetAttributes_(cudaFuncAttributes &attr, const void *kernel, const char *func, const char *file,
                              const char *line);

#define qudaFuncSetAttribute(kernel, attr, value)                                                                      \
  ::quda::qudaFuncSetAttribute_(kernel, attr, value, __func__, quda::file_name(__FILE__), __STRINGIFY__(__LINE__))

#define qudaFuncGetAttributes(attr, kernel)                                                                            \
  ::quda::qudaFuncGetAttributes_(attr, kernel, __func__, quda::file_name(__FILE__), __STRINGIFY__(__LINE__))

#ifdef USE_DRIVER_API
  static TimeProfile apiTimer("CUDA API calls (driver)");
#else
  static TimeProfile apiTimer("CUDA API calls (runtime)");
#endif

  qudaError_t qudaLaunchKernel(const void *func, const TuneParam &tp, void **args, qudaStream_t stream)
  {
    // if launch requests the maximum shared memory and the device supports it then opt in
    if (tp.set_max_shared_bytes && device::max_dynamic_shared_memory() > device::max_default_shared_memory()) {
      static std::unordered_set<const void *> cache;
      auto search = cache.find(func);
      if (search == cache.end()) {
        cache.insert(func);
        qudaFuncSetAttribute(func, cudaFuncAttributePreferredSharedMemoryCarveout, (int)cudaSharedmemCarveoutMaxShared);
        cudaFuncAttributes attributes;
        qudaFuncGetAttributes(attributes, func);
        qudaFuncSetAttribute(func, cudaFuncAttributeMaxDynamicSharedMemorySize,
                             device::max_dynamic_shared_memory() - attributes.sharedSizeBytes);
      }
    }

    // no driver API variant here since we have C++ functions
    PROFILE(cudaError_t error = cudaLaunchKernel(func, tp.grid, tp.block, args, tp.shared_bytes, device::get_cuda_stream(stream)),
            QUDA_PROFILE_LAUNCH_KERNEL);
    set_runtime_error(error, __func__, __func__, __FILE__, __STRINGIFY__(__LINE__), activeTuning());
    return error == cudaSuccess ? QUDA_SUCCESS : QUDA_ERROR;
  }

  class QudaMem : public Tunable
  {
    void *dst;
    const void *src;
    const size_t count;
    const int value;
    const bool copy;
    const cudaMemcpyKind kind;
    const bool async;
    const char *name;
    const bool active_tuning;
    const char *func;
    const char *file;
    const char *line;

    unsigned int sharedBytesPerThread() const { return 0; }
    unsigned int sharedBytesPerBlock(const TuneParam &) const { return 0; }

  public:
    inline QudaMem(void *dst, const void *src, size_t count, cudaMemcpyKind kind, const qudaStream_t &stream,
                   bool async, const char *func, const char *file, const char *line) :
      dst(dst), src(src), count(count), value(0), copy(true), kind(kind), async(async), active_tuning(activeTuning()),
      func(func), file(file), line(line)
    {
      if (!async) {
        switch (kind) {
        case cudaMemcpyDeviceToHost:   name = "cudaMemcpyDeviceToHost";   break;
        case cudaMemcpyHostToDevice:   name = "cudaMemcpyHostToDevice";   break;
        case cudaMemcpyHostToHost:     name = "cudaMemcpyHostToHost";     break;
        case cudaMemcpyDeviceToDevice: name = "cudaMemcpyDeviceToDevice"; break;
        case cudaMemcpyDefault:        name = "cudaMemcpyDefault";        break;
        default: errorQuda("Unsupported cudaMemcpyKind %d", kind);
        }
      } else {
        switch(kind) {
        case cudaMemcpyDeviceToHost:   name = "cudaMemcpyAsyncDeviceToHost";   break;
        case cudaMemcpyHostToDevice:   name = "cudaMemcpyAsyncHostToDevice";   break;
        case cudaMemcpyHostToHost:     name = "cudaMemcpyAsyncHostToHost";     break;
        case cudaMemcpyDeviceToDevice: name = "cudaMemcpyAsyncDeviceToDevice"; break;
        case cudaMemcpyDefault:        name = "cudaMemcpyAsyncDefault";        break;
        default: errorQuda("Unsupported cudaMemcpyKind %d", kind);
        }
      }
      strcpy(aux, func);
      strcat(aux, ",");
      strcat(aux, file);
      strcat(aux, ",");
      strcat(aux, line);

      apply(stream);
    }

    inline QudaMem(void *dst, int value, size_t count, const qudaStream_t &stream, bool async, const char *func,
                   const char *file, const char *line) :
      dst(dst),
      src(nullptr),
      count(count),
      value(value),
      copy(false),
      kind(cudaMemcpyDefault),
      async(async),
      active_tuning(activeTuning())
    {
      name = !async ? "cudaMemset" : "cudaMemsetAsync";
      strcpy(aux, func);
      strcat(aux, ",");
      strcat(aux, file);
      strcat(aux, ",");
      strcat(aux, line);

      apply(stream);
    }

    inline void apply(const qudaStream_t &stream)
    {
      if (!active_tuning) tuneLaunch(*this, getTuning(), getVerbosity());

      if (copy) {
        if (async) {
#ifdef USE_DRIVER_API
          CUresult error = CUDA_SUCCESS;
          switch (kind) {
          case cudaMemcpyDeviceToHost:
            PROFILE(error = cuMemcpyDtoHAsync(dst, (CUdeviceptr)src, count, device::get_cuda_stream(stream)), QUDA_PROFILE_MEMCPY_D2H_ASYNC);
            break;
          case cudaMemcpyHostToDevice:
            PROFILE(error = cuMemcpyHtoDAsync((CUdeviceptr)dst, src, count, device::get_cuda_stream(stream)), QUDA_PROFILE_MEMCPY_H2D_ASYNC);
            break;
          case cudaMemcpyDeviceToDevice:
            PROFILE(error = cuMemcpyDtoDAsync((CUdeviceptr)dst, (CUdeviceptr)src, count, device::get_cuda_stream(stream)), QUDA_PROFILE_MEMCPY_D2D_ASYNC);
            break;
          case cudaMemcpyDefault:
            PROFILE(error = cuMemcpyAsync((CUdeviceptr)dst, (CUdeviceptr)src, count, device::get_cuda_stream(stream)), QUDA_PROFILE_MEMCPY_DEFAULT_ASYNC);
            break;
          default: errorQuda("Unsupported cuMemcpyTypeAsync %d", kind);
          }
          set_driver_error(error, "cuMemcpyAsync", func, file, line, active_tuning);
#else
#ifdef API_PROFILE
          QudaProfileType type = QUDA_PROFILE_MEMCPY_DEFAULT_ASYNC;
          switch (kind) {
          case cudaMemcpyDeviceToHost: type = QUDA_PROFILE_MEMCPY_D2H_ASYNC; break;
          case cudaMemcpyHostToDevice: type = QUDA_PROFILE_MEMCPY_H2D_ASYNC; break;
          case cudaMemcpyDeviceToDevice: type = QUDA_PROFILE_MEMCPY_D2D_ASYNC; break;
          case cudaMemcpyDefault: type = QUDA_PROFILE_MEMCPY_DEFAULT_ASYNC; break;
          default: errorQuda("Unsupported cudaMemcpyTypeAsync %d", kind);
          }
#endif
          cudaError_t error;
          PROFILE(error = cudaMemcpyAsync(dst, src, count, kind, device::get_cuda_stream(stream)), type);
          set_runtime_error(error, "cudaMemcpyAsync", func, file, line, active_tuning);
#endif
        } else {
#ifdef USE_DRIVER_API
          CUresult error = CUDA_SUCCESS;
          switch (kind) {
          case cudaMemcpyDeviceToHost: error = cuMemcpyDtoH(dst, (CUdeviceptr)src, count); break;
          case cudaMemcpyHostToDevice: error = cuMemcpyHtoD((CUdeviceptr)dst, src, count); break;
          case cudaMemcpyHostToHost: memcpy(dst, src, count); break;
          case cudaMemcpyDeviceToDevice: error = cuMemcpyDtoD((CUdeviceptr)dst, (CUdeviceptr)src, count); break;
          case cudaMemcpyDefault: error = cuMemcpy((CUdeviceptr)dst, (CUdeviceptr)src, count); break;
          default: errorQuda("Unsupported cudaMemcpyType %d", kind);
          }
          set_driver_error(error, "cuMemcpy", func, file, line, active_tuning);
#else
          cudaError_t error = cudaMemcpy(dst, src, count, kind);
          set_runtime_error(error, "cudaMemcpy", func, file, line, active_tuning);
#endif
        }
      } else {
#ifdef USE_DRIVER_API
        CUresult error = async ?
          cuMemsetD32Async((CUdeviceptr)dst, value, count / 4, device::get_cuda_stream(stream)) :
          cuMemsetD32((CUdeviceptr)dst, value, count / 4);
        set_driver_error(error, "cuMemset", func, file, line, active_tuning);
#else
        cudaError_t error = async ?
          cudaMemsetAsync(dst, value, count, device::get_cuda_stream(stream)) :
          cudaMemset(dst, value, count);
        set_runtime_error(error, "cudaMemset", func, file, line, active_tuning);
#endif
      }
    }

    bool advanceTuneParam(TuneParam &) const { return false; }

    TuneKey tuneKey() const {
      char vol[128];
      strcpy(vol,"bytes=");
      u64toa(vol+6, (uint64_t)count);
      return TuneKey(vol, name, aux);
    }

    long long flops() const { return 0; }
    long long bytes() const { return kind == cudaMemcpyDeviceToDevice ? 2*count : count; }
  };

  void qudaMemcpy_(void *dst, const void *src, size_t count, qudaMemcpyKind kind,
                   const char *func, const char *file, const char *line) {
    if (count == 0) return;
    QudaMem copy(dst, src, count, qudaMemcpyKindToAPI(kind), device::get_default_stream(), false, func, file, line);
  }

  void qudaMemcpyAsync_(void *dst, const void *src, size_t count, qudaMemcpyKind kind, const qudaStream_t &stream,
                        const char *func, const char *file, const char *line)
  {
    if (count == 0) return;

    if (kind == qudaMemcpyDeviceToDevice) {
      QudaMem copy(dst, src, count, qudaMemcpyKindToAPI(kind), stream, true, func, file, line);
    } else {
#ifdef USE_DRIVER_API
      switch (kind) {
      case qudaMemcpyDeviceToHost:
        PROFILE(cuMemcpyDtoHAsync(dst, (CUdeviceptr)src, count, device::get_cuda_stream(stream)), QUDA_PROFILE_MEMCPY_D2H_ASYNC);
        break;
      case qudaMemcpyHostToDevice:
        PROFILE(cuMemcpyHtoDAsync((CUdeviceptr)dst, src, count, device::get_cuda_stream(stream)), QUDA_PROFILE_MEMCPY_H2D_ASYNC);
        break;
      case qudaMemcpyDeviceToDevice:
        PROFILE(cuMemcpyDtoDAsync((CUdeviceptr)dst, (CUdeviceptr)src, count, device::get_cuda_stream(stream)), QUDA_PROFILE_MEMCPY_D2D_ASYNC);
        break;
      case qudaMemcpyDefault:
        PROFILE(cuMemcpyAsync((CUdeviceptr)dst, (CUdeviceptr)src, count, device::get_cuda_stream(stream)), QUDA_PROFILE_MEMCPY_DEFAULT_ASYNC);
        break;
      default:
        errorQuda("Unsupported cuMemcpyTypeAsync %d", kind);
      }
#else
      PROFILE(cudaMemcpyAsync(dst, src, count, qudaMemcpyKindToAPI(kind), device::get_cuda_stream(stream)),
              kind == qudaMemcpyDeviceToHost ? QUDA_PROFILE_MEMCPY_D2H_ASYNC : QUDA_PROFILE_MEMCPY_H2D_ASYNC);
#endif
    }
  }

  void qudaMemcpyP2PAsync_(void *dst, const void *src, size_t count, const qudaStream_t &stream,
                           const char *func, const char *file, const char *line)
  {
    if (count == 0) return;
    auto error = cudaMemcpyAsync(dst, src, count, cudaMemcpyDeviceToDevice, device::get_cuda_stream(stream));
    set_runtime_error(error, "cudaMemcpyAsync", func, file, line);
  }

  void qudaMemcpy2D_(void *dst, size_t dpitch, const void *src, size_t spitch, size_t width, size_t height,
                     qudaMemcpyKind kind, const char *func, const char *file, const char *line)
  {
#ifdef USE_DRIVER_API
    CUDA_MEMCPY2D param;
    param.srcPitch = spitch;
    param.srcY = 0;
    param.srcXInBytes = 0;
    param.dstPitch = dpitch;
    param.dstY = 0;
    param.dstXInBytes = 0;
    param.WidthInBytes = width;
    param.Height = height;

    switch (kind) {
    case qudaMemcpyDeviceToHost:
      param.srcDevice = (CUdeviceptr)src;
      param.srcMemoryType = CU_MEMORYTYPE_DEVICE;
      param.dstHost = dst;
      param.dstMemoryType = CU_MEMORYTYPE_HOST;
      break;
    default: errorQuda("Unsupported cuMemcpyType2DAsync %d", qudaMemcpyKindToAPI(kind));
    }
    PROFILE(auto error = cuMemcpy2D(&param), QUDA_PROFILE_MEMCPY2D_D2H_ASYNC);
    set_driver_error(error, "cuMemcpy2D", func, file, line);
#else
    PROFILE(auto error = cudaMemcpy2D(dst, dpitch, src, spitch, width, height, qudaMemcpyKindToAPI(kind)), QUDA_PROFILE_MEMCPY2D_D2H_ASYNC);
    set_runtime_error(error, "cudaMemcpy2D", func, file, line);
#endif
  }

  void qudaMemcpy2DAsync_(void *dst, size_t dpitch, const void *src, size_t spitch, size_t width, size_t height,
                          qudaMemcpyKind kind, const qudaStream_t &stream, const char *func, const char *file,
                          const char *line)
  {
#ifdef USE_DRIVER_API
    CUDA_MEMCPY2D param;
    param.srcPitch = spitch;
    param.srcY = 0;
    param.srcXInBytes = 0;
    param.dstPitch = dpitch;
    param.dstY = 0;
    param.dstXInBytes = 0;
    param.WidthInBytes = width;
    param.Height = height;

    switch (kind) {
    case qudaMemcpyDeviceToHost:
      param.srcDevice = (CUdeviceptr)src;
      param.srcMemoryType = CU_MEMORYTYPE_DEVICE;
      param.dstHost = dst;
      param.dstMemoryType = CU_MEMORYTYPE_HOST;
      break;
    default:
      errorQuda("Unsupported cuMemcpyType2DAsync %d", qudaMemcpyKindToAPI(kind));
    }
    PROFILE(auto error = cuMemcpy2DAsync(&param, device::get_cuda_stream(stream)), QUDA_PROFILE_MEMCPY2D_D2H_ASYNC);
    set_driver_error(error, "cuMemcpy2DAsync", func, file, line);
#else
    PROFILE(auto error = cudaMemcpy2DAsync(dst, dpitch, src, spitch, width, height, qudaMemcpyKindToAPI(kind), device::get_cuda_stream(stream)), QUDA_PROFILE_MEMCPY2D_D2H_ASYNC);
    set_runtime_error(error, "cudaMemcpy2DAsync", func, file, line);
#endif
  }

  void qudaMemcpy2DP2PAsync_(void *dst, size_t dpitch, const void *src, size_t spitch, size_t width, size_t height,
                             const qudaStream_t &stream, const char *func, const char *file, const char *line)
  {
    auto error = cudaMemcpy2DAsync(dst, dpitch, src, spitch, width, height, cudaMemcpyDeviceToDevice, device::get_cuda_stream(stream));
    set_runtime_error(error, "cudaMemcpy2DAsync", func, file, line);
  }

  void qudaMemset_(void *ptr, int value, size_t count, const char *func, const char *file, const char *line)
  {
    if (count == 0) return;
    QudaMem set(ptr, value, count, device::get_default_stream(), false, func, file, line);
  }

  void qudaMemsetAsync_(void *ptr, int value, size_t count, const qudaStream_t &stream, const char *func,
                        const char *file, const char *line)
  {
    if (count == 0) return;
    QudaMem copy(ptr, value, count, stream, true, func, file, line);
  }

  void qudaMemset2D_(void *ptr, size_t pitch, int value, size_t width, size_t height, const char *func,
                     const char *file, const char *line)
  {
    cudaError_t error = cudaMemset2D(ptr, pitch, value, width, height);
    set_runtime_error(error, __func__, func, file, line);
  }

  void qudaMemset2DAsync_(void *ptr, size_t pitch, int value, size_t width, size_t height, const qudaStream_t &stream,
                          const char *func, const char *file, const char *line)
  {
    cudaError_t error = cudaMemset2DAsync(ptr, pitch, value, width, height, device::get_cuda_stream(stream));
    set_runtime_error(error, __func__, func, file, line);
  }

  void qudaMemPrefetchAsync_(void *ptr, size_t count, QudaFieldLocation mem_space, const qudaStream_t &stream,
                             const char *func, const char *file, const char *line)
  {
    int dev_id = 0;
    if (mem_space == QUDA_CUDA_FIELD_LOCATION)
      dev_id = comm_gpuid();
    else if (mem_space == QUDA_CPU_FIELD_LOCATION)
      dev_id = cudaCpuDeviceId;
    else
      errorQuda("Invalid QudaFieldLocation.");

    cudaError_t error = cudaMemPrefetchAsync(ptr, count, dev_id, device::get_cuda_stream(stream));
    set_runtime_error(error, __func__, func, file, line);
  }

  bool qudaEventQuery_(qudaEvent_t &quda_event, const char *func, const char *file, const char *line)
  {
    cudaEvent_t &event = reinterpret_cast<cudaEvent_t&>(quda_event.event);
#ifdef USE_DRIVER_API
    PROFILE(CUresult error = cuEventQuery(event), QUDA_PROFILE_EVENT_QUERY);
    switch (error) {
    case CUDA_SUCCESS: return true;
    case CUDA_ERROR_NOT_READY: return false;
    default: set_driver_error(error, __func__, func, file, line);
    }
#else
    PROFILE(cudaError_t error = cudaEventQuery(event), QUDA_PROFILE_EVENT_QUERY);
    switch (error) {
    case cudaSuccess: return true;
    case cudaErrorNotReady: return false;
    default: set_runtime_error(error, __func__, func, file, line);
    }
#endif
    return false;
  }

  void qudaEventRecord_(qudaEvent_t &quda_event, qudaStream_t stream, const char *func, const char *file, const char *line)
  {
    cudaEvent_t &event = reinterpret_cast<cudaEvent_t&>(quda_event.event);
#ifdef USE_DRIVER_API
    PROFILE(CUresult error = cuEventRecord(event, device::get_cuda_stream(stream)), QUDA_PROFILE_EVENT_RECORD);
    set_driver_error(error, __func__, func, file, line);
#else
    PROFILE(cudaError_t error = cudaEventRecord(event, device::get_cuda_stream(stream)), QUDA_PROFILE_EVENT_RECORD);
    set_runtime_error(error, __func__, func, file, line);
#endif
  }

  void qudaStreamWaitEvent_(qudaStream_t stream, qudaEvent_t quda_event, unsigned int flags, const char *func,
                            const char *file, const char *line)
  {
    cudaEvent_t &event = reinterpret_cast<cudaEvent_t&>(quda_event.event);
#ifdef USE_DRIVER_API
    PROFILE(CUresult error = cuStreamWaitEvent(device::get_cuda_stream(stream), event, flags), QUDA_PROFILE_STREAM_WAIT_EVENT);
    set_driver_error(error, __func__, func, file, line);
#else
    PROFILE(cudaError_t error = cudaStreamWaitEvent(device::get_cuda_stream(stream), event, flags), QUDA_PROFILE_STREAM_WAIT_EVENT);
    set_runtime_error(error, __func__, func, file, line);
#endif
  }

  qudaEvent_t qudaEventCreate_(const char *func, const char *file, const char *line)
  {
    cudaEvent_t cuda_event;
    cudaError_t error = cudaEventCreateWithFlags(&cuda_event, cudaEventDisableTiming);
    set_runtime_error(error, __func__, func, file, line);
    qudaEvent_t quda_event;
    quda_event.event = reinterpret_cast<void*>(cuda_event);
    return quda_event;
  }

  qudaEvent_t qudaChronoEventCreate_(const char *func, const char *file, const char *line)
  {
    cudaEvent_t cuda_event;
    cudaError_t error = cudaEventCreate(&cuda_event);
    set_runtime_error(error, __func__, func, file, line);
    qudaEvent_t quda_event;
    quda_event.event = reinterpret_cast<void*>(cuda_event);
    return quda_event;
  }

  float qudaEventElapsedTime_(const qudaEvent_t &start, const qudaEvent_t &stop,
                              const char *func, const char *file, const char *line)
  {
    float elapsed_time;
    cudaError_t error = cudaEventElapsedTime(&elapsed_time, reinterpret_cast<cudaEvent_t>(start.event),
                                             reinterpret_cast<cudaEvent_t>(stop.event));
    set_runtime_error(error, __func__, func, file, line);
    return elapsed_time / 1000;
  }

  void qudaEventDestroy_(qudaEvent_t &event, const char *func, const char *file, const char *line)
  {
    cudaError_t error = cudaEventDestroy(reinterpret_cast<cudaEvent_t&>(event.event));
    set_runtime_error(error, __func__, func, file, line);
  }

  void qudaEventSynchronize_(const qudaEvent_t &quda_event, const char *func, const char *file, const char *line)
  {
    const cudaEvent_t &event = reinterpret_cast<const cudaEvent_t&>(quda_event.event);
#ifdef USE_DRIVER_API
    PROFILE(CUresult error = cuEventSynchronize(event), QUDA_PROFILE_EVENT_SYNCHRONIZE);
    set_driver_error(error, __func__, func, file, line);
#else
    PROFILE(cudaError_t error = cudaEventSynchronize(event), QUDA_PROFILE_EVENT_SYNCHRONIZE);
    set_runtime_error(error, __func__, func, file, line);
#endif
  }

  void qudaStreamSynchronize_(const qudaStream_t &stream, const char *func, const char *file, const char *line)
  {
#ifdef USE_DRIVER_API
    PROFILE(CUresult error = cuStreamSynchronize(device::get_cuda_stream(stream)), QUDA_PROFILE_STREAM_SYNCHRONIZE);
    set_driver_error(error, __func__, file, line, func, activeTuning());
#else
    PROFILE(cudaError_t error = cudaStreamSynchronize(device::get_cuda_stream(stream)), QUDA_PROFILE_STREAM_SYNCHRONIZE);
    set_runtime_error(error, __func__, file, line, func, activeTuning());
#endif
  }

  void qudaDeviceSynchronize_(const char *func, const char *file, const char *line)
  {
#ifdef USE_DRIVER_API
    PROFILE(CUresult error = cuCtxSynchronize(), QUDA_PROFILE_DEVICE_SYNCHRONIZE);
    set_driver_error(error, __func__, func, file, line, activeTuning());
#else
    PROFILE(cudaError_t error = cudaDeviceSynchronize(), QUDA_PROFILE_DEVICE_SYNCHRONIZE);
    set_runtime_error(error, __func__, func, file, line, activeTuning());
#endif
  }

  void* qudaGetSymbolAddress_(const char *symbol, const char *func, const char *file, const char *line)
  {
    void *ptr;
    cudaError_t error = cudaGetSymbolAddress(&ptr, symbol);
    set_runtime_error(error, __func__, func, file, line);
    return ptr;
  }

  void qudaFuncSetAttribute_(const void *kernel, cudaFuncAttribute attr, int value, const char *func, const char *file,
                             const char *line)
  {
    // no driver API variant here since we have C++ functions
    PROFILE(cudaError_t error = cudaFuncSetAttribute(kernel, attr, value), QUDA_PROFILE_FUNC_SET_ATTRIBUTE);
    set_runtime_error(error, __func__, func, file, line);
  }

  void qudaFuncGetAttributes_(cudaFuncAttributes &attr, const void *kernel, const char *func, const char *file,
                              const char *line)
  {
    // no driver API variant here since we have C++ functions
    PROFILE(cudaError_t error = cudaFuncGetAttributes(&attr, kernel), QUDA_PROFILE_FUNC_SET_ATTRIBUTE);
    set_runtime_error(error, __func__, func, file, line);
  }

  void printAPIProfile() {
#ifdef API_PROFILE
    apiTimer.Print();
#endif
  }
} // namespace quda<|MERGE_RESOLUTION|>--- conflicted
+++ resolved
@@ -36,11 +36,7 @@
   std::string qudaGetLastErrorString()
   {
     auto rtn = last_error_str;
-<<<<<<< HEAD
-    last_error_str = "QUDA_SUCCESS";
-=======
     last_error_str = "CUDA_SUCCESS";
->>>>>>> 78437212
     return rtn;
   }
 
