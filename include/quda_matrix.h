--- conflicted
+++ resolved
@@ -73,18 +73,10 @@
 
         __device__ __host__ inline Matrix() { setZero(this); }
 
-<<<<<<< HEAD
         Matrix(const Matrix<T,N> &) = default;
         Matrix(Matrix<T,N> &&) = default;
         Matrix& operator=(const Matrix<T,N> &) = default;
         Matrix& operator=(Matrix<T,N> &&) = default;
-=======
-        __device__ __host__ inline Matrix(const Matrix<T, N> &a)
-        {
-#pragma unroll
-	  for (int i=0; i<N*N; i++) data[i] = a.data[i];
-        }
->>>>>>> f9c80ba6
 
         template <class U> __device__ __host__ inline Matrix(const Matrix<U, N> &a)
         {
