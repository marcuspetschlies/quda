--- conflicted
+++ resolved
@@ -278,16 +278,9 @@
     */
 
     template<typename Float, int nColor, int nSpin, QudaCloverFieldOrder order> struct Accessor {
-<<<<<<< HEAD
       Accessor(const CloverField &, bool = false) { errorQuda("Not implemented for order %d", order); }
       constexpr complex<Float> &operator()(int, int, int, int, int, int) const { return complex<Float>(0.0); }
-=======
-      mutable complex<Float> dummy;
-      Accessor(const CloverField &, bool = false) { errorQuda("Not implemented for order %d", order); }
-
-      __device__ __host__ inline complex<Float> &operator()(int, int, int, int, int, int) const { return dummy; }
-
->>>>>>> 20d7953f
+
       template <typename helper, typename reducer>
       constexpr double transform_reduce(QudaFieldLocation, helper, double, reducer) const
       {
@@ -360,7 +353,6 @@
       constexpr Float scale() const { return static_cast<Float>(2.0); } // normalization of native storage
     };
 
-<<<<<<< HEAD
     template <typename Float, int nColor, int nSpin>
     struct Accessor<Float, nColor, nSpin, QUDA_FLOAT2_CLOVER_ORDER>
       : FloatNAccessor<Float, nColor, nSpin, QUDA_FLOAT2_CLOVER_ORDER> {
@@ -369,48 +361,6 @@
       {
       }
     };
-=======
-    template<typename Float, int nColor, int nSpin>
-      struct Accessor<Float,nColor,nSpin,QUDA_FLOAT4_CLOVER_ORDER> {
-      Float *a;
-      int stride;
-      size_t offset_cb;
-      static constexpr int N = nSpin * nColor / 2;
-    Accessor(const CloverField &A, bool inverse=false)
-      : a(static_cast<Float*>(const_cast<void*>(A.V(inverse)))), stride(A.Stride()),
-	offset_cb(A.Bytes()/(2*sizeof(Float))) { }
-
-      __device__ __host__ inline complex<Float> operator()(int parity, int x, int s_row, int s_col, int c_row, int c_col) const {
-	// if not in the diagonal chiral block then return 0.0
-	if (s_col / 2 != s_row / 2) { return complex<Float>(0.0); }
-
-	const int chirality = s_col / 2;
-
-	int row = s_row%2 * nColor + c_row;
-	int col = s_col%2 * nColor + c_col;
-	Float *a_ = a+parity*offset_cb+stride*chirality*N*N;
-
-	if (row == col) {
-	  return 2*a_[ indexFloatN<QUDA_FLOAT4_CLOVER_ORDER>(row, stride, x) ];
-	} else if (col < row) {
-	  // switch coordinates to count from bottom right instead of top left of matrix
-	  int k = N*(N-1)/2 - (N-col)*(N-col-1)/2 + row - col - 1;
-          int idx = N + 2*k;
-
-          return static_cast<Float>(2)
-            * complex<Float>(a_[indexFloatN<QUDA_FLOAT4_CLOVER_ORDER>(idx + 0, stride, x)],
-                             a_[indexFloatN<QUDA_FLOAT4_CLOVER_ORDER>(idx + 1, stride, x)]);
-        } else {
-	  // requesting upper triangular so return conjugate transpose
-	  // switch coordinates to count from bottom right instead of top left of matrix
-	  int k = N*(N-1)/2 - (N-row)*(N-row-1)/2 + col - row - 1;
-          int idx = N + 2*k;
-
-          return static_cast<Float>(2)
-            * complex<Float>(a_[indexFloatN<QUDA_FLOAT4_CLOVER_ORDER>(idx + 0, stride, x)],
-                             -a_[indexFloatN<QUDA_FLOAT4_CLOVER_ORDER>(idx + 1, stride, x)]);
-        }
->>>>>>> 20d7953f
 
     template <typename Float, int nColor, int nSpin>
     struct Accessor<Float, nColor, nSpin, QUDA_FLOAT4_CLOVER_ORDER>
@@ -497,76 +447,12 @@
        * Constructor for the FieldOrder class
        * @param field The field that we are accessing
        */
-<<<<<<< HEAD
       FieldOrder(CloverField &A, bool inverse = false) :
         A(A), volumeCB(A.VolumeCB()), accessor(A, inverse), inverse(inverse), location(A.Location())
       {
       }
 
         CloverField& Field() { return A; }
-=======
-      FieldOrder(CloverField &A, bool inverse=false)
-      : A(A), volumeCB(A.VolumeCB()), accessor(A,inverse), inverse(inverse), location(A.Location())
-	{ }
-	
-	CloverField& Field() { return A; }
-	
-    	/**
-	 * @brief Read-only complex-member accessor function
-	 *
-	 * @param parity Parity index
-	 * @param x 1-d site index
-	 * @param s_row row spin index
-	 * @param c_row row color index
-	 * @param s_col col spin index
-	 * @param c_col col color index
-	 */
-	__device__ __host__ inline const complex<Float> operator()(int parity, int x, int s_row,
-								   int s_col, int c_row, int c_col) const {
-	  return accessor(parity, x, s_row, s_col, c_row, c_col);
-	}
-	
-    	/**
-	 * @brief Read-only complex-member accessor function.  This is a
-	 * special variant that is compatible with the equivalent
-	 * gauge::FieldOrder accessor so these can be used
-	 * interchangebly in templated code
-	 *
-	 * @param dummy Dummy parameter that is ignored
-	 * @param parity Parity index
-	 * @param x 1-d site index
-	 * @param s_row row spin index
-	 * @param c_row row color index
-	 * @param s_col col spin index
-	 * @param c_col col color index
-	 */
-        __device__ __host__ inline complex<Float> operator()(int, int parity, int x, int s_row, int s_col, int c_row,
-                                                             int c_col) const
-        {
-          return accessor(parity,x,s_row,s_col,c_row,c_col);
-        }
-
-        /**
-	 * @brief Complex-member accessor function
-	 *
-	 * @param parity Parity index
-	 * @param x 1-d site index
-	 * @param s_row row spin index
-	 * @param c_row row color index
-	 * @param s_col col spin index
-	 * @param c_col col color index
-	 */
-	/*
-	__device__ __host__ inline complex<Float>& operator()(int parity, int x, int s_row,
-							     int s_col, int c_row, int c_col) {
-	  //errorQuda("Clover accessor not implemented as a lvalue");
-	  return accessor(parity, x, s_row, s_col, c_row, c_col);
-	  }
-	*/
-	
-	/** Returns the number of field colors */
-	__device__ __host__ inline int Ncolor() const { return nColor; }
->>>>>>> 20d7953f
 
         /**
          * @brief Read-only complex-member accessor function.  This is a
@@ -652,14 +538,9 @@
         __host__ double abs_min(int = -1, bool global = true) const
         {
           commGlobalReductionPush(global);
-<<<<<<< HEAD
           double absmin = accessor.scale()
             * accessor.transform_reduce(location, abs_min_<Float, Float>(), std::numeric_limits<double>::max(),
                                         minimum<Float>());
-=======
-          double absmin = accessor.transform_reduce(location, abs_min_<Float, Float>(),
-                                                    std::numeric_limits<double>::max(), minimum<Float>());
->>>>>>> 20d7953f
           commGlobalReductionPop();
           return absmin;
         }
@@ -731,12 +612,7 @@
             errorQuda("%p max_element(%d) appears unset", &clover, is_inverse);
           if (clover.Diagonal() == 0.0 && clover.Reconstruct()) errorQuda("%p diagonal appears unset", &clover);
           this->clover = clover_ ? clover_ : (Float *)(clover.V(is_inverse));
-<<<<<<< HEAD
 	}
-=======
-          this->norm = norm_ ? norm_ : (norm_type *)(clover.Norm(is_inverse));
-        }
->>>>>>> 20d7953f
 
         bool Twisted() const { return twisted; }
 	real Mu2() const { return mu2; }
@@ -765,16 +641,11 @@
 	 */
         __device__ __host__ inline void load(real v[block], int x, int parity, int chirality) const
         {
-<<<<<<< HEAD
           constexpr int M = (compressed_block + N - 1) / N; // number of short vectors per chiral block
           constexpr int M_offset = compressed_block / N;    // number of short vectors per chiral block
 
-          vector_type<real, M * N> tmp;
-          vector_type<real, compressed_block> tmp2;
-=======
-          norm_type nrm
-            = isFixed<Float>::value ? vector_load<float>(norm, parity * norm_offset + chirality * stride + x) : 0;
->>>>>>> 20d7953f
+          array<real, M * N> tmp;
+          array<real, compressed_block> tmp2;
 
 #pragma unroll
 	  for (int i=0; i<M; i++) {
@@ -809,7 +680,7 @@
           constexpr int M = (compressed_block + N - 1) / N; // number of short vectors per chiral block
           constexpr int M_offset = compressed_block / N;    // number of short vectors per chiral block
 
-          vector_type<real, compressed_block> tmp;
+          array<real, compressed_block> tmp;
           recon.pack(tmp, v);
 #pragma unroll
           for (int i = 0; i < compressed_block; i++) tmp[i] = isFixed<Float>::value ? tmp[i] * nrm_inv : tmp[i];
@@ -850,7 +721,7 @@
           constexpr int M = (compressed_block + N - 1) / N; // number of short vectors per chiral block
           constexpr int M_offset = compressed_block / N;    // number of short vectors per chiral block
 
-          vector_type<real, M * N> tmp;
+          array<real, M * N> tmp;
 
 #pragma unroll
           for (int i = 0; i < M; i++) {
@@ -884,7 +755,7 @@
           constexpr int M = (compressed_block + N - 1) / N; // number of short vectors per chiral block
           constexpr int M_offset = compressed_block / N;    // number of short vectors per chiral block
 
-          vector_type<real, compressed_block> tmp;
+          array<real, compressed_block> tmp;
 #pragma unroll
           for (int i = 0; i < compressed_block; i++) tmp[i] = isFixed<Float>::value ? v[i] * nrm_inv : v[i];
 
@@ -938,11 +809,7 @@
 	   @param[in] parity Field parity
 	   @param[in] chirality Chiral block index
 	 */
-<<<<<<< HEAD
         __device__ __host__ inline void save(const real v[], int x, int parity) const
-=======
-        __device__ __host__ inline void save(const real v[length], int x, int parity) const
->>>>>>> 20d7953f
         {
 #pragma unroll
           for (int chirality = 0; chirality < 2; chirality++) save(&v[chirality * block], x, parity, chirality);
@@ -973,7 +840,6 @@
     /**
        QDP ordering for clover fields
     */
-<<<<<<< HEAD
     template <typename Float, int length = 72>
       struct QDPOrder {
       static constexpr bool enable_reconstruct = false;
@@ -995,30 +861,9 @@
       {
         if (clover.Order() != QUDA_PACKED_CLOVER_ORDER) {
           errorQuda("Invalid clover order %d for this accessor", clover.Order());
-=======
-      template <typename Float, int length = 72> struct QDPOrder {
-        typedef typename mapper<Float>::type RegType;
-	Float *clover;
-	const int volumeCB;
-	const int stride;
-	const int offset;
-
-	const bool twisted;
-	const Float mu2;
-
-        QDPOrder(const CloverField &clover, bool inverse, Float *clover_ = nullptr, void * = nullptr) :
-          volumeCB(clover.VolumeCB()),
-          stride(volumeCB),
-          offset(clover.Bytes() / (2 * sizeof(Float))),
-          twisted(clover.Twisted()),
-          mu2(clover.Mu2())
-        {
-          if (clover.Order() != QUDA_PACKED_CLOVER_ORDER) {
-            errorQuda("Invalid clover order %d for this accessor", clover.Order());
-          }
-          this->clover = clover_ ? clover_ : (Float *)(clover.V(inverse));
->>>>>>> 20d7953f
-        }
+        }
+        this->clover = clover_ ? clover_ : (Float *)(clover.V(inverse));
+      }
 
         bool  Twisted()	const	{return twisted;}
 	Float Mu2()	const	{return mu2;}
@@ -1026,30 +871,18 @@
 	__device__ __host__ inline void load(RegType v[length], int x, int parity) const {
 	  // factor of 0.5 comes from basis change
           Float v_[length];
-<<<<<<< HEAD
-          block_load<Float, length>(v_, &clover[parity*offset + x*length]);
-#pragma unroll
-          for (int i=0; i<length; i++) v[i] = 0.5*v_[i];
-	}
-
-        __device__ __host__ inline void save(const RegType v[length], int x, int parity) const {
+          block_load<Float, length>(v_, &clover[parity * offset + x * length]);
+#pragma unroll
+          for (int i = 0; i < length; i++) v[i] = 0.5 * v_[i];
+        }
+
+        __device__ __host__ inline void save(const RegType v[length], int x, int parity) const
+        {
           Float v_[length];
 #pragma unroll
-          for (int i=0; i<length; i++) v_[i] = 2.0*v[i];
-          block_store<Float, length>(&clover[parity*offset + x*length], v_);
-	}
-=======
-          block_load<Float, length>(v_, &clover[parity * offset + x * length]);
-          for (int i = 0; i < length; i++) v[i] = 0.5 * v_[i];
-        }
-
-        __device__ __host__ inline void save(const RegType v[length], int x, int parity) const
-        {
-          Float v_[length];
           for (int i = 0; i < length; i++) v_[i] = 2.0 * v[i];
           block_store<Float, length>(&clover[parity * offset + x * length], v_);
         }
->>>>>>> 20d7953f
 
         size_t Bytes() const { return length*sizeof(Float); }
       };
@@ -1057,8 +890,7 @@
     /**
        QDPJIT ordering for clover fields
     */
-<<<<<<< HEAD
-    template <typename Float, int length = 72>
+     template <typename Float, int length = 72>
       struct QDPJITOrder {
       static constexpr bool enable_reconstruct = false;
       typedef typename mapper<Float>::type RegType;
@@ -1066,19 +898,9 @@
       Float *offdiag; /**< Pointers to the diagonal terms (two parities) */
       const int volumeCB;
       const int stride;
-=======
-      template <typename Float, int length = 72> struct QDPJITOrder {
-        typedef typename mapper<Float>::type RegType;
-	Float *diag; 	   /**< Pointers to the off-diagonal terms (two parities) */
-	Float *offdiag;   /**< Pointers to the diagonal terms (two parities) */
-	const int volumeCB;
-	const int stride;
->>>>>>> 20d7953f
-
       const bool twisted;
       const Float mu2;
 
-<<<<<<< HEAD
       QDPJITOrder(const CloverField &clover, bool inverse, Float *clover_ = nullptr, void * = nullptr) :
         volumeCB(clover.VolumeCB()), stride(volumeCB), twisted(clover.Twisted()), mu2(clover.Mu2())
       {
@@ -1088,17 +910,6 @@
         offdiag = clover_ ? ((Float **)clover_)[0] : ((Float **)clover.V(inverse))[0];
         diag = clover_ ? ((Float **)clover_)[1] : ((Float **)clover.V(inverse))[1];
       }
-=======
-        QDPJITOrder(const CloverField &clover, bool inverse, Float *clover_ = nullptr, void * = nullptr) :
-          volumeCB(clover.VolumeCB()), stride(volumeCB), twisted(clover.Twisted()), mu2(clover.Mu2())
-        {
-          if (clover.Order() != QUDA_QDPJIT_CLOVER_ORDER) {
-            errorQuda("Invalid clover order %d for this accessor", clover.Order());
-          }
-          offdiag = clover_ ? ((Float **)clover_)[0] : ((Float **)clover.V(inverse))[0];
-          diag = clover_ ? ((Float **)clover_)[1] : ((Float **)clover.V(inverse))[1];
-        }
->>>>>>> 20d7953f
 
       bool  Twisted()	const	{return twisted;}
       Float Mu2()	const	{return mu2;}
@@ -1125,17 +936,11 @@
 	  }
 	}
 
-<<<<<<< HEAD
-        __device__ __host__ inline void save(const RegType v[length], int x, int parity) const {
+        __device__ __host__ inline void save(const RegType v[length], int x, int parity) const
+        {
 	  // the factor of 2.0 comes from undoing the basis change
 #pragma unroll
           for (int chirality=0; chirality<2; chirality++) {
-=======
-        __device__ __host__ inline void save(const RegType v[length], int x, int parity) const
-        {
-          // the factor of 2.0 comes from undoing the basis change
-	  for (int chirality=0; chirality<2; chirality++) {
->>>>>>> 20d7953f
 	    // set diagonal elements
 #pragma unroll
             for (int i=0; i<6; i++) {
@@ -1151,11 +956,7 @@
 	      offdiag[(((z*15 + idtab[off])*2 + chirality)*2 + parity)*volumeCB + x] = 2.0*v[chirality*36 + 6 + i];
 	    }
 	  }
-<<<<<<< HEAD
 	}
-=======
-        }
->>>>>>> 20d7953f
 
         size_t Bytes() const { return length*sizeof(Float); }
       };
@@ -1166,7 +967,6 @@
        expected by QUDA.  As well as reordering the clover matrix
        elements, we are also changing basis.
     */
-<<<<<<< HEAD
     template <typename Float, int length = 72>
       struct BQCDOrder {
       static constexpr bool enable_reconstruct = false;
@@ -1174,34 +974,18 @@
       Float *clover[2];
       const int volumeCB;
       const int stride;
-=======
-      template <typename Float, int length = 72> struct BQCDOrder {
-        typedef typename mapper<Float>::type RegType;
-	Float *clover[2];
-	const int volumeCB;
-	const int stride;
->>>>>>> 20d7953f
-
       const bool twisted;
       const Float mu2;
 
-<<<<<<< HEAD
       BQCDOrder(const CloverField &clover, bool inverse, Float *clover_ = nullptr, void * = nullptr) :
         volumeCB(clover.Stride()), stride(volumeCB), twisted(clover.Twisted()), mu2(clover.Mu2())
       {
         if (clover.Order() != QUDA_BQCD_CLOVER_ORDER) {
           errorQuda("Invalid clover order %d for this accessor", clover.Order());
-=======
-        BQCDOrder(const CloverField &clover, bool inverse, Float *clover_ = nullptr, void * = nullptr) :
-          volumeCB(clover.Stride()), stride(volumeCB), twisted(clover.Twisted()), mu2(clover.Mu2())
-        {
-          if (clover.Order() != QUDA_BQCD_CLOVER_ORDER) {
-            errorQuda("Invalid clover order %d for this accessor", clover.Order());
-          }
-          this->clover[0] = clover_ ? clover_ : (Float *)(clover.V(inverse));
-          this->clover[1] = (Float *)((char *)this->clover[0] + clover.Bytes() / 2);
->>>>>>> 20d7953f
-        }
+        }
+        this->clover[0] = clover_ ? clover_ : (Float *)(clover.V(inverse));
+        this->clover[1] = (Float *)((char *)this->clover[0] + clover.Bytes() / 2);
+      }
 
         bool  Twisted()	const	{return twisted;}
 	Float Mu2()	const	{return mu2;}
@@ -1228,7 +1012,6 @@
 	    if ( (i >= 10 && i<= 15) || (i >= 18 && i <= 29) )  { sign[i] = -1; sign[i+1] = -1; }
 	    else { sign[i] = 1; sign[i+1] = -1; }
 	  }
-<<<<<<< HEAD
 
           const int M=length/2;
 #pragma unroll
@@ -1240,18 +1023,6 @@
 
         // FIXME implement the save routine for BQCD ordered fields
 	__device__ __host__ inline void save(RegType [length], int, int) const { }
-=======
-	
-	  const int M=length/2;
-	  for (int chirality=0; chirality<2; chirality++) 
-	    for (int i=0; i<M; i++) 
-	      v[chirality*M+i] = sign[i] * clover[parity][x*length+chirality*M+bq[i]];
-	
-	}
-  
-	// FIXME implement the save routine for BQCD ordered fields
-        __device__ __host__ inline void save(RegType[length], int, int) const { }
->>>>>>> 20d7953f
 
         size_t Bytes() const { return length*sizeof(Float); }
       };
