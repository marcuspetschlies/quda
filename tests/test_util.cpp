#include <complex>
#include <stdlib.h>
#include <stdio.h>
#include <string.h>
#include <short.h>

#include <iostream>
#include <fstream>

#include <random>

#if defined(QMP_COMMS)
#include <qmp.h>
#elif defined(MPI_COMMS)
#include <mpi.h>
#endif

#include <wilson_dslash_reference.h>
#include <test_util.h>

#include <face_quda.h>
#include <dslash_quda.h>
#include "misc.h"

using namespace std;

#define XUP 0
#define YUP 1
#define ZUP 2
#define TUP 3

int Z[4];
int V;
int Vh;
int Vs_x, Vs_y, Vs_z, Vs_t;
int Vsh_x, Vsh_y, Vsh_z, Vsh_t;
int faceVolume[4];

//extended volume, +4
int E1, E1h, E2, E3, E4; 
int E[4];
int V_ex, Vh_ex;

int Ls;
int V5;
int V5h;

int mySpinorSiteSize;

extern float fat_link_max;

void initComms(int argc, char **argv, const int *commDims)
{
#if defined(QMP_COMMS)
  QMP_thread_level_t tl;
  QMP_init_msg_passing(&argc, &argv, QMP_THREAD_SINGLE, &tl);

  // FIXME? - tests crash without this
  QMP_declare_logical_topology(commDims, 4);

#elif defined(MPI_COMMS)
#ifdef PTHREADS
  int provided;
  MPI_Init_thread(&argc, &argv, MPI_THREAD_MULTIPLE, &provided);
#else
  MPI_Init(&argc, &argv);
#endif

#endif
  initCommsGridQuda(4, commDims, NULL, NULL);
  initRand();
}


void finalizeComms()
{
#if defined(QMP_COMMS)
  QMP_finalize_msg_passing();
#elif defined(MPI_COMMS)
  MPI_Finalize();
#endif
}


void initRand()
{
  int rank = 0;

#if defined(QMP_COMMS)
  rank = QMP_get_node_number();
#elif defined(MPI_COMMS)
  MPI_Comm_rank(MPI_COMM_WORLD, &rank);
#endif

  srand(17*rank + 137);
}

void setDims(int *X) {
  V = 1;
  for (int d=0; d< 4; d++) {
    V *= X[d];
    Z[d] = X[d];

    faceVolume[d] = 1;
    for (int i=0; i<4; i++) {
      if (i==d) continue;
      faceVolume[d] *= X[i];
    }
  }
  Vh = V/2;

  Vs_x = X[1]*X[2]*X[3];
  Vs_y = X[0]*X[2]*X[3];
  Vs_z = X[0]*X[1]*X[3];
  Vs_t = X[0]*X[1]*X[2];
  
  Vsh_x = Vs_x/2;
  Vsh_y = Vs_y/2;
  Vsh_z = Vs_z/2;
  Vsh_t = Vs_t/2;


  E1=X[0]+4; E2=X[1]+4; E3=X[2]+4; E4=X[3]+4;
  E1h=E1/2;
  E[0] = E1;
  E[1] = E2;
  E[2] = E3;
  E[3] = E4;
  V_ex = E1*E2*E3*E4;
  Vh_ex = V_ex/2;

}


void dw_setDims(int *X, const int L5) 
{
  V = 1;
  for (int d=0; d< 4; d++) 
  {
    V *= X[d];
    Z[d] = X[d];

    faceVolume[d] = 1;
    for (int i=0; i<4; i++) {
      if (i==d) continue;
      faceVolume[d] *= X[i];
    }
  }
  Vh = V/2;
  
  Ls = L5;
  V5 = V*Ls;
  V5h = Vh*Ls;

  Vs_t = Z[0]*Z[1]*Z[2]*Ls;//?
  Vsh_t = Vs_t/2;  //?
}


void setSpinorSiteSize(int n)
{
  mySpinorSiteSize = n;
}


template <typename Float>
static void printVector(Float *v) {
  printfQuda("{(%f %f) (%f %f) (%f %f)}\n", v[0], v[1], v[2], v[3], v[4], v[5]);
}

// X indexes the lattice site
void printSpinorElement(void *spinor, int X, QudaPrecision precision) {
  if (precision == QUDA_DOUBLE_PRECISION)
    for (int s=0; s<4; s++) printVector((double*)spinor+X*24+s*6);
  else
    for (int s=0; s<4; s++) printVector((float*)spinor+X*24+s*6);
}

// X indexes the full lattice
void printGaugeElement(void *gauge, int X, QudaPrecision precision) {
  if (getOddBit(X) == 0) {
    if (precision == QUDA_DOUBLE_PRECISION)
      for (int m=0; m<3; m++) printVector((double*)gauge +(X/2)*gaugeSiteSize + m*3*2);
    else
      for (int m=0; m<3; m++) printVector((float*)gauge +(X/2)*gaugeSiteSize + m*3*2);
      
  } else {
    if (precision == QUDA_DOUBLE_PRECISION)
      for (int m = 0; m < 3; m++) printVector((double*)gauge + (X/2+Vh)*gaugeSiteSize + m*3*2);
    else
      for (int m = 0; m < 3; m++) printVector((float*)gauge + (X/2+Vh)*gaugeSiteSize + m*3*2);
  }
}

// returns 0 or 1 if the full lattice index X is even or odd
int getOddBit(int Y) {
  int x4 = Y/(Z[2]*Z[1]*Z[0]);
  int x3 = (Y/(Z[1]*Z[0])) % Z[2];
  int x2 = (Y/Z[0]) % Z[1];
  int x1 = Y % Z[0];
  return (x4+x3+x2+x1) % 2;
}

// a+=b
template <typename Float>
inline void complexAddTo(Float *a, Float *b) {
  a[0] += b[0];
  a[1] += b[1];
}

// a = b*c
template <typename Float>
inline void complexProduct(Float *a, Float *b, Float *c) {
  a[0] = b[0]*c[0] - b[1]*c[1];
  a[1] = b[0]*c[1] + b[1]*c[0];
}

// a = conj(b)*conj(c)
template <typename Float>
inline void complexConjugateProduct(Float *a, Float *b, Float *c) {
  a[0] = b[0]*c[0] - b[1]*c[1];
  a[1] = -b[0]*c[1] - b[1]*c[0];
}

// a = conj(b)*c
template <typename Float>
inline void complexDotProduct(Float *a, Float *b, Float *c) {
  a[0] = b[0]*c[0] + b[1]*c[1];
  a[1] = b[0]*c[1] - b[1]*c[0];
}

// a += b*c
template <typename Float>
inline void accumulateComplexProduct(Float *a, Float *b, Float *c, Float sign) {
  a[0] += sign*(b[0]*c[0] - b[1]*c[1]);
  a[1] += sign*(b[0]*c[1] + b[1]*c[0]);
}

// a += conj(b)*c)
template <typename Float>
inline void accumulateComplexDotProduct(Float *a, Float *b, Float *c) {
  a[0] += b[0]*c[0] + b[1]*c[1];
  a[1] += b[0]*c[1] - b[1]*c[0];
}

template <typename Float>
inline void accumulateConjugateProduct(Float *a, Float *b, Float *c, int sign) {
  a[0] += sign * (b[0]*c[0] - b[1]*c[1]);
  a[1] -= sign * (b[0]*c[1] + b[1]*c[0]);
}

template <typename Float>
inline void su3Construct12(Float *mat) {
  Float *w = mat+12;
  w[0] = 0.0;
  w[1] = 0.0;
  w[2] = 0.0;
  w[3] = 0.0;
  w[4] = 0.0;
  w[5] = 0.0;
}

// Stabilized Bunk and Sommer
template <typename Float>
inline void su3Construct8(Float *mat) {
  mat[0] = atan2(mat[1], mat[0]);
  mat[1] = atan2(mat[13], mat[12]);
  for (int i=8; i<18; i++) mat[i] = 0.0;
}

void su3_construct(void *mat, QudaReconstructType reconstruct, QudaPrecision precision) {
  if (reconstruct == QUDA_RECONSTRUCT_12) {
    if (precision == QUDA_DOUBLE_PRECISION) su3Construct12((double*)mat);
    else su3Construct12((float*)mat);
  } else {
    if (precision == QUDA_DOUBLE_PRECISION) su3Construct8((double*)mat);
    else su3Construct8((float*)mat);
  }
}

// given first two rows (u,v) of SU(3) matrix mat, reconstruct the third row
// as the cross product of the conjugate vectors: w = u* x v*
// 
// 48 flops
template <typename Float>
static void su3Reconstruct12(Float *mat, int dir, int ga_idx, QudaGaugeParam *param) {
  Float *u = &mat[0*(3*2)];
  Float *v = &mat[1*(3*2)];
  Float *w = &mat[2*(3*2)];
  w[0] = 0.0; w[1] = 0.0; w[2] = 0.0; w[3] = 0.0; w[4] = 0.0; w[5] = 0.0;
  accumulateConjugateProduct(w+0*(2), u+1*(2), v+2*(2), +1);
  accumulateConjugateProduct(w+0*(2), u+2*(2), v+1*(2), -1);
  accumulateConjugateProduct(w+1*(2), u+2*(2), v+0*(2), +1);
  accumulateConjugateProduct(w+1*(2), u+0*(2), v+2*(2), -1);
  accumulateConjugateProduct(w+2*(2), u+0*(2), v+1*(2), +1);
  accumulateConjugateProduct(w+2*(2), u+1*(2), v+0*(2), -1);
  Float u0 = (dir < 3 ? param->anisotropy :
	      (ga_idx >= (Z[3]-1)*Z[0]*Z[1]*Z[2]/2 ? param->t_boundary : 1));
  w[0]*=u0; w[1]*=u0; w[2]*=u0; w[3]*=u0; w[4]*=u0; w[5]*=u0;
}

template <typename Float>
static void su3Reconstruct8(Float *mat, int dir, int ga_idx, QudaGaugeParam *param) {
  // First reconstruct first row
  Float row_sum = 0.0;
  row_sum += mat[2]*mat[2];
  row_sum += mat[3]*mat[3];
  row_sum += mat[4]*mat[4];
  row_sum += mat[5]*mat[5];
  Float u0 = (dir < 3 ? param->anisotropy :
	      (ga_idx >= (Z[3]-1)*Z[0]*Z[1]*Z[2]/2 ? param->t_boundary : 1));
  Float U00_mag = sqrt(1.f/(u0*u0) - row_sum);

  mat[14] = mat[0];
  mat[15] = mat[1];

  mat[0] = U00_mag * cos(mat[14]);
  mat[1] = U00_mag * sin(mat[14]);

  Float column_sum = 0.0;
  for (int i=0; i<2; i++) column_sum += mat[i]*mat[i];
  for (int i=6; i<8; i++) column_sum += mat[i]*mat[i];
  Float U20_mag = sqrt(1.f/(u0*u0) - column_sum);

  mat[12] = U20_mag * cos(mat[15]);
  mat[13] = U20_mag * sin(mat[15]);

  // First column now restored

  // finally reconstruct last elements from SU(2) rotation
  Float r_inv2 = 1.0/(u0*row_sum);

  // U11
  Float A[2];
  complexDotProduct(A, mat+0, mat+6);
  complexConjugateProduct(mat+8, mat+12, mat+4);
  accumulateComplexProduct(mat+8, A, mat+2, u0);
  mat[8] *= -r_inv2;
  mat[9] *= -r_inv2;

  // U12
  complexConjugateProduct(mat+10, mat+12, mat+2);
  accumulateComplexProduct(mat+10, A, mat+4, -u0);
  mat[10] *= r_inv2;
  mat[11] *= r_inv2;

  // U21
  complexDotProduct(A, mat+0, mat+12);
  complexConjugateProduct(mat+14, mat+6, mat+4);
  accumulateComplexProduct(mat+14, A, mat+2, -u0);
  mat[14] *= r_inv2;
  mat[15] *= r_inv2;

  // U12
  complexConjugateProduct(mat+16, mat+6, mat+2);
  accumulateComplexProduct(mat+16, A, mat+4, u0);
  mat[16] *= -r_inv2;
  mat[17] *= -r_inv2;
}

void su3_reconstruct(void *mat, int dir, int ga_idx, QudaReconstructType reconstruct, QudaPrecision precision, QudaGaugeParam *param) {
  if (reconstruct == QUDA_RECONSTRUCT_12) {
    if (precision == QUDA_DOUBLE_PRECISION) su3Reconstruct12((double*)mat, dir, ga_idx, param);
    else su3Reconstruct12((float*)mat, dir, ga_idx, param);
  } else {
    if (precision == QUDA_DOUBLE_PRECISION) su3Reconstruct8((double*)mat, dir, ga_idx, param);
    else su3Reconstruct8((float*)mat, dir, ga_idx, param);
  }
}

/*
  void su3_construct_8_half(float *mat, short *mat_half) {
  su3Construct8(mat);

  mat_half[0] = floatToShort(mat[0] / M_PI);
  mat_half[1] = floatToShort(mat[1] / M_PI);
  for (int i=2; i<18; i++) {
  mat_half[i] = floatToShort(mat[i]);
  }
  }

  void su3_reconstruct_8_half(float *mat, short *mat_half, int dir, int ga_idx, QudaGaugeParam *param) {

  for (int i=0; i<18; i++) {
  mat[i] = shortToFloat(mat_half[i]);
  }
  mat[0] *= M_PI;
  mat[1] *= M_PI;

  su3Reconstruct8(mat, dir, ga_idx, param);
  }*/

template <typename Float>
static int compareFloats(Float *a, Float *b, int len, double epsilon) {
  for (int i = 0; i < len; i++) {
    double diff = fabs(a[i] - b[i]);
    if (diff > epsilon) {
      printfQuda("ERROR: i=%d, a[%d]=%f, b[%d]=%f\n", i, i, a[i], i, b[i]);
      return 0;
    }
  }
  return 1;
}

int compare_floats(void *a, void *b, int len, double epsilon, QudaPrecision precision) {
  if  (precision == QUDA_DOUBLE_PRECISION) return compareFloats((double*)a, (double*)b, len, epsilon);
  else return compareFloats((float*)a, (float*)b, len, epsilon);
}

int fullLatticeIndex(int dim[4], int index, int oddBit){

  int za = index/(dim[0]>>1);
  int zb = za/dim[1];
  int x2 = za - zb*dim[1];
  int x4 = zb/dim[2];
  int x3 = zb - x4*dim[2];
  
  return  2*index + ((x2 + x3 + x4 + oddBit) & 1);
}

// given a "half index" i into either an even or odd half lattice (corresponding
// to oddBit = {0, 1}), returns the corresponding full lattice index.
int fullLatticeIndex(int i, int oddBit) {
  /*
    int boundaryCrossings = i/(Z[0]/2) + i/(Z[1]*Z[0]/2) + i/(Z[2]*Z[1]*Z[0]/2);
    return 2*i + (boundaryCrossings + oddBit) % 2;
  */

  int X1 = Z[0];  
  int X2 = Z[1];
  int X3 = Z[2];
  //int X4 = Z[3];
  int X1h =X1/2;

  int sid =i;
  int za = sid/X1h;
  //int x1h = sid - za*X1h;
  int zb = za/X2;
  int x2 = za - zb*X2;
  int x4 = zb/X3;
  int x3 = zb - x4*X3;
  int x1odd = (x2 + x3 + x4 + oddBit) & 1;
  //int x1 = 2*x1h + x1odd;
  int X = 2*sid + x1odd; 

  return X;
}


// i represents a "half index" into an even or odd "half lattice".
// when oddBit={0,1} the half lattice is {even,odd}.
// 
// the displacements, such as dx, refer to the full lattice coordinates. 
//
// neighborIndex() takes a "half index", displaces it, and returns the
// new "half index", which can be an index into either the even or odd lattices.
// displacements of magnitude one always interchange odd and even lattices.
//

int neighborIndex(int i, int oddBit, int dx4, int dx3, int dx2, int dx1) {
  int Y = fullLatticeIndex(i, oddBit);
  int x4 = Y/(Z[2]*Z[1]*Z[0]);
  int x3 = (Y/(Z[1]*Z[0])) % Z[2];
  int x2 = (Y/Z[0]) % Z[1];
  int x1 = Y % Z[0];
  
  // assert (oddBit == (x+y+z+t)%2);
  
  x4 = (x4+dx4+Z[3]) % Z[3];
  x3 = (x3+dx3+Z[2]) % Z[2];
  x2 = (x2+dx2+Z[1]) % Z[1];
  x1 = (x1+dx1+Z[0]) % Z[0];
  
  return (x4*(Z[2]*Z[1]*Z[0]) + x3*(Z[1]*Z[0]) + x2*(Z[0]) + x1) / 2;
}


int neighborIndex(int dim[4], int index, int oddBit, int dx[4]){

  const int fullIndex = fullLatticeIndex(dim, index, oddBit);

  int x[4];
  x[3] = fullIndex/(dim[2]*dim[1]*dim[0]);
  x[2] = (fullIndex/(dim[1]*dim[0])) % dim[2];
  x[1] = (fullIndex/dim[0]) % dim[1];
  x[0] = fullIndex % dim[0];

  for(int dir=0; dir<4; ++dir)
    x[dir] = (x[dir]+dx[dir]+dim[dir]) % dim[dir];

  return (((x[3]*dim[2] + x[2])*dim[1] + x[1])*dim[0] + x[0])/2;
}

int
neighborIndex_mg(int i, int oddBit, int dx4, int dx3, int dx2, int dx1)
{
  int ret;
  
  int Y = fullLatticeIndex(i, oddBit);
  int x4 = Y/(Z[2]*Z[1]*Z[0]);
  int x3 = (Y/(Z[1]*Z[0])) % Z[2];
  int x2 = (Y/Z[0]) % Z[1];
  int x1 = Y % Z[0];
  
  int ghost_x4 = x4+ dx4;
  
  // assert (oddBit == (x+y+z+t)%2);
  
  x4 = (x4+dx4+Z[3]) % Z[3];
  x3 = (x3+dx3+Z[2]) % Z[2];
  x2 = (x2+dx2+Z[1]) % Z[1];
  x1 = (x1+dx1+Z[0]) % Z[0];
  
  if ( (ghost_x4 >= 0 && ghost_x4 < Z[3]) || !comm_dim_partitioned(3)){
    ret = (x4*(Z[2]*Z[1]*Z[0]) + x3*(Z[1]*Z[0]) + x2*(Z[0]) + x1) / 2;
  }else{
    ret = (x3*(Z[1]*Z[0]) + x2*(Z[0]) + x1) / 2;    
  }

  
  return ret;
}


/*  
 * This is a computation of neighbor using the full index and the displacement in each direction
 *
 */

int
neighborIndexFullLattice(int i, int dx4, int dx3, int dx2, int dx1) 
{
  int oddBit = 0;
  int half_idx = i;
  if (i >= Vh){
    oddBit =1;
    half_idx = i - Vh;
  }
    
  int nbr_half_idx = neighborIndex(half_idx, oddBit, dx4,dx3,dx2,dx1);
  int oddBitChanged = (dx4+dx3+dx2+dx1)%2;
  if (oddBitChanged){
    oddBit = 1 - oddBit;
  }
  int ret = nbr_half_idx;
  if (oddBit){
    ret = Vh + nbr_half_idx;
  }
    
  return ret;
}

int
neighborIndexFullLattice(int dim[4], int index, int dx[4])
{
  const int volume = dim[0]*dim[1]*dim[2]*dim[3];
  const int halfVolume = volume/2;
  int oddBit = 0;
  int halfIndex = index;

  if(index >= halfVolume){
    oddBit = 1;
    halfIndex = index - halfVolume;
  }

  int neighborHalfIndex = neighborIndex(dim, halfIndex, oddBit, dx);

  int oddBitChanged = (dx[0]+dx[1]+dx[2]+dx[3])%2;
  if(oddBitChanged){
    oddBit = 1 - oddBit;
  }

  return neighborHalfIndex + oddBit*halfVolume;
}



int
neighborIndexFullLattice_mg(int i, int dx4, int dx3, int dx2, int dx1) 
{
  int ret;
  int oddBit = 0;
  int half_idx = i;
  if (i >= Vh){
    oddBit =1;
    half_idx = i - Vh;
  }
    
  int Y = fullLatticeIndex(half_idx, oddBit);
  int x4 = Y/(Z[2]*Z[1]*Z[0]);
  int x3 = (Y/(Z[1]*Z[0])) % Z[2];
  int x2 = (Y/Z[0]) % Z[1];
  int x1 = Y % Z[0];
  int ghost_x4 = x4+ dx4;
    
  x4 = (x4+dx4+Z[3]) % Z[3];
  x3 = (x3+dx3+Z[2]) % Z[2];
  x2 = (x2+dx2+Z[1]) % Z[1];
  x1 = (x1+dx1+Z[0]) % Z[0];

  if ( ghost_x4 >= 0 && ghost_x4 < Z[3]){
    ret = (x4*(Z[2]*Z[1]*Z[0]) + x3*(Z[1]*Z[0]) + x2*(Z[0]) + x1) / 2;
  }else{
    ret = (x3*(Z[1]*Z[0]) + x2*(Z[0]) + x1) / 2;    
    return ret;
  }

  int oddBitChanged = (dx4+dx3+dx2+dx1)%2;
  if (oddBitChanged){
    oddBit = 1 - oddBit;
  }
    
  if (oddBit){
    ret += Vh;
  }
    
  return ret;
}


// 4d checkerboard.
// given a "half index" i into either an even or odd half lattice (corresponding
// to oddBit = {0, 1}), returns the corresponding full lattice index.
// Cf. GPGPU code in dslash_core_ante.h.
// There, i is the thread index.
int fullLatticeIndex_4d(int i, int oddBit) {
  if (i >= Vh || i < 0) {printf("i out of range in fullLatticeIndex_4d"); exit(-1);}
  /*
    int boundaryCrossings = i/(Z[0]/2) + i/(Z[1]*Z[0]/2) + i/(Z[2]*Z[1]*Z[0]/2);
    return 2*i + (boundaryCrossings + oddBit) % 2;
  */

  int X1 = Z[0];  
  int X2 = Z[1];
  int X3 = Z[2];
  //int X4 = Z[3];
  int X1h =X1/2;

  int sid =i;
  int za = sid/X1h;
  //int x1h = sid - za*X1h;
  int zb = za/X2;
  int x2 = za - zb*X2;
  int x4 = zb/X3;
  int x3 = zb - x4*X3;
  int x1odd = (x2 + x3 + x4 + oddBit) & 1;
  //int x1 = 2*x1h + x1odd;
  int X = 2*sid + x1odd; 

  return X;
}

// 5d checkerboard.
// given a "half index" i into either an even or odd half lattice (corresponding
// to oddBit = {0, 1}), returns the corresponding full lattice index.
// Cf. GPGPU code in dslash_core_ante.h.
// There, i is the thread index sid.
// This function is used by neighborIndex_5d in dslash_reference.cpp.
//ok
int fullLatticeIndex_5d(int i, int oddBit) {
  int boundaryCrossings = i/(Z[0]/2) + i/(Z[1]*Z[0]/2) + i/(Z[2]*Z[1]*Z[0]/2) + i/(Z[3]*Z[2]*Z[1]*Z[0]/2);
  return 2*i + (boundaryCrossings + oddBit) % 2;
}

int fullLatticeIndex_5d_4dpc(int i, int oddBit) {
  int boundaryCrossings = i/(Z[0]/2) + i/(Z[1]*Z[0]/2) + i/(Z[2]*Z[1]*Z[0]/2);
  return 2*i + (boundaryCrossings + oddBit) % 2;
}

int 
x4_from_full_index(int i)
{
  int oddBit = 0;
  int half_idx = i;
  if (i >= Vh){
    oddBit =1;
    half_idx = i - Vh;
  }
  
  int Y = fullLatticeIndex(half_idx, oddBit);
  int x4 = Y/(Z[2]*Z[1]*Z[0]);
  
  return x4;
}

template <typename Float>
static void applyGaugeFieldScaling(Float **gauge, int Vh, QudaGaugeParam *param) {
  // Apply spatial scaling factor (u0) to spatial links
  for (int d = 0; d < 3; d++) {
    for (int i = 0; i < gaugeSiteSize*Vh*2; i++) {
      gauge[d][i] /= param->anisotropy;
    }
  }
    
  // only apply T-boundary at edge nodes
#ifdef MULTI_GPU
  bool last_node_in_t = (commCoords(3) == commDim(3)-1) ? true : false;
#else
  bool last_node_in_t = true;
#endif

  // Apply boundary conditions to temporal links
  if (param->t_boundary == QUDA_ANTI_PERIODIC_T && last_node_in_t) {
    for (int j = (Z[0]/2)*Z[1]*Z[2]*(Z[3]-1); j < Vh; j++) {
      for (int i = 0; i < gaugeSiteSize; i++) {
	gauge[3][j*gaugeSiteSize+i] *= -1.0;
	gauge[3][(Vh+j)*gaugeSiteSize+i] *= -1.0;
      }
    }
  }
    
  if (param->gauge_fix) {
    // set all gauge links (except for the last Z[0]*Z[1]*Z[2]/2) to the identity,
    // to simulate fixing to the temporal gauge.
    int iMax = ( last_node_in_t ? (Z[0]/2)*Z[1]*Z[2]*(Z[3]-1) : Vh );
    int dir = 3; // time direction only
    Float *even = gauge[dir];
    Float *odd  = gauge[dir]+Vh*gaugeSiteSize;
    for (int i = 0; i< iMax; i++) {
      for (int m = 0; m < 3; m++) {
	for (int n = 0; n < 3; n++) {
	  even[i*(3*3*2) + m*(3*2) + n*(2) + 0] = (m==n) ? 1 : 0;
	  even[i*(3*3*2) + m*(3*2) + n*(2) + 1] = 0.0;
	  odd [i*(3*3*2) + m*(3*2) + n*(2) + 0] = (m==n) ? 1 : 0;
	  odd [i*(3*3*2) + m*(3*2) + n*(2) + 1] = 0.0;
	}
      }
    }
  }
}

template <typename Float>
void applyGaugeFieldScaling_long(Float **gauge, int Vh, QudaGaugeParam *param, QudaDslashType dslash_type)
{

  int X1h=param->X[0]/2;
  int X1 =param->X[0];
  int X2 =param->X[1];
  int X3 =param->X[2];
  int X4 =param->X[3];

  // rescale long links by the appropriate coefficient
  if (dslash_type == QUDA_ASQTAD_DSLASH) {
    for(int d=0; d<4; d++){
      for(int i=0; i < V*gaugeSiteSize; i++){
	gauge[d][i] /= (-24*param->tadpole_coeff*param->tadpole_coeff);
      }
    }
  }

  // apply the staggered phases
  for (int d = 0; d < 3; d++) {

    //even
    for (int i = 0; i < Vh; i++) {

      int index = fullLatticeIndex(i, 0);
      int i4 = index /(X3*X2*X1);
      int i3 = (index - i4*(X3*X2*X1))/(X2*X1);
      int i2 = (index - i4*(X3*X2*X1) - i3*(X2*X1))/X1;
      int i1 = index - i4*(X3*X2*X1) - i3*(X2*X1) - i2*X1;
      int sign = 1;

      if (d == 0) {
	if (i4 % 2 == 1){
	  sign= -1;
	}
      }

      if (d == 1){
	if ((i4+i1) % 2 == 1){
	  sign= -1;
	}
      }
      if (d == 2){
	if ( (i4+i1+i2) % 2 == 1){
	  sign= -1;
	}
      }

      for (int j = 0;j < 18; j++){
	gauge[d][i*gaugeSiteSize + j] *= sign;
      }
    }
    //odd
    for (int i = 0; i < Vh; i++) {
      int index = fullLatticeIndex(i, 1);
      int i4 = index /(X3*X2*X1);
      int i3 = (index - i4*(X3*X2*X1))/(X2*X1);
      int i2 = (index - i4*(X3*X2*X1) - i3*(X2*X1))/X1;
      int i1 = index - i4*(X3*X2*X1) - i3*(X2*X1) - i2*X1;
      int sign = 1;

      if (d == 0) {
	if (i4 % 2 == 1){
	  sign = -1;
	}
      }

      if (d == 1){
	if ((i4+i1) % 2 == 1){
	  sign = -1;
	}
      }
      if (d == 2){
	if ( (i4+i1+i2) % 2 == 1){
	  sign = -1;
	}
      }

      for (int j=0; j<18; j++){
	gauge[d][(Vh+i)*gaugeSiteSize + j] *= sign;

      }
    }

  }

  // Apply boundary conditions to temporal links
  if (param->t_boundary == QUDA_ANTI_PERIODIC_T) {
    for (int j = 0; j < Vh; j++) {
      int sign =1;
      if (dslash_type == QUDA_ASQTAD_DSLASH) {
	if (j >= (X4-3)*X1h*X2*X3 ){
	  sign = -1;
	}
      } else {
	if (j >= (X4-1)*X1h*X2*X3 ){
	  sign = -1;
	}
      }

      for (int i=0; i<18; i++) {
	gauge[3][j*gaugeSiteSize + i] *= sign;
	gauge[3][(Vh+j)*gaugeSiteSize + i] *= sign;
      }
    }
  }

}

template <typename Float>
void applyU1FieldScaling(Float **gauge, int Vh, QudaGaugeParam *param)
{
  printfQuda("\nApply sign factor..\n");
  int X1 =param->X[0];
  int X2 =param->X[1];
  int X3 =param->X[2];

  // apply the staggered phases
  {
    //even
    for (int i = 0; i < Vh; i++) {

      int index = fullLatticeIndex(i, 0);
      int i4 = index /(X3*X2*X1);
      int i3 = (index - i4*(X3*X2*X1))/(X2*X1);
      int i2 = (index - i4*(X3*X2*X1) - i3*(X2*X1))/X1;
      int i1 = index - i4*(X3*X2*X1) - i3*(X2*X1) - i2*X1;
      int sign = 1;

      if (i1 % 2 == 1) sign= -1;

      for (int j = 0;j < 18; j++) gauge[1][i*gaugeSiteSize + j] *= sign;
    }

    //odd
    for (int i = 0; i < Vh; i++) {

      int index = fullLatticeIndex(i, 1);
      int i4 = index /(X3*X2*X1);
      int i3 = (index - i4*(X3*X2*X1))/(X2*X1);
      int i2 = (index - i4*(X3*X2*X1) - i3*(X2*X1))/X1;
      int i1 = index - i4*(X3*X2*X1) - i3*(X2*X1) - i2*X1;
      int sign = 1;

      if (i1 % 2 == 1) sign= -1;

      for (int j = 0;j < 18; j++) gauge[1][(Vh+i)*gaugeSiteSize  + j] *= sign;
    }
  }

  // Apply boundary conditions to temporal links
  if (param->t_boundary == QUDA_ANTI_PERIODIC_T) {
     errorQuda("\nAnti-periodic BC is not supported.\n");
  }

}


/*
template <typename Float>
static void constructUnitGaugeField(Float **res, QudaGaugeParam *param) {
  Float *resOdd[4], *resEven[4];
  for (int dir = 0; dir < 4; dir++) {  
    resEven[dir] = res[dir];
    resOdd[dir]  = res[dir]+Vh*gaugeSiteSize;
  }
    
  for (int dir = 0; dir < 4; dir++) {
    for (int i = 0; i < Vh; i++) {
      for (int m = 0; m < 3; m++) {
	for (int n = 0; n < 3; n++) {
	  resEven[dir][i*(3*3*2) + m*(3*2) + n*(2) + 0] = (m==n) ? 1 : 0;
	  resEven[dir][i*(3*3*2) + m*(3*2) + n*(2) + 1] = 0.0;
	  resOdd[dir][i*(3*3*2) + m*(3*2) + n*(2) + 0] = (m==n) ? 1 : 0;
	  resOdd[dir][i*(3*3*2) + m*(3*2) + n*(2) + 1] = 0.0;
	}
      }
    }
  }
    
  applyGaugeFieldScaling(res, Vh, param);
}
*/
template <typename Float>
static void constructUnitGaugeField(Float **res, QudaGaugeParam *param, QudaDslashType dslash_type=QUDA_WILSON_DSLASH) {
  Float *resOdd[4], *resEven[4];
  for (int dir = 0; dir < 4; dir++) {
    resEven[dir] = res[dir];
    resOdd[dir]  = res[dir]+Vh*gaugeSiteSize;
  }

  for (int dir = 0; dir < 4; dir++) {
    for (int i = 0; i < Vh; i++) {
      for (int m = 0; m < 3; m++) {
        for (int n = 0; n < 3; n++) {
          resEven[dir][i*(3*3*2) + m*(3*2) + n*(2) + 0] = (m==n) ? 1 : 0;
          resEven[dir][i*(3*3*2) + m*(3*2) + n*(2) + 1] = 0.0;
          resOdd[dir][i*(3*3*2) + m*(3*2) + n*(2) + 0] = (m==n) ? 1 : 0;
          resOdd[dir][i*(3*3*2) + m*(3*2) + n*(2) + 1] = 0.0;
        }
      }
    }
  }

  if( dslash_type==QUDA_WILSON_DSLASH )
    applyGaugeFieldScaling(res, Vh, param);
  else
    applyGaugeFieldScaling_long(res, Vh, param, dslash_type);

}

// normalize the vector a
template <typename Float>
static void normalize(complex<Float> *a, int len) {
  double sum = 0.0;
  for (int i=0; i<len; i++) sum += norm(a[i]);
  for (int i=0; i<len; i++) a[i] /= sqrt(sum);
}

// orthogonalize vector b to vector a
template <typename Float>
static void orthogonalize(complex<Float> *a, complex<Float> *b, int len) {
  complex<double> dot = 0.0;
  for (int i=0; i<len; i++) dot += conj(a[i])*b[i];
  for (int i=0; i<len; i++) b[i] -= (complex<Float>)dot*a[i];
}

template <typename Float> 
static void constructGaugeField(Float **res, QudaGaugeParam *param, QudaDslashType dslash_type=QUDA_WILSON_DSLASH) {
  Float *resOdd[4], *resEven[4];
  for (int dir = 0; dir < 4; dir++) {  
    resEven[dir] = res[dir];
    resOdd[dir]  = res[dir]+Vh*gaugeSiteSize;
  }
    
  for (int dir = 0; dir < 4; dir++) {
    for (int i = 0; i < Vh; i++) {
      for (int m = 1; m < 3; m++) { // last 2 rows
	for (int n = 0; n < 3; n++) { // 3 columns
	  resEven[dir][i*(3*3*2) + m*(3*2) + n*(2) + 0] = rand() / (Float)RAND_MAX;
	  resEven[dir][i*(3*3*2) + m*(3*2) + n*(2) + 1] = rand() / (Float)RAND_MAX;
	  resOdd[dir][i*(3*3*2) + m*(3*2) + n*(2) + 0] = rand() / (Float)RAND_MAX;
	  resOdd[dir][i*(3*3*2) + m*(3*2) + n*(2) + 1] = rand() / (Float)RAND_MAX;                    
	}
      }
      normalize((complex<Float>*)(resEven[dir] + (i*3+1)*3*2), 3);
      orthogonalize((complex<Float>*)(resEven[dir] + (i*3+1)*3*2), (complex<Float>*)(resEven[dir] + (i*3+2)*3*2), 3);
      normalize((complex<Float>*)(resEven[dir] + (i*3 + 2)*3*2), 3);
      
      normalize((complex<Float>*)(resOdd[dir] + (i*3+1)*3*2), 3);
      orthogonalize((complex<Float>*)(resOdd[dir] + (i*3+1)*3*2), (complex<Float>*)(resOdd[dir] + (i*3+2)*3*2), 3);
      normalize((complex<Float>*)(resOdd[dir] + (i*3 + 2)*3*2), 3);

      {
	Float *w = resEven[dir]+(i*3+0)*3*2;
	Float *u = resEven[dir]+(i*3+1)*3*2;
	Float *v = resEven[dir]+(i*3+2)*3*2;
	
	for (int n = 0; n < 6; n++) w[n] = 0.0;
	accumulateConjugateProduct(w+0*(2), u+1*(2), v+2*(2), +1);
	accumulateConjugateProduct(w+0*(2), u+2*(2), v+1*(2), -1);
	accumulateConjugateProduct(w+1*(2), u+2*(2), v+0*(2), +1);
	accumulateConjugateProduct(w+1*(2), u+0*(2), v+2*(2), -1);
	accumulateConjugateProduct(w+2*(2), u+0*(2), v+1*(2), +1);
	accumulateConjugateProduct(w+2*(2), u+1*(2), v+0*(2), -1);
      }

      {
	Float *w = resOdd[dir]+(i*3+0)*3*2;
	Float *u = resOdd[dir]+(i*3+1)*3*2;
	Float *v = resOdd[dir]+(i*3+2)*3*2;
	
	for (int n = 0; n < 6; n++) w[n] = 0.0;
	accumulateConjugateProduct(w+0*(2), u+1*(2), v+2*(2), +1);
	accumulateConjugateProduct(w+0*(2), u+2*(2), v+1*(2), -1);
	accumulateConjugateProduct(w+1*(2), u+2*(2), v+0*(2), +1);
	accumulateConjugateProduct(w+1*(2), u+0*(2), v+2*(2), -1);
	accumulateConjugateProduct(w+2*(2), u+0*(2), v+1*(2), +1);
	accumulateConjugateProduct(w+2*(2), u+1*(2), v+0*(2), -1);
      }

    }
  }

  if (dslash_type == QUDA_WILSON_DSLASH){  
    applyGaugeFieldScaling(res, Vh, param);
  } else if (dslash_type == QUDA_ASQTAD_LONG_LINKS ||  dslash_type == QUDA_STAGGERED_DSLASH){
    applyGaugeFieldScaling_long(res, Vh, param, dslash_type);
  } else if (dslash_type == QUDA_ASQTAD_FAT_LINKS){
    for (int dir = 0; dir < 4; dir++){ 
      for (int i = 0; i < Vh; i++) {
	for (int m = 0; m < 3; m++) { // last 2 rows
	  for (int n = 0; n < 3; n++) { // 3 columns
	    resEven[dir][i*(3*3*2) + m*(3*2) + n*(2) + 0] =1.0* rand() / (Float)RAND_MAX;
	    resEven[dir][i*(3*3*2) + m*(3*2) + n*(2) + 1] = 2.0* rand() / (Float)RAND_MAX;
	    resOdd[dir][i*(3*3*2) + m*(3*2) + n*(2) + 0] = 3.0*rand() / (Float)RAND_MAX;
	    resOdd[dir][i*(3*3*2) + m*(3*2) + n*(2) + 1] = 4.0*rand() / (Float)RAND_MAX;
	  }
	}
      }
    }
    
  }

}

template <typename Float> 
void constructUnitaryGaugeField(Float **res) 
{
  Float *resOdd[4], *resEven[4];
  for (int dir = 0; dir < 4; dir++) {  
    resEven[dir] = res[dir];
    resOdd[dir]  = res[dir]+Vh*gaugeSiteSize;
  }
  
  for (int dir = 0; dir < 4; dir++) {
    for (int i = 0; i < Vh; i++) {
      for (int m = 1; m < 3; m++) { // last 2 rows
	for (int n = 0; n < 3; n++) { // 3 columns
	  resEven[dir][i*(3*3*2) + m*(3*2) + n*(2) + 0] = rand() / (Float)RAND_MAX;
	  resEven[dir][i*(3*3*2) + m*(3*2) + n*(2) + 1] = rand() / (Float)RAND_MAX;
	  resOdd[dir][i*(3*3*2) + m*(3*2) + n*(2) + 0] = rand() / (Float)RAND_MAX;
	  resOdd[dir][i*(3*3*2) + m*(3*2) + n*(2) + 1] = rand() / (Float)RAND_MAX;                    
	}
      }
      normalize((complex<Float>*)(resEven[dir] + (i*3+1)*3*2), 3);
      orthogonalize((complex<Float>*)(resEven[dir] + (i*3+1)*3*2), (complex<Float>*)(resEven[dir] + (i*3+2)*3*2), 3);
      normalize((complex<Float>*)(resEven[dir] + (i*3 + 2)*3*2), 3);
      
      normalize((complex<Float>*)(resOdd[dir] + (i*3+1)*3*2), 3);
      orthogonalize((complex<Float>*)(resOdd[dir] + (i*3+1)*3*2), (complex<Float>*)(resOdd[dir] + (i*3+2)*3*2), 3);
      normalize((complex<Float>*)(resOdd[dir] + (i*3 + 2)*3*2), 3);

      {
	Float *w = resEven[dir]+(i*3+0)*3*2;
	Float *u = resEven[dir]+(i*3+1)*3*2;
	Float *v = resEven[dir]+(i*3+2)*3*2;
	
	for (int n = 0; n < 6; n++) w[n] = 0.0;
	accumulateConjugateProduct(w+0*(2), u+1*(2), v+2*(2), +1);
	accumulateConjugateProduct(w+0*(2), u+2*(2), v+1*(2), -1);
	accumulateConjugateProduct(w+1*(2), u+2*(2), v+0*(2), +1);
	accumulateConjugateProduct(w+1*(2), u+0*(2), v+2*(2), -1);
	accumulateConjugateProduct(w+2*(2), u+0*(2), v+1*(2), +1);
	accumulateConjugateProduct(w+2*(2), u+1*(2), v+0*(2), -1);
      }
      
      {
	Float *w = resOdd[dir]+(i*3+0)*3*2;
	Float *u = resOdd[dir]+(i*3+1)*3*2;
	Float *v = resOdd[dir]+(i*3+2)*3*2;
	
	for (int n = 0; n < 6; n++) w[n] = 0.0;
	accumulateConjugateProduct(w+0*(2), u+1*(2), v+2*(2), +1);
	accumulateConjugateProduct(w+0*(2), u+2*(2), v+1*(2), -1);
	accumulateConjugateProduct(w+1*(2), u+2*(2), v+0*(2), +1);
	accumulateConjugateProduct(w+1*(2), u+0*(2), v+2*(2), -1);
	accumulateConjugateProduct(w+2*(2), u+0*(2), v+1*(2), +1);
	accumulateConjugateProduct(w+2*(2), u+1*(2), v+0*(2), -1);
      }
      
    }
  }
}

template <typename Float> 
static void applyStaggeredScaling(Float **res, QudaGaugeParam *param, int type) {

  if(type == 3)  applyGaugeFieldScaling_long((Float**)res, Vh, param, QUDA_STAGGERED_DSLASH);

  return;
}


void construct_gauge_field(void **gauge, int type, QudaPrecision precision, QudaGaugeParam *param) {

  if (type == 0) {
    if (precision == QUDA_DOUBLE_PRECISION) constructUnitGaugeField((double**)gauge, param);
    else constructUnitGaugeField((float**)gauge, param);
  } else if (type == 1) {
    if (precision == QUDA_DOUBLE_PRECISION) constructGaugeField((double**)gauge, param);
    else constructGaugeField((float**)gauge, param);
  } else {
    if (precision == QUDA_DOUBLE_PRECISION) applyGaugeFieldScaling((double**)gauge, Vh, param);
    else applyGaugeFieldScaling((float**)gauge, Vh, param);    
  }

}

template <typename Float>
static void constructWeakGaugeField(Float **res, QudaGaugeParam *param, int type, double _mn, QudaDslashType dslash_type=QUDA_WILSON_DSLASH) {
  Float *resOdd[4], *resEven[4];
  for (int dir = 0; dir < 4; dir++) {
    resEven[dir] = res[dir];
    resOdd[dir]  = res[dir]+Vh*gaugeSiteSize;
  }

  if(type == 3)
  {
    applyGaugeFieldScaling_long(res, Vh, param, dslash_type);
    return;  
  }

  for (int dir = 0; dir < 4; dir++) {
    for (int i = 0; i < Vh; i++) {
      for (int m = 1; m < 3; m++) { 
        for (int n = 0; n < 3; n++) { 

          Float mn = m == n? 1.0 : _mn;

          resEven[dir][i*(3*3*2) + m*(3*2) + n*(2) + 0] = mn* (rand() / (Float)RAND_MAX);
          resEven[dir][i*(3*3*2) + m*(3*2) + n*(2) + 1] = mn* (rand() / (Float)RAND_MAX);
          resOdd[dir][i*(3*3*2) + m*(3*2) + n*(2) + 0] = mn* (rand() / (Float)RAND_MAX);
          resOdd[dir][i*(3*3*2) + m*(3*2) + n*(2) + 1] = mn* (rand() / (Float)RAND_MAX);
        }
      }
      normalize((complex<Float>*)(resEven[dir] + (i*3+1)*3*2), 3);
      orthogonalize((complex<Float>*)(resEven[dir] + (i*3+1)*3*2), (complex<Float>*)(resEven[dir] + (i*3+2)*3*2), 3);
      normalize((complex<Float>*)(resEven[dir] + (i*3 + 2)*3*2), 3);

      normalize((complex<Float>*)(resOdd[dir] + (i*3+1)*3*2), 3);
      orthogonalize((complex<Float>*)(resOdd[dir] + (i*3+1)*3*2), (complex<Float>*)(resOdd[dir] + (i*3+2)*3*2), 3);
      normalize((complex<Float>*)(resOdd[dir] + (i*3 + 2)*3*2), 3);

      {
        Float *w = resEven[dir]+(i*3+0)*3*2;
        Float *u = resEven[dir]+(i*3+1)*3*2;
        Float *v = resEven[dir]+(i*3+2)*3*2;

        for (int n = 0; n < 6; n++) w[n] = 0.0;
        accumulateConjugateProduct(w+0*(2), u+1*(2), v+2*(2), +1);
        accumulateConjugateProduct(w+0*(2), u+2*(2), v+1*(2), -1);
        accumulateConjugateProduct(w+1*(2), u+2*(2), v+0*(2), +1);
        accumulateConjugateProduct(w+1*(2), u+0*(2), v+2*(2), -1);
        accumulateConjugateProduct(w+2*(2), u+0*(2), v+1*(2), +1);
        accumulateConjugateProduct(w+2*(2), u+1*(2), v+0*(2), -1);
      }

      {
        Float *w = resOdd[dir]+(i*3+0)*3*2;
        Float *u = resOdd[dir]+(i*3+1)*3*2;
        Float *v = resOdd[dir]+(i*3+2)*3*2;

        for (int n = 0; n < 6; n++) w[n] = 0.0;
        accumulateConjugateProduct(w+0*(2), u+1*(2), v+2*(2), +1);
        accumulateConjugateProduct(w+0*(2), u+2*(2), v+1*(2), -1);
        accumulateConjugateProduct(w+1*(2), u+2*(2), v+0*(2), +1);
        accumulateConjugateProduct(w+1*(2), u+0*(2), v+2*(2), -1);
        accumulateConjugateProduct(w+2*(2), u+0*(2), v+1*(2), +1);
        accumulateConjugateProduct(w+2*(2), u+1*(2), v+0*(2), -1);
      }

      {
        Float *w = resOdd[dir]+(i*3+0)*3*2;
        Float *u = resOdd[dir]+(i*3+1)*3*2;
        Float *v = resOdd[dir]+(i*3+2)*3*2;

        for (int n = 0; n < 6; n++) w[n] = 0.0;
        accumulateConjugateProduct(w+0*(2), u+1*(2), v+2*(2), +1);
        accumulateConjugateProduct(w+0*(2), u+2*(2), v+1*(2), -1);
        accumulateConjugateProduct(w+1*(2), u+2*(2), v+0*(2), +1);
        accumulateConjugateProduct(w+1*(2), u+0*(2), v+2*(2), -1);
        accumulateConjugateProduct(w+2*(2), u+0*(2), v+1*(2), +1);
        accumulateConjugateProduct(w+2*(2), u+1*(2), v+0*(2), -1);
      }

    }//end volume
  } //end directions


  if(type == 2) return;
 
  if (param->type == QUDA_WILSON_LINKS){
    applyGaugeFieldScaling(res, Vh, param);
  } else if (param->type == QUDA_ASQTAD_LONG_LINKS || dslash_type == QUDA_STAGGERED_DSLASH){
     applyGaugeFieldScaling_long(res, Vh, param, dslash_type);
  } else if (param->type == QUDA_ASQTAD_FAT_LINKS){//???
    for (int dir = 0; dir < 4; dir++){
      for (int i = 0; i < Vh; i++) {
        for (int m = 0; m < 3; m++) { // last 2 rows
          for (int n = 0; n < 3; n++) { // 3 columns
            resEven[dir][i*(3*3*2) + m*(3*2) + n*(2) + 0] =1.0* rand() / (Float)RAND_MAX;
            resEven[dir][i*(3*3*2) + m*(3*2) + n*(2) + 1] =2.0* rand() / (Float)RAND_MAX;
            resOdd[dir][i*(3*3*2) + m*(3*2) + n*(2) + 0] = 3.0*rand() / (Float)RAND_MAX;
            resOdd[dir][i*(3*3*2) + m*(3*2) + n*(2) + 1] = 4.0*rand() / (Float)RAND_MAX;
          }
        }
      }
    }
  }
  
  return;
}


//U1
template <typename Float>
static void constructU1GaugeField(Float **res, QudaGaugeParam *param, int type, QudaDslashType dslash_type=QUDA_WILSON_DSLASH) {
  Float *resOdd[4], *resEven[4];
  for (int dir = 0; dir < 4; dir++) {
    resEven[dir] = res[dir];
    resOdd[dir]  = res[dir]+Vh*gaugeSiteSize;
  }

  if(type == 3)  errorQuda("\nUnsupported gauge field load type.\n");

  double beta = 6;//10

  unsigned int seed1 = 1337u;

  std::mt19937 generator(seed1);

  std::normal_distribution<double> distribution(0.0, 1.0/sqrt(beta));

  std::complex<double> *gbuff = nullptr;

  printfQuda("\nGenerating 2D field in Z = 0, T = 0 subspace and angle standard deviation %le\n", 1.0/sqrt(beta));

  printf("\n/phihome/astrel/Configs/2d/l64t64b60_heatbath.dat.\n");
  string input_file ="/phihome/astrel/Configs/2d/l64t64b60_heatbath.dat";


  gbuff = new std::complex<double>[(2*Z[0]*Z[1])];
  double phase_tmp;   
  fstream in_file;
   
  if(type == 2)//to read the field!
  {
    in_file.open(input_file,ios::in); 
    for(int x =0;x< Z[0];x++)
    {
      for(int y =0;y< Z[1];y++)
      {
        for(int mu=0; mu<2; mu++)
        {
           in_file >> phase_tmp;
           gbuff[y*2*Z[0]+x*2+mu] = std::polar(1.0,phase_tmp);
        }
      }
    }
    in_file.close();
  }

  for (int dir = 0; dir <= 1; dir++) {

    memset ( resEven[dir], 0, Vh*gaugeSiteSize*sizeof(Float));
    memset ( resOdd[dir],  0, Vh*gaugeSiteSize*sizeof(Float));

    printfQuda("\nLoading U1 links in %d direction..\n", dir);

    for (int i = 0; i < Vh; i++) {
      int Y = fullLatticeIndex(i, 0);//need just single parity
      int x4 = (Y/(Z[2]*Z[1]*Z[0])) % Z[3];
      int x3 = (Y/(Z[1]*Z[0])) % Z[2];

      if(!(x3 == 0 && x4 == 0)) continue;//we work with x3 = 0 x4 = 0 subspace

      const int m  = 0;
      const int n  = 0;

      if(type != 2)
      {
        std::complex<double> plr = (type == 0) ? std::polar(1.0, distribution(generator)) : std::complex<double>(1.0, 0.0);
        resEven[dir][i*(3*3*2) + m*(3*2) + n*(2) + 0] = plr.real();
        resEven[dir][i*(3*3*2) + m*(3*2) + n*(2) + 1] = plr.imag();

        plr =  (type == 0) ? std::polar(1.0, distribution(generator)) : std::complex<double>(1.0, 0.0);
        resOdd[dir][i*(3*3*2) + m*(3*2) + n*(2) + 0]  = plr.real();
        resOdd[dir][i*(3*3*2) + m*(3*2) + n*(2) + 1]  = plr.imag();
      }
      else //load U1
      { 
        int x2 = (Y/Z[0]) % Z[1];
        int x1 = (Y % Z[0]);
        int Y_odd = fullLatticeIndex(i, 1);//odd parity
        int x1_odd = (Y_odd % Z[0]);

        //load even links
        std::complex<double> plr = gbuff[x2*2*Z[0]+x1*2+dir];
        resEven[dir][i*(3*3*2) + m*(3*2) + n*(2) + 0] = plr.real();
        resEven[dir][i*(3*3*2) + m*(3*2) + n*(2) + 1] = plr.imag();
        //load odd links
        plr = gbuff[x2*2*Z[0]+x1_odd*2+dir];
        resOdd[dir][i*(3*3*2) + m*(3*2) + n*(2) + 0]  = plr.real();
        resOdd[dir][i*(3*3*2) + m*(3*2) + n*(2) + 1]  = plr.imag();
      }//type 2
    }//Vh
  }//dirs

  if(gbuff != nullptr) delete [] gbuff; 

//check plaquette:

  std::complex<double> plaq = 0.0;
  std::complex<double> tmp_plaq = 0.0;

  int dx[4] = {1, 0, 0, 0};
  int dy[4] = {0, 1, 0, 0};

  for (int par = 0; par < 2; par++)
  for (int i = 0; i < Vh; i++) {

    int jpx     = neighborIndex(i, par, dx[3], dx[2], dx[1], dx[0]);
    //int jpx_par = 1 - par;
    int jpt     = neighborIndex(i, par, dy[3], dy[2], dy[1], dy[0]);
    //int jpt_par = 1 - par;

    if( par == 0 )
    {
      tmp_plaq = std::complex<double>(resEven[0][i*(3*3*2) + 0], resEven[0][i*(3*3*2) + 1] ) * std::complex<double>(resOdd[1][jpx*(3*3*2) + 0], resOdd[1][jpx*(3*3*2) + 1] ) 
                 * std::complex<double>(resOdd[0][jpt*(3*3*2) + 0], -resOdd[0][jpt*(3*3*2) + 1] ) * std::complex<double>(resEven[1][i*(3*3*2) + 0], -resEven[1][i*(3*3*2) + 1] );
    }
    else
    {
      tmp_plaq = std::complex<double>(resOdd[0][i*(3*3*2) + 0], resOdd[0][i*(3*3*2) + 1] ) * std::complex<double>(resEven[1][jpx*(3*3*2) + 0], resEven[1][jpx*(3*3*2) + 1] )   
                 * std::complex<double>(resEven[0][jpt*(3*3*2) + 0], -resEven[0][jpt*(3*3*2) + 1] ) * std::complex<double>(resOdd[1][i*(3*3*2) + 0], -resOdd[1][i*(3*3*2) + 1] );
    }

    plaq += tmp_plaq;
  }

  tmp_plaq = (plaq / ((double)(Z[0]*Z[1])));

  printfQuda( "\nCheck plaquette : (%1.15f, %1.15f)\n", tmp_plaq.real(), tmp_plaq.imag());


//  if(type == 2) return;
 
  if (dslash_type == QUDA_STAGGERED_DSLASH){
    applyU1FieldScaling(res, Vh, param);
  } else {
    errorQuda("\n2d Dslash operator is not supported..\n"); 
  }
  
  return;
}


void
construct_fat_long_gauge_field(void **fatlink, void** longlink, int type, 
			       QudaPrecision precision, QudaGaugeParam* param,
			       QudaDslashType dslash_type)
{
  if (type == 0) {
    if (precision == QUDA_DOUBLE_PRECISION) { //line 778
      constructUnitGaugeField((double**)fatlink, param, dslash_type);
      constructUnitGaugeField((double**)longlink, param, dslash_type);
    }else {
      constructUnitGaugeField((float**)fatlink, param, dslash_type);
      constructUnitGaugeField((float**)longlink, param, dslash_type);
    }
  } else {
    int seed = 2227;
    if( type != 3) srand(seed);
    const double _mn = 1e-5;//0.25 still ok, default 0.1, 5e-3 looks ok (!)

    if (precision == QUDA_DOUBLE_PRECISION) {
      // if doing naive staggered then set to long links so that the staggered phase is applied
      param->type = dslash_type == QUDA_ASQTAD_DSLASH ? QUDA_ASQTAD_FAT_LINKS : QUDA_ASQTAD_LONG_LINKS;
<<<<<<< HEAD
      //constructGaugeField((double**)fatlink, param, dslash_type);
      constructWeakGaugeField((double**)fatlink, param, type,  _mn, dslash_type);
=======
      if(type != 3) constructGaugeField((double**)fatlink, param, dslash_type);
      else applyStaggeredScaling((double**)fatlink, param, type);
>>>>>>> 0a0a316e
      param->type = QUDA_ASQTAD_LONG_LINKS;
      if (dslash_type == QUDA_ASQTAD_DSLASH)
      {
        if(type != 3) constructGaugeField((double**)fatlink, param, dslash_type);
        else applyStaggeredScaling((double**)fatlink, param, type);
      }
    }else {
      param->type = dslash_type == QUDA_ASQTAD_DSLASH ? QUDA_ASQTAD_FAT_LINKS : QUDA_ASQTAD_LONG_LINKS;
<<<<<<< HEAD
      //constructGaugeField((float**)fatlink, param, dslash_type);
      constructWeakGaugeField((float**)fatlink, param, type, _mn, dslash_type);
=======
      if(type != 3) constructGaugeField((float**)fatlink, param, dslash_type);
      else applyStaggeredScaling((float**)fatlink, param, type);

>>>>>>> 0a0a316e
      param->type = QUDA_ASQTAD_LONG_LINKS;
      if (dslash_type == QUDA_ASQTAD_DSLASH) 
      {
        if(type != 3) constructGaugeField((float**)fatlink, param, dslash_type);
        else applyStaggeredScaling((float**)fatlink, param, type);
      }
    }
  }

  if( type == 3) return;

  if (param->reconstruct == QUDA_RECONSTRUCT_9 || param->reconstruct == QUDA_RECONSTRUCT_13) {
    // incorporate non-trivial phase into long links

    const double phase = (M_PI * rand())/RAND_MAX;
    const complex<double> z = polar(1.0, phase);
    for (int dir=0; dir<4; ++dir) {
      for (int i=0; i<V; ++i) {
        for (int j=0; j<gaugeSiteSize; j+=2) {
          if (precision == QUDA_DOUBLE_PRECISION) {
            complex<double> *l = (complex<double>*)( &(((double*)longlink[dir])[i*gaugeSiteSize + j]) );
	    *l *= z;
          } else {
            complex<float> *l = (complex<float>*)( &(((float*)longlink[dir])[i*gaugeSiteSize + j]) );
	    *l *= z;
          }
        } 
      }
    }
  }

  if( type == 3) return;

  // set all links to zero to emulate the 1-link operator (needed for host comparison)
  if (dslash_type == QUDA_STAGGERED_DSLASH || type == 2) { //little hack to test the code
    warningQuda("Disable long links.\n");  
    for(int dir=0; dir<4; ++dir){
      for(int i=0; i<V; ++i){
	for(int j=0; j<gaugeSiteSize; j+=2){
	  if(precision == QUDA_DOUBLE_PRECISION){
	    ((double*)longlink[dir])[i*gaugeSiteSize + j] = 0.0;
	    ((double*)longlink[dir])[i*gaugeSiteSize + j + 1] = 0.0;
	  }else{
	    ((float*)longlink[dir])[i*gaugeSiteSize + j] = 0.0;
	    ((float*)longlink[dir])[i*gaugeSiteSize + j + 1] = 0.0;
	  }
	} 
      }
    }
  }

}

void
construct_u1_gauge_field(void **fatlink, void** longlink, int type, 
			       QudaPrecision precision, QudaGaugeParam* param,
			       QudaDslashType dslash_type)
{
  if (precision == QUDA_DOUBLE_PRECISION) {
      // if doing naive staggered then set to long links so that the staggered phase is applied
      param->type = dslash_type == QUDA_ASQTAD_DSLASH ? QUDA_ASQTAD_FAT_LINKS : QUDA_ASQTAD_LONG_LINKS;
      //constructGaugeField((double**)fatlink, param, dslash_type);
      constructU1GaugeField((double**)fatlink, param, type, dslash_type);
  }else {
      param->type = dslash_type == QUDA_ASQTAD_DSLASH ? QUDA_ASQTAD_FAT_LINKS : QUDA_ASQTAD_LONG_LINKS;
      //constructGaugeField((float**)fatlink, param, dslash_type);
      constructU1GaugeField((float**)fatlink, param, type, dslash_type);
  }

  if( type == 3) return;

  if(param->reconstruct == QUDA_RECONSTRUCT_9 || 
     param->reconstruct == QUDA_RECONSTRUCT_13){ // incorporate non-trivial phase into long links
     errorQuda("\nReconstruction is not supported.\n");
  }

  // set all links to zero to emulate the 1-link operator (needed for host comparison)
  if (dslash_type == QUDA_STAGGERED_DSLASH || type == 2) { //little hack to test the code
    warningQuda("Disable long links.\n");  
    for(int dir=0; dir<4; ++dir){
      for(int i=0; i<V; ++i){
	for(int j=0; j<gaugeSiteSize; j+=2){
	  if(precision == QUDA_DOUBLE_PRECISION){
	    ((double*)longlink[dir])[i*gaugeSiteSize + j] = 0.0;
	    ((double*)longlink[dir])[i*gaugeSiteSize + j + 1] = 0.0;
	  }else{
	    ((float*)longlink[dir])[i*gaugeSiteSize + j] = 0.0;
	    ((float*)longlink[dir])[i*gaugeSiteSize + j + 1] = 0.0;
	  }
	} 
      }
    }
  }

  return; 
}


#include "../lib/quda_matrix.h"

void
transform_gauge_field(void *su3_field, void **fatlink, void** longlink, int type,
                               QudaPrecision precision, QudaGaugeParam* param,
                               QudaDslashType dslash_type)
{
  for(int dir=0; dir<4; ++dir){

    int dx[4] = {0, 0, 0, 0};
    dx[dir] = +1;

    for(int par = 0; par < 2; par++)
    for(int i = 0; i < Vh; ++i){

      int j     = neighborIndex(i, par, dx[3], dx[2], dx[1], dx[0]);
      int j_par = 1 - par;

      if(precision == QUDA_DOUBLE_PRECISION){
          //
          //typedef std::complex<double> Cmplx;
          typedef double2 Cmplx;
          void *site_fat_link = &((double*)fatlink[dir])[(par*Vh+i)*gaugeSiteSize];
          quda::Matrix<Cmplx,3> *FL = static_cast<quda::Matrix<Cmplx,3>* > (site_fat_link);

          void *site_su3_field = &((double*)su3_field)[(par*Vh+i)*gaugeSiteSize];
          quda::Matrix<Cmplx,3> *Omega = static_cast<quda::Matrix<Cmplx,3>* > (site_su3_field);

          void *site_su3_field_dag = &((double*)su3_field)[(j_par*Vh+j)*gaugeSiteSize];
          quda::Matrix<Cmplx,3> *tmp = static_cast<quda::Matrix<Cmplx,3>* > (site_su3_field_dag);

          quda::Matrix<Cmplx,3> OmegaDag = conj(*tmp);

          quda::Matrix<Cmplx,3> tmp2 = (*Omega)*(*FL);
          (*FL) = tmp2*OmegaDag;
      }
      else{
          errorQuda("\nPrecision currently not supported\n");
      }
    
    }
  }
  
  if (dslash_type == QUDA_ASQTAD_DSLASH) {
    errorQuda("\nCurrently not implemented.\n");   
  }
  return;
}



template <typename Float>
static void constructCloverField(Float *res, double norm, double diag) {

  Float c = 2.0 * norm / RAND_MAX;

  for(int i = 0; i < V; i++) {
    for (int j = 0; j < 72; j++) {
      res[i*72 + j] = c*rand() - norm;
    }
    for (int j = 0; j< 6; j++) {
      res[i*72 + j] += diag;
      res[i*72 + j+36] += diag;
    }
  }
}

void construct_clover_field(void *clover, double norm, double diag, QudaPrecision precision) {

  if (precision == QUDA_DOUBLE_PRECISION) constructCloverField((double *)clover, norm, diag);
  else constructCloverField((float *)clover, norm, diag);
}

/*void strong_check(void *spinorRef, void *spinorGPU, int len, QudaPrecision prec) {
  printf("Reference:\n");
  printSpinorElement(spinorRef, 0, prec); printf("...\n");
  printSpinorElement(spinorRef, len-1, prec); printf("\n");    
    
  printf("\nCUDA:\n");
  printSpinorElement(spinorGPU, 0, prec); printf("...\n");
  printSpinorElement(spinorGPU, len-1, prec); printf("\n");

  compare_spinor(spinorRef, spinorGPU, len, prec);
  }*/

template <typename Float>
static void checkGauge(Float **oldG, Float **newG, double epsilon) {

  const int fail_check = 17;
  int fail[4][fail_check];
  int iter[4][18];
  for (int d=0; d<4; d++) for (int i=0; i<fail_check; i++) fail[d][i] = 0;
  for (int d=0; d<4; d++) for (int i=0; i<18; i++) iter[d][i] = 0;

  for (int d=0; d<4; d++) {
    for (int eo=0; eo<2; eo++) {
      for (int i=0; i<Vh; i++) {
	int ga_idx = (eo*Vh+i);
	for (int j=0; j<18; j++) {
	  double diff = fabs(newG[d][ga_idx*18+j] - oldG[d][ga_idx*18+j]);/// fabs(oldG[d][ga_idx*18+j]);

	  for (int f=0; f<fail_check; f++) if (diff > pow(10.0,-(f+1))) fail[d][f]++;
	  if (diff > epsilon) iter[d][j]++;
	}
      }
    }
  }

  printf("Component fails (X, Y, Z, T)\n");
  for (int i=0; i<18; i++) printf("%d fails = (%8d, %8d, %8d, %8d)\n", i, iter[0][i], iter[1][i], iter[2][i], iter[3][i]);

  printf("\nDeviation Failures = (X, Y, Z, T)\n");
  for (int f=0; f<fail_check; f++) {
    printf("%e Failures = (%9d, %9d, %9d, %9d) = (%6.5f, %6.5f, %6.5f, %6.5f)\n", pow(10.0,-(f+1)), 
	   fail[0][f], fail[1][f], fail[2][f], fail[3][f],
	   fail[0][f]/(double)(V*18), fail[1][f]/(double)(V*18), fail[2][f]/(double)(V*18), fail[3][f]/(double)(V*18));
  }

}

void check_gauge(void **oldG, void **newG, double epsilon, QudaPrecision precision) {
  if (precision == QUDA_DOUBLE_PRECISION) 
    checkGauge((double**)oldG, (double**)newG, epsilon);
  else 
    checkGauge((float**)oldG, (float**)newG, epsilon);
}



void 
createSiteLinkCPU(void** link,  QudaPrecision precision, int phase) 
{
    
  if (precision == QUDA_DOUBLE_PRECISION) {
    constructUnitaryGaugeField((double**)link);
  }else {
    constructUnitaryGaugeField((float**)link);
  }

  // only apply temporal boundary condition if I'm the last node in T
#ifdef MULTI_GPU
  bool last_node_in_t = (commCoords(3) == commDim(3)-1) ? true : false;
#else
  bool last_node_in_t = true;
#endif

  if(phase){
	
    for(int i=0;i < V;i++){
      for(int dir =XUP; dir <= TUP; dir++){
	int idx = i;
	int oddBit =0;
	if (i >= Vh) {
	  idx = i - Vh;
	  oddBit = 1;
	}

	int X1 = Z[0];
	int X2 = Z[1];
	int X3 = Z[2];
	int X4 = Z[3];

	int full_idx = fullLatticeIndex(idx, oddBit);
	int i4 = full_idx /(X3*X2*X1);
	int i3 = (full_idx - i4*(X3*X2*X1))/(X2*X1);
	int i2 = (full_idx - i4*(X3*X2*X1) - i3*(X2*X1))/X1;
	int i1 = full_idx - i4*(X3*X2*X1) - i3*(X2*X1) - i2*X1;	    

	double coeff= 1.0;
	switch(dir){
	case XUP:
	  if ( (i4 & 1) != 0){
	    coeff *= -1;
	  }
	  break;

	case YUP:
	  if ( ((i4+i1) & 1) != 0){
	    coeff *= -1;
	  }
	  break;

	case ZUP:
	  if ( ((i4+i1+i2) & 1) != 0){
	    coeff *= -1;
	  }
	  break;
		
	case TUP:
	  if (last_node_in_t && i4 == (X4-1)){
	    coeff *= -1;
	  }
	  break;

	default:
	  printf("ERROR: wrong dir(%d)\n", dir);
	  exit(1);
	}
	
	if (precision == QUDA_DOUBLE_PRECISION){
	  //double* mylink = (double*)link;
	  //mylink = mylink + (4*i + dir)*gaugeSiteSize;
	  double* mylink = (double*)link[dir];
	  mylink = mylink + i*gaugeSiteSize;

	  mylink[12] *= coeff;
	  mylink[13] *= coeff;
	  mylink[14] *= coeff;
	  mylink[15] *= coeff;
	  mylink[16] *= coeff;
	  mylink[17] *= coeff;
		
	}else{
	  //float* mylink = (float*)link;
	  //mylink = mylink + (4*i + dir)*gaugeSiteSize;
	  float* mylink = (float*)link[dir];
	  mylink = mylink + i*gaugeSiteSize;
		  
	  mylink[12] *= coeff;
	  mylink[13] *= coeff;
	  mylink[14] *= coeff;
	  mylink[15] *= coeff;
	  mylink[16] *= coeff;
	  mylink[17] *= coeff;
		
	}
      }
    }
  }    

    
#if 1
  for(int dir= 0;dir < 4;dir++){
    for(int i=0;i< V*gaugeSiteSize;i++){
      if (precision ==QUDA_SINGLE_PRECISION){
	float* f = (float*)link[dir];
	if (f[i] != f[i] || (fabsf(f[i]) > 1.e+3) ){
	  fprintf(stderr, "ERROR:  %dth: bad number(%f) in function %s \n",i, f[i], __FUNCTION__);
	  exit(1);
	}
      }else{
	double* f = (double*)link[dir];
	if (f[i] != f[i] || (fabs(f[i]) > 1.e+3)){
	  fprintf(stderr, "ERROR:  %dth: bad number(%f) in function %s \n",i, f[i], __FUNCTION__);
	  exit(1);
	}
	  
      }
	
    }
  }
#endif

  return;
}




template <typename Float>
int compareLink(Float **linkA, Float **linkB, int len) {
  const int fail_check = 16;
  int fail[fail_check];
  for (int f=0; f<fail_check; f++) fail[f] = 0;

  int iter[18];
  for (int i=0; i<18; i++) iter[i] = 0;
  
  for(int dir=0;dir < 4; dir++){
    for (int i=0; i<len; i++) {
      for (int j=0; j<18; j++) {
	int is = i*18+j;
	double diff = fabs(linkA[dir][is]-linkB[dir][is]);
	for (int f=0; f<fail_check; f++)
	  if (diff > pow(10.0,-(f+1))) fail[f]++;
	//if (diff > 1e-1) printf("%d %d %e\n", i, j, diff);
	if (diff > 1e-3) iter[j]++;
      }
    }
  }
  
  for (int i=0; i<18; i++) printfQuda("%d fails = %d\n", i, iter[i]);
  
  int accuracy_level = 0;
  for(int f =0; f < fail_check; f++){
    if(fail[f] == 0){
      accuracy_level =f;
    }
  }

  for (int f=0; f<fail_check; f++) {
    printfQuda("%e Failures: %d / %d  = %e\n", pow(10.0,-(f+1)), fail[f], 4*len*18, fail[f] / (double)(4*len*18));
  }
  
  return accuracy_level;
}

static int
compare_link(void **linkA, void **linkB, int len, QudaPrecision precision)
{
  int ret;

  if (precision == QUDA_DOUBLE_PRECISION){    
    ret = compareLink((double**)linkA, (double**)linkB, len);
  }else {
    ret = compareLink((float**)linkA, (float**)linkB, len);
  }    

  return ret;
}


// X indexes the lattice site
static void 
printLinkElement(void *link, int X, QudaPrecision precision) 
{
  if (precision == QUDA_DOUBLE_PRECISION){
    for(int i=0; i < 3;i++){
      printVector((double*)link+ X*gaugeSiteSize + i*6);
    }
	
  }
  else{
    for(int i=0;i < 3;i++){
      printVector((float*)link+X*gaugeSiteSize + i*6);
    }
  }
}

int strong_check_link(void** linkA, const char* msgA, 
		      void **linkB, const char* msgB, 
		      int len, QudaPrecision prec) 
{
  printfQuda("%s\n", msgA);
  printLinkElement(linkA[0], 0, prec); 
  printfQuda("\n");
  printLinkElement(linkA[0], 1, prec); 
  printfQuda("...\n");
  printLinkElement(linkA[3], len-1, prec); 
  printfQuda("\n");    
    
  printfQuda("\n%s\n", msgB);
  printLinkElement(linkB[0], 0, prec); 
  printfQuda("\n");
  printLinkElement(linkB[0], 1, prec); 
  printfQuda("...\n");
  printLinkElement(linkB[3], len-1, prec); 
  printfQuda("\n");
    
  int ret = compare_link(linkA, linkB, len, prec);
  return ret;
}


void 
createMomCPU(void* mom,  QudaPrecision precision) 
{
  void* temp;
    
  size_t gSize = (precision == QUDA_DOUBLE_PRECISION) ? sizeof(double) : sizeof(float);
  temp = malloc(4*V*gaugeSiteSize*gSize);
  if (temp == NULL){
    fprintf(stderr, "Error: malloc failed for temp in function %s\n", __FUNCTION__);
    exit(1);
  }
    
    
    
  for(int i=0;i < V;i++){
    if (precision == QUDA_DOUBLE_PRECISION){
      for(int dir=0;dir < 4;dir++){
	double* thismom = (double*)mom;	    
	for(int k=0; k < momSiteSize; k++){
	  thismom[ (4*i+dir)*momSiteSize + k ]= 1.0* rand() /RAND_MAX;				
	  if (k==momSiteSize-1) thismom[ (4*i+dir)*momSiteSize + k ]= 0.0;
	}	    
      }	    
    }else{
      for(int dir=0;dir < 4;dir++){
	float* thismom=(float*)mom;
	for(int k=0; k < momSiteSize; k++){
	  thismom[ (4*i+dir)*momSiteSize + k ]= 1.0* rand() /RAND_MAX;		
	  if (k==momSiteSize-1) thismom[ (4*i+dir)*momSiteSize + k ]= 0.0;
	}	    
      }
    }
  }
    
  free(temp);
  return;
}

void
createHwCPU(void* hw,  QudaPrecision precision)
{
  for(int i=0;i < V;i++){
    if (precision == QUDA_DOUBLE_PRECISION){
      for(int dir=0;dir < 4;dir++){
	double* thishw = (double*)hw;
	for(int k=0; k < hwSiteSize; k++){
	  thishw[ (4*i+dir)*hwSiteSize + k ]= 1.0* rand() /RAND_MAX;
	}
      }
    }else{
      for(int dir=0;dir < 4;dir++){
	float* thishw=(float*)hw;
	for(int k=0; k < hwSiteSize; k++){
	  thishw[ (4*i+dir)*hwSiteSize + k ]= 1.0* rand() /RAND_MAX;
	}
      }
    }
  }

  return;
}


template <typename Float>
int compare_mom(Float *momA, Float *momB, int len) {
  const int fail_check = 16;
  int fail[fail_check];
  for (int f=0; f<fail_check; f++) fail[f] = 0;

  int iter[momSiteSize];
  for (int i=0; i<momSiteSize; i++) iter[i] = 0;
  
  for (int i=0; i<len; i++) {
    for (int j=0; j<momSiteSize-1; j++) {
      int is = i*momSiteSize+j;
      double diff = fabs(momA[is]-momB[is]);
      for (int f=0; f<fail_check; f++)
	if (diff > pow(10.0,-(f+1))) fail[f]++;
      //if (diff > 1e-1) printf("%d %d %e\n", i, j, diff);
      if (diff > 1e-3) iter[j]++;
    }
  }
  
  int accuracy_level = 0;
  for(int f =0; f < fail_check; f++){
    if(fail[f] == 0){
      accuracy_level =f+1;
    }
  }

  for (int i=0; i<momSiteSize; i++) printfQuda("%d fails = %d\n", i, iter[i]);
  
  for (int f=0; f<fail_check; f++) {
    printfQuda("%e Failures: %d / %d  = %e\n", pow(10.0,-(f+1)), fail[f], len*9, fail[f]/(double)(len*9));
  }
  
  return accuracy_level;
}

static void 
printMomElement(void *mom, int X, QudaPrecision precision) 
{
  if (precision == QUDA_DOUBLE_PRECISION){
    double* thismom = ((double*)mom)+ X*momSiteSize;
    printVector(thismom);
    printfQuda("(%9f,%9f) (%9f,%9f)\n", thismom[6], thismom[7], thismom[8], thismom[9]);
  }else{
    float* thismom = ((float*)mom)+ X*momSiteSize;
    printVector(thismom);
    printfQuda("(%9f,%9f) (%9f,%9f)\n", thismom[6], thismom[7], thismom[8], thismom[9]);	
  }
}
int strong_check_mom(void * momA, void *momB, int len, QudaPrecision prec) 
{    
  printfQuda("mom:\n");
  printMomElement(momA, 0, prec); 
  printfQuda("\n");
  printMomElement(momA, 1, prec); 
  printfQuda("\n");
  printMomElement(momA, 2, prec); 
  printfQuda("\n");
  printMomElement(momA, 3, prec); 
  printfQuda("...\n");
  
  printfQuda("\nreference mom:\n");
  printMomElement(momB, 0, prec); 
  printfQuda("\n");
  printMomElement(momB, 1, prec); 
  printfQuda("\n");
  printMomElement(momB, 2, prec); 
  printfQuda("\n");
  printMomElement(momB, 3, prec); 
  printfQuda("\n");
  
  int ret;
  if (prec == QUDA_DOUBLE_PRECISION){
    ret = compare_mom((double*)momA, (double*)momB, len);
  }else{
    ret = compare_mom((float*)momA, (float*)momB, len);
  }
  
  return ret;
}


/************
 * return value
 *
 * 0: command line option matched and processed sucessfully
 * non-zero: command line option does not match
 *
 */

#ifdef MULTI_GPU
int device = -1;
#else
int device = 0;
#endif

QudaReconstructType link_recon = QUDA_RECONSTRUCT_NO;
<<<<<<< HEAD
QudaReconstructType link_recon_sloppy = QUDA_RECONSTRUCT_NO;
QudaReconstructType link_recon_precondition = QUDA_RECONSTRUCT_NO;
QudaPrecision prec = QUDA_DOUBLE_PRECISION;
QudaPrecision  prec_sloppy = QUDA_SINGLE_PRECISION;
QudaPrecision  prec_precondition = QUDA_SINGLE_PRECISION;

int xdim = 64;
int ydim = 64;
int zdim = 16;
int tdim = 16;
int Lsdim = 1;//default for staggered to avoid 5d fields
=======
QudaReconstructType link_recon_sloppy = QUDA_RECONSTRUCT_INVALID;
QudaReconstructType link_recon_precondition = QUDA_RECONSTRUCT_INVALID;
QudaPrecision prec = QUDA_SINGLE_PRECISION;
QudaPrecision prec_sloppy = QUDA_INVALID_PRECISION;
QudaPrecision prec_precondition = QUDA_INVALID_PRECISION;
QudaPrecision prec_null = QUDA_INVALID_PRECISION;
int xdim = 24;
int ydim = 24;
int zdim = 24;
int tdim = 24;
int Lsdim = 16;
>>>>>>> 0a0a316e
QudaDagType dagger = QUDA_DAG_NO;
int gridsize_from_cmdline[4] = {1,1,1,1};
QudaDslashType dslash_type = QUDA_STAGGERED_DSLASH;
char latfile[256] = "";
int Nsrc = 1;
int Msrc = 1;
int niter = 100;
int gcrNkrylov = 10;
int pipeline = 0;
int solution_accumulator_pipeline = 0;
int test_type = 0;
int nvec[QUDA_MAX_MG_LEVEL] = { 4, 12 };
char vec_infile[256] = "";
char vec_outfile[256] = "";
QudaInverterType inv_type;
QudaInverterType precon_type = QUDA_GCR_INVERTER;//this choice is relevant for solve_type = QUDA_DIRECT_SOLVE  
//QudaInverterType precon_type = QUDA_MR_INVERTER;
//QudaInverterType precon_type = QUDA_BICGSTAB_INVERTER;
int multishift = 0;
bool verify_results = true;
<<<<<<< HEAD
double mass = 0.01;
=======
double mass = 0.1;
double kappa = -1.0;
>>>>>>> 0a0a316e
double mu = 0.1;
double anisotropy = 1.0;
double clover_coeff = 0.1;
bool compute_clover = false;
<<<<<<< HEAD
double tol = 5e-7;
=======
double tol = 1e-7;
>>>>>>> 0a0a316e
double tol_hq = 1e-2;
QudaTwistFlavorType twist_flavor = QUDA_TWIST_SINGLET;
bool kernel_pack_t = false;
QudaMassNormalization normalization = QUDA_MASS_NORMALIZATION;
QudaMatPCType matpc_type = QUDA_MATPC_EVEN_EVEN;
<<<<<<< HEAD
//QudaSolveType solve_type =  QUDA_NORMOP_PC_SOLVE;
=======
>>>>>>> 0a0a316e
QudaSolveType solve_type = QUDA_DIRECT_SOLVE;

int mg_levels = 2;

int nu_pre = 2;
int nu_post = 2;
double mu_factor[QUDA_MAX_MG_LEVEL] = { };
QudaVerbosity mg_verbosity[QUDA_MAX_MG_LEVEL] = { };
QudaInverterType setup_inv[QUDA_MAX_MG_LEVEL] = { };
int num_setup_iter[QUDA_MAX_MG_LEVEL] = { };
double setup_tol = 5e-6;
QudaSetupType setup_type = QUDA_NULL_VECTOR_SETUP;
bool pre_orthonormalize = false;
bool post_orthonormalize = true;
double omega = 0.85;
QudaInverterType coarse_solver[QUDA_MAX_MG_LEVEL] = { };
double coarse_solver_tol[QUDA_MAX_MG_LEVEL] = { };
QudaInverterType smoother_type[QUDA_MAX_MG_LEVEL] = { };
double smoother_tol[QUDA_MAX_MG_LEVEL] = { };
int coarse_solver_maxiter[QUDA_MAX_MG_LEVEL] = { };
bool generate_nullspace = true;
<<<<<<< HEAD
bool generate_all_levels = false;//false
=======
bool generate_all_levels = true;
QudaSchwarzType schwarz_type[QUDA_MAX_MG_LEVEL] = { };
int schwarz_cycle[QUDA_MAX_MG_LEVEL] = { };

int geo_block_size[QUDA_MAX_MG_LEVEL][QUDA_MAX_DIM] = { };
>>>>>>> 0a0a316e

int geo_block_size[QUDA_MAX_MG_LEVEL][QUDA_MAX_DIM] = { {4, 4, 4, 4, 4}, {4, 4, 4, 4, 4} };//[4][6]
static int dim_partitioned[4] = {0,0,0,0};

int dimPartitioned(int dim)
{
  return ((gridsize_from_cmdline[dim] > 1) || dim_partitioned[dim]);
}

void __attribute__((weak)) usage_extra(char** argv){};

void usage(char** argv )
{
  printf("Usage: %s [options]\n", argv[0]);
  printf("Common options: \n");
#ifndef MULTI_GPU
  printf("    --device <n>                              # Set the CUDA device to use (default 0, single GPU only)\n");     
#endif
  printf("    --prec <double/single/half>               # Precision in GPU\n");
  printf("    --prec-sloppy <double/single/half>        # Sloppy precision in GPU\n");
  printf("    --prec-precondition <double/single/half>  # Preconditioner precision in GPU\n");
  printf("    --recon <8/9/12/13/18>                    # Link reconstruction type\n");
  printf("    --recon-sloppy <8/9/12/13/18>             # Sloppy link reconstruction type\n");
  printf("    --recon-precondition <8/9/12/13/18>       # Preconditioner link reconstruction type\n");
  printf("    --dagger                                  # Set the dagger to 1 (default 0)\n"); 
  printf("    --dim <n>                                 # Set space-time dimension (X Y Z T)\n"); 
  printf("    --sdim <n>                                # Set space dimension(X/Y/Z) size\n"); 
  printf("    --xdim <n>                                # Set X dimension size(default 24)\n");     
  printf("    --ydim <n>                                # Set X dimension size(default 24)\n");     
  printf("    --zdim <n>                                # Set X dimension size(default 24)\n");     
  printf("    --tdim <n>                                # Set T dimension size(default 24)\n");  
  printf("    --Lsdim <n>                               # Set Ls dimension size(default 16)\n");  
  printf("    --gridsize <x y z t>                      # Set the grid size in all four dimension (default 1 1 1 1)\n");
  printf("    --xgridsize <n>                           # Set grid size in X dimension (default 1)\n");
  printf("    --ygridsize <n>                           # Set grid size in Y dimension (default 1)\n");
  printf("    --zgridsize <n>                           # Set grid size in Z dimension (default 1)\n");
  printf("    --tgridsize <n>                           # Set grid size in T dimension (default 1)\n");
  printf("    --partition <mask>                        # Set the communication topology (X=1, Y=2, Z=4, T=8, and combinations of these)\n");
  printf("    --kernel-pack-t                           # Set T dimension kernel packing to be true (default false)\n");
  printf("    --dslash-type <type>                      # Set the dslash type, the following values are valid\n"
	 "                                                  wilson/clover/twisted-mass/twisted-clover/staggered\n"
         "                                                  /asqtad/domain-wall/domain-wall-4d/mobius\n");
  printf("    --flavor <type>                           # Set the twisted mass flavor type (singlet (default), deg-doublet, nondeg-doublet)\n");
  printf("    --load-gauge file                         # Load gauge field \"file\" for the test (requires QIO)\n");
  printf("    --niter <n>                               # The number of iterations to perform (default 10)\n");
  printf("    --ngcrkrylov <n>                          # The number of inner iterations to use for GCR, BiCGstab-l (default 10)\n");
  printf("    --pipeline <n>                            # The pipeline length for fused operations in GCR, BiCGstab-l (default 0, no pipelining)\n");
  printf("    --solution-pipeline <n>                   # The pipeline length for fused solution accumulation (default 0, no pipelining)\n");
  printf("    --inv-type <cg/bicgstab/gcr>              # The type of solver to use (default cg)\n");
  printf("    --precon-type <mr/ (unspecified)>         # The type of solver to use (default none (=unspecified)).\n");
  printf("    --multishift <true/false>                 # Whether to do a multi-shift solver test or not (default false)\n");
  printf("    --mass                                    # Mass of Dirac operator (default 0.1)\n");
  printf("    --kappa                                   # Kappa of Dirac operator (default 0.1)\n");
  printf("    --mu                                      # Twisted-Mass of Dirac operator (default 0.1)\n");
  printf("    --compute-clover                          # Compute the clover field or use random numbers (default false)\n");
  printf("    --clover-coeff                            # Clover coefficient (default 1.0)\n");
  printf("    --anisotropy                              # Temporal anisotropy factor (default 1.0)\n");
  printf("    --mass-normalization                      # Mass normalization (kappa (default) / mass / asym-mass)\n");
  printf("    --matpc                                   # Matrix preconditioning type (even-even, odd-odd, even-even-asym, odd-odd-asym) \n");
  printf("    --solve-type                              # The type of solve to do (direct, direct-pc, normop, normop-pc, normerr, normerr-pc) \n");
  printf("    --tol  <resid_tol>                        # Set L2 residual tolerance\n");
  printf("    --tolhq  <resid_hq_tol>                   # Set heavy-quark residual tolerance\n");
  printf("    --test                                    # Test method (different for each test)\n");
  printf("    --verify <true/false>                     # Verify the GPU results using CPU results (default true)\n");
  printf("    --mg-nvec <level nvec>                    # Number of null-space vectors to define the multigrid transfer operator on a given level\n");
  printf("    --mg-gpu-prolongate <true/false>          # Whether to do the multigrid transfer operators on the GPU (default false)\n");
  printf("    --mg-levels <2+>                          # The number of multigrid levels to do (default 2)\n");
  printf("    --mg-nu-pre  <1-20>                       # The number of pre-smoother applications to do at each multigrid level (default 2)\n");
  printf("    --mg-nu-post <1-20>                       # The number of post-smoother applications to do at each multigrid level (default 2)\n");
  printf("    --mg-setup-inv <level inv>                # The inverter to use for the setup of multigrid (default bicgstab)\n");
  printf("    --mg-setup-iters <level iter>             # The number of setup iterations to use for the multigrid (default 1)\n");
  printf("    --mg-setup-tol                            # The tolerance to use for the setup of multigrid (default 5e-6)\n");
  printf("    --mg-setup-type <null/test>               # The type of setup to use for the multigrid (default null)\n");
  printf("    --mg-pre-orth <true/false>                # If orthonormalize the vector before inverting in the setup of multigrid (default false)\n");
  printf("    --mg-post-orth <true/false>               # If orthonormalize the vector after inverting in the setup of multigrid (default true)\n");
  printf("    --mg-omega                                # The over/under relaxation factor for the smoother of multigrid (default 0.85)\n");
  printf("    --mg-coarse-solver <level gcr/etc.>       # The solver to wrap the V cycle on each level (default gcr, only for levels 1+)\n");
  printf("    --mg-coarse-solver-tol <level gcr/etc.>   # The coarse solver tolerance for each level (default 0.25, only for levels 1+)\n");
  printf("    --mg-coarse-solver-maxiter <level n>      # The coarse solver maxiter for each level (default 100)\n");
  printf("    --mg-smoother <level mr/etc.>             # The smoother to use for multigrid (default mr)\n");
  printf("    --mg-smoother-tol <level resid_tol>       # The smoother tolerance to use for each multigrid (default 0.25)\n");
  printf("    --mg-schwarz-type <level false/add/mul>   # Whether to use Schwarz preconditioning (requires MR smoother and GCR setup solver) (default false)\n");
  printf("    --mg-schwarz-cycle <level cycle>          # The number of Schwarz cycles to apply per smoother application (default=1)\n");
  printf("    --mg-block-size <level x y z t>           # Set the geometric block size for the each multigrid level's transfer operator (default 4 4 4 4)\n");
  printf("    --mg-mu-factor <level factor>             # Set the multiplicative factor for the twisted mass mu parameter on each level (default 1)\n");
  printf("    --mg-generate-nullspace <true/false>      # Generate the null-space vector dynamically (default true)\n");
  printf("    --mg-generate-all-levels <true/talse>     # true=generate nul space on all levels, false=generate on level 0 and create other levels from that (default true)\n");
  printf("    --mg-load-vec file                        # Load the vectors \"file\" for the multigrid_test (requires QIO)\n");
  printf("    --mg-save-vec file                        # Save the generated null-space vectors \"file\" from the multigrid_test (requires QIO)\n");
  printf("    --mg-vebosity <level verb>                # The verbosity to use on each level of the multigrid (default silent)\n");
  printf("    --nsrc <n>                                # How many spinors to apply the dslash to simultaneusly (experimental for staggered only)\n");
  printf("    --msrc <n>                                # Used for testing non-square block blas routines where nsrc defines the other dimension\n");
  printf("    --help                                    # Print out this message\n");

  usage_extra(argv); 
#ifdef MULTI_GPU
  char msg[]="multi";
#else
  char msg[]="single";
#endif  
  printf("Note: this program is %s GPU build\n", msg);
  exit(1);
  return ;
}

int process_command_line_option(int argc, char** argv, int* idx)
{
#ifdef MULTI_GPU
  char msg[]="multi";
#else
  char msg[]="single";
#endif

  int ret = -1;
  
  int i = *idx;

  if( strcmp(argv[i], "--help")== 0){
    usage(argv);
  }

  if( strcmp(argv[i], "--verify") == 0){
    if (i+1 >= argc){
      usage(argv);
    }	    

    if (strcmp(argv[i+1], "true") == 0){
      verify_results = true;
    }else if (strcmp(argv[i+1], "false") == 0){
      verify_results = false;
    }else{
      fprintf(stderr, "ERROR: invalid verify type\n");	
      exit(1);
    }

    i++;
    ret = 0;
    goto out;
  }
  
  if( strcmp(argv[i], "--device") == 0){
    if (i+1 >= argc){
      usage(argv);
    }
    device = atoi(argv[i+1]);
    if (device < 0 || device > 16){
      printf("ERROR: Invalid CUDA device number (%d)\n", device);
      usage(argv);
    }
    i++;
    ret = 0;
    goto out;
  }

  if( strcmp(argv[i], "--prec") == 0){
    if (i+1 >= argc){
      usage(argv);
    }	    
    prec =  get_prec(argv[i+1]);
    i++;
    ret = 0;
    goto out;
  }

  if( strcmp(argv[i], "--prec-sloppy") == 0){
    if (i+1 >= argc){
      usage(argv);
    }	    
    prec_sloppy =  get_prec(argv[i+1]);
    i++;
    ret = 0;
    goto out;
  }
  
  if( strcmp(argv[i], "--prec-precondition") == 0){
    if (i+1 >= argc){
      usage(argv);
    }
    prec_precondition =  get_prec(argv[i+1]);
    i++;
    ret = 0;
    goto out;
  }

  if( strcmp(argv[i], "--prec-null") == 0){
    if (i+1 >= argc){
      usage(argv);
    }
    prec_null =  get_prec(argv[i+1]);
    i++;
    ret = 0;
    goto out;
  }

  if( strcmp(argv[i], "--recon") == 0){
    if (i+1 >= argc){
      usage(argv);
    }
    link_recon =  get_recon(argv[i+1]);
    i++;
    ret = 0;
    goto out;
  }

  if( strcmp(argv[i], "--recon-sloppy") == 0){
    if (i+1 >= argc){
      usage(argv);
    }
    link_recon_sloppy =  get_recon(argv[i+1]);
    i++;
    ret = 0;
    goto out;
  }
  
  if( strcmp(argv[i], "--recon-precondition") == 0){
    if (i+1 >= argc){
      usage(argv);
    }
    link_recon_precondition =  get_recon(argv[i+1]);
    i++;
    ret = 0;
    goto out;
  }

  if( strcmp(argv[i], "--dim") == 0){
    if (i+4 >= argc){
      usage(argv);
    }
    xdim= atoi(argv[i+1]);
    if (xdim < 0 || xdim > 512){
      printf("ERROR: invalid X dimension (%d)\n", xdim);
      usage(argv);
    }
    i++;

    if (i+1 >= argc){
      usage(argv);
    }
    ydim= atoi(argv[i+1]);
    if (ydim < 0 || ydim > 512){
      printf("ERROR: invalid Y dimension (%d)\n", ydim);
      usage(argv);
    }
    i++;

    if (i+1 >= argc){
      usage(argv);
    }
    zdim= atoi(argv[i+1]);
    if (zdim < 0 || zdim > 512){
      printf("ERROR: invalid Z dimension (%d)\n", zdim);
      usage(argv);
    }
    i++;

    if (i+1 >= argc){
      usage(argv);
    }
    tdim= atoi(argv[i+1]);
    if (tdim < 0 || tdim > 512){
      printf("ERROR: invalid T dimension (%d)\n", tdim);
      usage(argv);
    }
    i++;

    ret = 0;
    goto out;
  }

  if( strcmp(argv[i], "--xdim") == 0){
    if (i+1 >= argc){
      usage(argv);
    }
    xdim= atoi(argv[i+1]);
    if (xdim < 0 || xdim > 512){
      printf("ERROR: invalid X dimension (%d)\n", xdim);
      usage(argv);
    }
    i++;
    ret = 0;
    goto out;
  }

  if( strcmp(argv[i], "--ydim") == 0){
    if (i+1 >= argc){
      usage(argv);
    }
    ydim= atoi(argv[i+1]);
    if (ydim < 0 || ydim > 512){
      printf("ERROR: invalid T dimension (%d)\n", ydim);
      usage(argv);
    }
    i++;
    ret = 0;
    goto out;
  }


  if( strcmp(argv[i], "--zdim") == 0){
    if (i+1 >= argc){
      usage(argv);
    }
    zdim= atoi(argv[i+1]);
    if (zdim < 0 || zdim > 512){
      printf("ERROR: invalid T dimension (%d)\n", zdim);
      usage(argv);
    }
    i++;
    ret = 0;
    goto out;
  }

  if( strcmp(argv[i], "--tdim") == 0){
    if (i+1 >= argc){
      usage(argv);
    }	    
    tdim =  atoi(argv[i+1]);
    if (tdim < 0 || tdim > 512){
      printf("Error: invalid t dimension");
      usage(argv);
    }
    i++;
    ret = 0;
    goto out;
  }

  if( strcmp(argv[i], "--sdim") == 0){
    if (i+1 >= argc){
      usage(argv);
    }	    
    int sdim =  atoi(argv[i+1]);
    if (sdim < 0 || sdim > 512){
      printf("ERROR: invalid S dimension\n");
      usage(argv);
    }
    xdim=ydim=zdim=sdim;
    i++;
    ret = 0;
    goto out;
  }
  
  if( strcmp(argv[i], "--Lsdim") == 0){
    if (i+1 >= argc){
      usage(argv);
    }	    
    int Ls =  atoi(argv[i+1]);
    if (Ls < 0 || Ls > 128){
      printf("ERROR: invalid Ls dimension\n");
      usage(argv);
    }
    Lsdim=Ls;
    i++;
    ret = 0;
    goto out;
  }
  
  if( strcmp(argv[i], "--dagger") == 0){
    dagger = QUDA_DAG_YES;
    ret = 0;
    goto out;
  }	
  
  if( strcmp(argv[i], "--partition") == 0){
    if (i+1 >= argc){
      usage(argv);
    }
#ifdef MULTI_GPU
    int value  =  atoi(argv[i+1]);
    for(int j=0; j < 4;j++){
      if (value &  (1 << j)){
	commDimPartitionedSet(j);
	dim_partitioned[j] = 1;
      }
    }
#else
    printfQuda("WARNING: Ignoring --partition option since this is a single-GPU build.\n");
#endif
    i++;
    ret = 0;
    goto out;
  }
  
  if( strcmp(argv[i], "--kernel-pack-t") == 0){
    kernel_pack_t = true;
    ret= 0;
    goto out;
  }


  if( strcmp(argv[i], "--multishift") == 0){
    if (i+1 >= argc){
      usage(argv);
    }	    

    if (strcmp(argv[i+1], "true") == 0){
      multishift = true;
    }else if (strcmp(argv[i+1], "false") == 0){
      multishift = false;
    }else{
      fprintf(stderr, "ERROR: invalid multishift boolean\n");	
      exit(1);
    }

    i++;
    ret = 0;
    goto out;
  }

  if( strcmp(argv[i], "--gridsize") == 0){
    if (i+4 >= argc){
      usage(argv);
    }     
    int xsize =  atoi(argv[i+1]);
    if (xsize <= 0 ){
      printf("ERROR: invalid X grid size");
      usage(argv);
    }
    gridsize_from_cmdline[0] = xsize;
    i++;

    int ysize =  atoi(argv[i+1]);
    if (ysize <= 0 ){
      printf("ERROR: invalid Y grid size");
      usage(argv);
    }
    gridsize_from_cmdline[1] = ysize;
    i++;

    int zsize =  atoi(argv[i+1]);
    if (zsize <= 0 ){
      printf("ERROR: invalid Z grid size");
      usage(argv);
    }
    gridsize_from_cmdline[2] = zsize;
    i++;

    int tsize =  atoi(argv[i+1]);
    if (tsize <= 0 ){
      printf("ERROR: invalid T grid size");
      usage(argv);
    }
    gridsize_from_cmdline[3] = tsize;
    i++;

    ret = 0;
    goto out;
  }

  if( strcmp(argv[i], "--xgridsize") == 0){
    if (i+1 >= argc){ 
      usage(argv);
    }     
    int xsize =  atoi(argv[i+1]);
    if (xsize <= 0 ){
      printf("ERROR: invalid X grid size");
      usage(argv);
    }
    gridsize_from_cmdline[0] = xsize;
    i++;
    ret = 0;
    goto out;
  }

  if( strcmp(argv[i], "--ygridsize") == 0){
    if (i+1 >= argc){
      usage(argv);
    }     
    int ysize =  atoi(argv[i+1]);
    if (ysize <= 0 ){
      printf("ERROR: invalid Y grid size");
      usage(argv);
    }
    gridsize_from_cmdline[1] = ysize;
    i++;
    ret = 0;
    goto out;
  }

  if( strcmp(argv[i], "--zgridsize") == 0){
    if (i+1 >= argc){
      usage(argv);
    }     
    int zsize =  atoi(argv[i+1]);
    if (zsize <= 0 ){
      printf("ERROR: invalid Z grid size");
      usage(argv);
    }
    gridsize_from_cmdline[2] = zsize;
    i++;
    ret = 0;
    goto out;
  }
  
  if( strcmp(argv[i], "--tgridsize") == 0){
    if (i+1 >= argc){
      usage(argv);
    }     
    int tsize =  atoi(argv[i+1]);
    if (tsize <= 0 ){
      printf("ERROR: invalid T grid size");
      usage(argv);
    }
    gridsize_from_cmdline[3] = tsize;
    i++;
    ret = 0;
    goto out;
  }
  
  if( strcmp(argv[i], "--dslash-type") == 0){
    if (i+1 >= argc){
      usage(argv);
    }     
    dslash_type =  get_dslash_type(argv[i+1]);
    i++;
    ret = 0;
    goto out;
  }
  
  if( strcmp(argv[i], "--flavor") == 0){
    if (i+1 >= argc){
      usage(argv);
    }     
    twist_flavor =  get_flavor_type(argv[i+1]);
    i++;
    ret = 0;
    goto out;
  }
  
  if( strcmp(argv[i], "--inv-type") == 0){
    if (i+1 >= argc){
      usage(argv);
    }     
    inv_type = get_solver_type(argv[i+1]);
    i++;
    ret = 0;
    goto out;
  }
  
  if( strcmp(argv[i], "--precon-type") == 0){
    if (i+1 >= argc){
      usage(argv);
    }
    precon_type = get_solver_type(argv[i+1]);
    i++;
    ret = 0;
    goto out;
  }

  if( strcmp(argv[i], "--mass") == 0){
    if (i+1 >= argc){
      usage(argv);
    }
    mass = atof(argv[i+1]);
    i++;
    ret = 0;
    goto out;
  }

<<<<<<< HEAD
 if( strcmp(argv[i], "--compute-clover") == 0){
=======
  if( strcmp(argv[i], "--kappa") == 0){
    if (i+1 >= argc){
      usage(argv);
    }
    kappa = atof(argv[i+1]);
    i++;
    ret = 0;
    goto out;
  }

  if( strcmp(argv[i], "--compute-clover") == 0){
>>>>>>> 0a0a316e
    if (i+1 >= argc){
      usage(argv);
    }
    if (strcmp(argv[i+1], "true") == 0){
      compute_clover = true;
    }else if (strcmp(argv[i+1], "false") == 0){
      compute_clover = false;
    }else{
      fprintf(stderr, "ERROR: invalid compute_clover type\n");
      exit(1);
    }

    i++;
    ret = 0;
    goto out;
  }

  if( strcmp(argv[i], "--clover-coeff") == 0){
    if (i+1 >= argc){
      usage(argv);
    }
    clover_coeff = atof(argv[i+1]);
    i++;
    ret = 0;
    goto out;
  }

  if( strcmp(argv[i], "--mu") == 0){
    if (i+1 >= argc){
      usage(argv);
    }
    mu = atof(argv[i+1]);
    i++;
    ret = 0;
    goto out;
  }

  if( strcmp(argv[i], "--anisotropy") == 0){
    if (i+1 >= argc){
      usage(argv);
    }
    anisotropy = atof(argv[i+1]);
    i++;
    ret = 0;
    goto out;
  }

  if( strcmp(argv[i], "--tol") == 0){
    if (i+1 >= argc){
      usage(argv);
    }
    tol= atof(argv[i+1]);
    i++;
    ret = 0;
    goto out;
  }

  if( strcmp(argv[i], "--tolhq") == 0){
    if (i+1 >= argc){
      usage(argv);
    }
    tol_hq= atof(argv[i+1]);
    i++;
    ret = 0;
    goto out;
  }

  if( strcmp(argv[i], "--mass-normalization") == 0){
    if (i+1 >= argc){
      usage(argv);
    }
    normalization = get_mass_normalization_type(argv[i+1]);
    i++;
    ret = 0;
    goto out;
  }

  if( strcmp(argv[i], "--matpc") == 0){
    if (i+1 >= argc){
      usage(argv);
    }
    matpc_type = get_matpc_type(argv[i+1]);
    i++;
    ret = 0;
    goto out;
  }

  if( strcmp(argv[i], "--solve-type") == 0){
    if (i+1 >= argc){
      usage(argv);
    }
    solve_type = get_solve_type(argv[i+1]);
    i++;
    ret = 0;
    goto out;
  }

  if( strcmp(argv[i], "--load-gauge") == 0){
    if (i+1 >= argc){
      usage(argv);
    }     
    strcpy(latfile, argv[i+1]);
    i++;
    ret = 0;
    goto out;
  }

  if( strcmp(argv[i], "--nsrc") == 0){
    if (i+1 >= argc){
      usage(argv);
    }
    Nsrc = atoi(argv[i+1]);
    if (Nsrc < 1 || Nsrc > 128){
      printf("ERROR: invalid number of sources (Nsrc=%d)\n", Nsrc);
      usage(argv);
    }
    i++;
    ret = 0;
    goto out;
  }

  if( strcmp(argv[i], "--msrc") == 0){
    if (i+1 >= argc){
      usage(argv);
    }
    Msrc = atoi(argv[i+1]);
    if (Msrc < 1 || Msrc > 128){
      printf("ERROR: invalid number of sources (Msrc=%d)\n", Msrc);
      usage(argv);
    }
    i++;
    ret = 0;
    goto out;
  }  

  if( strcmp(argv[i], "--test") == 0){
    if (i+1 >= argc){
      usage(argv);
    }	    
    test_type = atoi(argv[i+1]);
    i++;
    ret = 0;
    goto out;	    
  }
    
  if( strcmp(argv[i], "--mg-nvec") == 0){
    if (i+2 >= argc){
      usage(argv);
    }
    int level = atoi(argv[i+1]);
    if (level < 0 || level >= QUDA_MAX_MG_LEVEL) {
      printf("ERROR: invalid multigrid level %d", level);
      usage(argv);
    }
    i++;

    nvec[level] = atoi(argv[i+1]);
    if (nvec[level] < 0 || nvec[level] > 128){
      printf("ERROR: invalid number of vectors (%d)\n", nvec[level]);
      usage(argv);
    }
    i++;
    ret = 0;
    goto out;
  }

  if( strcmp(argv[i], "--mg-levels") == 0){
    if (i+1 >= argc){
      usage(argv);
    }
    mg_levels= atoi(argv[i+1]);
    if (mg_levels < 2 || mg_levels > QUDA_MAX_MG_LEVEL){
      printf("ERROR: invalid number of multigrid levels (%d)\n", mg_levels);
      usage(argv);
    }
    i++;
    ret = 0;
    goto out;
  }

  if( strcmp(argv[i], "--mg-nu-pre") == 0){
    if (i+1 >= argc){
      usage(argv);
    }
    nu_pre= atoi(argv[i+1]);
    if (nu_pre < 0 || nu_pre > 20){
      printf("ERROR: invalid pre-smoother applications value (nu_pre=%d)\n", nu_pre);
      usage(argv);
    }
    i++;
    ret = 0;
    goto out;
  }

  if( strcmp(argv[i], "--mg-nu-post") == 0){
    if (i+1 >= argc){
      usage(argv);
    }
    nu_post= atoi(argv[i+1]);
    if (nu_post < 0 || nu_post > 20){
      printf("ERROR: invalid pre-smoother applications value (nu_pist=%d)\n", nu_post);
      usage(argv);
    }
    i++;
    ret = 0;
    goto out;
  }

  if( strcmp(argv[i], "--mg-setup-inv") == 0){
    if (i+2 >= argc){
      usage(argv);
    }
    int level = atoi(argv[i+1]);
    if (level < 0 || level >= QUDA_MAX_MG_LEVEL) {
      printf("ERROR: invalid multigrid level %d", level);
      usage(argv);
    }
    i++;

    setup_inv[level] = get_solver_type(argv[i+1]);
    i++;
    ret = 0;
    goto out;
  }

  if( strcmp(argv[i], "--mg-setup-iters") == 0){
    if (i+2 >= argc){
      usage(argv);
    }
    int level = atoi(argv[i+1]);
    if (level < 0 || level >= QUDA_MAX_MG_LEVEL) {
      printf("ERROR: invalid multigrid level %d", level);
      usage(argv);
    }
    i++;

    num_setup_iter[level] = atoi(argv[i+1]);
    i++;
    ret = 0;
    goto out;
  }

  if( strcmp(argv[i], "--mg-setup-tol") == 0){
    if (i+1 >= argc){
      usage(argv);
    }

    setup_tol = atof(argv[i+1]);
    i++;
    ret = 0;
    goto out;
  }

  if( strcmp(argv[i], "--mg-setup-type") == 0){
    if (i+1 >= argc){
      usage(argv);
    }

    if( strcmp(argv[i+1], "test") == 0)
      setup_type = QUDA_TEST_VECTOR_SETUP;
    else if( strcmp(argv[i+1], "null")==0)
      setup_type = QUDA_NULL_VECTOR_SETUP;
    else {
      fprintf(stderr, "ERROR: invalid setup type\n");
      exit(1);
    }

    i++;
    ret = 0;
    goto out;
  }

  if( strcmp(argv[i], "--mg-pre-orth") == 0){
    if (i+1 >= argc){
      usage(argv);
    }

    if (strcmp(argv[i+1], "true") == 0){
      pre_orthonormalize = true;
    }else if (strcmp(argv[i+1], "false") == 0){
      pre_orthonormalize = false;
    }else{
      fprintf(stderr, "ERROR: invalid pre orthogonalize type\n");
      exit(1);
    }

    i++;
    ret = 0;
    goto out;
  }

  if( strcmp(argv[i], "--mg-post-orth") == 0){
    if (i+1 >= argc){
      usage(argv);
    }

    if (strcmp(argv[i+1], "true") == 0){
      post_orthonormalize = true;
    }else if (strcmp(argv[i+1], "false") == 0){
      post_orthonormalize = false;
    }else{
      fprintf(stderr, "ERROR: invalid post orthogonalize type\n");
      exit(1);
    }

    i++;
    ret = 0;
    goto out;
  }

  if( strcmp(argv[i], "--mg-omega") == 0){
    if (i+1 >= argc){
      usage(argv);
    }

    omega = atof(argv[i+1]);
    i++;
    ret = 0;
    goto out;
  }

  if( strcmp(argv[i], "--mg-verbosity") == 0){
    if (i+2 >= argc){
      usage(argv);
    }
    int level = atoi(argv[i+1]);
    if (level < 0 || level >= QUDA_MAX_MG_LEVEL) {
      printf("ERROR: invalid multigrid level %d", level);
      usage(argv);
    }
    i++;

    mg_verbosity[level] = get_verbosity_type(argv[i+1]);
    i++;
    ret = 0;
    goto out;
  }

  if( strcmp(argv[i], "--mg-coarse-solver") == 0){
    if (i+2 >= argc){
      usage(argv);
    }
    int level = atoi(argv[i+1]);
    if (level < 1 || level >= QUDA_MAX_MG_LEVEL) {
      printf("ERROR: invalid multigrid level %d for coarse solver", level);
      usage(argv);
    }
    i++;

    coarse_solver[level] = get_solver_type(argv[i+1]);
    i++;
    ret = 0;
    goto out;
  }

  if( strcmp(argv[i], "--mg-smoother") == 0){
    if (i+2 >= argc){
      usage(argv);
    }
    int level = atoi(argv[i+1]);
    if (level < 0 || level >= QUDA_MAX_MG_LEVEL) {
      printf("ERROR: invalid multigrid level %d", level);
      usage(argv);
    }
    i++;

    smoother_type[level] = get_solver_type(argv[i+1]);
    i++;
    ret = 0;
    goto out;
  }

  if( strcmp(argv[i], "--mg-smoother-tol") == 0){
    if (i+2 >= argc){
      usage(argv);
    }
    int level = atoi(argv[i+1]);
    if (level < 0 || level >= QUDA_MAX_MG_LEVEL) {
      printf("ERROR: invalid multigrid level %d", level);
      usage(argv);
    }
    i++;

    smoother_tol[level] = atof(argv[i+1]);

    i++;
    ret = 0;
    goto out;
  }

  if( strcmp(argv[i], "--mg-coarse-solver-tol") == 0){
    if (i+2 >= argc){
      usage(argv);
    }
    int level = atoi(argv[i+1]);
    if (level < 1 || level >= QUDA_MAX_MG_LEVEL) {
      printf("ERROR: invalid multigrid level %d for coarse solver", level);
      usage(argv);
    }
    i++;

    coarse_solver_tol[level] = atof(argv[i+1]);
    i++;
    ret = 0;
    goto out;
  }

  if( strcmp(argv[i], "--mg-coarse-solver-maxiter") == 0){
    if (i+2 >= argc){
      usage(argv);
    }

    int level = atoi(argv[i+1]);
    if (level < 1 || level >= QUDA_MAX_MG_LEVEL) {
      printf("ERROR: invalid multigrid level %d for coarse solver", level);
      usage(argv);
    }
    i++;

    coarse_solver_maxiter[level] = atoi(argv[i+1]);
    i++;
    ret = 0;
    goto out;
  }


  if( strcmp(argv[i], "--mg-schwarz-type") == 0){
    if (i+2 >= argc){
      usage(argv);
    }
    int level = atoi(argv[i+1]);
    if (level < 0 || level >= QUDA_MAX_MG_LEVEL) {
      printf("ERROR: invalid multigrid level %d", level);
      usage(argv);
    }
    i++;

    schwarz_type[level] = get_schwarz_type(argv[i+1]);
    i++;
    ret = 0;
    goto out;
  }

  if( strcmp(argv[i], "--mg-schwarz-cycle") == 0){
    if (i+2 >= argc){
      usage(argv);
    }
    int level = atoi(argv[i+1]);
    if (level < 0 || level >= QUDA_MAX_MG_LEVEL) {
      printf("ERROR: invalid multigrid level %d", level);
      usage(argv);
    }
    i++;

    schwarz_cycle[level] = atoi(argv[i+1]);
    if (schwarz_cycle[level] < 0 || schwarz_cycle[level] >= 128) {
      printf("ERROR: invalid Schwarz cycle value requested %d for level %d",
	     level, schwarz_cycle[level]);
      usage(argv);
    }
    i++;
    ret = 0;
    goto out;
  }

  if( strcmp(argv[i], "--mg-block-size") == 0){
    if (i+5 >= argc){
      usage(argv);
    }     
    int level = atoi(argv[i+1]);
    if (level < 0 || level >= QUDA_MAX_MG_LEVEL) {
      printf("ERROR: invalid multigrid level %d", level);
      usage(argv);
    }
    i++;

    int xsize =  atoi(argv[i+1]);
    if (xsize <= 0 ){
      printf("ERROR: invalid X block size");
      usage(argv);
    }
    geo_block_size[level][0] = xsize;
    i++;

    int ysize =  atoi(argv[i+1]);
    if (ysize <= 0 ){
      printf("ERROR: invalid Y block size");
      usage(argv);
    }
    geo_block_size[level][1] = ysize;
    i++;

    int zsize =  atoi(argv[i+1]);
    if (zsize <= 0 ){
      printf("ERROR: invalid Z block size");
      usage(argv);
    }
    geo_block_size[level][2] = zsize;
    i++;

    int tsize =  atoi(argv[i+1]);
    if (tsize <= 0 ){
      printf("ERROR: invalid T block size");
      usage(argv);
    }
    geo_block_size[level][3] = tsize;
    i++;

    ret = 0;
    goto out;
  }

  if( strcmp(argv[i], "--mg-mu-factor") == 0){
    if (i+2 >= argc){
      usage(argv);
    }
    int level = atoi(argv[i+1]);
    if (level < 0 || level >= QUDA_MAX_MG_LEVEL) {
      printf("ERROR: invalid multigrid level %d", level);
      usage(argv);
    }
    i++;

    double factor =  atof(argv[i+1]);
    mu_factor[level] = factor;
    i++;
    ret=0;
    goto out;
  }

  if( strcmp(argv[i], "--mg-generate-nullspace") == 0){
    if (i+1 >= argc){
      usage(argv);
    }

    if (strcmp(argv[i+1], "true") == 0){
      generate_nullspace = true;
    }else if (strcmp(argv[i+1], "false") == 0){
      generate_nullspace = false;
    }else{
      fprintf(stderr, "ERROR: invalid generate nullspace type\n");
      exit(1);
    }

    i++;
    ret = 0;
    goto out;
  }

  if( strcmp(argv[i], "--mg-generate-all-levels") == 0){
    if (i+1 >= argc){
      usage(argv);
    }

    if (strcmp(argv[i+1], "true") == 0){
      generate_all_levels = true;
    }else if (strcmp(argv[i+1], "false") == 0){
      generate_all_levels = false;
    }else{
      fprintf(stderr, "ERROR: invalid value for generate_all_levels type\n");
      exit(1);
    }

    i++;
    ret = 0;
    goto out;
  }

  if( strcmp(argv[i], "--mg-load-vec") == 0){
    if (i+1 >= argc){
      usage(argv);
    }
    strcpy(vec_infile, argv[i+1]);
    i++;
    ret = 0;
    goto out;
  }

  if( strcmp(argv[i], "--mg-save-vec") == 0){
    if (i+1 >= argc){
      usage(argv);
    }
    strcpy(vec_outfile, argv[i+1]);
    i++;
    ret = 0;
    goto out;
  }
  
  if( strcmp(argv[i], "--niter") == 0){
    if (i+1 >= argc){
      usage(argv);
    }
    niter= atoi(argv[i+1]);
    if (niter < 1 || niter > 1e6){
      printf("ERROR: invalid number of iterations (%d)\n", niter);
      usage(argv);
    }
    i++;
    ret = 0;
    goto out;
  }
  
  if( strcmp(argv[i], "--ngcrkrylov") == 0){
    if (i+1 >= argc){
      usage(argv);
    }
    gcrNkrylov = atoi(argv[i+1]);
    if (gcrNkrylov < 1 || gcrNkrylov > 1e6){
      printf("ERROR: invalid number of gcrkrylov iterations (%d)\n", gcrNkrylov);
      usage(argv);
    }
    i++;
    ret = 0;
    goto out;
  }
  
  if( strcmp(argv[i], "--pipeline") == 0){
    if (i+1 >= argc){
      usage(argv);
    }
    pipeline = atoi(argv[i+1]);
    if (pipeline < 0 || pipeline > 8){
      printf("ERROR: invalid pipeline length (%d)\n", pipeline);
      usage(argv);
    }
    i++;
    ret = 0;
    goto out;
  }

  if( strcmp(argv[i], "--solution-pipeline") == 0){
    if (i+1 >= argc){
      usage(argv);
    }
    solution_accumulator_pipeline = atoi(argv[i+1]);
    if (solution_accumulator_pipeline < 0 || solution_accumulator_pipeline > 16){
      printf("ERROR: invalid solution pipeline length (%d)\n", solution_accumulator_pipeline);
      usage(argv);
    }
    i++;
    ret = 0;
    goto out;
  }

  if( strcmp(argv[i], "--version") == 0){
    printf("This program is linked with QUDA library, version %s,", 
	   get_quda_ver_str());
    printf(" %s GPU build\n", msg);
    exit(0);
  }

 out:
  *idx = i;
  return ret ;

}


static struct timeval startTime;

void stopwatchStart() {
  gettimeofday(&startTime, NULL);
}

double stopwatchReadSeconds() {
  struct timeval endTime;
  gettimeofday(&endTime, NULL);

  long ds = endTime.tv_sec - startTime.tv_sec;
  long dus = endTime.tv_usec - startTime.tv_usec;
  return ds + 0.000001*dus;
}

<|MERGE_RESOLUTION|>--- conflicted
+++ resolved
@@ -4,11 +4,6 @@
 #include <string.h>
 #include <short.h>
 
-#include <iostream>
-#include <fstream>
-
-#include <random>
-
 #if defined(QMP_COMMS)
 #include <qmp.h>
 #elif defined(MPI_COMMS)
@@ -28,6 +23,7 @@
 #define YUP 1
 #define ZUP 2
 #define TUP 3
+
 
 int Z[4];
 int V;
@@ -778,7 +774,7 @@
 	}
       }
 
-      for (int j = 0;j < 18; j++){
+      for (int j=0; j < 18; j++) {
 	gauge[d][i*gaugeSiteSize + j] *= sign;
       }
     }
@@ -810,7 +806,6 @@
 
       for (int j=0; j<18; j++){
 	gauge[d][(Vh+i)*gaugeSiteSize + j] *= sign;
-
       }
     }
 
@@ -839,56 +834,8 @@
 
 }
 
-template <typename Float>
-void applyU1FieldScaling(Float **gauge, int Vh, QudaGaugeParam *param)
-{
-  printfQuda("\nApply sign factor..\n");
-  int X1 =param->X[0];
-  int X2 =param->X[1];
-  int X3 =param->X[2];
-
-  // apply the staggered phases
-  {
-    //even
-    for (int i = 0; i < Vh; i++) {
-
-      int index = fullLatticeIndex(i, 0);
-      int i4 = index /(X3*X2*X1);
-      int i3 = (index - i4*(X3*X2*X1))/(X2*X1);
-      int i2 = (index - i4*(X3*X2*X1) - i3*(X2*X1))/X1;
-      int i1 = index - i4*(X3*X2*X1) - i3*(X2*X1) - i2*X1;
-      int sign = 1;
-
-      if (i1 % 2 == 1) sign= -1;
-
-      for (int j = 0;j < 18; j++) gauge[1][i*gaugeSiteSize + j] *= sign;
-    }
-
-    //odd
-    for (int i = 0; i < Vh; i++) {
-
-      int index = fullLatticeIndex(i, 1);
-      int i4 = index /(X3*X2*X1);
-      int i3 = (index - i4*(X3*X2*X1))/(X2*X1);
-      int i2 = (index - i4*(X3*X2*X1) - i3*(X2*X1))/X1;
-      int i1 = index - i4*(X3*X2*X1) - i3*(X2*X1) - i2*X1;
-      int sign = 1;
-
-      if (i1 % 2 == 1) sign= -1;
-
-      for (int j = 0;j < 18; j++) gauge[1][(Vh+i)*gaugeSiteSize  + j] *= sign;
-    }
-  }
-
-  // Apply boundary conditions to temporal links
-  if (param->t_boundary == QUDA_ANTI_PERIODIC_T) {
-     errorQuda("\nAnti-periodic BC is not supported.\n");
-  }
-
-}
-
-
-/*
+
+
 template <typename Float>
 static void constructUnitGaugeField(Float **res, QudaGaugeParam *param) {
   Float *resOdd[4], *resEven[4];
@@ -911,34 +858,6 @@
   }
     
   applyGaugeFieldScaling(res, Vh, param);
-}
-*/
-template <typename Float>
-static void constructUnitGaugeField(Float **res, QudaGaugeParam *param, QudaDslashType dslash_type=QUDA_WILSON_DSLASH) {
-  Float *resOdd[4], *resEven[4];
-  for (int dir = 0; dir < 4; dir++) {
-    resEven[dir] = res[dir];
-    resOdd[dir]  = res[dir]+Vh*gaugeSiteSize;
-  }
-
-  for (int dir = 0; dir < 4; dir++) {
-    for (int i = 0; i < Vh; i++) {
-      for (int m = 0; m < 3; m++) {
-        for (int n = 0; n < 3; n++) {
-          resEven[dir][i*(3*3*2) + m*(3*2) + n*(2) + 0] = (m==n) ? 1 : 0;
-          resEven[dir][i*(3*3*2) + m*(3*2) + n*(2) + 1] = 0.0;
-          resOdd[dir][i*(3*3*2) + m*(3*2) + n*(2) + 0] = (m==n) ? 1 : 0;
-          resOdd[dir][i*(3*3*2) + m*(3*2) + n*(2) + 1] = 0.0;
-        }
-      }
-    }
-  }
-
-  if( dslash_type==QUDA_WILSON_DSLASH )
-    applyGaugeFieldScaling(res, Vh, param);
-  else
-    applyGaugeFieldScaling_long(res, Vh, param, dslash_type);
-
 }
 
 // normalize the vector a
@@ -1014,11 +933,11 @@
     }
   }
 
-  if (dslash_type == QUDA_WILSON_DSLASH){  
+  if (param->type == QUDA_WILSON_LINKS){  
     applyGaugeFieldScaling(res, Vh, param);
-  } else if (dslash_type == QUDA_ASQTAD_LONG_LINKS ||  dslash_type == QUDA_STAGGERED_DSLASH){
+  } else if (param->type == QUDA_ASQTAD_LONG_LINKS){
     applyGaugeFieldScaling_long(res, Vh, param, dslash_type);
-  } else if (dslash_type == QUDA_ASQTAD_FAT_LINKS){
+  } else if (param->type == QUDA_ASQTAD_FAT_LINKS){
     for (int dir = 0; dir < 4; dir++){ 
       for (int i = 0; i < Vh; i++) {
 	for (int m = 0; m < 3; m++) { // last 2 rows
@@ -1119,283 +1038,25 @@
 
 }
 
-template <typename Float>
-static void constructWeakGaugeField(Float **res, QudaGaugeParam *param, int type, double _mn, QudaDslashType dslash_type=QUDA_WILSON_DSLASH) {
-  Float *resOdd[4], *resEven[4];
-  for (int dir = 0; dir < 4; dir++) {
-    resEven[dir] = res[dir];
-    resOdd[dir]  = res[dir]+Vh*gaugeSiteSize;
-  }
-
-  if(type == 3)
-  {
-    applyGaugeFieldScaling_long(res, Vh, param, dslash_type);
-    return;  
-  }
-
-  for (int dir = 0; dir < 4; dir++) {
-    for (int i = 0; i < Vh; i++) {
-      for (int m = 1; m < 3; m++) { 
-        for (int n = 0; n < 3; n++) { 
-
-          Float mn = m == n? 1.0 : _mn;
-
-          resEven[dir][i*(3*3*2) + m*(3*2) + n*(2) + 0] = mn* (rand() / (Float)RAND_MAX);
-          resEven[dir][i*(3*3*2) + m*(3*2) + n*(2) + 1] = mn* (rand() / (Float)RAND_MAX);
-          resOdd[dir][i*(3*3*2) + m*(3*2) + n*(2) + 0] = mn* (rand() / (Float)RAND_MAX);
-          resOdd[dir][i*(3*3*2) + m*(3*2) + n*(2) + 1] = mn* (rand() / (Float)RAND_MAX);
-        }
-      }
-      normalize((complex<Float>*)(resEven[dir] + (i*3+1)*3*2), 3);
-      orthogonalize((complex<Float>*)(resEven[dir] + (i*3+1)*3*2), (complex<Float>*)(resEven[dir] + (i*3+2)*3*2), 3);
-      normalize((complex<Float>*)(resEven[dir] + (i*3 + 2)*3*2), 3);
-
-      normalize((complex<Float>*)(resOdd[dir] + (i*3+1)*3*2), 3);
-      orthogonalize((complex<Float>*)(resOdd[dir] + (i*3+1)*3*2), (complex<Float>*)(resOdd[dir] + (i*3+2)*3*2), 3);
-      normalize((complex<Float>*)(resOdd[dir] + (i*3 + 2)*3*2), 3);
-
-      {
-        Float *w = resEven[dir]+(i*3+0)*3*2;
-        Float *u = resEven[dir]+(i*3+1)*3*2;
-        Float *v = resEven[dir]+(i*3+2)*3*2;
-
-        for (int n = 0; n < 6; n++) w[n] = 0.0;
-        accumulateConjugateProduct(w+0*(2), u+1*(2), v+2*(2), +1);
-        accumulateConjugateProduct(w+0*(2), u+2*(2), v+1*(2), -1);
-        accumulateConjugateProduct(w+1*(2), u+2*(2), v+0*(2), +1);
-        accumulateConjugateProduct(w+1*(2), u+0*(2), v+2*(2), -1);
-        accumulateConjugateProduct(w+2*(2), u+0*(2), v+1*(2), +1);
-        accumulateConjugateProduct(w+2*(2), u+1*(2), v+0*(2), -1);
-      }
-
-      {
-        Float *w = resOdd[dir]+(i*3+0)*3*2;
-        Float *u = resOdd[dir]+(i*3+1)*3*2;
-        Float *v = resOdd[dir]+(i*3+2)*3*2;
-
-        for (int n = 0; n < 6; n++) w[n] = 0.0;
-        accumulateConjugateProduct(w+0*(2), u+1*(2), v+2*(2), +1);
-        accumulateConjugateProduct(w+0*(2), u+2*(2), v+1*(2), -1);
-        accumulateConjugateProduct(w+1*(2), u+2*(2), v+0*(2), +1);
-        accumulateConjugateProduct(w+1*(2), u+0*(2), v+2*(2), -1);
-        accumulateConjugateProduct(w+2*(2), u+0*(2), v+1*(2), +1);
-        accumulateConjugateProduct(w+2*(2), u+1*(2), v+0*(2), -1);
-      }
-
-      {
-        Float *w = resOdd[dir]+(i*3+0)*3*2;
-        Float *u = resOdd[dir]+(i*3+1)*3*2;
-        Float *v = resOdd[dir]+(i*3+2)*3*2;
-
-        for (int n = 0; n < 6; n++) w[n] = 0.0;
-        accumulateConjugateProduct(w+0*(2), u+1*(2), v+2*(2), +1);
-        accumulateConjugateProduct(w+0*(2), u+2*(2), v+1*(2), -1);
-        accumulateConjugateProduct(w+1*(2), u+2*(2), v+0*(2), +1);
-        accumulateConjugateProduct(w+1*(2), u+0*(2), v+2*(2), -1);
-        accumulateConjugateProduct(w+2*(2), u+0*(2), v+1*(2), +1);
-        accumulateConjugateProduct(w+2*(2), u+1*(2), v+0*(2), -1);
-      }
-
-    }//end volume
-  } //end directions
-
-
-  if(type == 2) return;
- 
-  if (param->type == QUDA_WILSON_LINKS){
-    applyGaugeFieldScaling(res, Vh, param);
-  } else if (param->type == QUDA_ASQTAD_LONG_LINKS || dslash_type == QUDA_STAGGERED_DSLASH){
-     applyGaugeFieldScaling_long(res, Vh, param, dslash_type);
-  } else if (param->type == QUDA_ASQTAD_FAT_LINKS){//???
-    for (int dir = 0; dir < 4; dir++){
-      for (int i = 0; i < Vh; i++) {
-        for (int m = 0; m < 3; m++) { // last 2 rows
-          for (int n = 0; n < 3; n++) { // 3 columns
-            resEven[dir][i*(3*3*2) + m*(3*2) + n*(2) + 0] =1.0* rand() / (Float)RAND_MAX;
-            resEven[dir][i*(3*3*2) + m*(3*2) + n*(2) + 1] =2.0* rand() / (Float)RAND_MAX;
-            resOdd[dir][i*(3*3*2) + m*(3*2) + n*(2) + 0] = 3.0*rand() / (Float)RAND_MAX;
-            resOdd[dir][i*(3*3*2) + m*(3*2) + n*(2) + 1] = 4.0*rand() / (Float)RAND_MAX;
-          }
-        }
-      }
-    }
-  }
-  
-  return;
-}
-
-
-//U1
-template <typename Float>
-static void constructU1GaugeField(Float **res, QudaGaugeParam *param, int type, QudaDslashType dslash_type=QUDA_WILSON_DSLASH) {
-  Float *resOdd[4], *resEven[4];
-  for (int dir = 0; dir < 4; dir++) {
-    resEven[dir] = res[dir];
-    resOdd[dir]  = res[dir]+Vh*gaugeSiteSize;
-  }
-
-  if(type == 3)  errorQuda("\nUnsupported gauge field load type.\n");
-
-  double beta = 6;//10
-
-  unsigned int seed1 = 1337u;
-
-  std::mt19937 generator(seed1);
-
-  std::normal_distribution<double> distribution(0.0, 1.0/sqrt(beta));
-
-  std::complex<double> *gbuff = nullptr;
-
-  printfQuda("\nGenerating 2D field in Z = 0, T = 0 subspace and angle standard deviation %le\n", 1.0/sqrt(beta));
-
-  printf("\n/phihome/astrel/Configs/2d/l64t64b60_heatbath.dat.\n");
-  string input_file ="/phihome/astrel/Configs/2d/l64t64b60_heatbath.dat";
-
-
-  gbuff = new std::complex<double>[(2*Z[0]*Z[1])];
-  double phase_tmp;   
-  fstream in_file;
-   
-  if(type == 2)//to read the field!
-  {
-    in_file.open(input_file,ios::in); 
-    for(int x =0;x< Z[0];x++)
-    {
-      for(int y =0;y< Z[1];y++)
-      {
-        for(int mu=0; mu<2; mu++)
-        {
-           in_file >> phase_tmp;
-           gbuff[y*2*Z[0]+x*2+mu] = std::polar(1.0,phase_tmp);
-        }
-      }
-    }
-    in_file.close();
-  }
-
-  for (int dir = 0; dir <= 1; dir++) {
-
-    memset ( resEven[dir], 0, Vh*gaugeSiteSize*sizeof(Float));
-    memset ( resOdd[dir],  0, Vh*gaugeSiteSize*sizeof(Float));
-
-    printfQuda("\nLoading U1 links in %d direction..\n", dir);
-
-    for (int i = 0; i < Vh; i++) {
-      int Y = fullLatticeIndex(i, 0);//need just single parity
-      int x4 = (Y/(Z[2]*Z[1]*Z[0])) % Z[3];
-      int x3 = (Y/(Z[1]*Z[0])) % Z[2];
-
-      if(!(x3 == 0 && x4 == 0)) continue;//we work with x3 = 0 x4 = 0 subspace
-
-      const int m  = 0;
-      const int n  = 0;
-
-      if(type != 2)
-      {
-        std::complex<double> plr = (type == 0) ? std::polar(1.0, distribution(generator)) : std::complex<double>(1.0, 0.0);
-        resEven[dir][i*(3*3*2) + m*(3*2) + n*(2) + 0] = plr.real();
-        resEven[dir][i*(3*3*2) + m*(3*2) + n*(2) + 1] = plr.imag();
-
-        plr =  (type == 0) ? std::polar(1.0, distribution(generator)) : std::complex<double>(1.0, 0.0);
-        resOdd[dir][i*(3*3*2) + m*(3*2) + n*(2) + 0]  = plr.real();
-        resOdd[dir][i*(3*3*2) + m*(3*2) + n*(2) + 1]  = plr.imag();
-      }
-      else //load U1
-      { 
-        int x2 = (Y/Z[0]) % Z[1];
-        int x1 = (Y % Z[0]);
-        int Y_odd = fullLatticeIndex(i, 1);//odd parity
-        int x1_odd = (Y_odd % Z[0]);
-
-        //load even links
-        std::complex<double> plr = gbuff[x2*2*Z[0]+x1*2+dir];
-        resEven[dir][i*(3*3*2) + m*(3*2) + n*(2) + 0] = plr.real();
-        resEven[dir][i*(3*3*2) + m*(3*2) + n*(2) + 1] = plr.imag();
-        //load odd links
-        plr = gbuff[x2*2*Z[0]+x1_odd*2+dir];
-        resOdd[dir][i*(3*3*2) + m*(3*2) + n*(2) + 0]  = plr.real();
-        resOdd[dir][i*(3*3*2) + m*(3*2) + n*(2) + 1]  = plr.imag();
-      }//type 2
-    }//Vh
-  }//dirs
-
-  if(gbuff != nullptr) delete [] gbuff; 
-
-//check plaquette:
-
-  std::complex<double> plaq = 0.0;
-  std::complex<double> tmp_plaq = 0.0;
-
-  int dx[4] = {1, 0, 0, 0};
-  int dy[4] = {0, 1, 0, 0};
-
-  for (int par = 0; par < 2; par++)
-  for (int i = 0; i < Vh; i++) {
-
-    int jpx     = neighborIndex(i, par, dx[3], dx[2], dx[1], dx[0]);
-    //int jpx_par = 1 - par;
-    int jpt     = neighborIndex(i, par, dy[3], dy[2], dy[1], dy[0]);
-    //int jpt_par = 1 - par;
-
-    if( par == 0 )
-    {
-      tmp_plaq = std::complex<double>(resEven[0][i*(3*3*2) + 0], resEven[0][i*(3*3*2) + 1] ) * std::complex<double>(resOdd[1][jpx*(3*3*2) + 0], resOdd[1][jpx*(3*3*2) + 1] ) 
-                 * std::complex<double>(resOdd[0][jpt*(3*3*2) + 0], -resOdd[0][jpt*(3*3*2) + 1] ) * std::complex<double>(resEven[1][i*(3*3*2) + 0], -resEven[1][i*(3*3*2) + 1] );
-    }
-    else
-    {
-      tmp_plaq = std::complex<double>(resOdd[0][i*(3*3*2) + 0], resOdd[0][i*(3*3*2) + 1] ) * std::complex<double>(resEven[1][jpx*(3*3*2) + 0], resEven[1][jpx*(3*3*2) + 1] )   
-                 * std::complex<double>(resEven[0][jpt*(3*3*2) + 0], -resEven[0][jpt*(3*3*2) + 1] ) * std::complex<double>(resOdd[1][i*(3*3*2) + 0], -resOdd[1][i*(3*3*2) + 1] );
-    }
-
-    plaq += tmp_plaq;
-  }
-
-  tmp_plaq = (plaq / ((double)(Z[0]*Z[1])));
-
-  printfQuda( "\nCheck plaquette : (%1.15f, %1.15f)\n", tmp_plaq.real(), tmp_plaq.imag());
-
-
-//  if(type == 2) return;
- 
-  if (dslash_type == QUDA_STAGGERED_DSLASH){
-    applyU1FieldScaling(res, Vh, param);
-  } else {
-    errorQuda("\n2d Dslash operator is not supported..\n"); 
-  }
-  
-  return;
-}
-
-
 void
 construct_fat_long_gauge_field(void **fatlink, void** longlink, int type, 
 			       QudaPrecision precision, QudaGaugeParam* param,
 			       QudaDslashType dslash_type)
 {
   if (type == 0) {
-    if (precision == QUDA_DOUBLE_PRECISION) { //line 778
-      constructUnitGaugeField((double**)fatlink, param, dslash_type);
-      constructUnitGaugeField((double**)longlink, param, dslash_type);
+    if (precision == QUDA_DOUBLE_PRECISION) {
+      constructUnitGaugeField((double**)fatlink, param);
+      constructUnitGaugeField((double**)longlink, param);
     }else {
-      constructUnitGaugeField((float**)fatlink, param, dslash_type);
-      constructUnitGaugeField((float**)longlink, param, dslash_type);
+      constructUnitGaugeField((float**)fatlink, param);
+      constructUnitGaugeField((float**)longlink, param);
     }
   } else {
-    int seed = 2227;
-    if( type != 3) srand(seed);
-    const double _mn = 1e-5;//0.25 still ok, default 0.1, 5e-3 looks ok (!)
-
     if (precision == QUDA_DOUBLE_PRECISION) {
       // if doing naive staggered then set to long links so that the staggered phase is applied
       param->type = dslash_type == QUDA_ASQTAD_DSLASH ? QUDA_ASQTAD_FAT_LINKS : QUDA_ASQTAD_LONG_LINKS;
-<<<<<<< HEAD
-      //constructGaugeField((double**)fatlink, param, dslash_type);
-      constructWeakGaugeField((double**)fatlink, param, type,  _mn, dslash_type);
-=======
       if(type != 3) constructGaugeField((double**)fatlink, param, dslash_type);
       else applyStaggeredScaling((double**)fatlink, param, type);
->>>>>>> 0a0a316e
       param->type = QUDA_ASQTAD_LONG_LINKS;
       if (dslash_type == QUDA_ASQTAD_DSLASH)
       {
@@ -1404,14 +1065,9 @@
       }
     }else {
       param->type = dslash_type == QUDA_ASQTAD_DSLASH ? QUDA_ASQTAD_FAT_LINKS : QUDA_ASQTAD_LONG_LINKS;
-<<<<<<< HEAD
-      //constructGaugeField((float**)fatlink, param, dslash_type);
-      constructWeakGaugeField((float**)fatlink, param, type, _mn, dslash_type);
-=======
       if(type != 3) constructGaugeField((float**)fatlink, param, dslash_type);
       else applyStaggeredScaling((float**)fatlink, param, type);
 
->>>>>>> 0a0a316e
       param->type = QUDA_ASQTAD_LONG_LINKS;
       if (dslash_type == QUDA_ASQTAD_DSLASH) 
       {
@@ -1420,8 +1076,6 @@
       }
     }
   }
-
-  if( type == 3) return;
 
   if (param->reconstruct == QUDA_RECONSTRUCT_9 || param->reconstruct == QUDA_RECONSTRUCT_13) {
     // incorporate non-trivial phase into long links
@@ -1446,8 +1100,7 @@
   if( type == 3) return;
 
   // set all links to zero to emulate the 1-link operator (needed for host comparison)
-  if (dslash_type == QUDA_STAGGERED_DSLASH || type == 2) { //little hack to test the code
-    warningQuda("Disable long links.\n");  
+  if (dslash_type == QUDA_STAGGERED_DSLASH) { 
     for(int dir=0; dir<4; ++dir){
       for(int i=0; i<V; ++i){
 	for(int j=0; j<gaugeSiteSize; j+=2){
@@ -1464,101 +1117,6 @@
   }
 
 }
-
-void
-construct_u1_gauge_field(void **fatlink, void** longlink, int type, 
-			       QudaPrecision precision, QudaGaugeParam* param,
-			       QudaDslashType dslash_type)
-{
-  if (precision == QUDA_DOUBLE_PRECISION) {
-      // if doing naive staggered then set to long links so that the staggered phase is applied
-      param->type = dslash_type == QUDA_ASQTAD_DSLASH ? QUDA_ASQTAD_FAT_LINKS : QUDA_ASQTAD_LONG_LINKS;
-      //constructGaugeField((double**)fatlink, param, dslash_type);
-      constructU1GaugeField((double**)fatlink, param, type, dslash_type);
-  }else {
-      param->type = dslash_type == QUDA_ASQTAD_DSLASH ? QUDA_ASQTAD_FAT_LINKS : QUDA_ASQTAD_LONG_LINKS;
-      //constructGaugeField((float**)fatlink, param, dslash_type);
-      constructU1GaugeField((float**)fatlink, param, type, dslash_type);
-  }
-
-  if( type == 3) return;
-
-  if(param->reconstruct == QUDA_RECONSTRUCT_9 || 
-     param->reconstruct == QUDA_RECONSTRUCT_13){ // incorporate non-trivial phase into long links
-     errorQuda("\nReconstruction is not supported.\n");
-  }
-
-  // set all links to zero to emulate the 1-link operator (needed for host comparison)
-  if (dslash_type == QUDA_STAGGERED_DSLASH || type == 2) { //little hack to test the code
-    warningQuda("Disable long links.\n");  
-    for(int dir=0; dir<4; ++dir){
-      for(int i=0; i<V; ++i){
-	for(int j=0; j<gaugeSiteSize; j+=2){
-	  if(precision == QUDA_DOUBLE_PRECISION){
-	    ((double*)longlink[dir])[i*gaugeSiteSize + j] = 0.0;
-	    ((double*)longlink[dir])[i*gaugeSiteSize + j + 1] = 0.0;
-	  }else{
-	    ((float*)longlink[dir])[i*gaugeSiteSize + j] = 0.0;
-	    ((float*)longlink[dir])[i*gaugeSiteSize + j + 1] = 0.0;
-	  }
-	} 
-      }
-    }
-  }
-
-  return; 
-}
-
-
-#include "../lib/quda_matrix.h"
-
-void
-transform_gauge_field(void *su3_field, void **fatlink, void** longlink, int type,
-                               QudaPrecision precision, QudaGaugeParam* param,
-                               QudaDslashType dslash_type)
-{
-  for(int dir=0; dir<4; ++dir){
-
-    int dx[4] = {0, 0, 0, 0};
-    dx[dir] = +1;
-
-    for(int par = 0; par < 2; par++)
-    for(int i = 0; i < Vh; ++i){
-
-      int j     = neighborIndex(i, par, dx[3], dx[2], dx[1], dx[0]);
-      int j_par = 1 - par;
-
-      if(precision == QUDA_DOUBLE_PRECISION){
-          //
-          //typedef std::complex<double> Cmplx;
-          typedef double2 Cmplx;
-          void *site_fat_link = &((double*)fatlink[dir])[(par*Vh+i)*gaugeSiteSize];
-          quda::Matrix<Cmplx,3> *FL = static_cast<quda::Matrix<Cmplx,3>* > (site_fat_link);
-
-          void *site_su3_field = &((double*)su3_field)[(par*Vh+i)*gaugeSiteSize];
-          quda::Matrix<Cmplx,3> *Omega = static_cast<quda::Matrix<Cmplx,3>* > (site_su3_field);
-
-          void *site_su3_field_dag = &((double*)su3_field)[(j_par*Vh+j)*gaugeSiteSize];
-          quda::Matrix<Cmplx,3> *tmp = static_cast<quda::Matrix<Cmplx,3>* > (site_su3_field_dag);
-
-          quda::Matrix<Cmplx,3> OmegaDag = conj(*tmp);
-
-          quda::Matrix<Cmplx,3> tmp2 = (*Omega)*(*FL);
-          (*FL) = tmp2*OmegaDag;
-      }
-      else{
-          errorQuda("\nPrecision currently not supported\n");
-      }
-    
-    }
-  }
-  
-  if (dslash_type == QUDA_ASQTAD_DSLASH) {
-    errorQuda("\nCurrently not implemented.\n");   
-  }
-  return;
-}
-
 
 
 template <typename Float>
@@ -2024,19 +1582,6 @@
 #endif
 
 QudaReconstructType link_recon = QUDA_RECONSTRUCT_NO;
-<<<<<<< HEAD
-QudaReconstructType link_recon_sloppy = QUDA_RECONSTRUCT_NO;
-QudaReconstructType link_recon_precondition = QUDA_RECONSTRUCT_NO;
-QudaPrecision prec = QUDA_DOUBLE_PRECISION;
-QudaPrecision  prec_sloppy = QUDA_SINGLE_PRECISION;
-QudaPrecision  prec_precondition = QUDA_SINGLE_PRECISION;
-
-int xdim = 64;
-int ydim = 64;
-int zdim = 16;
-int tdim = 16;
-int Lsdim = 1;//default for staggered to avoid 5d fields
-=======
 QudaReconstructType link_recon_sloppy = QUDA_RECONSTRUCT_INVALID;
 QudaReconstructType link_recon_precondition = QUDA_RECONSTRUCT_INVALID;
 QudaPrecision prec = QUDA_SINGLE_PRECISION;
@@ -2048,10 +1593,9 @@
 int zdim = 24;
 int tdim = 24;
 int Lsdim = 16;
->>>>>>> 0a0a316e
 QudaDagType dagger = QUDA_DAG_NO;
 int gridsize_from_cmdline[4] = {1,1,1,1};
-QudaDslashType dslash_type = QUDA_STAGGERED_DSLASH;
+QudaDslashType dslash_type = QUDA_WILSON_DSLASH;
 char latfile[256] = "";
 int Nsrc = 1;
 int Msrc = 1;
@@ -2060,39 +1604,25 @@
 int pipeline = 0;
 int solution_accumulator_pipeline = 0;
 int test_type = 0;
-int nvec[QUDA_MAX_MG_LEVEL] = { 4, 12 };
+int nvec[QUDA_MAX_MG_LEVEL] = { };
 char vec_infile[256] = "";
 char vec_outfile[256] = "";
 QudaInverterType inv_type;
-QudaInverterType precon_type = QUDA_GCR_INVERTER;//this choice is relevant for solve_type = QUDA_DIRECT_SOLVE  
-//QudaInverterType precon_type = QUDA_MR_INVERTER;
-//QudaInverterType precon_type = QUDA_BICGSTAB_INVERTER;
+QudaInverterType precon_type = QUDA_INVALID_INVERTER;
 int multishift = 0;
 bool verify_results = true;
-<<<<<<< HEAD
-double mass = 0.01;
-=======
 double mass = 0.1;
 double kappa = -1.0;
->>>>>>> 0a0a316e
 double mu = 0.1;
 double anisotropy = 1.0;
 double clover_coeff = 0.1;
 bool compute_clover = false;
-<<<<<<< HEAD
-double tol = 5e-7;
-=======
 double tol = 1e-7;
->>>>>>> 0a0a316e
 double tol_hq = 1e-2;
 QudaTwistFlavorType twist_flavor = QUDA_TWIST_SINGLET;
 bool kernel_pack_t = false;
-QudaMassNormalization normalization = QUDA_MASS_NORMALIZATION;
+QudaMassNormalization normalization = QUDA_KAPPA_NORMALIZATION;
 QudaMatPCType matpc_type = QUDA_MATPC_EVEN_EVEN;
-<<<<<<< HEAD
-//QudaSolveType solve_type =  QUDA_NORMOP_PC_SOLVE;
-=======
->>>>>>> 0a0a316e
 QudaSolveType solve_type = QUDA_DIRECT_SOLVE;
 
 int mg_levels = 2;
@@ -2114,17 +1644,12 @@
 double smoother_tol[QUDA_MAX_MG_LEVEL] = { };
 int coarse_solver_maxiter[QUDA_MAX_MG_LEVEL] = { };
 bool generate_nullspace = true;
-<<<<<<< HEAD
-bool generate_all_levels = false;//false
-=======
 bool generate_all_levels = true;
 QudaSchwarzType schwarz_type[QUDA_MAX_MG_LEVEL] = { };
 int schwarz_cycle[QUDA_MAX_MG_LEVEL] = { };
 
 int geo_block_size[QUDA_MAX_MG_LEVEL][QUDA_MAX_DIM] = { };
->>>>>>> 0a0a316e
-
-int geo_block_size[QUDA_MAX_MG_LEVEL][QUDA_MAX_DIM] = { {4, 4, 4, 4, 4}, {4, 4, 4, 4, 4} };//[4][6]
+
 static int dim_partitioned[4] = {0,0,0,0};
 
 int dimPartitioned(int dim)
@@ -2681,9 +2206,6 @@
     goto out;
   }
 
-<<<<<<< HEAD
- if( strcmp(argv[i], "--compute-clover") == 0){
-=======
   if( strcmp(argv[i], "--kappa") == 0){
     if (i+1 >= argc){
       usage(argv);
@@ -2695,7 +2217,6 @@
   }
 
   if( strcmp(argv[i], "--compute-clover") == 0){
->>>>>>> 0a0a316e
     if (i+1 >= argc){
       usage(argv);
     }
@@ -2802,7 +2323,7 @@
     ret = 0;
     goto out;
   }
-
+  
   if( strcmp(argv[i], "--nsrc") == 0){
     if (i+1 >= argc){
       usage(argv);
@@ -2829,7 +2350,7 @@
     i++;
     ret = 0;
     goto out;
-  }  
+  }
 
   if( strcmp(argv[i], "--test") == 0){
     if (i+1 >= argc){
