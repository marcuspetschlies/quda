--- conflicted
+++ resolved
@@ -100,6 +100,8 @@
       double3 Ar3 = blas::cDotProductNormB(Ar, r);
       printfQuda("MR: %d iterations, r2 = %e, <r|A|r> = (%e, %e), x2 = %e\n", 
 		 k, Ar3.z, Ar3.x, Ar3.y, x2);
+    } else if (getVerbosity() >= QUDA_VERBOSE) {
+      printfQuda("MR: %d iterations, r2 = %e\n", k, r2);
     }
 
     while (k < param.maxiter && r2 > 0.0) {
@@ -113,6 +115,8 @@
       //r2 = blas::caxpyXmazNormX(omega*alpha, r, x, Ar);
       blas::caxpyXmaz(omega*alpha, r, x, Ar);
 
+      k++;
+
       if (getVerbosity() >= QUDA_DEBUG_VERBOSE) {
 	double x2 = blas::norm2(x);
 	double r2 = blas::norm2(r);
@@ -121,25 +125,15 @@
       } else if (getVerbosity() >= QUDA_VERBOSE) {
 	printfQuda("MR: %d iterations, <r|A|r> = (%e, %e)\n", k, Ar3.x, Ar3.y);
       }
-
-      k++;
     }
   
-    if (getVerbosity() >= QUDA_VERBOSE) {
-      mat(Ar, r, tmp);    
-      Complex Ar2 = blas::cDotProduct(Ar, r);
-      printfQuda("MR: %d iterations, <r|A|r> = (%e, %e)\n", k, real(Ar2), imag(Ar2));
+    //Add back initial guess (if appropriate) and scale if necessary
+    if (param.use_init_guess == QUDA_USE_INIT_GUESS_YES) {
+      double scale = c2 > 0.0 ? sqrt(c2) : 1.0;
+      blas::xpay(y,scale,x);
+    } else {
+      if (c2 > 0.0) blas::ax(sqrt(c2), x);
     }
-
-
-    // Obtain global solution by rescaling
-    if (c2 > 0.0) blas::ax(sqrt(c2), x);
-
-    //Add back initial guess (if appropriate)
-    if (param.use_init_guess == QUDA_USE_INIT_GUESS_YES) {
-      blas::xpy(y,x);
-    }
-    
 
     if (param.inv_type_precondition != QUDA_GCR_INVERTER) {
         profile.TPSTOP(QUDA_PROFILE_COMPUTE);
@@ -152,37 +146,24 @@
 	param.gflops += gflops;
 	param.iter += k;
 	
-<<<<<<< HEAD
-	// Calculate the true residual
+	// compute the iterated relative residual
+	r2 = blas::norm2(r) * c2 / b2;
 
-	//FIXME: Does not work if QUDA_PRESERVE_SOURCE_NO
-	r2 = blas::norm2(r);
-	mat(r, x);
-	double true_res = blas::xmyNorm(b, r);
-	param.true_res = sqrt(true_res / b2);
-	printfQuda("test norm(r2/c2)=%10e norm(x)=%10e norm((b-Ax)/b2)=%10e\n", sqrt(r2/c2), sqrt(blas::norm2(x)), sqrt(true_res));
+	// calculate the true residual
+	if (param.preserve_source == QUDA_PRESERVE_SOURCE_YES) {
 
-	if (getVerbosity() >= QUDA_SUMMARIZE) {
-	  printfQuda("MR: Converged after %d iterations, relative residua: iterated = %e, true = %e\n", 
-	  k, sqrt(r2/c2), param.true_res);    
-=======
-	// this is the relative residual since it has been scaled by b2
-	r2 = norm2(r);
+	  mat(r, x, tmp);
+	  double true_res = blas::xmyNorm(b, r);
+	  param.true_res = sqrt(true_res / b2);
 
-	if (param.preserve_source == QUDA_PRESERVE_SOURCE_YES) {
-	  // Calculate the true residual
-	  mat(r, x);
-	  double true_res = xmyNormCuda(b, r);
-	  param.true_res = sqrt(true_res / b2);
 	  if (getVerbosity() >= QUDA_SUMMARIZE) {
-	    printfQuda("MR: Converged after %d iterations, relative residua: iterated = %e, true = %e\n",
+	    printfQuda("MR: Converged after %d iterations, relative residual: iterated = %e, true = %e\n",
 		       k, sqrt(r2), param.true_res);
 	  }
 	} else {
 	  if (getVerbosity() >= QUDA_SUMMARIZE) {
-	    printfQuda("MR: Converged after %d iterations, relative residua: iterated = %e\n", k, sqrt(r2));
+	    printfQuda("MR: Converged after %d iterations, relative residual: iterated = %e\n", k, sqrt(r2));
 	  }
->>>>>>> d76b64b0
 	}
 
 	// reset the flops counters
