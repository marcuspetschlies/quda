--- conflicted
+++ resolved
@@ -284,11 +284,7 @@
   quda::spinorNoise(spinor_in, rng, QUDA_NOISE_UNIFORM);
 }
 
-<<<<<<< HEAD
-void constructPointSpinorSource(void *v, int nSpin, int nColor, QudaPrecision precision, const int *const x,
-=======
 void constructPointSpinorSource(void *v, QudaPrecision precision, const int *const x,
->>>>>>> 67f5db99
                                 const int dil, const int *const source_position)
 {
   int X[4] = {x[0], x[1], x[2], x[3]};
@@ -301,11 +297,7 @@
   int parity = local_idx % 2;
 
   size_t bytes = (size_t)V;
-<<<<<<< HEAD
-  bytes *= (size_t)my_spinor_site_size;
-=======
   bytes *= (size_t)spinor_site_size;
->>>>>>> 67f5db99
   bytes *= (size_t)host_spinor_data_type_size;
   memset(v, 0, bytes);
 
@@ -317,39 +309,23 @@
       && (comm_coord(3) * X[3] <= source_position[3] && source_position[3] < (comm_coord(3) + 1) * X[3])) {
 
     if (precision == QUDA_DOUBLE_PRECISION) {
-<<<<<<< HEAD
-      ((double *)v)[my_spinor_site_size * (parity * Vh + local_idx_cb) + 2 * dil] = 1.0;
-    } else {
-      ((float *)v)[my_spinor_site_size * (parity * Vh + local_idx_cb) + 2 * dil] = 1.0;
-=======
       ((double *)v)[spinor_site_size * (parity * Vh + local_idx_cb) + 2 * dil] = 1.0;
     } else {
       ((float *)v)[spinor_site_size * (parity * Vh + local_idx_cb) + 2 * dil] = 1.0;
->>>>>>> 67f5db99
     }
   }
 }
 
 void constructWallSpinorSource(void *v, QudaPrecision precision, const int dil)
 {
-<<<<<<< HEAD
-  size_t bytes = V * my_spinor_site_size * host_spinor_data_type_size;
-=======
   size_t bytes = V * spinor_site_size * host_spinor_data_type_size;
->>>>>>> 67f5db99
   memset(v, bytes, 0.0);
 
   for (int i = 0; i < V; i++) {
     if (precision == QUDA_DOUBLE_PRECISION) {
-<<<<<<< HEAD
-      ((double *)v)[my_spinor_site_size * i + 2 * dil] = 1.0;
-    } else {
-      ((float *)v)[my_spinor_site_size * i + 2 * dil] = 1.0;
-=======
       ((double *)v)[spinor_site_size * i + 2 * dil] = 1.0;
     } else {
       ((float *)v)[spinor_site_size * i + 2 * dil] = 1.0;
->>>>>>> 67f5db99
     }
   }
 }
@@ -1149,62 +1125,6 @@
   for (int i = 0; i < len; i++) dot += conj(a[i]) * b[i];
   for (int i = 0; i < len; i++) b[i] -= (complex<Float>)dot * a[i];
 }
-
-/*
-complex<double> det3helper(MatrixXcd a, int i1, int i2, int i3, int j1, int j2, int j3)
-{
-  return a(i1,j1)
-    * (a(i2,j2) * a(i3,j3) - a(i2,j3) * a(i3,j2));
-}
-
-template<int i, int j>
-complex<double> cofactor4x4(MatrixXcd a)
-{
-  enum {
-    i1 = (i+1) % 4,
-    i2 = (i+2) % 4,
-    i3 = (i+3) % 4,
-    j1 = (j+1) % 4,
-    j2 = (j+2) % 4,
-    j3 = (j+3) % 4
-  };      
-  return (det3helper(a, i1, i2, i3, j1, j2, j3) +
-	  det3helper(a, i2, i3, i1, j1, j2, j3) +
-	  det3helper(a, i3, i1, i2, j1, j2, j3));
-}
-
-void inverse4x4(MatrixXcd u) {
-
-  MatrixXcd uinv = MatrixXcd::Zero(4, 4);
-  
-  uinv(0,0) =  cofactor4x4<0,0>(u);
-  uinv(1,0) = -cofactor4x4<0,1>(u);
-  uinv(2,0) =  cofactor4x4<0,2>(u);
-  uinv(3,0) = -cofactor4x4<0,3>(u);
-  uinv(0,2) =  cofactor4x4<2,0>(u);
-  uinv(1,2) = -cofactor4x4<2,1>(u);
-  uinv(2,2) =  cofactor4x4<2,2>(u);
-  uinv(3,2) = -cofactor4x4<2,3>(u);
-  uinv(0,1) = -cofactor4x4<1,0>(u);
-  uinv(1,1) =  cofactor4x4<1,1>(u);
-  uinv(2,1) = -cofactor4x4<1,2>(u);
-  uinv(3,1) =  cofactor4x4<1,3>(u);
-  uinv(0,3) = -cofactor4x4<3,0>(u);
-  uinv(1,3) =  cofactor4x4<3,1>(u);
-  uinv(2,3) = -cofactor4x4<3,2>(u);
-  uinv(3,3) =  cofactor4x4<3,3>(u);
-
-  // Scale the result by column 0
-  complex<double> temp = 0.0;
-  for(int i=0; i<4; i++) {
-    temp += u(i,0) * uinv(0,i);
-  }
-  temp = 1.0/temp;
-  uinv *= temp;
-  
-  cout << uinv * u << endl << endl;
-}
-*/
 
 /*
 complex<double> det3helper(MatrixXcd a, int i1, int i2, int i3, int j1, int j2, int j3)
@@ -1394,12 +1314,6 @@
   }
 }
 
-<<<<<<< HEAD
-=======
-//template void constructRandomGaugeField(float **res, QudaGaugeParam *param, QudaDslashType dslash_type);
-//template void constructRandomGaugeField(double **res, QudaGaugeParam *param, QudaDslashType dslash_type);
-
->>>>>>> 67f5db99
 template <typename Float> void constructUnitaryGaugeField(Float **res)
 {
   Float *resOdd[4], *resEven[4];
