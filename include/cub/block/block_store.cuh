/******************************************************************************
 * Copyright (c) 2011, Duane Merrill.  All rights reserved.
 * Copyright (c) 2011-2015, NVIDIA CORPORATION.  All rights reserved.
 * 
 * Redistribution and use in source and binary forms, with or without
 * modification, are permitted provided that the following conditions are met:
 *     * Redistributions of source code must retain the above copyright
 *       notice, this list of conditions and the following disclaimer.
 *     * Redistributions in binary form must reproduce the above copyright
 *       notice, this list of conditions and the following disclaimer in the
 *       documentation and/or other materials provided with the distribution.
 *     * Neither the name of the NVIDIA CORPORATION nor the
 *       names of its contributors may be used to endorse or promote products
 *       derived from this software without specific prior written permission.
 * 
 * THIS SOFTWARE IS PROVIDED BY THE COPYRIGHT HOLDERS AND CONTRIBUTORS "AS IS" AND
 * ANY EXPRESS OR IMPLIED WARRANTIES, INCLUDING, BUT NOT LIMITED TO, THE IMPLIED
 * WARRANTIES OF MERCHANTABILITY AND FITNESS FOR A PARTICULAR PURPOSE ARE
 * DISCLAIMED. IN NO EVENT SHALL NVIDIA CORPORATION BE LIABLE FOR ANY
 * DIRECT, INDIRECT, INCIDENTAL, SPECIAL, EXEMPLARY, OR CONSEQUENTIAL DAMAGES
 * (INCLUDING, BUT NOT LIMITED TO, PROCUREMENT OF SUBSTITUTE GOODS OR SERVICES;
 * LOSS OF USE, DATA, OR PROFITS; OR BUSINESS INTERRUPTION) HOWEVER CAUSED AND
 * ON ANY THEORY OF LIABILITY, WHETHER IN CONTRACT, STRICT LIABILITY, OR TORT
 * (INCLUDING NEGLIGENCE OR OTHERWISE) ARISING IN ANY WAY OUT OF THE USE OF THIS
 * SOFTWARE, EVEN IF ADVISED OF THE POSSIBILITY OF SUCH DAMAGE.
 *
 ******************************************************************************/

/**
 * \file
 * Operations for writing linear segments of data from the CUDA thread block
 */

#pragma once

#include <iterator>

#include "block_exchange.cuh"
#include "../util_ptx.cuh"
#include "../util_macro.cuh"
#include "../util_type.cuh"
#include "../util_namespace.cuh"

/// Optional outer namespace(s)
CUB_NS_PREFIX

/// CUB namespace
namespace cub {

/**
 * \addtogroup UtilIo
 * @{
 */


/******************************************************************//**
 * \name Blocked arrangement I/O (direct)
 *********************************************************************/
//@{

/**
 * \brief Store a blocked arrangement of items across a thread block into a linear segment of items.
 *
 * \blocked
 *
 * \tparam T                    <b>[inferred]</b> The data type to store.
 * \tparam ITEMS_PER_THREAD     <b>[inferred]</b> The number of consecutive items partitioned onto each thread.
 * \tparam OutputIteratorT      <b>[inferred]</b> The random-access iterator type for output \iterator.
 */
template <
    typename            T,
    int                 ITEMS_PER_THREAD,
    typename            OutputIteratorT>
__device__ __forceinline__ void StoreDirectBlocked(
    int                 linear_tid,                 ///< [in] A suitable 1D thread-identifier for the calling thread (e.g., <tt>(threadIdx.y * blockDim.x) + linear_tid</tt> for 2D thread blocks)
    OutputIteratorT     block_itr,                  ///< [in] The thread block's base output iterator for storing to
    T                   (&items)[ITEMS_PER_THREAD]) ///< [in] Data to store
{
    // Store directly in thread-blocked order
    #pragma unroll
    for (int ITEM = 0; ITEM < ITEMS_PER_THREAD; ITEM++)
    {
        block_itr[(linear_tid * ITEMS_PER_THREAD) + ITEM] = items[ITEM];
    }
}


/**
 * \brief Store a blocked arrangement of items across a thread block into a linear segment of items, guarded by range
 *
 * \blocked
 *
 * \tparam T                    <b>[inferred]</b> The data type to store.
 * \tparam ITEMS_PER_THREAD     <b>[inferred]</b> The number of consecutive items partitioned onto each thread.
 * \tparam OutputIteratorT      <b>[inferred]</b> The random-access iterator type for output \iterator.
 */
template <
    typename            T,
    int                 ITEMS_PER_THREAD,
    typename            OutputIteratorT>
__device__ __forceinline__ void StoreDirectBlocked(
    int                 linear_tid,                 ///< [in] A suitable 1D thread-identifier for the calling thread (e.g., <tt>(threadIdx.y * blockDim.x) + linear_tid</tt> for 2D thread blocks)
    OutputIteratorT     block_itr,                  ///< [in] The thread block's base output iterator for storing to
    T                   (&items)[ITEMS_PER_THREAD], ///< [in] Data to store
    int                 valid_items)                ///< [in] Number of valid items to write
{
    // Store directly in thread-blocked order
    #pragma unroll
    for (int ITEM = 0; ITEM < ITEMS_PER_THREAD; ITEM++)
    {
        if (ITEM + (linear_tid * ITEMS_PER_THREAD) < valid_items)
        {
            block_itr[(linear_tid * ITEMS_PER_THREAD) + ITEM] = items[ITEM];
        }
    }
}


/**
 * \brief Store a blocked arrangement of items across a thread block into a linear segment of items.
 *
 * \blocked
 *
 * The output offset (\p block_ptr + \p block_offset) must be quad-item aligned,
 * which is the default starting offset returned by \p cudaMalloc()
 *
 * \par
 * The following conditions will prevent vectorization and storing will fall back to cub::BLOCK_STORE_DIRECT:
 *   - \p ITEMS_PER_THREAD is odd
 *   - The data type \p T is not a built-in primitive or CUDA vector type (e.g., \p short, \p int2, \p double, \p float2, etc.)
 *
 * \tparam T                    <b>[inferred]</b> The data type to store.
 * \tparam ITEMS_PER_THREAD     <b>[inferred]</b> The number of consecutive items partitioned onto each thread.
 *
 */
template <
    typename            T,
    int                 ITEMS_PER_THREAD>
__device__ __forceinline__ void StoreDirectBlockedVectorized(
    int                 linear_tid,                 ///< [in] A suitable 1D thread-identifier for the calling thread (e.g., <tt>(threadIdx.y * blockDim.x) + linear_tid</tt> for 2D thread blocks)
    T                   *block_ptr,                 ///< [in] Input pointer for storing from
    T                   (&items)[ITEMS_PER_THREAD]) ///< [in] Data to store
{
    enum
    {
        // Maximum CUDA vector size is 4 elements
        MAX_VEC_SIZE = CUB_MIN(4, ITEMS_PER_THREAD),

        // Vector size must be a power of two and an even divisor of the items per thread
        VEC_SIZE = ((((MAX_VEC_SIZE - 1) & MAX_VEC_SIZE) == 0) && ((ITEMS_PER_THREAD % MAX_VEC_SIZE) == 0)) ?
            MAX_VEC_SIZE :
            1,

        VECTORS_PER_THREAD = ITEMS_PER_THREAD / VEC_SIZE,
    };

    // Vector type
    typedef typename CubVector<T, VEC_SIZE>::Type Vector;

    // Alias global pointer
    Vector *block_ptr_vectors = reinterpret_cast<Vector*>(const_cast<T*>(block_ptr));

    // Alias pointers (use "raw" array here which should get optimized away to prevent conservative PTXAS lmem spilling)
    Vector raw_vector[VECTORS_PER_THREAD];
    T *raw_items = reinterpret_cast<T*>(raw_vector);

    // Copy
    #pragma unroll
    for (int ITEM = 0; ITEM < ITEMS_PER_THREAD; ITEM++)
    {
        raw_items[ITEM] = items[ITEM];
    }

    // Direct-store using vector types
    StoreDirectBlocked(linear_tid, block_ptr_vectors, raw_vector);
}



//@}  end member group
/******************************************************************//**
 * \name Striped arrangement I/O (direct)
 *********************************************************************/
//@{


/**
 * \brief Store a striped arrangement of data across the thread block into a linear segment of items.
 *
 * \striped
 *
 * \tparam BLOCK_THREADS        The thread block size in threads
 * \tparam T                    <b>[inferred]</b> The data type to store.
 * \tparam ITEMS_PER_THREAD     <b>[inferred]</b> The number of consecutive items partitioned onto each thread.
 * \tparam OutputIteratorT      <b>[inferred]</b> The random-access iterator type for output \iterator.
 */
template <
    int                 BLOCK_THREADS,
    typename            T,
    int                 ITEMS_PER_THREAD,
    typename            OutputIteratorT>
__device__ __forceinline__ void StoreDirectStriped(
    int                 linear_tid,                 ///< [in] A suitable 1D thread-identifier for the calling thread (e.g., <tt>(threadIdx.y * blockDim.x) + linear_tid</tt> for 2D thread blocks)
    OutputIteratorT     block_itr,                  ///< [in] The thread block's base output iterator for storing to
    T                   (&items)[ITEMS_PER_THREAD]) ///< [in] Data to store
{
    // Store directly in striped order
    #pragma unroll
    for (int ITEM = 0; ITEM < ITEMS_PER_THREAD; ITEM++)
    {
        block_itr[(ITEM * BLOCK_THREADS) + linear_tid] = items[ITEM];
    }
}


/**
 * \brief Store a striped arrangement of data across the thread block into a linear segment of items, guarded by range
 *
 * \striped
 *
 * \tparam BLOCK_THREADS        The thread block size in threads
 * \tparam T                    <b>[inferred]</b> The data type to store.
 * \tparam ITEMS_PER_THREAD     <b>[inferred]</b> The number of consecutive items partitioned onto each thread.
 * \tparam OutputIteratorT      <b>[inferred]</b> The random-access iterator type for output \iterator.
 */
template <
    int                 BLOCK_THREADS,
    typename            T,
    int                 ITEMS_PER_THREAD,
    typename            OutputIteratorT>
__device__ __forceinline__ void StoreDirectStriped(
    int                 linear_tid,                 ///< [in] A suitable 1D thread-identifier for the calling thread (e.g., <tt>(threadIdx.y * blockDim.x) + linear_tid</tt> for 2D thread blocks)
    OutputIteratorT     block_itr,                  ///< [in] The thread block's base output iterator for storing to
    T                   (&items)[ITEMS_PER_THREAD], ///< [in] Data to store
    int                 valid_items)                ///< [in] Number of valid items to write
{
    // Store directly in striped order
    #pragma unroll
    for (int ITEM = 0; ITEM < ITEMS_PER_THREAD; ITEM++)
    {
        if ((ITEM * BLOCK_THREADS) + linear_tid < valid_items)
        {
            block_itr[(ITEM * BLOCK_THREADS) + linear_tid] = items[ITEM];
        }
    }
}



//@}  end member group
/******************************************************************//**
 * \name Warp-striped arrangement I/O (direct)
 *********************************************************************/
//@{


/**
 * \brief Store a warp-striped arrangement of data across the thread block into a linear segment of items.
 *
 * \warpstriped
 *
 * \par Usage Considerations
 * The number of threads in the thread block must be a multiple of the architecture's warp size.
 *
 * \tparam T                    <b>[inferred]</b> The data type to store.
 * \tparam ITEMS_PER_THREAD     <b>[inferred]</b> The number of consecutive items partitioned onto each thread.
 * \tparam OutputIteratorT      <b>[inferred]</b> The random-access iterator type for output \iterator.
 */
template <
    typename            T,
    int                 ITEMS_PER_THREAD,
    typename            OutputIteratorT>
__device__ __forceinline__ void StoreDirectWarpStriped(
    int                 linear_tid,                 ///< [in] A suitable 1D thread-identifier for the calling thread (e.g., <tt>(threadIdx.y * blockDim.x) + linear_tid</tt> for 2D thread blocks)
    OutputIteratorT     block_itr,                  ///< [in] The thread block's base output iterator for storing to
    T                   (&items)[ITEMS_PER_THREAD]) ///< [out] Data to load
{
    int tid         = linear_tid & (CUB_PTX_WARP_THREADS - 1);
    int wid         = linear_tid >> CUB_PTX_LOG_WARP_THREADS;
    int warp_offset = wid * CUB_PTX_WARP_THREADS * ITEMS_PER_THREAD;

    // Store directly in warp-striped order
    #pragma unroll
    for (int ITEM = 0; ITEM < ITEMS_PER_THREAD; ITEM++)
    {
        block_itr[warp_offset + tid + (ITEM * CUB_PTX_WARP_THREADS)] = items[ITEM];
    }
}


/**
 * \brief Store a warp-striped arrangement of data across the thread block into a linear segment of items, guarded by range
 *
 * \warpstriped
 *
 * \par Usage Considerations
 * The number of threads in the thread block must be a multiple of the architecture's warp size.
 *
 * \tparam T                    <b>[inferred]</b> The data type to store.
 * \tparam ITEMS_PER_THREAD     <b>[inferred]</b> The number of consecutive items partitioned onto each thread.
 * \tparam OutputIteratorT      <b>[inferred]</b> The random-access iterator type for output \iterator.
 */
template <
    typename            T,
    int                 ITEMS_PER_THREAD,
    typename            OutputIteratorT>
__device__ __forceinline__ void StoreDirectWarpStriped(
    int                 linear_tid,                 ///< [in] A suitable 1D thread-identifier for the calling thread (e.g., <tt>(threadIdx.y * blockDim.x) + linear_tid</tt> for 2D thread blocks)
    OutputIteratorT     block_itr,                  ///< [in] The thread block's base output iterator for storing to
    T                   (&items)[ITEMS_PER_THREAD], ///< [in] Data to store
    int                 valid_items)                ///< [in] Number of valid items to write
{
    int tid         = linear_tid & (CUB_PTX_WARP_THREADS - 1);
    int wid         = linear_tid >> CUB_PTX_LOG_WARP_THREADS;
    int warp_offset = wid * CUB_PTX_WARP_THREADS * ITEMS_PER_THREAD;

    // Store directly in warp-striped order
    #pragma unroll
    for (int ITEM = 0; ITEM < ITEMS_PER_THREAD; ITEM++)
    {
        if (warp_offset + tid + (ITEM * CUB_PTX_WARP_THREADS) < valid_items)
        {
            block_itr[warp_offset + tid + (ITEM * CUB_PTX_WARP_THREADS)] = items[ITEM];
        }
    }
}


//@}  end member group


/** @} */       // end group UtilIo


//-----------------------------------------------------------------------------
// Generic BlockStore abstraction
//-----------------------------------------------------------------------------

/**
 * \brief cub::BlockStoreAlgorithm enumerates alternative algorithms for cub::BlockStore to write a blocked arrangement of items across a CUDA thread block to a linear segment of memory.
 */
enum BlockStoreAlgorithm
{
    /**
     * \par Overview
     *
     * A [<em>blocked arrangement</em>](index.html#sec5sec3) of data is written
     * directly to memory.
     *
     * \par Performance Considerations
     * - The utilization of memory transactions (coalescing) decreases as the
     *   access stride between threads increases (i.e., the number items per thread).
     */
    BLOCK_STORE_DIRECT,

    /**
     * \par Overview
     *
     * A [<em>blocked arrangement</em>](index.html#sec5sec3) of data is written directly
     * to memory using CUDA's built-in vectorized stores as a coalescing optimization.
     * For example, <tt>st.global.v4.s32</tt> instructions will be generated
     * when \p T = \p int and \p ITEMS_PER_THREAD % 4 == 0.
     *
     * \par Performance Considerations
     * - The utilization of memory transactions (coalescing) remains high until the the
     *   access stride between threads (i.e., the number items per thread) exceeds the
     *   maximum vector store width (typically 4 items or 64B, whichever is lower).
     * - The following conditions will prevent vectorization and writing will fall back to cub::BLOCK_STORE_DIRECT:
     *   - \p ITEMS_PER_THREAD is odd
     *   - The \p OutputIteratorT is not a simple pointer type
     *   - The block output offset is not quadword-aligned
     *   - The data type \p T is not a built-in primitive or CUDA vector type (e.g., \p short, \p int2, \p double, \p float2, etc.)
     */
    BLOCK_STORE_VECTORIZE,

    /**
     * \par Overview
     * A [<em>blocked arrangement</em>](index.html#sec5sec3) is locally
     * transposed and then efficiently written to memory as a [<em>striped arrangement</em>](index.html#sec5sec3).
     *
     * \par Performance Considerations
     * - The utilization of memory transactions (coalescing) remains high regardless
     *   of items written per thread.
     * - The local reordering incurs slightly longer latencies and throughput than the
     *   direct cub::BLOCK_STORE_DIRECT and cub::BLOCK_STORE_VECTORIZE alternatives.
     */
    BLOCK_STORE_TRANSPOSE,

    /**
     * \par Overview
     * A [<em>blocked arrangement</em>](index.html#sec5sec3) is locally
     * transposed and then efficiently written to memory as a
     * [<em>warp-striped arrangement</em>](index.html#sec5sec3)
     *
     * \par Usage Considerations
     * - BLOCK_THREADS must be a multiple of WARP_THREADS
     *
     * \par Performance Considerations
     * - The utilization of memory transactions (coalescing) remains high regardless
     *   of items written per thread.
     * - The local reordering incurs slightly longer latencies and throughput than the
     *   direct cub::BLOCK_STORE_DIRECT and cub::BLOCK_STORE_VECTORIZE alternatives.
     */
    BLOCK_STORE_WARP_TRANSPOSE,

    /**
     * \par Overview
     * A [<em>blocked arrangement</em>](index.html#sec5sec3) is locally
     * transposed and then efficiently written to memory as a
     * [<em>warp-striped arrangement</em>](index.html#sec5sec3)
     * To reduce the shared memory requirement, only one warp's worth of shared
     * memory is provisioned and is subsequently time-sliced among warps.
     *
     * \par Usage Considerations
     * - BLOCK_THREADS must be a multiple of WARP_THREADS
     *
     * \par Performance Considerations
     * - The utilization of memory transactions (coalescing) remains high regardless
     *   of items written per thread.
     * - Provisions less shared memory temporary storage, but incurs larger
     *   latencies than the BLOCK_STORE_WARP_TRANSPOSE alternative.
     */
    BLOCK_STORE_WARP_TRANSPOSE_TIMESLICED,

};


/**
 * \brief The BlockStore class provides [<em>collective</em>](index.html#sec0) data movement methods for writing a [<em>blocked arrangement</em>](index.html#sec5sec3) of items partitioned across a CUDA thread block to a linear segment of memory.  ![](block_store_logo.png)
 * \ingroup BlockModule
 * \ingroup UtilIo
 *
<<<<<<< HEAD
 * \tparam OutputIterator       The input iterator type \iterator.
=======
 * \tparam OutputIteratorT      The input iterator type \iterator.
>>>>>>> 9cfad35c
 * \tparam BLOCK_DIM_X          The thread block length in threads along the X dimension
 * \tparam ITEMS_PER_THREAD     The number of consecutive items partitioned onto each thread.
 * \tparam ALGORITHM            <b>[optional]</b> cub::BlockStoreAlgorithm tuning policy enumeration.  default: cub::BLOCK_STORE_DIRECT.
 * \tparam WARP_TIME_SLICING    <b>[optional]</b> Whether or not only one warp's worth of shared memory should be allocated and time-sliced among block-warps during any load-related data transpositions (versus each warp having its own storage). (default: false)
 * \tparam BLOCK_DIM_Y          <b>[optional]</b> The thread block length in threads along the Y dimension (default: 1)
 * \tparam BLOCK_DIM_Z          <b>[optional]</b> The thread block length in threads along the Z dimension (default: 1)
 * \tparam PTX_ARCH             <b>[optional]</b> \ptxversion
 *
 * \par Overview
 * - The BlockStore class provides a single data movement abstraction that can be specialized
 *   to implement different cub::BlockStoreAlgorithm strategies.  This facilitates different
 *   performance policies for different architectures, data types, granularity sizes, etc.
 * - BlockStore can be optionally specialized by different data movement strategies:
 *   -# <b>cub::BLOCK_STORE_DIRECT</b>.  A [<em>blocked arrangement</em>](index.html#sec5sec3) of data is written
 *      directly to memory. [More...](\ref cub::BlockStoreAlgorithm)
 *   -# <b>cub::BLOCK_STORE_VECTORIZE</b>.  A [<em>blocked arrangement</em>](index.html#sec5sec3)
 *      of data is written directly to memory using CUDA's built-in vectorized stores as a
 *      coalescing optimization.  [More...](\ref cub::BlockStoreAlgorithm)
 *   -# <b>cub::BLOCK_STORE_TRANSPOSE</b>.  A [<em>blocked arrangement</em>](index.html#sec5sec3)
 *      is locally transposed into a [<em>striped arrangement</em>](index.html#sec5sec3) which is
 *      then written to memory.  [More...](\ref cub::BlockStoreAlgorithm)
 *   -# <b>cub::BLOCK_STORE_WARP_TRANSPOSE</b>.  A [<em>blocked arrangement</em>](index.html#sec5sec3)
 *      is locally transposed into a [<em>warp-striped arrangement</em>](index.html#sec5sec3) which is
 *      then written to memory.  [More...](\ref cub::BlockStoreAlgorithm)
 * - \rowmajor
 *
 * \par A Simple Example
 * \blockcollective{BlockStore}
 * \par
 * The code snippet below illustrates the storing of a "blocked" arrangement
 * of 512 integers across 128 threads (where each thread owns 4 consecutive items)
 * into a linear segment of memory.  The store is specialized for \p BLOCK_STORE_WARP_TRANSPOSE,
 * meaning items are locally reordered among threads so that memory references will be
 * efficiently coalesced using a warp-striped access pattern.
 * \par
 * \code
 * #include <cub/cub.cuh>   // or equivalently <cub/block/block_store.cuh>
 *
 * __global__ void ExampleKernel(int *d_data, ...)
 * {
 *     // Specialize BlockStore for a 1D block of 128 threads owning 4 integer items each
 *     typedef cub::BlockStore<int*, 128, 4, BLOCK_STORE_WARP_TRANSPOSE> BlockStore;
 *
 *     // Allocate shared memory for BlockStore
 *     __shared__ typename BlockStore::TempStorage temp_storage;
 *
 *     // Obtain a segment of consecutive items that are blocked across threads
 *     int thread_data[4];
 *     ...
 *
 *     // Store items to linear memory
 *     int thread_data[4];
 *     BlockStore(temp_storage).Store(d_data, thread_data);
 *
 * \endcode
 * \par
 * Suppose the set of \p thread_data across the block of threads is
 * <tt>{ [0,1,2,3], [4,5,6,7], ..., [508,509,510,511] }</tt>.
 * The output \p d_data will be <tt>0, 1, 2, 3, 4, 5, ...</tt>.
 *
 */
template <
<<<<<<< HEAD
    typename                OutputIterator,
    int                     BLOCK_DIM_X,
    int                     ITEMS_PER_THREAD,
    BlockStoreAlgorithm     ALGORITHM           = BLOCK_STORE_DIRECT,
    bool                    WARP_TIME_SLICING   = false,
=======
    typename                OutputIteratorT,
    int                     BLOCK_DIM_X,
    int                     ITEMS_PER_THREAD,
    BlockStoreAlgorithm     ALGORITHM           = BLOCK_STORE_DIRECT,
>>>>>>> 9cfad35c
    int                     BLOCK_DIM_Y         = 1,
    int                     BLOCK_DIM_Z         = 1,
    int                     PTX_ARCH            = CUB_PTX_ARCH>
class BlockStore
{
private:
    /******************************************************************************
     * Constants and typed definitions
     ******************************************************************************/

    /// Constants
    enum
    {
        /// The thread block size in threads
        BLOCK_THREADS = BLOCK_DIM_X * BLOCK_DIM_Y * BLOCK_DIM_Z,
    };

    // Data type of input iterator
    typedef typename std::iterator_traits<OutputIteratorT>::value_type T;


    /******************************************************************************
     * Algorithmic variants
     ******************************************************************************/

    /// Store helper
    template <BlockStoreAlgorithm _POLICY, int DUMMY>
    struct StoreInternal;


    /**
     * BLOCK_STORE_DIRECT specialization of store helper
     */
    template <int DUMMY>
    struct StoreInternal<BLOCK_STORE_DIRECT, DUMMY>
    {
        /// Shared memory storage layout type
        typedef NullType TempStorage;

        /// Linear thread-id
        int linear_tid;

        /// Constructor
        __device__ __forceinline__ StoreInternal(
            TempStorage &temp_storage,
            int linear_tid)
        :
            linear_tid(linear_tid)
        {}

        /// Store items into a linear segment of memory
        __device__ __forceinline__ void Store(
<<<<<<< HEAD
            OutputIterator      block_itr,                  ///< [in] The thread block's base output iterator for storing to
=======
            OutputIteratorT     block_itr,                  ///< [in] The thread block's base output iterator for storing to
>>>>>>> 9cfad35c
            T                   (&items)[ITEMS_PER_THREAD]) ///< [in] Data to store
        {
            StoreDirectBlocked(linear_tid, block_itr, items);
        }

        /// Store items into a linear segment of memory, guarded by range
        __device__ __forceinline__ void Store(
<<<<<<< HEAD
            OutputIterator      block_itr,                  ///< [in] The thread block's base output iterator for storing to
=======
            OutputIteratorT     block_itr,                  ///< [in] The thread block's base output iterator for storing to
>>>>>>> 9cfad35c
            T                   (&items)[ITEMS_PER_THREAD], ///< [in] Data to store
            int                 valid_items)                ///< [in] Number of valid items to write
        {
            StoreDirectBlocked(linear_tid, block_itr, items, valid_items);
        }
    };


    /**
     * BLOCK_STORE_VECTORIZE specialization of store helper
     */
    template <int DUMMY>
    struct StoreInternal<BLOCK_STORE_VECTORIZE, DUMMY>
    {
        /// Shared memory storage layout type
        typedef NullType TempStorage;

        /// Linear thread-id
        int linear_tid;

        /// Constructor
        __device__ __forceinline__ StoreInternal(
            TempStorage &temp_storage,
            int linear_tid)
        :
            linear_tid(linear_tid)
        {}

        /// Store items into a linear segment of memory, specialized for native pointer types (attempts vectorization)
        __device__ __forceinline__ void Store(
            T                   *block_ptr,                 ///< [in] The thread block's base output iterator for storing to
            T                   (&items)[ITEMS_PER_THREAD]) ///< [in] Data to store
        {
            StoreDirectBlockedVectorized(linear_tid, block_ptr, items);
        }

        /// Store items into a linear segment of memory, specialized for opaque input iterators (skips vectorization)
        template <typename _OutputIteratorT>
        __device__ __forceinline__ void Store(
<<<<<<< HEAD
            _OutputIterator     block_itr,                  ///< [in] The thread block's base output iterator for storing to
=======
            _OutputIteratorT    block_itr,                  ///< [in] The thread block's base output iterator for storing to
>>>>>>> 9cfad35c
            T                   (&items)[ITEMS_PER_THREAD]) ///< [in] Data to store
        {
            StoreDirectBlocked(linear_tid, block_itr, items);
        }

        /// Store items into a linear segment of memory, guarded by range
        __device__ __forceinline__ void Store(
<<<<<<< HEAD
            OutputIterator      block_itr,                  ///< [in] The thread block's base output iterator for storing to
=======
            OutputIteratorT     block_itr,                  ///< [in] The thread block's base output iterator for storing to
>>>>>>> 9cfad35c
            T                   (&items)[ITEMS_PER_THREAD], ///< [in] Data to store
            int                 valid_items)                ///< [in] Number of valid items to write
        {
            StoreDirectBlocked(linear_tid, block_itr, items, valid_items);
        }
    };


    /**
     * BLOCK_STORE_TRANSPOSE specialization of store helper
     */
    template <int DUMMY>
    struct StoreInternal<BLOCK_STORE_TRANSPOSE, DUMMY>
    {
        // BlockExchange utility type for keys
<<<<<<< HEAD
        typedef BlockExchange<T, BLOCK_DIM_X, ITEMS_PER_THREAD, WARP_TIME_SLICING, BLOCK_DIM_Y, BLOCK_DIM_Z, PTX_ARCH> BlockExchange;
=======
        typedef BlockExchange<T, BLOCK_DIM_X, ITEMS_PER_THREAD, false, BLOCK_DIM_Y, BLOCK_DIM_Z, PTX_ARCH> BlockExchange;
>>>>>>> 9cfad35c

        /// Shared memory storage layout type
        typedef typename BlockExchange::TempStorage _TempStorage;

        /// Alias wrapper allowing storage to be unioned
        struct TempStorage : Uninitialized<_TempStorage> {};

        /// Thread reference to shared storage
        _TempStorage &temp_storage;

        /// Linear thread-id
        int linear_tid;

        /// Constructor
        __device__ __forceinline__ StoreInternal(
            TempStorage &temp_storage,
            int linear_tid)
        :
            temp_storage(temp_storage.Alias()),
            linear_tid(linear_tid)
        {}

        /// Store items into a linear segment of memory
        __device__ __forceinline__ void Store(
<<<<<<< HEAD
            OutputIterator      block_itr,                  ///< [in] The thread block's base output iterator for storing to
=======
            OutputIteratorT     block_itr,                  ///< [in] The thread block's base output iterator for storing to
>>>>>>> 9cfad35c
            T                   (&items)[ITEMS_PER_THREAD]) ///< [in] Data to store
        {
            BlockExchange(temp_storage).BlockedToStriped(items);
            StoreDirectStriped<BLOCK_THREADS>(linear_tid, block_itr, items);
        }

        /// Store items into a linear segment of memory, guarded by range
        __device__ __forceinline__ void Store(
            OutputIteratorT   block_itr,                  ///< [in] The thread block's base output iterator for storing to
            T                   (&items)[ITEMS_PER_THREAD], ///< [in] Data to store
            int                 valid_items)                ///< [in] Number of valid items to write
        {
            BlockExchange(temp_storage).BlockedToStriped(items);
            StoreDirectStriped<BLOCK_THREADS>(linear_tid, block_itr, items, valid_items);
        }
    };


    /**
     * BLOCK_STORE_WARP_TRANSPOSE specialization of store helper
     */
    template <int DUMMY>
    struct StoreInternal<BLOCK_STORE_WARP_TRANSPOSE, DUMMY>
    {
        enum
        {
            WARP_THREADS = CUB_WARP_THREADS(PTX_ARCH)
        };

        // Assert BLOCK_THREADS must be a multiple of WARP_THREADS
        CUB_STATIC_ASSERT((BLOCK_THREADS % WARP_THREADS == 0), "BLOCK_THREADS must be a multiple of WARP_THREADS");

        // BlockExchange utility type for keys
<<<<<<< HEAD
        typedef BlockExchange<T, BLOCK_DIM_X, ITEMS_PER_THREAD, WARP_TIME_SLICING, BLOCK_DIM_Y, BLOCK_DIM_Z, PTX_ARCH> BlockExchange;
=======
        typedef BlockExchange<T, BLOCK_DIM_X, ITEMS_PER_THREAD, false, BLOCK_DIM_Y, BLOCK_DIM_Z, PTX_ARCH> BlockExchange;
>>>>>>> 9cfad35c

        /// Shared memory storage layout type
        typedef typename BlockExchange::TempStorage _TempStorage;

        /// Alias wrapper allowing storage to be unioned
        struct TempStorage : Uninitialized<_TempStorage> {};

        /// Thread reference to shared storage
        _TempStorage &temp_storage;

        /// Linear thread-id
        int linear_tid;

        /// Constructor
        __device__ __forceinline__ StoreInternal(
            TempStorage &temp_storage,
            int linear_tid)
        :
            temp_storage(temp_storage.Alias()),
            linear_tid(linear_tid)
        {}

        /// Store items into a linear segment of memory
        __device__ __forceinline__ void Store(
            OutputIteratorT   block_itr,                    ///< [in] The thread block's base output iterator for storing to
            T                 (&items)[ITEMS_PER_THREAD])   ///< [in] Data to store
        {
            BlockExchange(temp_storage).BlockedToWarpStriped(items);
            StoreDirectWarpStriped(linear_tid, block_itr, items);
        }

        /// Store items into a linear segment of memory, guarded by range
        __device__ __forceinline__ void Store(
            OutputIteratorT   block_itr,                    ///< [in] The thread block's base output iterator for storing to
            T                 (&items)[ITEMS_PER_THREAD],   ///< [in] Data to store
            int               valid_items)                  ///< [in] Number of valid items to write
        {
            BlockExchange(temp_storage).BlockedToWarpStriped(items);
            StoreDirectWarpStriped(linear_tid, block_itr, items, valid_items);
        }
    };


    /**
     * BLOCK_STORE_WARP_TRANSPOSE_TIMESLICED specialization of store helper
     */
    template <int DUMMY>
    struct StoreInternal<BLOCK_STORE_WARP_TRANSPOSE_TIMESLICED, DUMMY>
    {
        enum
        {
            WARP_THREADS = CUB_WARP_THREADS(PTX_ARCH)
        };

        // Assert BLOCK_THREADS must be a multiple of WARP_THREADS
        CUB_STATIC_ASSERT((BLOCK_THREADS % WARP_THREADS == 0), "BLOCK_THREADS must be a multiple of WARP_THREADS");

        // BlockExchange utility type for keys
        typedef BlockExchange<T, BLOCK_DIM_X, ITEMS_PER_THREAD, true, BLOCK_DIM_Y, BLOCK_DIM_Z, PTX_ARCH> BlockExchange;

        /// Shared memory storage layout type
        typedef typename BlockExchange::TempStorage _TempStorage;

        /// Alias wrapper allowing storage to be unioned
        struct TempStorage : Uninitialized<_TempStorage> {};

        /// Thread reference to shared storage
        _TempStorage &temp_storage;

        /// Linear thread-id
        int linear_tid;

        /// Constructor
        __device__ __forceinline__ StoreInternal(
            TempStorage &temp_storage,
            int linear_tid)
        :
            temp_storage(temp_storage.Alias()),
            linear_tid(linear_tid)
        {}

        /// Store items into a linear segment of memory
        __device__ __forceinline__ void Store(
            OutputIteratorT   block_itr,                  ///< [in] The thread block's base output iterator for storing to
            T                   (&items)[ITEMS_PER_THREAD]) ///< [in] Data to store
        {
            BlockExchange(temp_storage).BlockedToWarpStriped(items);
            StoreDirectWarpStriped(linear_tid, block_itr, items);
        }

        /// Store items into a linear segment of memory, guarded by range
        __device__ __forceinline__ void Store(
            OutputIteratorT   block_itr,                  ///< [in] The thread block's base output iterator for storing to
            T                   (&items)[ITEMS_PER_THREAD], ///< [in] Data to store
            int                 valid_items)                ///< [in] Number of valid items to write
        {
            BlockExchange(temp_storage).BlockedToWarpStriped(items);
            StoreDirectWarpStriped(linear_tid, block_itr, items, valid_items);
        }
    };

    /******************************************************************************
     * Type definitions
     ******************************************************************************/

    /// Internal load implementation to use
    typedef StoreInternal<ALGORITHM, 0> InternalStore;


    /// Shared memory storage layout type
    typedef typename InternalStore::TempStorage _TempStorage;


    /******************************************************************************
     * Utility methods
     ******************************************************************************/

    /// Internal storage allocator
    __device__ __forceinline__ _TempStorage& PrivateStorage()
    {
        __shared__ _TempStorage private_storage;
        return private_storage;
    }


    /******************************************************************************
     * Thread fields
     ******************************************************************************/

    /// Thread reference to shared storage
    _TempStorage &temp_storage;

    /// Linear thread-id
    int linear_tid;

public:


    /// \smemstorage{BlockStore}
    struct TempStorage : Uninitialized<_TempStorage> {};


    /******************************************************************//**
     * \name Collective constructors
     *********************************************************************/
    //@{

    /**
     * \brief Collective constructor using a private static allocation of shared memory as temporary storage.
     */
    __device__ __forceinline__ BlockStore()
    :
        temp_storage(PrivateStorage()),
        linear_tid(RowMajorTid(BLOCK_DIM_X, BLOCK_DIM_Y, BLOCK_DIM_Z))
    {}


    /**
     * \brief Collective constructor using the specified memory allocation as temporary storage.
     */
    __device__ __forceinline__ BlockStore(
        TempStorage &temp_storage)             ///< [in] Reference to memory allocation having layout type TempStorage
    :
        temp_storage(temp_storage.Alias()),
        linear_tid(RowMajorTid(BLOCK_DIM_X, BLOCK_DIM_Y, BLOCK_DIM_Z))
    {}


    //@}  end member group
    /******************************************************************//**
     * \name Data movement
     *********************************************************************/
    //@{


    /**
     * \brief Store items into a linear segment of memory.
     *
     * \par
     * - \blocked
     * - \smemreuse
     *
     * \par Snippet
     * The code snippet below illustrates the storing of a "blocked" arrangement
     * of 512 integers across 128 threads (where each thread owns 4 consecutive items)
     * into a linear segment of memory.  The store is specialized for \p BLOCK_STORE_WARP_TRANSPOSE,
     * meaning items are locally reordered among threads so that memory references will be
     * efficiently coalesced using a warp-striped access pattern.
     * \par
     * \code
     * #include <cub/cub.cuh>   // or equivalently <cub/block/block_store.cuh>
     *
     * __global__ void ExampleKernel(int *d_data, ...)
     * {
     *     // Specialize BlockStore for a 1D block of 128 threads owning 4 integer items each
     *     typedef cub::BlockStore<int*, 128, 4, BLOCK_STORE_WARP_TRANSPOSE> BlockStore;
     *
     *     // Allocate shared memory for BlockStore
     *     __shared__ typename BlockStore::TempStorage temp_storage;
     *
     *     // Obtain a segment of consecutive items that are blocked across threads
     *     int thread_data[4];
     *     ...
     *
     *     // Store items to linear memory
     *     int thread_data[4];
     *     BlockStore(temp_storage).Store(d_data, thread_data);
     *
     * \endcode
     * \par
     * Suppose the set of \p thread_data across the block of threads is
     * <tt>{ [0,1,2,3], [4,5,6,7], ..., [508,509,510,511] }</tt>.
     * The output \p d_data will be <tt>0, 1, 2, 3, 4, 5, ...</tt>.
     *
     */
    __device__ __forceinline__ void Store(
        OutputIteratorT     block_itr,                  ///< [in] The thread block's base output iterator for storing to
        T                   (&items)[ITEMS_PER_THREAD]) ///< [in] Data to store
    {
        InternalStore(temp_storage, linear_tid).Store(block_itr, items);
    }

    /**
     * \brief Store items into a linear segment of memory, guarded by range.
     *
     * \par
     * - \blocked
     * - \smemreuse
     *
     * \par Snippet
     * The code snippet below illustrates the guarded storing of a "blocked" arrangement
     * of 512 integers across 128 threads (where each thread owns 4 consecutive items)
     * into a linear segment of memory.  The store is specialized for \p BLOCK_STORE_WARP_TRANSPOSE,
     * meaning items are locally reordered among threads so that memory references will be
     * efficiently coalesced using a warp-striped access pattern.
     * \par
     * \code
     * #include <cub/cub.cuh>   // or equivalently <cub/block/block_store.cuh>
     *
     * __global__ void ExampleKernel(int *d_data, int valid_items, ...)
     * {
     *     // Specialize BlockStore for a 1D block of 128 threads owning 4 integer items each
     *     typedef cub::BlockStore<int*, 128, 4, BLOCK_STORE_WARP_TRANSPOSE> BlockStore;
     *
     *     // Allocate shared memory for BlockStore
     *     __shared__ typename BlockStore::TempStorage temp_storage;
     *
     *     // Obtain a segment of consecutive items that are blocked across threads
     *     int thread_data[4];
     *     ...
     *
     *     // Store items to linear memory
     *     int thread_data[4];
     *     BlockStore(temp_storage).Store(d_data, thread_data, valid_items);
     *
     * \endcode
     * \par
     * Suppose the set of \p thread_data across the block of threads is
     * <tt>{ [0,1,2,3], [4,5,6,7], ..., [508,509,510,511] }</tt> and \p valid_items is \p 5.
     * The output \p d_data will be <tt>0, 1, 2, 3, 4, ?, ?, ?, ...</tt>, with
     * only the first two threads being unmasked to store portions of valid data.
     *
     */
    __device__ __forceinline__ void Store(
        OutputIteratorT     block_itr,                  ///< [in] The thread block's base output iterator for storing to
        T                   (&items)[ITEMS_PER_THREAD], ///< [in] Data to store
        int                 valid_items)                ///< [in] Number of valid items to write
    {
        InternalStore(temp_storage, linear_tid).Store(block_itr, items, valid_items);
    }
};


}               // CUB namespace
CUB_NS_POSTFIX  // Optional outer namespace(s)
<|MERGE_RESOLUTION|>--- conflicted
+++ resolved
@@ -430,11 +430,7 @@
  * \ingroup BlockModule
  * \ingroup UtilIo
  *
-<<<<<<< HEAD
- * \tparam OutputIterator       The input iterator type \iterator.
-=======
  * \tparam OutputIteratorT      The input iterator type \iterator.
->>>>>>> 9cfad35c
  * \tparam BLOCK_DIM_X          The thread block length in threads along the X dimension
  * \tparam ITEMS_PER_THREAD     The number of consecutive items partitioned onto each thread.
  * \tparam ALGORITHM            <b>[optional]</b> cub::BlockStoreAlgorithm tuning policy enumeration.  default: cub::BLOCK_STORE_DIRECT.
@@ -497,18 +493,10 @@
  *
  */
 template <
-<<<<<<< HEAD
-    typename                OutputIterator,
-    int                     BLOCK_DIM_X,
-    int                     ITEMS_PER_THREAD,
-    BlockStoreAlgorithm     ALGORITHM           = BLOCK_STORE_DIRECT,
-    bool                    WARP_TIME_SLICING   = false,
-=======
     typename                OutputIteratorT,
     int                     BLOCK_DIM_X,
     int                     ITEMS_PER_THREAD,
     BlockStoreAlgorithm     ALGORITHM           = BLOCK_STORE_DIRECT,
->>>>>>> 9cfad35c
     int                     BLOCK_DIM_Y         = 1,
     int                     BLOCK_DIM_Z         = 1,
     int                     PTX_ARCH            = CUB_PTX_ARCH>
@@ -561,11 +549,7 @@
 
         /// Store items into a linear segment of memory
         __device__ __forceinline__ void Store(
-<<<<<<< HEAD
-            OutputIterator      block_itr,                  ///< [in] The thread block's base output iterator for storing to
-=======
             OutputIteratorT     block_itr,                  ///< [in] The thread block's base output iterator for storing to
->>>>>>> 9cfad35c
             T                   (&items)[ITEMS_PER_THREAD]) ///< [in] Data to store
         {
             StoreDirectBlocked(linear_tid, block_itr, items);
@@ -573,11 +557,7 @@
 
         /// Store items into a linear segment of memory, guarded by range
         __device__ __forceinline__ void Store(
-<<<<<<< HEAD
-            OutputIterator      block_itr,                  ///< [in] The thread block's base output iterator for storing to
-=======
             OutputIteratorT     block_itr,                  ///< [in] The thread block's base output iterator for storing to
->>>>>>> 9cfad35c
             T                   (&items)[ITEMS_PER_THREAD], ///< [in] Data to store
             int                 valid_items)                ///< [in] Number of valid items to write
         {
@@ -617,11 +597,7 @@
         /// Store items into a linear segment of memory, specialized for opaque input iterators (skips vectorization)
         template <typename _OutputIteratorT>
         __device__ __forceinline__ void Store(
-<<<<<<< HEAD
-            _OutputIterator     block_itr,                  ///< [in] The thread block's base output iterator for storing to
-=======
             _OutputIteratorT    block_itr,                  ///< [in] The thread block's base output iterator for storing to
->>>>>>> 9cfad35c
             T                   (&items)[ITEMS_PER_THREAD]) ///< [in] Data to store
         {
             StoreDirectBlocked(linear_tid, block_itr, items);
@@ -629,11 +605,7 @@
 
         /// Store items into a linear segment of memory, guarded by range
         __device__ __forceinline__ void Store(
-<<<<<<< HEAD
-            OutputIterator      block_itr,                  ///< [in] The thread block's base output iterator for storing to
-=======
             OutputIteratorT     block_itr,                  ///< [in] The thread block's base output iterator for storing to
->>>>>>> 9cfad35c
             T                   (&items)[ITEMS_PER_THREAD], ///< [in] Data to store
             int                 valid_items)                ///< [in] Number of valid items to write
         {
@@ -649,11 +621,7 @@
     struct StoreInternal<BLOCK_STORE_TRANSPOSE, DUMMY>
     {
         // BlockExchange utility type for keys
-<<<<<<< HEAD
-        typedef BlockExchange<T, BLOCK_DIM_X, ITEMS_PER_THREAD, WARP_TIME_SLICING, BLOCK_DIM_Y, BLOCK_DIM_Z, PTX_ARCH> BlockExchange;
-=======
         typedef BlockExchange<T, BLOCK_DIM_X, ITEMS_PER_THREAD, false, BLOCK_DIM_Y, BLOCK_DIM_Z, PTX_ARCH> BlockExchange;
->>>>>>> 9cfad35c
 
         /// Shared memory storage layout type
         typedef typename BlockExchange::TempStorage _TempStorage;
@@ -678,11 +646,7 @@
 
         /// Store items into a linear segment of memory
         __device__ __forceinline__ void Store(
-<<<<<<< HEAD
-            OutputIterator      block_itr,                  ///< [in] The thread block's base output iterator for storing to
-=======
             OutputIteratorT     block_itr,                  ///< [in] The thread block's base output iterator for storing to
->>>>>>> 9cfad35c
             T                   (&items)[ITEMS_PER_THREAD]) ///< [in] Data to store
         {
             BlockExchange(temp_storage).BlockedToStriped(items);
@@ -716,11 +680,7 @@
         CUB_STATIC_ASSERT((BLOCK_THREADS % WARP_THREADS == 0), "BLOCK_THREADS must be a multiple of WARP_THREADS");
 
         // BlockExchange utility type for keys
-<<<<<<< HEAD
-        typedef BlockExchange<T, BLOCK_DIM_X, ITEMS_PER_THREAD, WARP_TIME_SLICING, BLOCK_DIM_Y, BLOCK_DIM_Z, PTX_ARCH> BlockExchange;
-=======
         typedef BlockExchange<T, BLOCK_DIM_X, ITEMS_PER_THREAD, false, BLOCK_DIM_Y, BLOCK_DIM_Z, PTX_ARCH> BlockExchange;
->>>>>>> 9cfad35c
 
         /// Shared memory storage layout type
         typedef typename BlockExchange::TempStorage _TempStorage;
