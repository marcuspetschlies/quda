--- conflicted
+++ resolved
@@ -181,7 +181,6 @@
   $<$<COMPILE_LANG_AND_ID:CUDA,Clang>:-Wno-unknown-cuda-version>
   $<$<COMPILE_LANG_AND_ID:CUDA,NVIDIA>: -Wno-deprecated-gpu-targets -arch=${QUDA_GPU_ARCH} --expt-relaxed-constexpr>)
 
-<<<<<<< HEAD
 target_compile_options(quda PRIVATE $<$<COMPILE_LANG_AND_ID:CUDA,NVIDIA>: -ftz=true -prec-div=false -prec-sqrt=false>)
 target_compile_options(quda PRIVATE $<$<COMPILE_LANG_AND_ID:CUDA,NVIDIA>: -Wno-deprecated-gpu-targets -arch=${QUDA_GPU_ARCH}
                                     --expt-relaxed-constexpr>)
@@ -190,10 +189,6 @@
 
 if(QUDA_VERBOSE_BUILD)
 	target_compile_options(quda PRIVATE $<$<COMPILE_LANG_AND_ID:CUDA,NVIDIA>:--ptxas-options=-v>)
-=======
-if(QUDA_VERBOSE_BUILD)
-  target_compile_options(quda PRIVATE $<$<COMPILE_LANG_AND_ID:CUDA,NVIDIA>:--ptxas-options=-v>)
->>>>>>> c65f6a12
 endif(QUDA_VERBOSE_BUILD)
 
 # workaround for 10.2
@@ -246,22 +241,6 @@
 if(${QUDA_PROPAGATE_CXX_FLAGS})
   target_compile_options(
     quda
-<<<<<<< HEAD
-    PRIVATE $<$<COMPILE_LANG_AND_ID:CUDA,NVIDIA>:
-    $<$<CONFIG:DEVEL>:${XCOMPILER_STRING}
-           ${CMAKE_CXX_FLAGS_DEVEL}>
-	   $<$<CONFIG:STRICT>:${XCOMPILER_STRING}
-           ${CMAKE_CXX_FLAGS_STRICT}>
-	   $<$<CONFIG:RELEASE>:${XCOMPILER_STRING}
-           ${CMAKE_CXX_FLAGS_RELEASE}>
-	   $<$<CONFIG:DEBUG>:${XCOMPILER_STRING}
-           ${CMAKE_CXX_FLAGS_DEBUG}>
-	   $<$<CONFIG:HOSTDEBUG>:${XCOMPILER_STRING}
-           ${CMAKE_CXX_FLAGS_HOSTDEBUG}>
-	   $<$<CONFIG:DEVICEDEBUG>:${XCOMPILER_STRING}
-           ${CMAKE_CXX_FLAGS_DEVICEDEBUG}>
-           >)
-=======
     PRIVATE $<$<COMPILE_LANGUAGE:CUDA>:
     $<$<CONFIG:DEVEL>:$<$<COMPILE_LANG_AND_ID:CUDA,NVIDIA>:SHELL:-Xcompiler >SHELL:${CMAKE_CXX_FLAGS_DEVEL}>
 	  $<$<CONFIG:STRICT>:$<$<COMPILE_LANG_AND_ID:CUDA,NVIDIA>:SHELL:-Xcompiler >SHELL:${CMAKE_CXX_FLAGS_STRICT}>
@@ -270,20 +249,12 @@
 	  $<$<CONFIG:HOSTDEBUG>:$<$<COMPILE_LANG_AND_ID:CUDA,NVIDIA>:SHELL:-Xcompiler > SHELL:${CMAKE_CXX_FLAGS_HOSTDEBUG}>
 	  $<$<CONFIG:DEVICEDEBUG>:$$<$<COMPILE_LANG_AND_ID:CUDA,NVIDIA>:SHELL:-Xcompiler > SHELL:${CMAKE_CXX_FLAGS_DEVICEDEBUG}>
     >)
->>>>>>> c65f6a12
 endif()
 
 # some clang warnings should be warning even when turning warnings into errors
 if(CMAKE_CXX_COMPILER_ID MATCHES "Clang")
   target_compile_options(quda_cpp PUBLIC $<$<COMPILE_LANGUAGE:CXX>:-Wno-error=unused-private-field
                                          -Wno-error=unused-function>)
-<<<<<<< HEAD
-				 target_compile_options(quda PRIVATE $<$<COMPILE_LANGUAGE:CUDA>: "SHELL:${XCOMPILER_STRING} -Wno-error=unused-private-field"
-					 "SHELL:${XCOMPILER_STRING} -Wno-error=unused-function" >)
-=======
-  #target_compile_options(quda PRIVATE $<$<COMPILE_LANG_AND_ID:CUDA,NVIDIA>: "SHELL:-Xcompiler -Wno-error=unused-private-field"
-                                     #"SHELL:-Xcompiler -Wno-error=unused-function" >)
->>>>>>> c65f6a12
 
   # this is a hack to get colored diagnostics back when using Ninja and clang
   if(CMAKE_GENERATOR MATCHES "Ninja")
