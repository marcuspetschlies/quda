#ifndef _DSLASH_QUDA_H
#define _DSLASH_QUDA_H

#include <quda_internal.h>
#include <tune_quda.h>
#include <color_spinor_field.h>
#include <gauge_field.h>
#include <clover_field.h>
#include <worker.h>

namespace quda {

  /**
    @param pack Sets whether to use a kernel to pack the T dimension
    */
  void setKernelPackT(bool pack);

  /**
    @return Whether the T dimension is kernel packed or not
    */
  bool getKernelPackT();

  void pushKernelPackT(bool pack);
  void popKernelPackT();

  /**
     @brief Helper function that sets which dimensions the packing
     kernel should be packing for.
     @param[in] dim_pack Array that specifies which dimenstions need
     to be packed.
  */
  void setPackComms(const int *dim_pack);

  bool getDslashLaunch();

  void createDslashEvents();
  void destroyDslashEvents();

#ifndef USE_LEGACY_DSLASH

  /**
     @brief Driver for applying the Wilson stencil

     out = D * in

     where D is the gauged Wilson linear operator.

     If kappa is non-zero, the operation is given by out = x + kappa * D in.
     This operator can be applied to both single parity
     (checker-boarded) fields, or to full fields.

     @param[out] out The output result field
     @param[in] in The input field
     @param[in] U The gauge field used for the operator
     @param[in] kappa Scale factor applied
     @param[in] x Vector field we accumulate onto to
     @param[in] parity Destination parity
     @param[in] dagger Whether this is for the dagger operator
     @param[in] comm_override Override for which dimensions are partitioned
     @param[in] profile The TimeProfile used for profiling the dslash
  */
  void ApplyWilson(ColorSpinorField &out, const ColorSpinorField &in, const GaugeField &U, double kappa,
                   const ColorSpinorField &x, int parity, bool dagger, const int *comm_override, TimeProfile &profile);

  /**
     @brief Driver for applying the Wilson-clover stencil

     out = A * x + kappa * D * in

     where D is the gauged Wilson linear operator.

     This operator can be applied to both single parity
     (checker-boarded) fields, or to full fields.

     @param[out] out The output result field
     @param[in] in Input field that D is applied to
     @param[in] x Input field that A is applied to
     @param[in] U The gauge field used for the operator
     @param[in] A The clover field used for the operator
     @param[in] kappa Scale factor applied
     @param[in] x Vector field we accumulate onto to
     @param[in] parity Destination parity
     @param[in] dagger Whether this is for the dagger operator
     @param[in] comm_override Override for which dimensions are partitioned
     @param[in] profile The TimeProfile used for profiling the dslash
  */
  void ApplyWilsonClover(ColorSpinorField &out, const ColorSpinorField &in, const GaugeField &U, const CloverField &A,
      double kappa, const ColorSpinorField &x, int parity, bool dagger, const int *comm_override, TimeProfile &profile);

  /**
     @brief Driver for applying the preconditioned Wilson-clover stencil

     out = A^{-1} * D * in + x

     where D is the gauged Wilson linear operator and A is the clover
     field.  This operator can (at present) be applied to only single
     parity (checker-boarded) fields.  When the dagger operator is
     requested, we do not transpose the order of operations, e.g.

     out = A^{-\dagger} D^\dagger  (no xpay term)

     Although not a conjugate transpose of the regular operator, this
     variant is used to enable kernel fusion between the application
     of D and the subsequent application of A, e.g., in the symmetric
     dagger operator we need to apply

     M = (1 - kappa^2 D^{\dagger} A^{-1} D{^\dagger} A^{-1} )

     and since cannot fuse D{^\dagger} A^{-\dagger}, we instead fused
     A^{-\dagger} D{^\dagger}.

     If kappa is non-zero, the operation is given by out = x + kappa * A^{-1} D in.
     This operator can (at present) be applied to only single parity
     (checker-boarded) fields.

     @param[out] out The output result field
     @param[in] in The input field
     @param[in] U The gauge field used for the operator
     @param[in] A The clover field used for the operator
     @param[in] kappa Scale factor applied
     @param[in] x Vector field we accumulate onto to
     @param[in] parity Destination parity
     @param[in] dagger Whether this is for the dagger operator
     @param[in] comm_override Override for which dimensions are partitioned
     @param[in] profile The TimeProfile used for profiling the dslash
  */
  void ApplyWilsonCloverPreconditioned(ColorSpinorField &out, const ColorSpinorField &in, const GaugeField &U,
      const CloverField &A, double kappa, const ColorSpinorField &x, int parity, bool dagger, const int *comm_override,
      TimeProfile &profile);

  /**
     @brief Driver for applying the twisted-mass stencil

     out = a * D * in + (1 + i*b*gamma_5) * x

     where D is the gauged Wilson linear operator.

     This operator can be applied to both single parity
     (checker-boarded) fields, or to full fields.

     @param[out] out The output result field
     @param[in] in The input field
     @param[in] U The gauge field used for the operator
     @param[in] a Scale factor applied to Wilson term (typically -kappa)
     @param[in] b Twist factor applied (typically 2*mu*kappa)
     @param[in] x Vector field we accumulate onto to
     @param[in] parity Destination parity
     @param[in] dagger Whether this is for the dagger operator
     @param[in] comm_override Override for which dimensions are partitioned
     @param[in] profile The TimeProfile used for profiling the dslash
  */
  void ApplyTwistedMass(ColorSpinorField &out, const ColorSpinorField &in, const GaugeField &U, double a, double b,
      const ColorSpinorField &x, int parity, bool dagger, const int *comm_override, TimeProfile &profile);

  /**
     @brief Driver for applying the preconditioned twisted-mass stencil

     out = a*(1 + i*b*gamma_5) * D * in + x

     where D is the gauged Wilson linear operator.  This operator can
     (at present) be applied to only single parity (checker-boarded)
     fields.  For the dagger operator, we generally apply the
     conjugate transpose operator

     out = x + D^\dagger A^{-\dagger}

     with the additional asymmetric special case, where we apply do not
     transpose the order of operations

     out = A^{-\dagger} D^\dagger  (no xpay term)

     This variant is required when have the asymmetric preconditioned
     operator and require the preconditioned twist term to remain in
     between the applications of D.  This would be combined with a
     subsequent non-preconditioned dagger operator, A*x - kappa^2 D, to
     form the full operator.

     @param[out] out The output result field
     @param[in] in The input field
     @param[in] U The gauge field used for the operator
     @param[in] a Scale factor applied to Wilson term ( typically kappa^2 / (1 + b*b) )
     @param[in] b Twist factor applied (typically -2*kappa*mu)
     @param[in] xpay Whether to do xpay or not
     @param[in] x Vector field we accumulate onto to when xpay is true
     @param[in] parity Destination parity
     @param[in] dagger Whether this is for the dagger operator
     @param[in] asymmetric Whether this is for the asymmetric preconditioned dagger operator (a*(1 - i*b*gamma_5) * D^dagger * in)
     @param[in] comm_override Override for which dimensions are partitioned
     @param[in] profile The TimeProfile used for profiling the dslash
  */
  void ApplyTwistedMassPreconditioned(ColorSpinorField &out, const ColorSpinorField &in, const GaugeField &U, double a,
      double b, bool xpay, const ColorSpinorField &x, int parity, bool dagger, bool asymmetric,
      const int *comm_override, TimeProfile &profile);

  /**
     @brief Driver for applying the non-degenerate twisted-mass
     stencil

     out = a * D * in + (1 + i*b*gamma_5*tau_3 + c*tau_1) * x

     where D is the gauged Wilson linear operator.  The quark fields
     out, in and x are five dimensional, with the fifth dimension
     corresponding to the flavor dimension.  The convention is that
     the first 4-d slice (s=0) corresponds to the positive twist and
     the second slice (s=1) corresponds to the negative twist.

     This operator can be applied to both single parity
     (4d checker-boarded) fields, or to full fields.

     @param[out] out The output result field
     @param[in] in The input field
     @param[in] U The gauge field used for the operator
     @param[in] a Scale factor applied to Wilson term (typically -kappa)
     @param[in] b Chiral twist factor applied (typically 2*mu*kappa)
     @param[in] c Flavor twist factor applied (typically -2*epsilon*kappa)
     @param[in] x Vector field we accumulate onto to
     @param[in] parity Destination parity
     @param[in] dagger Whether this is for the dagger operator
     @param[in] comm_override Override for which dimensions are partitioned
     @param[in] profile The TimeProfile used for profiling the dslash
  */
  void ApplyNdegTwistedMass(ColorSpinorField &out, const ColorSpinorField &in, const GaugeField &U, double a, double b,
      double c, const ColorSpinorField &x, int parity, bool dagger, const int *comm_override, TimeProfile &profile);

  /**
     @brief Driver for applying the preconditioned non-degenerate
     twisted-mass stencil

     out = a * (1 + i*b*gamma_5*tau_3 + c*tau_1) * D * in + x

     where D is the gauged Wilson linear operator.  The quark fields
     out, in and x are five dimensional, with the fifth dimension
     corresponding to the flavor dimension.  The convention is that
     the first 4-d slice (s=0) corresponds to the positive twist and
     the second slice (s=1) corresponds to the negative twist.

     This operator can (at present) be applied to only single parity
     (checker-boarded) fields.

     For the dagger operator, we generally apply the
     conjugate transpose operator

     out = x + D^\dagger A^{-\dagger}

     with the additional asymmetric special case, where we apply do not
     transpose the order of operations

     out = A^{-\dagger} D^\dagger  (no xpay term)

     This variant is required when have the asymmetric preconditioned
     operator and require the preconditioned twist term to remain in
     between the applications of D.  This would be combined with a
     subsequent non-preconditioned dagger operator, A*x - kappa^2 D, to
     form the full operator.

     @param[out] out The output result field
     @param[in] in The input field
     @param[in] U The gauge field used for the operator
     @param[in] a Scale factor applied to Wilson term (typically -kappa^2/(1 + b*b -c*c) )
     @param[in] b Chiral twist factor applied (typically -2*mu*kappa)
     @param[in] c Flavor twist factor applied (typically 2*epsilon*kappa)
     @param[in] xpay Whether to do xpay or not
     @param[in] x Vector field we accumulate onto to
     @param[in] parity Destination parity
     @param[in] dagger Whether this is for the dagger operator
     @param[in] asymmetric Whether this is for the asymmetric preconditioned dagger operator (a*(1 - i*b*gamma_5) * D^dagger * in)
     @param[in] comm_override Override for which dimensions are partitioned
     @param[in] profile The TimeProfile used for profiling the dslash
  */
  void ApplyNdegTwistedMassPreconditioned(ColorSpinorField &out, const ColorSpinorField &in, const GaugeField &U,
      double a, double b, double c, bool xpay, const ColorSpinorField &x, int parity, bool dagger, bool asymmetric,
      const int *comm_override, TimeProfile &profile);

  /**
       @brief Driver for applying the twisted-clover stencil

       out = a * D * in + (C + i*b*gamma_5) * x

       where D is the gauged Wilson linear operator, and C is the clover
       field.

       This operator can be applied to both single parity
       (4d checker-boarded) fields, or to full fields.

       @param[out] out The output result field
       @param[in] in The input field
       @param[in] U The gauge field used for the operator
       @param[in] C The clover field used for the operator
       @param[in] a Scale factor applied to Wilson term (typically -kappa)
       @param[in] b Chiral twist factor applied (typically 2*mu*kappa)
       @param[in] x Vector field we accumulate onto to
       @param[in] parity Destination parity
       @param[in] dagger Whether this is for the dagger operator
       @param[in] comm_override Override for which dimensions are partitioned
       @param[in] profile The TimeProfile used for profiling the dslash
    */
  void ApplyTwistedClover(ColorSpinorField &out, const ColorSpinorField &in, const GaugeField &U, const CloverField &C,
      double a, double b, const ColorSpinorField &x, int parity, bool dagger, const int *comm_override,
      TimeProfile &profile);

  /**
     @brief Driver for applying the preconditioned twisted-clover stencil

     out = a * (C + i*b*gamma_5)^{-1} * D * in + x
         = a * C^{-2} (C - i*b*gamma_5) * D * in + x
         = A^{-1} * D * in + x

     where D is the gauged Wilson linear operator and C is the clover
     field.  This operator can (at present) be applied to only single
     parity (checker-boarded) fields.  When the dagger operator is
     requested, we do not transpose the order of operations, e.g.

     out = A^{-\dagger} D^\dagger  (no xpay term)

     Although not a conjugate transpose of the regular operator, this
     variant is used to enable kernel fusion between the application
     of D and the subsequent application of A, e.g., in the symmetric
     dagger operator we need to apply

     M = (1 - kappa^2 D^{\dagger} A^{-\dagger} D{^\dagger} A^{-\dagger} )

     and since cannot fuse D{^\dagger} A^{-\dagger}, we instead fused
     A^{-\dagger} D{^\dagger}.

     @param[out] out The output result field
     @param[in] in The input field
     @param[in] U The gauge field used for the operator
     @param[in] C The clover field used for the operator
     @param[in] a Scale factor applied to Wilson term ( typically 1 / (1 + b*b) or kappa^2 / (1 + b*b) )
     @param[in] b Twist factor applied (typically -2*kappa*mu)
     @param[in] xpay Whether to do xpay or not
     @param[in] x Vector field we accumulate onto to when xpay is true
     @param[in] parity Destination parity
     @param[in] dagger Whether this is for the dagger operator
     @param[in] comm_override Override for which dimensions are partitioned
     @param[in] profile The TimeProfile used for profiling the dslash
  */
  void ApplyTwistedCloverPreconditioned(ColorSpinorField &out, const ColorSpinorField &in, const GaugeField &U,
      const CloverField &C, double a, double b, bool xpay, const ColorSpinorField &x, int parity, bool dagger,
      const int *comm_override, TimeProfile &profile);

  /**
     @brief Driver for applying the Domain-wall 5-d stencil to a
     5-d vector with 5-d preconditioned data order

     out = D_5 * in

     where D_5 is the 5-d wilson linear operator with fifth dimension
     boundary condition set by the fermion mass.

     If a is non-zero, the operation is given by out = x + a * D_5 in.
     This operator can be applied to both single parity
     (checker-boarded) fields, or to full fields.

     @param[out] out The output result field
     @param[in] in The input field
     @param[in] U The gauge field used for the operator
     @param[in] a Scale factor applied (typically -kappa_5)
     @param[in] m_f Fermion mass parameter
     @param[in] x Vector field we accumulate onto to
     @param[in] parity Destination parity
     @param[in] dagger Whether this is for the dagger operator
     @param[in] comm_override Override for which dimensions are partitioned
     @param[in] profile The TimeProfile used for profiling the dslash
  */
  void ApplyDomainWall5D(ColorSpinorField &out, const ColorSpinorField &in, const GaugeField &U, double a, double m_f,
      const ColorSpinorField &x, int parity, bool dagger, const int *comm_override, TimeProfile &profile);

  /**
     @brief Driver for applying the batched Wilson 4-d stencil to a
     5-d vector with 4-d preconditioned data order

     out = D * in

     where D is the gauged Wilson linear operator.

     If a is non-zero, the operation is given by out = x + a * D in.
     This operator can be applied to both single parity
     (checker-boarded) fields, or to full fields.

     @param[out] out The output result field
     @param[in] in The input field
     @param[in] U The gauge field used for the operator
     @param[in] a Scale factor applied
     @param[in] m_5 Wilson mass shift
     @param[in] b_5 Mobius coefficient array (length Ls)
     @param[in] c_5 Mobius coefficient array (length Ls)
     @param[in] x Vector field we accumulate onto to
     @param[in] parity Destination parity
     @param[in] dagger Whether this is for the dagger operator
     @param[in] comm_override Override for which dimensions are partitioned
     @param[in] profile The TimeProfile used for profiling the dslash
  */
<<<<<<< HEAD
  void ApplyDomainWall4D(ColorSpinorField &out, const ColorSpinorField &in, const GaugeField &U,
                         double a, double m_5, const Complex *b_5, const Complex *c_5, const ColorSpinorField &x,
                         int parity, bool dagger, const int *comm_override, TimeProfile &profile);

  enum Dslash5Type {
    DSLASH5_DWF,
    DSLASH5_MOBIUS_PRE,
    DSLASH5_MOBIUS,
    M5_INV_DWF,
    M5_INV_MOBIUS,
    M5_INV_ZMOBIUS,
    M5_EOFA,
    M5INV_EOFA
  };
=======
  void ApplyDomainWall4D(ColorSpinorField &out, const ColorSpinorField &in, const GaugeField &U, double a, double m_5,
                         const Complex *b_5, const Complex *c_5, const ColorSpinorField &x, int parity, bool dagger,
                         const int *comm_override, TimeProfile &profile);

  enum Dslash5Type { DSLASH5_DWF, DSLASH5_MOBIUS_PRE, DSLASH5_MOBIUS, M5_INV_DWF, M5_INV_MOBIUS, M5_INV_ZMOBIUS };
>>>>>>> 54b503f2

  enum MdwfFusedDslashType { // the details are too complicated to describe here.
    dslash4_dslash5pre_dslash5inv = 0,
    dslash4_dslash5inv_dslash5invdag = 1,
    dslash4dag_dslash5predag_dslash5invdag = 2,
    dslash4dag_dslash5predag = 3,
    dslash5pre = 4,
  };
  
  /**
     @brief Apply either the domain-wall / mobius Dslash5 operator or
     the M5 inverse operator.  In the current implementation, it is
     expected that the color-spinor fields are 4-d preconditioned.
     @param[out] out Result color-spinor field
     @param[in] in Input color-spinor field
     @param[in] x Auxilary input color-spinor field
     @param[in] m_f Fermion mass parameter
     @param[in] m_5 Wilson mass shift
     @param[in] b_5 Mobius coefficient array (length Ls)
     @param[in] c_5 Mobius coefficient array (length Ls)
     @param[in] a Scale factor use in xpay operator
     @param[in] dagger Whether this is for the dagger operator
     @param[in] type Type of dslash we are applying
  */
<<<<<<< HEAD
  void ApplyDslash5(ColorSpinorField &out, const ColorSpinorField &in, const ColorSpinorField &x,
		    double m_f, double m_5, const Complex *b_5, const Complex *c_5,
		    double a, bool dagger, Dslash5Type type);
  
  void apply_dslash5_tensor_core(ColorSpinorField &out, const ColorSpinorField &in, const ColorSpinorField &x,
      double m_f, double m_5, const Complex* b_5, const Complex* c_5, double a, bool dagger, const double scale, Dslash5Type type);

  // Tensor core functions for Mobius DWF
  namespace mobius_tensor_core{
    void apply_fused_dslash(ColorSpinorField& out, const ColorSpinorField& in, const GaugeField& U,
      ColorSpinorField& y, const ColorSpinorField& x, double m_f, double m_5,
      const Complex* b_5, const Complex* c_5, bool dagger, int parity, int shift[4], int halo_shift[4],
      const double scale, MdwfFusedDslashType type);
  }

  // The EOFA stuff
  namespace mobius_eofa{
    void apply_dslash5(ColorSpinorField &out, const ColorSpinorField &in, const ColorSpinorField &x,
      double m_f, double m_5, const Complex *b_5, const Complex *c_5, double a,
      int eofa_pm,
      double inv, double kappa, const double* eofa_u, const double* eofa_x, const double* eofa_y, double sherman_morrison,
      bool dagger, Dslash5Type type);  
  }
  
=======
  void ApplyDslash5(ColorSpinorField &out, const ColorSpinorField &in, const ColorSpinorField &x, double m_f,
      double m_5, const Complex *b_5, const Complex *c_5, double a, bool dagger, Dslash5Type type);

  /**
     @brief Driver for applying the Laplace stencil

     out = - kappa * A * in

     where A is the gauge laplace linear operator.

     If x is defined, the operation is given by out = x - kappa * A in.
     This operator can be applied to both single parity
     (checker-boarded) fields, or to full fields.

     @param[out] out The output result field
     @param[in] in The input field
     @param[in] U The gauge field used for the gauge Laplace
     @param[in] dir Direction of the derivative 0,1,2,3 to omit (-1 is full 4D)
     @param[in] kappa Scale factor applied
     @param[in] x Vector field we accumulate onto to
  */
  void ApplyLaplace(ColorSpinorField &out, const ColorSpinorField &in, const GaugeField &U, int dir, double kappa,
                    const ColorSpinorField &x, int parity, bool dagger, const int *comm_override, TimeProfile &profile);

  /**
     @brief Driver for applying the covariant derivative

     out = U * in

     where U is the gauge field in a particular direction.

     This operator can be applied to both single parity
     (checker-boarded) fields, or to full fields.

     @param[out] out The output result field
     @param[in] in The input field
     @param[in] U The gauge field used for the covariant derivative
     @param[in] mu Direction of the derivative. For mu > 3 it goes backwards
     @param[in] parity Destination parity
     @param[in] dagger Whether this is for the dagger operator
     @param[in] comm_override Override for which dimensions are partitioned
     @param[in] profile The TimeProfile used for profiling the dslash
  */
  void ApplyCovDev(ColorSpinorField &out, const ColorSpinorField &in, const GaugeField &U, int mu, int parity,
                   bool dagger, const int *comm_override, TimeProfile &profile);

>>>>>>> 54b503f2
#else

  // plain Wilson Dslash
  void wilsonDslashCuda(cudaColorSpinorField *out, const cudaGaugeField &gauge, const cudaColorSpinorField *in,
			const int oddBit, const int daggerBit, const cudaColorSpinorField *x,
			const double &k, const int *commDim, TimeProfile &profile);

  // clover Dslash
  void cloverDslashCuda(cudaColorSpinorField *out, const cudaGaugeField &gauge,
			const FullClover &cloverInv, const cudaColorSpinorField *in,
			const int oddBit, const int daggerBit, const cudaColorSpinorField *x,
			const double &k, const int *commDim, TimeProfile &profile);

  // clover Dslash
  void asymCloverDslashCuda(cudaColorSpinorField *out, const cudaGaugeField &gauge,
			    const FullClover &cloverInv, const cudaColorSpinorField *in,
			    const int oddBit, const int daggerBit, const cudaColorSpinorField *x,
			    const double &k, const int *commDim, TimeProfile &profile);

  // twisted mass Dslash
  void twistedMassDslashCuda(cudaColorSpinorField *out, const cudaGaugeField &gauge, const cudaColorSpinorField *in,
      const int parity, const int dagger, const cudaColorSpinorField *x, const QudaTwistDslashType type,
      const double &kappa, const double &mu, const double &epsilon, const double &k, const int *commDim,
      TimeProfile &profile);

  // twisted mass Dslash
  void ndegTwistedMassDslashCuda(cudaColorSpinorField *out, const cudaGaugeField &gauge, const cudaColorSpinorField *in,
      const int parity, const int dagger, const cudaColorSpinorField *x, const QudaTwistDslashType type,
      const double &kappa, const double &mu, const double &epsilon, const double &k, const int *commDim,
      TimeProfile &profile);

  // twisted clover Dslash
  void twistedCloverDslashCuda(cudaColorSpinorField *out, const cudaGaugeField &gauge, const FullClover *clover,
      const FullClover *cloverInv, const cudaColorSpinorField *in, const int parity, const int dagger,
      const cudaColorSpinorField *x, const QudaTwistCloverDslashType type, const double &kappa, const double &mu,
      const double &epsilon, const double &k, const int *commDim, TimeProfile &profile);

  // domain wall Dslash
  void domainWallDslashCuda(cudaColorSpinorField *out, const cudaGaugeField &gauge, const cudaColorSpinorField *in,
			    const int parity, const int dagger, const cudaColorSpinorField *x,
			    const double &m_f, const double &k, const int *commDim, TimeProfile &profile);

  // Added for 4d EO preconditioning in DWF
  void domainWallDslashCuda(cudaColorSpinorField *out, const cudaGaugeField &gauge, const cudaColorSpinorField *in,
			    const int parity, const int dagger, const cudaColorSpinorField *x,
			    const double &m_f, const double &a, const double &b,
			    const int *commDim, const int DS_type, TimeProfile &profile);

  // Added for 4d EO preconditioning in Mobius DWF
  void MDWFDslashCuda(cudaColorSpinorField *out, const cudaGaugeField &gauge, const cudaColorSpinorField *in,
      const int parity, const int dagger, const cudaColorSpinorField *x, const double &m_f, const double &k,
      const double *b5, const double *c_5, const double &m5,
      const int *commDim, const int DS_type, TimeProfile &profile);

  void mdwf_dslash_cuda_partial(cudaColorSpinorField *out, const cudaGaugeField &gauge,
      const cudaColorSpinorField *in, const int parity, const int dagger,
      const cudaColorSpinorField *x, const double &m_f, const double &k2,
      const double *b_5, const double *c_5, const double &m5,
      const int *commOverride, const int DS_type, TimeProfile &profile, int sp_idx_length, int R_[4], int_fastdiv Xs_[4],
      bool expanding_=false, std::array<int,4> Rz_={0,0,0,0});

  void ApplyLaplace(ColorSpinorField &out, const ColorSpinorField &in, const GaugeField &U, double kappa,
                    const ColorSpinorField *x, int parity);

  void ApplyCovDev(ColorSpinorField &out, const ColorSpinorField &in, const GaugeField &U, int parity, int mu);

#endif

  /**
     @brief Apply clover-matrix field to a color-spinor field
     @param[out] out Result color-spinor field
     @param[in] in Input color-spinor field
     @param[in] clover Clover-matrix field
     @param[in] inverse Whether we are applying the inverse or not
     @param[in] Field parity (if color-spinor field is single parity)
  */
  void ApplyClover(
      ColorSpinorField &out, const ColorSpinorField &in, const CloverField &clover, bool inverse, int parity);
#ifdef USE_LEGACY_DSLASH
  // staggered Dslash
  void staggeredDslashCuda(cudaColorSpinorField *out, const cudaGaugeField &gauge,
			   const cudaColorSpinorField *in, const int parity, const int dagger,
			   const cudaColorSpinorField *x, const double &k,
			   const int *commDim, TimeProfile &profile);

  // improved staggered Dslash
  void improvedStaggeredDslashCuda(cudaColorSpinorField *out, const cudaGaugeField &fatGauge, const cudaGaugeField &longGauge,
				   const cudaColorSpinorField *in, const int parity, const int dagger,
				   const cudaColorSpinorField *x, const double &k,
				   const int *commDim, TimeProfile &profile);

#else
  /**
     @brief Apply the staggered dslash operator to a color-spinor field.
     @param[out] out Result color-spinor field
     @param[in] in Input color-spinor field
     @param[in] U Gauge-Link (1-link or fat-link)
     @param[in] a xpay parameter (set to 0.0 for non-xpay version)
     @param[in] x Vector field we accumulate onto to
     @param[in] parity parity parameter
     @param[in] dagger Whether we are applying the dagger or not
     @param[in] improved whether to apply the standard-staggered (false) or asqtad (true) operator
  */
  void ApplyStaggered(ColorSpinorField &out, const ColorSpinorField &in, const GaugeField &U, double a,
      const ColorSpinorField &x, int parity, bool dagger, const int *comm_override, TimeProfile &profile);

  /**
   @brief Apply the improved staggered dslash operator to a color-spinor field.
   @param[out] out Result color-spinor field
   @param[in] in Input color-spinor field
   @param[in] U Gauge-Link (1-link or fat-link)
   @param[in] L Long-Links for asqtad
   @param[in] a xpay parameter (set to 0.0 for non-xpay version)
   @param[in] x Vector field we accumulate onto to
   @param[in] parity parity parameter
   @param[in] dagger Whether we are applying the dagger or not
   @param[in] improved whether to apply the standard-staggered (false) or asqtad (true) operator
*/
  void ApplyImprovedStaggered(ColorSpinorField &out, const ColorSpinorField &in, const GaugeField &U, const GaugeField &L,
      double a, const ColorSpinorField &x, int parity, bool dagger, const int *comm_override, TimeProfile &profile);

#endif
  /**
     @brief Apply the twisted-mass gamma operator to a color-spinor field.
     @param[out] out Result color-spinor field
     @param[in] in Input color-spinor field
     @param[in] d Which gamma matrix we are applying (C counting, so gamma_5 has d=4)
     @param[in] kappa kappa parameter
     @param[in] mu mu parameter
     @param[in] epsilon epsilon parameter
     @param[in] dagger Whether we are applying the dagger or not
     @param[in] twist The type of kernel we are doing
  */
  void ApplyTwistGamma(ColorSpinorField &out, const ColorSpinorField &in, int d, double kappa, double mu,
		       double epsilon, int dagger, QudaTwistGamma5Type type);

  /**
     @brief Apply twisted clover-matrix field to a color-spinor field
     @param[out] out Result color-spinor field
     @param[in] in Input color-spinor field
     @param[in] clover Clover-matrix field
     @param[in] kappa kappa parameter
     @param[in] mu mu parameter
     @param[in] epsilon epsilon parameter
     @param[in] Field parity (if color-spinor field is single parity)
     @param[in] dagger Whether we are applying the dagger or not
     @param[in] twist The type of kernel we are doing
       if (twist == QUDA_TWIST_GAMMA5_DIRECT) apply (Clover + i*a*gamma_5) to the input spinor
       else if (twist == QUDA_TWIST_GAMMA5_INVERSE) apply (Clover + i*a*gamma_5)/(Clover^2 + a^2) to the input spinor
  */
  void ApplyTwistClover(ColorSpinorField &out, const ColorSpinorField &in, const CloverField &clover,
			double kappa, double mu, double epsilon, int parity, int dagger, QudaTwistGamma5Type twist);

#ifdef USE_LEGACY_DSLASH
  /**
     @brief Dslash face packing routine
     @param[out] ghost_buf Array of packed halos, order is [2*dim+dir]
     @param[in] in Input ColorSpinorField to be packed
     @param[in] location Locations where the packed fields are (Device, Host and/or Remote)
     @param[in] nFace Depth of halo
     @param[in] dagger Whether this is for the dagger operator
     @param[in] parity Field parity
     @param[in] dim Which dimensions we are packing
     @param[in] face_num Are we packing backwards (0), forwards (1) or both directions (2)
     @param[in] stream Which stream are we executing in
     @param[in] a Packing coefficient (twisted-mass only)
     @param[in] b Packing coefficient (twisted-mass only)
  */
  void packFace(void *ghost_buf[2*QUDA_MAX_DIM], cudaColorSpinorField &in, MemoryLocation location,
		const int nFace, const int dagger, const int parity, const int dim, const int face_num,
		const cudaStream_t &stream, const double a=0.0, const double b=0.0);
#else
  /**
     @brief Dslash face packing routine
     @param[out] ghost_buf Array of packed halos, order is [2*dim+dir]
     @param[in] field ColorSpinorField to be packed
     @param[in] location Locations where the packed fields are (Device, Host and/or Remote)
     @param[in] nFace Depth of halo
     @param[in] dagger Whether this is for the dagger operator
     @param[in] parity Field parity
     @param[in] spin_project Whether to spin_project when packing
     @param[in] a Twisted mass scale factor (for preconditioned twisted-mass dagger operator)
     @param[in] b Twisted mass chiral twist factor (for preconditioned twisted-mass dagger operator)
     @param[in] c Twisted mass flavor twist factor (for preconditioned non degenerate twisted-mass dagger operator)
     @param[in] stream Which stream are we executing in
  */
  void PackGhost(void *ghost[2 * QUDA_MAX_DIM], const ColorSpinorField &field, MemoryLocation location, int nFace,
                 bool dagger, int parity, bool spin_project, double a, double b, double c, const cudaStream_t &stream);
#endif

  /**
     @brief Applies a gamma5 matrix to a spinor (wrapper to ApplyGamma)
     @param[out] out Output field
     @param[in] in Input field
  */
  void gamma5(ColorSpinorField &out, const ColorSpinorField &in);

}

#endif // _DSLASH_QUDA_H<|MERGE_RESOLUTION|>--- conflicted
+++ resolved
@@ -391,28 +391,12 @@
      @param[in] comm_override Override for which dimensions are partitioned
      @param[in] profile The TimeProfile used for profiling the dslash
   */
-<<<<<<< HEAD
-  void ApplyDomainWall4D(ColorSpinorField &out, const ColorSpinorField &in, const GaugeField &U,
-                         double a, double m_5, const Complex *b_5, const Complex *c_5, const ColorSpinorField &x,
-                         int parity, bool dagger, const int *comm_override, TimeProfile &profile);
-
-  enum Dslash5Type {
-    DSLASH5_DWF,
-    DSLASH5_MOBIUS_PRE,
-    DSLASH5_MOBIUS,
-    M5_INV_DWF,
-    M5_INV_MOBIUS,
-    M5_INV_ZMOBIUS,
-    M5_EOFA,
-    M5INV_EOFA
-  };
-=======
+
   void ApplyDomainWall4D(ColorSpinorField &out, const ColorSpinorField &in, const GaugeField &U, double a, double m_5,
                          const Complex *b_5, const Complex *c_5, const ColorSpinorField &x, int parity, bool dagger,
                          const int *comm_override, TimeProfile &profile);
 
-  enum Dslash5Type { DSLASH5_DWF, DSLASH5_MOBIUS_PRE, DSLASH5_MOBIUS, M5_INV_DWF, M5_INV_MOBIUS, M5_INV_ZMOBIUS };
->>>>>>> 54b503f2
+  enum Dslash5Type { DSLASH5_DWF, DSLASH5_MOBIUS_PRE, DSLASH5_MOBIUS, M5_INV_DWF, M5_INV_MOBIUS, M5_INV_ZMOBIUS, M5_EOFA, M5INV_EOFA };
 
   enum MdwfFusedDslashType { // the details are too complicated to describe here.
     dslash4_dslash5pre_dslash5inv = 0,
@@ -437,7 +421,6 @@
      @param[in] dagger Whether this is for the dagger operator
      @param[in] type Type of dslash we are applying
   */
-<<<<<<< HEAD
   void ApplyDslash5(ColorSpinorField &out, const ColorSpinorField &in, const ColorSpinorField &x,
 		    double m_f, double m_5, const Complex *b_5, const Complex *c_5,
 		    double a, bool dagger, Dslash5Type type);
@@ -462,10 +445,6 @@
       bool dagger, Dslash5Type type);  
   }
   
-=======
-  void ApplyDslash5(ColorSpinorField &out, const ColorSpinorField &in, const ColorSpinorField &x, double m_f,
-      double m_5, const Complex *b_5, const Complex *c_5, double a, bool dagger, Dslash5Type type);
-
   /**
      @brief Driver for applying the Laplace stencil
 
@@ -509,7 +488,6 @@
   void ApplyCovDev(ColorSpinorField &out, const ColorSpinorField &in, const GaugeField &U, int mu, int parity,
                    bool dagger, const int *comm_override, TimeProfile &profile);
 
->>>>>>> 54b503f2
 #else
 
   // plain Wilson Dslash
