#include <complex>
#include <stdlib.h>
#include <stdio.h>
#include <string.h>
#include <short.h>

#if defined(QMP_COMMS)
#include <qmp.h>
#elif defined(MPI_COMMS)
#include <mpi.h>
#endif

#include <wilson_dslash_reference.h>
#include <test_util.h>

#include <dslash_quda.h>
#include "misc.h"

using namespace std;

#define XUP 0
#define YUP 1
#define ZUP 2
#define TUP 3


int Z[4];
int V;
int Vh;
int Vs_x, Vs_y, Vs_z, Vs_t;
int Vsh_x, Vsh_y, Vsh_z, Vsh_t;
int faceVolume[4];

//extended volume, +4
int E1, E1h, E2, E3, E4; 
int E[4];
int V_ex, Vh_ex;

int Ls;
int V5;
int V5h;

int mySpinorSiteSize;

extern float fat_link_max;

/**
 * For MPI, the default node mapping is lexicographical with t varying fastest.
 */
int gridsize_from_cmdline[4] = {1,1,1,1};

static int lex_rank_from_coords_t(const int *coords, void *fdata)
{
  int rank = coords[0];
  for (int i = 1; i < 4; i++) {
    rank = gridsize_from_cmdline[i] * rank + coords[i];
  }
  return rank;
}

static int lex_rank_from_coords_x(const int *coords, void *fdata)
{
  int rank = coords[3];
  for (int i = 2; i >= 0; i--) {
    rank = gridsize_from_cmdline[i] * rank + coords[i];
  }
  return rank;
}

static int rank_order = 0;

void initComms(int argc, char **argv, const int *commDims)
{
#if defined(QMP_COMMS)
  QMP_thread_level_t tl;
  QMP_init_msg_passing(&argc, &argv, QMP_THREAD_SINGLE, &tl);

  // FIXME? - tests crash without this
  QMP_declare_logical_topology(commDims, 4);

#elif defined(MPI_COMMS)
#ifdef PTHREADS
  int provided;
  MPI_Init_thread(&argc, &argv, MPI_THREAD_MULTIPLE, &provided);
#else
  MPI_Init(&argc, &argv);
#endif

#endif
  QudaCommsMap func = rank_order == 0 ? lex_rank_from_coords_t : lex_rank_from_coords_x;

  initCommsGridQuda(4, commDims, func, NULL);
  initRand();

  printfQuda("Rank order is %s major (%s running fastest)\n",
	     rank_order == 0 ? "column" : "row", rank_order == 0 ? "t" : "x");

#ifdef HAVE_QIO
  int partitioned = 0;
  for (int i=0; i<4; i++) if (comm_dim(i) > 1) partitioned++;
  if (rank_order == 0 && partitioned > 1)
    errorQuda("Use of QIO is not supported with column-major process ordering, use row-major instead (--rank-order row)");
#endif
}


void finalizeComms()
{
#if defined(QMP_COMMS)
  QMP_finalize_msg_passing();
#elif defined(MPI_COMMS)
  MPI_Finalize();
#endif
}


void initRand()
{
  int rank = 0;

#if defined(QMP_COMMS)
  rank = QMP_get_node_number();
#elif defined(MPI_COMMS)
  MPI_Comm_rank(MPI_COMM_WORLD, &rank);
#endif

  srand(17*rank + 137);
}

void setDims(int *X) {
  V = 1;
  for (int d=0; d< 4; d++) {
    V *= X[d];
    Z[d] = X[d];

    faceVolume[d] = 1;
    for (int i=0; i<4; i++) {
      if (i==d) continue;
      faceVolume[d] *= X[i];
    }
  }
  Vh = V/2;

  Vs_x = X[1]*X[2]*X[3];
  Vs_y = X[0]*X[2]*X[3];
  Vs_z = X[0]*X[1]*X[3];
  Vs_t = X[0]*X[1]*X[2];
  
  Vsh_x = Vs_x/2;
  Vsh_y = Vs_y/2;
  Vsh_z = Vs_z/2;
  Vsh_t = Vs_t/2;


  E1=X[0]+4; E2=X[1]+4; E3=X[2]+4; E4=X[3]+4;
  E1h=E1/2;
  E[0] = E1;
  E[1] = E2;
  E[2] = E3;
  E[3] = E4;
  V_ex = E1*E2*E3*E4;
  Vh_ex = V_ex/2;

}


void dw_setDims(int *X, const int L5) 
{
  V = 1;
  for (int d=0; d< 4; d++) 
  {
    V *= X[d];
    Z[d] = X[d];

    faceVolume[d] = 1;
    for (int i=0; i<4; i++) {
      if (i==d) continue;
      faceVolume[d] *= X[i];
    }
  }
  Vh = V/2;
  
  Ls = L5;
  V5 = V*Ls;
  V5h = Vh*Ls;

  Vs_t = Z[0]*Z[1]*Z[2]*Ls;//?
  Vsh_t = Vs_t/2;  //?
}


void setSpinorSiteSize(int n)
{
  mySpinorSiteSize = n;
}


template <typename Float>
static void printVector(Float *v) {
  printfQuda("{(%f %f) (%f %f) (%f %f)}\n", v[0], v[1], v[2], v[3], v[4], v[5]);
}

// X indexes the lattice site
void printSpinorElement(void *spinor, int X, QudaPrecision precision) {
  if (precision == QUDA_DOUBLE_PRECISION)
    for (int s=0; s<4; s++) printVector((double*)spinor+X*24+s*6);
  else
    for (int s=0; s<4; s++) printVector((float*)spinor+X*24+s*6);
}

// X indexes the full lattice
void printGaugeElement(void *gauge, int X, QudaPrecision precision) {
  if (getOddBit(X) == 0) {
    if (precision == QUDA_DOUBLE_PRECISION)
      for (int m=0; m<3; m++) printVector((double*)gauge +(X/2)*gaugeSiteSize + m*3*2);
    else
      for (int m=0; m<3; m++) printVector((float*)gauge +(X/2)*gaugeSiteSize + m*3*2);
      
  } else {
    if (precision == QUDA_DOUBLE_PRECISION)
      for (int m = 0; m < 3; m++) printVector((double*)gauge + (X/2+Vh)*gaugeSiteSize + m*3*2);
    else
      for (int m = 0; m < 3; m++) printVector((float*)gauge + (X/2+Vh)*gaugeSiteSize + m*3*2);
  }
}

// returns 0 or 1 if the full lattice index X is even or odd
int getOddBit(int Y) {
  int x4 = Y/(Z[2]*Z[1]*Z[0]);
  int x3 = (Y/(Z[1]*Z[0])) % Z[2];
  int x2 = (Y/Z[0]) % Z[1];
  int x1 = Y % Z[0];
  return (x4+x3+x2+x1) % 2;
}

// a+=b
template <typename Float>
inline void complexAddTo(Float *a, Float *b) {
  a[0] += b[0];
  a[1] += b[1];
}

// a = b*c
template <typename Float>
inline void complexProduct(Float *a, Float *b, Float *c) {
  a[0] = b[0]*c[0] - b[1]*c[1];
  a[1] = b[0]*c[1] + b[1]*c[0];
}

// a = conj(b)*conj(c)
template <typename Float>
inline void complexConjugateProduct(Float *a, Float *b, Float *c) {
  a[0] = b[0]*c[0] - b[1]*c[1];
  a[1] = -b[0]*c[1] - b[1]*c[0];
}

// a = conj(b)*c
template <typename Float>
inline void complexDotProduct(Float *a, Float *b, Float *c) {
  a[0] = b[0]*c[0] + b[1]*c[1];
  a[1] = b[0]*c[1] - b[1]*c[0];
}

// a += b*c
template <typename Float>
inline void accumulateComplexProduct(Float *a, Float *b, Float *c, Float sign) {
  a[0] += sign*(b[0]*c[0] - b[1]*c[1]);
  a[1] += sign*(b[0]*c[1] + b[1]*c[0]);
}

// a += conj(b)*c)
template <typename Float>
inline void accumulateComplexDotProduct(Float *a, Float *b, Float *c) {
  a[0] += b[0]*c[0] + b[1]*c[1];
  a[1] += b[0]*c[1] - b[1]*c[0];
}

template <typename Float>
inline void accumulateConjugateProduct(Float *a, Float *b, Float *c, int sign) {
  a[0] += sign * (b[0]*c[0] - b[1]*c[1]);
  a[1] -= sign * (b[0]*c[1] + b[1]*c[0]);
}

template <typename Float>
inline void su3Construct12(Float *mat) {
  Float *w = mat+12;
  w[0] = 0.0;
  w[1] = 0.0;
  w[2] = 0.0;
  w[3] = 0.0;
  w[4] = 0.0;
  w[5] = 0.0;
}

// Stabilized Bunk and Sommer
template <typename Float>
inline void su3Construct8(Float *mat) {
  mat[0] = atan2(mat[1], mat[0]);
  mat[1] = atan2(mat[13], mat[12]);
  for (int i=8; i<18; i++) mat[i] = 0.0;
}

void su3_construct(void *mat, QudaReconstructType reconstruct, QudaPrecision precision) {
  if (reconstruct == QUDA_RECONSTRUCT_12) {
    if (precision == QUDA_DOUBLE_PRECISION) su3Construct12((double*)mat);
    else su3Construct12((float*)mat);
  } else {
    if (precision == QUDA_DOUBLE_PRECISION) su3Construct8((double*)mat);
    else su3Construct8((float*)mat);
  }
}

// given first two rows (u,v) of SU(3) matrix mat, reconstruct the third row
// as the cross product of the conjugate vectors: w = u* x v*
// 
// 48 flops
template <typename Float>
static void su3Reconstruct12(Float *mat, int dir, int ga_idx, QudaGaugeParam *param) {
  Float *u = &mat[0*(3*2)];
  Float *v = &mat[1*(3*2)];
  Float *w = &mat[2*(3*2)];
  w[0] = 0.0; w[1] = 0.0; w[2] = 0.0; w[3] = 0.0; w[4] = 0.0; w[5] = 0.0;
  accumulateConjugateProduct(w+0*(2), u+1*(2), v+2*(2), +1);
  accumulateConjugateProduct(w+0*(2), u+2*(2), v+1*(2), -1);
  accumulateConjugateProduct(w+1*(2), u+2*(2), v+0*(2), +1);
  accumulateConjugateProduct(w+1*(2), u+0*(2), v+2*(2), -1);
  accumulateConjugateProduct(w+2*(2), u+0*(2), v+1*(2), +1);
  accumulateConjugateProduct(w+2*(2), u+1*(2), v+0*(2), -1);
  Float u0 = (dir < 3 ? param->anisotropy :
	      (ga_idx >= (Z[3]-1)*Z[0]*Z[1]*Z[2]/2 ? param->t_boundary : 1));
  w[0]*=u0; w[1]*=u0; w[2]*=u0; w[3]*=u0; w[4]*=u0; w[5]*=u0;
}

template <typename Float>
static void su3Reconstruct8(Float *mat, int dir, int ga_idx, QudaGaugeParam *param) {
  // First reconstruct first row
  Float row_sum = 0.0;
  row_sum += mat[2]*mat[2];
  row_sum += mat[3]*mat[3];
  row_sum += mat[4]*mat[4];
  row_sum += mat[5]*mat[5];
  Float u0 = (dir < 3 ? param->anisotropy :
	      (ga_idx >= (Z[3]-1)*Z[0]*Z[1]*Z[2]/2 ? param->t_boundary : 1));
  Float U00_mag = sqrt(1.f/(u0*u0) - row_sum);

  mat[14] = mat[0];
  mat[15] = mat[1];

  mat[0] = U00_mag * cos(mat[14]);
  mat[1] = U00_mag * sin(mat[14]);

  Float column_sum = 0.0;
  for (int i=0; i<2; i++) column_sum += mat[i]*mat[i];
  for (int i=6; i<8; i++) column_sum += mat[i]*mat[i];
  Float U20_mag = sqrt(1.f/(u0*u0) - column_sum);

  mat[12] = U20_mag * cos(mat[15]);
  mat[13] = U20_mag * sin(mat[15]);

  // First column now restored

  // finally reconstruct last elements from SU(2) rotation
  Float r_inv2 = 1.0/(u0*row_sum);

  // U11
  Float A[2];
  complexDotProduct(A, mat+0, mat+6);
  complexConjugateProduct(mat+8, mat+12, mat+4);
  accumulateComplexProduct(mat+8, A, mat+2, u0);
  mat[8] *= -r_inv2;
  mat[9] *= -r_inv2;

  // U12
  complexConjugateProduct(mat+10, mat+12, mat+2);
  accumulateComplexProduct(mat+10, A, mat+4, -u0);
  mat[10] *= r_inv2;
  mat[11] *= r_inv2;

  // U21
  complexDotProduct(A, mat+0, mat+12);
  complexConjugateProduct(mat+14, mat+6, mat+4);
  accumulateComplexProduct(mat+14, A, mat+2, -u0);
  mat[14] *= r_inv2;
  mat[15] *= r_inv2;

  // U12
  complexConjugateProduct(mat+16, mat+6, mat+2);
  accumulateComplexProduct(mat+16, A, mat+4, u0);
  mat[16] *= -r_inv2;
  mat[17] *= -r_inv2;
}

void su3_reconstruct(void *mat, int dir, int ga_idx, QudaReconstructType reconstruct, QudaPrecision precision, QudaGaugeParam *param) {
  if (reconstruct == QUDA_RECONSTRUCT_12) {
    if (precision == QUDA_DOUBLE_PRECISION) su3Reconstruct12((double*)mat, dir, ga_idx, param);
    else su3Reconstruct12((float*)mat, dir, ga_idx, param);
  } else {
    if (precision == QUDA_DOUBLE_PRECISION) su3Reconstruct8((double*)mat, dir, ga_idx, param);
    else su3Reconstruct8((float*)mat, dir, ga_idx, param);
  }
}

/*
  void su3_construct_8_half(float *mat, short *mat_half) {
  su3Construct8(mat);

  mat_half[0] = floatToShort(mat[0] / M_PI);
  mat_half[1] = floatToShort(mat[1] / M_PI);
  for (int i=2; i<18; i++) {
  mat_half[i] = floatToShort(mat[i]);
  }
  }

  void su3_reconstruct_8_half(float *mat, short *mat_half, int dir, int ga_idx, QudaGaugeParam *param) {

  for (int i=0; i<18; i++) {
  mat[i] = shortToFloat(mat_half[i]);
  }
  mat[0] *= M_PI;
  mat[1] *= M_PI;

  su3Reconstruct8(mat, dir, ga_idx, param);
  }*/

template <typename Float>
static int compareFloats(Float *a, Float *b, int len, double epsilon) {
  for (int i = 0; i < len; i++) {
    double diff = fabs(a[i] - b[i]);
    if (diff > epsilon) {
      printfQuda("ERROR: i=%d, a[%d]=%f, b[%d]=%f\n", i, i, a[i], i, b[i]);
      return 0;
    }
  }
  return 1;
}

int compare_floats(void *a, void *b, int len, double epsilon, QudaPrecision precision) {
  if  (precision == QUDA_DOUBLE_PRECISION) return compareFloats((double*)a, (double*)b, len, epsilon);
  else return compareFloats((float*)a, (float*)b, len, epsilon);
}

int fullLatticeIndex(int dim[4], int index, int oddBit){

  int za = index/(dim[0]>>1);
  int zb = za/dim[1];
  int x2 = za - zb*dim[1];
  int x4 = zb/dim[2];
  int x3 = zb - x4*dim[2];
  
  return  2*index + ((x2 + x3 + x4 + oddBit) & 1);
}

// given a "half index" i into either an even or odd half lattice (corresponding
// to oddBit = {0, 1}), returns the corresponding full lattice index.
int fullLatticeIndex(int i, int oddBit) {
  /*
    int boundaryCrossings = i/(Z[0]/2) + i/(Z[1]*Z[0]/2) + i/(Z[2]*Z[1]*Z[0]/2);
    return 2*i + (boundaryCrossings + oddBit) % 2;
  */

  int X1 = Z[0];  
  int X2 = Z[1];
  int X3 = Z[2];
  //int X4 = Z[3];
  int X1h =X1/2;

  int sid =i;
  int za = sid/X1h;
  //int x1h = sid - za*X1h;
  int zb = za/X2;
  int x2 = za - zb*X2;
  int x4 = zb/X3;
  int x3 = zb - x4*X3;
  int x1odd = (x2 + x3 + x4 + oddBit) & 1;
  //int x1 = 2*x1h + x1odd;
  int X = 2*sid + x1odd; 

  return X;
}


// i represents a "half index" into an even or odd "half lattice".
// when oddBit={0,1} the half lattice is {even,odd}.
// 
// the displacements, such as dx, refer to the full lattice coordinates. 
//
// neighborIndex() takes a "half index", displaces it, and returns the
// new "half index", which can be an index into either the even or odd lattices.
// displacements of magnitude one always interchange odd and even lattices.
//

int neighborIndex(int i, int oddBit, int dx4, int dx3, int dx2, int dx1) {
  int Y = fullLatticeIndex(i, oddBit);
  int x4 = Y/(Z[2]*Z[1]*Z[0]);
  int x3 = (Y/(Z[1]*Z[0])) % Z[2];
  int x2 = (Y/Z[0]) % Z[1];
  int x1 = Y % Z[0];
  
  // assert (oddBit == (x+y+z+t)%2);
  
  x4 = (x4+dx4+Z[3]) % Z[3];
  x3 = (x3+dx3+Z[2]) % Z[2];
  x2 = (x2+dx2+Z[1]) % Z[1];
  x1 = (x1+dx1+Z[0]) % Z[0];
  
  return (x4*(Z[2]*Z[1]*Z[0]) + x3*(Z[1]*Z[0]) + x2*(Z[0]) + x1) / 2;
}


int neighborIndex(int dim[4], int index, int oddBit, int dx[4]){

  const int fullIndex = fullLatticeIndex(dim, index, oddBit);

  int x[4];
  x[3] = fullIndex/(dim[2]*dim[1]*dim[0]);
  x[2] = (fullIndex/(dim[1]*dim[0])) % dim[2];
  x[1] = (fullIndex/dim[0]) % dim[1];
  x[0] = fullIndex % dim[0];

  for(int dir=0; dir<4; ++dir)
    x[dir] = (x[dir]+dx[dir]+dim[dir]) % dim[dir];

  return (((x[3]*dim[2] + x[2])*dim[1] + x[1])*dim[0] + x[0])/2;
}

int
neighborIndex_mg(int i, int oddBit, int dx4, int dx3, int dx2, int dx1)
{
  int ret;
  
  int Y = fullLatticeIndex(i, oddBit);
  int x4 = Y/(Z[2]*Z[1]*Z[0]);
  int x3 = (Y/(Z[1]*Z[0])) % Z[2];
  int x2 = (Y/Z[0]) % Z[1];
  int x1 = Y % Z[0];
  
  int ghost_x4 = x4+ dx4;
  
  // assert (oddBit == (x+y+z+t)%2);
  
  x4 = (x4+dx4+Z[3]) % Z[3];
  x3 = (x3+dx3+Z[2]) % Z[2];
  x2 = (x2+dx2+Z[1]) % Z[1];
  x1 = (x1+dx1+Z[0]) % Z[0];
  
  if ( (ghost_x4 >= 0 && ghost_x4 < Z[3]) || !comm_dim_partitioned(3)){
    ret = (x4*(Z[2]*Z[1]*Z[0]) + x3*(Z[1]*Z[0]) + x2*(Z[0]) + x1) / 2;
  }else{
    ret = (x3*(Z[1]*Z[0]) + x2*(Z[0]) + x1) / 2;    
  }

  
  return ret;
}


/*  
 * This is a computation of neighbor using the full index and the displacement in each direction
 *
 */

int
neighborIndexFullLattice(int i, int dx4, int dx3, int dx2, int dx1) 
{
  int oddBit = 0;
  int half_idx = i;
  if (i >= Vh){
    oddBit =1;
    half_idx = i - Vh;
  }
    
  int nbr_half_idx = neighborIndex(half_idx, oddBit, dx4,dx3,dx2,dx1);
  int oddBitChanged = (dx4+dx3+dx2+dx1)%2;
  if (oddBitChanged){
    oddBit = 1 - oddBit;
  }
  int ret = nbr_half_idx;
  if (oddBit){
    ret = Vh + nbr_half_idx;
  }
    
  return ret;
}

int
neighborIndexFullLattice(int dim[4], int index, int dx[4])
{
  const int volume = dim[0]*dim[1]*dim[2]*dim[3];
  const int halfVolume = volume/2;
  int oddBit = 0;
  int halfIndex = index;

  if(index >= halfVolume){
    oddBit = 1;
    halfIndex = index - halfVolume;
  }

  int neighborHalfIndex = neighborIndex(dim, halfIndex, oddBit, dx);

  int oddBitChanged = (dx[0]+dx[1]+dx[2]+dx[3])%2;
  if(oddBitChanged){
    oddBit = 1 - oddBit;
  }

  return neighborHalfIndex + oddBit*halfVolume;
}



int
neighborIndexFullLattice_mg(int i, int dx4, int dx3, int dx2, int dx1) 
{
  int ret;
  int oddBit = 0;
  int half_idx = i;
  if (i >= Vh){
    oddBit =1;
    half_idx = i - Vh;
  }
    
  int Y = fullLatticeIndex(half_idx, oddBit);
  int x4 = Y/(Z[2]*Z[1]*Z[0]);
  int x3 = (Y/(Z[1]*Z[0])) % Z[2];
  int x2 = (Y/Z[0]) % Z[1];
  int x1 = Y % Z[0];
  int ghost_x4 = x4+ dx4;
    
  x4 = (x4+dx4+Z[3]) % Z[3];
  x3 = (x3+dx3+Z[2]) % Z[2];
  x2 = (x2+dx2+Z[1]) % Z[1];
  x1 = (x1+dx1+Z[0]) % Z[0];

  if ( ghost_x4 >= 0 && ghost_x4 < Z[3]){
    ret = (x4*(Z[2]*Z[1]*Z[0]) + x3*(Z[1]*Z[0]) + x2*(Z[0]) + x1) / 2;
  }else{
    ret = (x3*(Z[1]*Z[0]) + x2*(Z[0]) + x1) / 2;    
    return ret;
  }

  int oddBitChanged = (dx4+dx3+dx2+dx1)%2;
  if (oddBitChanged){
    oddBit = 1 - oddBit;
  }
    
  if (oddBit){
    ret += Vh;
  }
    
  return ret;
}


// 4d checkerboard.
// given a "half index" i into either an even or odd half lattice (corresponding
// to oddBit = {0, 1}), returns the corresponding full lattice index.
// Cf. GPGPU code in dslash_core_ante.h.
// There, i is the thread index.
int fullLatticeIndex_4d(int i, int oddBit) {
  if (i >= Vh || i < 0) {printf("i out of range in fullLatticeIndex_4d"); exit(-1);}
  /*
    int boundaryCrossings = i/(Z[0]/2) + i/(Z[1]*Z[0]/2) + i/(Z[2]*Z[1]*Z[0]/2);
    return 2*i + (boundaryCrossings + oddBit) % 2;
  */

  int X1 = Z[0];  
  int X2 = Z[1];
  int X3 = Z[2];
  //int X4 = Z[3];
  int X1h =X1/2;

  int sid =i;
  int za = sid/X1h;
  //int x1h = sid - za*X1h;
  int zb = za/X2;
  int x2 = za - zb*X2;
  int x4 = zb/X3;
  int x3 = zb - x4*X3;
  int x1odd = (x2 + x3 + x4 + oddBit) & 1;
  //int x1 = 2*x1h + x1odd;
  int X = 2*sid + x1odd; 

  return X;
}

// 5d checkerboard.
// given a "half index" i into either an even or odd half lattice (corresponding
// to oddBit = {0, 1}), returns the corresponding full lattice index.
// Cf. GPGPU code in dslash_core_ante.h.
// There, i is the thread index sid.
// This function is used by neighborIndex_5d in dslash_reference.cpp.
//ok
int fullLatticeIndex_5d(int i, int oddBit) {
  int boundaryCrossings = i/(Z[0]/2) + i/(Z[1]*Z[0]/2) + i/(Z[2]*Z[1]*Z[0]/2) + i/(Z[3]*Z[2]*Z[1]*Z[0]/2);
  return 2*i + (boundaryCrossings + oddBit) % 2;
}

int fullLatticeIndex_5d_4dpc(int i, int oddBit) {
  int boundaryCrossings = i/(Z[0]/2) + i/(Z[1]*Z[0]/2) + i/(Z[2]*Z[1]*Z[0]/2);
  return 2*i + (boundaryCrossings + oddBit) % 2;
}

int 
x4_from_full_index(int i)
{
  int oddBit = 0;
  int half_idx = i;
  if (i >= Vh){
    oddBit =1;
    half_idx = i - Vh;
  }
  
  int Y = fullLatticeIndex(half_idx, oddBit);
  int x4 = Y/(Z[2]*Z[1]*Z[0]);
  
  return x4;
}

template <typename Float>
static void applyGaugeFieldScaling(Float **gauge, int Vh, QudaGaugeParam *param) {
  // Apply spatial scaling factor (u0) to spatial links
  for (int d = 0; d < 3; d++) {
    for (int i = 0; i < gaugeSiteSize*Vh*2; i++) {
      gauge[d][i] /= param->anisotropy;
    }
  }
    
  // only apply T-boundary at edge nodes
#ifdef MULTI_GPU
  bool last_node_in_t = (commCoords(3) == commDim(3)-1) ? true : false;
#else
  bool last_node_in_t = true;
#endif

  // Apply boundary conditions to temporal links
  if (param->t_boundary == QUDA_ANTI_PERIODIC_T && last_node_in_t) {
    for (int j = (Z[0]/2)*Z[1]*Z[2]*(Z[3]-1); j < Vh; j++) {
      for (int i = 0; i < gaugeSiteSize; i++) {
	gauge[3][j*gaugeSiteSize+i] *= -1.0;
	gauge[3][(Vh+j)*gaugeSiteSize+i] *= -1.0;
      }
    }
  }
    
  if (param->gauge_fix) {
    // set all gauge links (except for the last Z[0]*Z[1]*Z[2]/2) to the identity,
    // to simulate fixing to the temporal gauge.
    int iMax = ( last_node_in_t ? (Z[0]/2)*Z[1]*Z[2]*(Z[3]-1) : Vh );
    int dir = 3; // time direction only
    Float *even = gauge[dir];
    Float *odd  = gauge[dir]+Vh*gaugeSiteSize;
    for (int i = 0; i< iMax; i++) {
      for (int m = 0; m < 3; m++) {
	for (int n = 0; n < 3; n++) {
	  even[i*(3*3*2) + m*(3*2) + n*(2) + 0] = (m==n) ? 1 : 0;
	  even[i*(3*3*2) + m*(3*2) + n*(2) + 1] = 0.0;
	  odd [i*(3*3*2) + m*(3*2) + n*(2) + 0] = (m==n) ? 1 : 0;
	  odd [i*(3*3*2) + m*(3*2) + n*(2) + 1] = 0.0;
	}
      }
    }
  }
}

template <typename Float>
void applyGaugeFieldScaling_long(Float **gauge, int Vh, QudaGaugeParam *param, QudaDslashType dslash_type)
{

  int X1h=param->X[0]/2;
  int X1 =param->X[0];
  int X2 =param->X[1];
  int X3 =param->X[2];
  int X4 =param->X[3];

  // rescale long links by the appropriate coefficient
  if (dslash_type == QUDA_ASQTAD_DSLASH) {
    for(int d=0; d<4; d++){
      for(int i=0; i < V*gaugeSiteSize; i++){
	gauge[d][i] /= (-24*param->tadpole_coeff*param->tadpole_coeff);
      }
    }
  }

  // apply the staggered phases
  for (int d = 0; d < 3; d++) {

    //even
    for (int i = 0; i < Vh; i++) {

      int index = fullLatticeIndex(i, 0);
      int i4 = index /(X3*X2*X1);
      int i3 = (index - i4*(X3*X2*X1))/(X2*X1);
      int i2 = (index - i4*(X3*X2*X1) - i3*(X2*X1))/X1;
      int i1 = index - i4*(X3*X2*X1) - i3*(X2*X1) - i2*X1;
      int sign = 1;

      if (d == 0) {
	if (i4 % 2 == 1){
	  sign= -1;
	}
      }

      if (d == 1){
	if ((i4+i1) % 2 == 1){
	  sign= -1;
	}
      }
      if (d == 2){
	if ( (i4+i1+i2) % 2 == 1){
	  sign= -1;
	}
      }

      for (int j=0; j < 18; j++) {
	gauge[d][i*gaugeSiteSize + j] *= sign;
      }
    }
    //odd
    for (int i = 0; i < Vh; i++) {
      int index = fullLatticeIndex(i, 1);
      int i4 = index /(X3*X2*X1);
      int i3 = (index - i4*(X3*X2*X1))/(X2*X1);
      int i2 = (index - i4*(X3*X2*X1) - i3*(X2*X1))/X1;
      int i1 = index - i4*(X3*X2*X1) - i3*(X2*X1) - i2*X1;
      int sign = 1;

      if (d == 0) {
	if (i4 % 2 == 1){
	  sign = -1;
	}
      }

      if (d == 1){
	if ((i4+i1) % 2 == 1){
	  sign = -1;
	}
      }
      if (d == 2){
	if ( (i4+i1+i2) % 2 == 1){
	  sign = -1;
	}
      }

      for (int j=0; j<18; j++){
	gauge[d][(Vh+i)*gaugeSiteSize + j] *= sign;
      }
    }

  }

  // Apply boundary conditions to temporal links
  if (param->t_boundary == QUDA_ANTI_PERIODIC_T) {
    for (int j = 0; j < Vh; j++) {
      int sign =1;
      if (dslash_type == QUDA_ASQTAD_DSLASH) {
	if (j >= (X4-3)*X1h*X2*X3 ){
	  sign = -1;
	}
      } else {
	if (j >= (X4-1)*X1h*X2*X3 ){
	  sign = -1;
	}
      }

      for (int i=0; i<18; i++) {
	gauge[3][j*gaugeSiteSize + i] *= sign;
	gauge[3][(Vh+j)*gaugeSiteSize + i] *= sign;
      }
    }
  }

}

void applyGaugeFieldScaling_long(void **gauge, int Vh, QudaGaugeParam *param, QudaDslashType dslash_type, QudaPrecision local_prec) {
  if (local_prec == QUDA_DOUBLE_PRECISION) {
    applyGaugeFieldScaling_long((double**)gauge, Vh, param, dslash_type);
  } else if (local_prec == QUDA_SINGLE_PRECISION) {
    applyGaugeFieldScaling_long((float**)gauge, Vh, param, dslash_type);
  } else {
    errorQuda("Invalid type %d for applyGaugeFieldScaling_long\n", local_prec);
  }
}

template <typename Float>
static void constructUnitGaugeField(Float **res, QudaGaugeParam *param) {
  Float *resOdd[4], *resEven[4];
  for (int dir = 0; dir < 4; dir++) {  
    resEven[dir] = res[dir];
    resOdd[dir]  = res[dir]+Vh*gaugeSiteSize;
  }
    
  for (int dir = 0; dir < 4; dir++) {
    for (int i = 0; i < Vh; i++) {
      for (int m = 0; m < 3; m++) {
	for (int n = 0; n < 3; n++) {
	  resEven[dir][i*(3*3*2) + m*(3*2) + n*(2) + 0] = (m==n) ? 1 : 0;
	  resEven[dir][i*(3*3*2) + m*(3*2) + n*(2) + 1] = 0.0;
	  resOdd[dir][i*(3*3*2) + m*(3*2) + n*(2) + 0] = (m==n) ? 1 : 0;
	  resOdd[dir][i*(3*3*2) + m*(3*2) + n*(2) + 1] = 0.0;
	}
      }
    }
  }
    
  applyGaugeFieldScaling(res, Vh, param);
}

// normalize the vector a
template <typename Float>
static void normalize(complex<Float> *a, int len) {
  double sum = 0.0;
  for (int i=0; i<len; i++) sum += norm(a[i]);
  for (int i=0; i<len; i++) a[i] /= sqrt(sum);
}

// orthogonalize vector b to vector a
template <typename Float>
static void orthogonalize(complex<Float> *a, complex<Float> *b, int len) {
  complex<double> dot = 0.0;
  for (int i=0; i<len; i++) dot += conj(a[i])*b[i];
  for (int i=0; i<len; i++) b[i] -= (complex<Float>)dot*a[i];
}

template <typename Float> 
static void constructGaugeField(Float **res, QudaGaugeParam *param, QudaDslashType dslash_type=QUDA_WILSON_DSLASH) {
  Float *resOdd[4], *resEven[4];
  for (int dir = 0; dir < 4; dir++) {  
    resEven[dir] = res[dir];
    resOdd[dir]  = res[dir]+Vh*gaugeSiteSize;
  }
    
  for (int dir = 0; dir < 4; dir++) {
    for (int i = 0; i < Vh; i++) {
      for (int m = 1; m < 3; m++) { // last 2 rows
	for (int n = 0; n < 3; n++) { // 3 columns
	  resEven[dir][i*(3*3*2) + m*(3*2) + n*(2) + 0] = rand() / (Float)RAND_MAX;
	  resEven[dir][i*(3*3*2) + m*(3*2) + n*(2) + 1] = rand() / (Float)RAND_MAX;
	  resOdd[dir][i*(3*3*2) + m*(3*2) + n*(2) + 0] = rand() / (Float)RAND_MAX;
	  resOdd[dir][i*(3*3*2) + m*(3*2) + n*(2) + 1] = rand() / (Float)RAND_MAX;                    
	}
      }
      normalize((complex<Float>*)(resEven[dir] + (i*3+1)*3*2), 3);
      orthogonalize((complex<Float>*)(resEven[dir] + (i*3+1)*3*2), (complex<Float>*)(resEven[dir] + (i*3+2)*3*2), 3);
      normalize((complex<Float>*)(resEven[dir] + (i*3 + 2)*3*2), 3);
      
      normalize((complex<Float>*)(resOdd[dir] + (i*3+1)*3*2), 3);
      orthogonalize((complex<Float>*)(resOdd[dir] + (i*3+1)*3*2), (complex<Float>*)(resOdd[dir] + (i*3+2)*3*2), 3);
      normalize((complex<Float>*)(resOdd[dir] + (i*3 + 2)*3*2), 3);

      {
	Float *w = resEven[dir]+(i*3+0)*3*2;
	Float *u = resEven[dir]+(i*3+1)*3*2;
	Float *v = resEven[dir]+(i*3+2)*3*2;
	
	for (int n = 0; n < 6; n++) w[n] = 0.0;
	accumulateConjugateProduct(w+0*(2), u+1*(2), v+2*(2), +1);
	accumulateConjugateProduct(w+0*(2), u+2*(2), v+1*(2), -1);
	accumulateConjugateProduct(w+1*(2), u+2*(2), v+0*(2), +1);
	accumulateConjugateProduct(w+1*(2), u+0*(2), v+2*(2), -1);
	accumulateConjugateProduct(w+2*(2), u+0*(2), v+1*(2), +1);
	accumulateConjugateProduct(w+2*(2), u+1*(2), v+0*(2), -1);
      }

      {
	Float *w = resOdd[dir]+(i*3+0)*3*2;
	Float *u = resOdd[dir]+(i*3+1)*3*2;
	Float *v = resOdd[dir]+(i*3+2)*3*2;
	
	for (int n = 0; n < 6; n++) w[n] = 0.0;
	accumulateConjugateProduct(w+0*(2), u+1*(2), v+2*(2), +1);
	accumulateConjugateProduct(w+0*(2), u+2*(2), v+1*(2), -1);
	accumulateConjugateProduct(w+1*(2), u+2*(2), v+0*(2), +1);
	accumulateConjugateProduct(w+1*(2), u+0*(2), v+2*(2), -1);
	accumulateConjugateProduct(w+2*(2), u+0*(2), v+1*(2), +1);
	accumulateConjugateProduct(w+2*(2), u+1*(2), v+0*(2), -1);
      }

    }
  }

  if (param->type == QUDA_WILSON_LINKS){  
    applyGaugeFieldScaling(res, Vh, param);
  } else if (param->type == QUDA_ASQTAD_LONG_LINKS){
    applyGaugeFieldScaling_long(res, Vh, param, dslash_type);
  } else if (param->type == QUDA_ASQTAD_FAT_LINKS){
    for (int dir = 0; dir < 4; dir++){ 
      for (int i = 0; i < Vh; i++) {
	for (int m = 0; m < 3; m++) { // last 2 rows
	  for (int n = 0; n < 3; n++) { // 3 columns
	    resEven[dir][i*(3*3*2) + m*(3*2) + n*(2) + 0] =1.0* rand() / (Float)RAND_MAX;
	    resEven[dir][i*(3*3*2) + m*(3*2) + n*(2) + 1] = 2.0* rand() / (Float)RAND_MAX;
	    resOdd[dir][i*(3*3*2) + m*(3*2) + n*(2) + 0] = 3.0*rand() / (Float)RAND_MAX;
	    resOdd[dir][i*(3*3*2) + m*(3*2) + n*(2) + 1] = 4.0*rand() / (Float)RAND_MAX;
	  }
	}
      }
    }
    
  }

}

template <typename Float> 
void constructUnitaryGaugeField(Float **res) 
{
  Float *resOdd[4], *resEven[4];
  for (int dir = 0; dir < 4; dir++) {  
    resEven[dir] = res[dir];
    resOdd[dir]  = res[dir]+Vh*gaugeSiteSize;
  }
  
  for (int dir = 0; dir < 4; dir++) {
    for (int i = 0; i < Vh; i++) {
      for (int m = 1; m < 3; m++) { // last 2 rows
	for (int n = 0; n < 3; n++) { // 3 columns
	  resEven[dir][i*(3*3*2) + m*(3*2) + n*(2) + 0] = rand() / (Float)RAND_MAX;
	  resEven[dir][i*(3*3*2) + m*(3*2) + n*(2) + 1] = rand() / (Float)RAND_MAX;
	  resOdd[dir][i*(3*3*2) + m*(3*2) + n*(2) + 0] = rand() / (Float)RAND_MAX;
	  resOdd[dir][i*(3*3*2) + m*(3*2) + n*(2) + 1] = rand() / (Float)RAND_MAX;                    
	}
      }
      normalize((complex<Float>*)(resEven[dir] + (i*3+1)*3*2), 3);
      orthogonalize((complex<Float>*)(resEven[dir] + (i*3+1)*3*2), (complex<Float>*)(resEven[dir] + (i*3+2)*3*2), 3);
      normalize((complex<Float>*)(resEven[dir] + (i*3 + 2)*3*2), 3);
      
      normalize((complex<Float>*)(resOdd[dir] + (i*3+1)*3*2), 3);
      orthogonalize((complex<Float>*)(resOdd[dir] + (i*3+1)*3*2), (complex<Float>*)(resOdd[dir] + (i*3+2)*3*2), 3);
      normalize((complex<Float>*)(resOdd[dir] + (i*3 + 2)*3*2), 3);

      {
	Float *w = resEven[dir]+(i*3+0)*3*2;
	Float *u = resEven[dir]+(i*3+1)*3*2;
	Float *v = resEven[dir]+(i*3+2)*3*2;
	
	for (int n = 0; n < 6; n++) w[n] = 0.0;
	accumulateConjugateProduct(w+0*(2), u+1*(2), v+2*(2), +1);
	accumulateConjugateProduct(w+0*(2), u+2*(2), v+1*(2), -1);
	accumulateConjugateProduct(w+1*(2), u+2*(2), v+0*(2), +1);
	accumulateConjugateProduct(w+1*(2), u+0*(2), v+2*(2), -1);
	accumulateConjugateProduct(w+2*(2), u+0*(2), v+1*(2), +1);
	accumulateConjugateProduct(w+2*(2), u+1*(2), v+0*(2), -1);
      }
      
      {
	Float *w = resOdd[dir]+(i*3+0)*3*2;
	Float *u = resOdd[dir]+(i*3+1)*3*2;
	Float *v = resOdd[dir]+(i*3+2)*3*2;
	
	for (int n = 0; n < 6; n++) w[n] = 0.0;
	accumulateConjugateProduct(w+0*(2), u+1*(2), v+2*(2), +1);
	accumulateConjugateProduct(w+0*(2), u+2*(2), v+1*(2), -1);
	accumulateConjugateProduct(w+1*(2), u+2*(2), v+0*(2), +1);
	accumulateConjugateProduct(w+1*(2), u+0*(2), v+2*(2), -1);
	accumulateConjugateProduct(w+2*(2), u+0*(2), v+1*(2), +1);
	accumulateConjugateProduct(w+2*(2), u+1*(2), v+0*(2), -1);
      }
      
    }
  }
}

template <typename Float> 
static void applyStaggeredScaling(Float **res, QudaGaugeParam *param, int type) {

  if(type == 3)  applyGaugeFieldScaling_long((Float**)res, Vh, param, QUDA_STAGGERED_DSLASH);

  return;
}


void construct_gauge_field(void **gauge, int type, QudaPrecision precision, QudaGaugeParam *param) {
  if (type == 0) {
    if (precision == QUDA_DOUBLE_PRECISION) constructUnitGaugeField((double**)gauge, param);
    else constructUnitGaugeField((float**)gauge, param);
  } else if (type == 1) {
    if (precision == QUDA_DOUBLE_PRECISION) constructGaugeField((double**)gauge, param);
    else constructGaugeField((float**)gauge, param);
  } else {
    if (precision == QUDA_DOUBLE_PRECISION) applyGaugeFieldScaling((double**)gauge, Vh, param);
    else applyGaugeFieldScaling((float**)gauge, Vh, param);    
  }

}

void
construct_fat_long_gauge_field(void **fatlink, void** longlink, int type, 
			       QudaPrecision precision, QudaGaugeParam* param,
			       QudaDslashType dslash_type)
{
  if (type == 0) {
    if (precision == QUDA_DOUBLE_PRECISION) {
      constructUnitGaugeField((double**)fatlink, param);
      constructUnitGaugeField((double**)longlink, param);
    }else {
      constructUnitGaugeField((float**)fatlink, param);
      constructUnitGaugeField((float**)longlink, param);
    }
  } else {
    if (precision == QUDA_DOUBLE_PRECISION) {
      // if doing naive staggered then set to long links so that the staggered phase is applied
      param->type = dslash_type == QUDA_ASQTAD_DSLASH ? QUDA_ASQTAD_FAT_LINKS : QUDA_ASQTAD_LONG_LINKS;
      if(type != 3) constructGaugeField((double**)fatlink, param, dslash_type);
      else applyStaggeredScaling((double**)fatlink, param, type);
      param->type = QUDA_ASQTAD_LONG_LINKS;
      if (dslash_type == QUDA_ASQTAD_DSLASH)
      {
        if(type != 3) constructGaugeField((double**)longlink, param, dslash_type);
        else applyStaggeredScaling((double**)longlink, param, type);
      }
    }else {
      param->type = dslash_type == QUDA_ASQTAD_DSLASH ? QUDA_ASQTAD_FAT_LINKS : QUDA_ASQTAD_LONG_LINKS;
      if(type != 3) constructGaugeField((float**)fatlink, param, dslash_type);
      else applyStaggeredScaling((float**)fatlink, param, type);

      param->type = QUDA_ASQTAD_LONG_LINKS;
      if (dslash_type == QUDA_ASQTAD_DSLASH) 
      {
        if(type != 3) constructGaugeField((float**)longlink, param, dslash_type);
        else applyStaggeredScaling((float**)longlink, param, type);
      }
    }
  }

  if (param->reconstruct == QUDA_RECONSTRUCT_9 || param->reconstruct == QUDA_RECONSTRUCT_13) {
    // incorporate non-trivial phase into long links

    const double phase = (M_PI * rand())/RAND_MAX;
    const complex<double> z = polar(1.0, phase);
    for (int dir=0; dir<4; ++dir) {
      for (int i=0; i<V; ++i) {
        for (int j=0; j<gaugeSiteSize; j+=2) {
          if (precision == QUDA_DOUBLE_PRECISION) {
            complex<double> *l = (complex<double>*)( &(((double*)longlink[dir])[i*gaugeSiteSize + j]) );
	    *l *= z;
          } else {
            complex<float> *l = (complex<float>*)( &(((float*)longlink[dir])[i*gaugeSiteSize + j]) );
	    *l *= z;
          }
        } 
      }
    }
  }

  if (type==3) return;

  // set all links to zero to emulate the 1-link operator (needed for host comparison)
  if (dslash_type == QUDA_STAGGERED_DSLASH) { 
    for(int dir=0; dir<4; ++dir){
      for(int i=0; i<V; ++i){
	for(int j=0; j<gaugeSiteSize; j+=2){
	  if(precision == QUDA_DOUBLE_PRECISION){
	    ((double*)longlink[dir])[i*gaugeSiteSize + j] = 0.0;
	    ((double*)longlink[dir])[i*gaugeSiteSize + j + 1] = 0.0;
	  }else{
	    ((float*)longlink[dir])[i*gaugeSiteSize + j] = 0.0;
	    ((float*)longlink[dir])[i*gaugeSiteSize + j + 1] = 0.0;
	  }
	} 
      }
    }
  }

}


template <typename Float>
static void constructCloverField(Float *res, double norm, double diag) {

  Float c = 2.0 * norm / RAND_MAX;

  for(int i = 0; i < V; i++) {
    for (int j = 0; j < 72; j++) {
      res[i*72 + j] = c*rand() - norm;
    }

    //impose clover symmetry on each chiral block
    for (int ch=0; ch<2; ch++) {
      res[i*72 + 3 + 36*ch] = -res[i*72 + 0 + 36*ch];
      res[i*72 + 4 + 36*ch] = -res[i*72 + 1 + 36*ch];
      res[i*72 + 5 + 36*ch] = -res[i*72 + 2 + 36*ch];
      res[i*72 + 30 + 36*ch] = -res[i*72 + 6 + 36*ch];
      res[i*72 + 31 + 36*ch] = -res[i*72 + 7 + 36*ch];
      res[i*72 + 32 + 36*ch] = -res[i*72 + 8 + 36*ch];
      res[i*72 + 33 + 36*ch] = -res[i*72 + 9 + 36*ch];
      res[i*72 + 34 + 36*ch] = -res[i*72 + 16 + 36*ch];
      res[i*72 + 35 + 36*ch] = -res[i*72 + 17 + 36*ch];
    }

    for (int j = 0; j<6; j++) {
      res[i*72 + j] += diag;
      res[i*72 + j+36] += diag;
    }
  }
}

void construct_clover_field(void *clover, double norm, double diag, QudaPrecision precision) {

  if (precision == QUDA_DOUBLE_PRECISION) constructCloverField((double *)clover, norm, diag);
  else constructCloverField((float *)clover, norm, diag);
}

/*void strong_check(void *spinorRef, void *spinorGPU, int len, QudaPrecision prec) {
  printf("Reference:\n");
  printSpinorElement(spinorRef, 0, prec); printf("...\n");
  printSpinorElement(spinorRef, len-1, prec); printf("\n");    
    
  printf("\nCUDA:\n");
  printSpinorElement(spinorGPU, 0, prec); printf("...\n");
  printSpinorElement(spinorGPU, len-1, prec); printf("\n");

  compare_spinor(spinorRef, spinorGPU, len, prec);
  }*/

template <typename Float>
static void checkGauge(Float **oldG, Float **newG, double epsilon) {

  const int fail_check = 17;
  int fail[4][fail_check];
  int iter[4][18];
  for (int d=0; d<4; d++) for (int i=0; i<fail_check; i++) fail[d][i] = 0;
  for (int d=0; d<4; d++) for (int i=0; i<18; i++) iter[d][i] = 0;

  for (int d=0; d<4; d++) {
    for (int eo=0; eo<2; eo++) {
      for (int i=0; i<Vh; i++) {
	int ga_idx = (eo*Vh+i);
	for (int j=0; j<18; j++) {
	  double diff = fabs(newG[d][ga_idx*18+j] - oldG[d][ga_idx*18+j]);/// fabs(oldG[d][ga_idx*18+j]);

	  for (int f=0; f<fail_check; f++) if (diff > pow(10.0,-(f+1))) fail[d][f]++;
	  if (diff > epsilon) iter[d][j]++;
	}
      }
    }
  }

  printf("Component fails (X, Y, Z, T)\n");
  for (int i=0; i<18; i++) printf("%d fails = (%8d, %8d, %8d, %8d)\n", i, iter[0][i], iter[1][i], iter[2][i], iter[3][i]);

  printf("\nDeviation Failures = (X, Y, Z, T)\n");
  for (int f=0; f<fail_check; f++) {
    printf("%e Failures = (%9d, %9d, %9d, %9d) = (%6.5f, %6.5f, %6.5f, %6.5f)\n", pow(10.0,-(f+1)), 
	   fail[0][f], fail[1][f], fail[2][f], fail[3][f],
	   fail[0][f]/(double)(V*18), fail[1][f]/(double)(V*18), fail[2][f]/(double)(V*18), fail[3][f]/(double)(V*18));
  }

}

void check_gauge(void **oldG, void **newG, double epsilon, QudaPrecision precision) {
  if (precision == QUDA_DOUBLE_PRECISION) 
    checkGauge((double**)oldG, (double**)newG, epsilon);
  else 
    checkGauge((float**)oldG, (float**)newG, epsilon);
}



void 
createSiteLinkCPU(void** link,  QudaPrecision precision, int phase) 
{
    
  if (precision == QUDA_DOUBLE_PRECISION) {
    constructUnitaryGaugeField((double**)link);
  }else {
    constructUnitaryGaugeField((float**)link);
  }

  // only apply temporal boundary condition if I'm the last node in T
#ifdef MULTI_GPU
  bool last_node_in_t = (commCoords(3) == commDim(3)-1) ? true : false;
#else
  bool last_node_in_t = true;
#endif

  if(phase){
	
    for(int i=0;i < V;i++){
      for(int dir =XUP; dir <= TUP; dir++){
	int idx = i;
	int oddBit =0;
	if (i >= Vh) {
	  idx = i - Vh;
	  oddBit = 1;
	}

	int X1 = Z[0];
	int X2 = Z[1];
	int X3 = Z[2];
	int X4 = Z[3];

	int full_idx = fullLatticeIndex(idx, oddBit);
	int i4 = full_idx /(X3*X2*X1);
	int i3 = (full_idx - i4*(X3*X2*X1))/(X2*X1);
	int i2 = (full_idx - i4*(X3*X2*X1) - i3*(X2*X1))/X1;
	int i1 = full_idx - i4*(X3*X2*X1) - i3*(X2*X1) - i2*X1;	    

	double coeff= 1.0;
	switch(dir){
	case XUP:
	  if ( (i4 & 1) != 0){
	    coeff *= -1;
	  }
	  break;

	case YUP:
	  if ( ((i4+i1) & 1) != 0){
	    coeff *= -1;
	  }
	  break;

	case ZUP:
	  if ( ((i4+i1+i2) & 1) != 0){
	    coeff *= -1;
	  }
	  break;
		
	case TUP:
	  if (last_node_in_t && i4 == (X4-1)){
	    coeff *= -1;
	  }
	  break;

	default:
	  printf("ERROR: wrong dir(%d)\n", dir);
	  exit(1);
	}
	
	if (precision == QUDA_DOUBLE_PRECISION){
	  //double* mylink = (double*)link;
	  //mylink = mylink + (4*i + dir)*gaugeSiteSize;
	  double* mylink = (double*)link[dir];
	  mylink = mylink + i*gaugeSiteSize;

	  mylink[12] *= coeff;
	  mylink[13] *= coeff;
	  mylink[14] *= coeff;
	  mylink[15] *= coeff;
	  mylink[16] *= coeff;
	  mylink[17] *= coeff;
		
	}else{
	  //float* mylink = (float*)link;
	  //mylink = mylink + (4*i + dir)*gaugeSiteSize;
	  float* mylink = (float*)link[dir];
	  mylink = mylink + i*gaugeSiteSize;
		  
	  mylink[12] *= coeff;
	  mylink[13] *= coeff;
	  mylink[14] *= coeff;
	  mylink[15] *= coeff;
	  mylink[16] *= coeff;
	  mylink[17] *= coeff;
		
	}
      }
    }
  }    

    
#if 1
  for(int dir= 0;dir < 4;dir++){
    for(int i=0;i< V*gaugeSiteSize;i++){
      if (precision ==QUDA_SINGLE_PRECISION){
	float* f = (float*)link[dir];
	if (f[i] != f[i] || (fabsf(f[i]) > 1.e+3) ){
	  fprintf(stderr, "ERROR:  %dth: bad number(%f) in function %s \n",i, f[i], __FUNCTION__);
	  exit(1);
	}
      }else{
	double* f = (double*)link[dir];
	if (f[i] != f[i] || (fabs(f[i]) > 1.e+3)){
	  fprintf(stderr, "ERROR:  %dth: bad number(%f) in function %s \n",i, f[i], __FUNCTION__);
	  exit(1);
	}
	  
      }
	
    }
  }
#endif

  return;
}




template <typename Float>
int compareLink(Float **linkA, Float **linkB, int len) {
  const int fail_check = 16;
  int fail[fail_check];
  for (int f=0; f<fail_check; f++) fail[f] = 0;

  int iter[18];
  for (int i=0; i<18; i++) iter[i] = 0;
  
  for(int dir=0;dir < 4; dir++){
    for (int i=0; i<len; i++) {
      for (int j=0; j<18; j++) {
	int is = i*18+j;
	double diff = fabs(linkA[dir][is]-linkB[dir][is]);
	for (int f=0; f<fail_check; f++)
	  if (diff > pow(10.0,-(f+1))) fail[f]++;
	//if (diff > 1e-1) printf("%d %d %e\n", i, j, diff);
	if (diff > 1e-3) iter[j]++;
      }
    }
  }
  
  for (int i=0; i<18; i++) printfQuda("%d fails = %d\n", i, iter[i]);
  
  int accuracy_level = 0;
  for(int f =0; f < fail_check; f++){
    if(fail[f] == 0){
      accuracy_level =f;
    }
  }

  for (int f=0; f<fail_check; f++) {
    printfQuda("%e Failures: %d / %d  = %e\n", pow(10.0,-(f+1)), fail[f], 4*len*18, fail[f] / (double)(4*len*18));
  }
  
  return accuracy_level;
}

static int
compare_link(void **linkA, void **linkB, int len, QudaPrecision precision)
{
  int ret;

  if (precision == QUDA_DOUBLE_PRECISION){    
    ret = compareLink((double**)linkA, (double**)linkB, len);
  }else {
    ret = compareLink((float**)linkA, (float**)linkB, len);
  }    

  return ret;
}


// X indexes the lattice site
static void 
printLinkElement(void *link, int X, QudaPrecision precision) 
{
  if (precision == QUDA_DOUBLE_PRECISION){
    for(int i=0; i < 3;i++){
      printVector((double*)link+ X*gaugeSiteSize + i*6);
    }
	
  }
  else{
    for(int i=0;i < 3;i++){
      printVector((float*)link+X*gaugeSiteSize + i*6);
    }
  }
}

int strong_check_link(void** linkA, const char* msgA, 
		      void **linkB, const char* msgB, 
		      int len, QudaPrecision prec) 
{
  printfQuda("%s\n", msgA);
  printLinkElement(linkA[0], 0, prec); 
  printfQuda("\n");
  printLinkElement(linkA[0], 1, prec); 
  printfQuda("...\n");
  printLinkElement(linkA[3], len-1, prec); 
  printfQuda("\n");    
    
  printfQuda("\n%s\n", msgB);
  printLinkElement(linkB[0], 0, prec); 
  printfQuda("\n");
  printLinkElement(linkB[0], 1, prec); 
  printfQuda("...\n");
  printLinkElement(linkB[3], len-1, prec); 
  printfQuda("\n");
    
  int ret = compare_link(linkA, linkB, len, prec);
  return ret;
}


void 
createMomCPU(void* mom,  QudaPrecision precision) 
{
  void* temp;
    
  size_t gSize = (precision == QUDA_DOUBLE_PRECISION) ? sizeof(double) : sizeof(float);
  temp = malloc(4*V*gaugeSiteSize*gSize);
  if (temp == NULL){
    fprintf(stderr, "Error: malloc failed for temp in function %s\n", __FUNCTION__);
    exit(1);
  }
    
    
    
  for(int i=0;i < V;i++){
    if (precision == QUDA_DOUBLE_PRECISION){
      for(int dir=0;dir < 4;dir++){
	double* thismom = (double*)mom;	    
	for(int k=0; k < momSiteSize; k++){
	  thismom[ (4*i+dir)*momSiteSize + k ]= 1.0* rand() /RAND_MAX;				
	  if (k==momSiteSize-1) thismom[ (4*i+dir)*momSiteSize + k ]= 0.0;
	}	    
      }	    
    }else{
      for(int dir=0;dir < 4;dir++){
	float* thismom=(float*)mom;
	for(int k=0; k < momSiteSize; k++){
	  thismom[ (4*i+dir)*momSiteSize + k ]= 1.0* rand() /RAND_MAX;		
	  if (k==momSiteSize-1) thismom[ (4*i+dir)*momSiteSize + k ]= 0.0;
	}	    
      }
    }
  }
    
  free(temp);
  return;
}

void
createHwCPU(void* hw,  QudaPrecision precision)
{
  for(int i=0;i < V;i++){
    if (precision == QUDA_DOUBLE_PRECISION){
      for(int dir=0;dir < 4;dir++){
	double* thishw = (double*)hw;
	for(int k=0; k < hwSiteSize; k++){
	  thishw[ (4*i+dir)*hwSiteSize + k ]= 1.0* rand() /RAND_MAX;
	}
      }
    }else{
      for(int dir=0;dir < 4;dir++){
	float* thishw=(float*)hw;
	for(int k=0; k < hwSiteSize; k++){
	  thishw[ (4*i+dir)*hwSiteSize + k ]= 1.0* rand() /RAND_MAX;
	}
      }
    }
  }

  return;
}


template <typename Float>
int compare_mom(Float *momA, Float *momB, int len) {
  const int fail_check = 16;
  int fail[fail_check];
  for (int f=0; f<fail_check; f++) fail[f] = 0;

  int iter[momSiteSize];
  for (int i=0; i<momSiteSize; i++) iter[i] = 0;
  
  for (int i=0; i<len; i++) {
    for (int j=0; j<momSiteSize-1; j++) {
      int is = i*momSiteSize+j;
      double diff = fabs(momA[is]-momB[is]);
      for (int f=0; f<fail_check; f++)
	if (diff > pow(10.0,-(f+1))) fail[f]++;
      //if (diff > 1e-1) printf("%d %d %e\n", i, j, diff);
      if (diff > 1e-3) iter[j]++;
    }
  }
  
  int accuracy_level = 0;
  for(int f =0; f < fail_check; f++){
    if(fail[f] == 0){
      accuracy_level =f+1;
    }
  }

  for (int i=0; i<momSiteSize; i++) printfQuda("%d fails = %d\n", i, iter[i]);
  
  for (int f=0; f<fail_check; f++) {
    printfQuda("%e Failures: %d / %d  = %e\n", pow(10.0,-(f+1)), fail[f], len*9, fail[f]/(double)(len*9));
  }
  
  return accuracy_level;
}

static void 
printMomElement(void *mom, int X, QudaPrecision precision) 
{
  if (precision == QUDA_DOUBLE_PRECISION){
    double* thismom = ((double*)mom)+ X*momSiteSize;
    printVector(thismom);
    printfQuda("(%9f,%9f) (%9f,%9f)\n", thismom[6], thismom[7], thismom[8], thismom[9]);
  }else{
    float* thismom = ((float*)mom)+ X*momSiteSize;
    printVector(thismom);
    printfQuda("(%9f,%9f) (%9f,%9f)\n", thismom[6], thismom[7], thismom[8], thismom[9]);	
  }
}
int strong_check_mom(void * momA, void *momB, int len, QudaPrecision prec) 
{    
  printfQuda("mom:\n");
  printMomElement(momA, 0, prec); 
  printfQuda("\n");
  printMomElement(momA, 1, prec); 
  printfQuda("\n");
  printMomElement(momA, 2, prec); 
  printfQuda("\n");
  printMomElement(momA, 3, prec); 
  printfQuda("...\n");
  
  printfQuda("\nreference mom:\n");
  printMomElement(momB, 0, prec); 
  printfQuda("\n");
  printMomElement(momB, 1, prec); 
  printfQuda("\n");
  printMomElement(momB, 2, prec); 
  printfQuda("\n");
  printMomElement(momB, 3, prec); 
  printfQuda("\n");
  
  int ret;
  if (prec == QUDA_DOUBLE_PRECISION){
    ret = compare_mom((double*)momA, (double*)momB, len);
  }else{
    ret = compare_mom((float*)momA, (float*)momB, len);
  }
  
  return ret;
}


/************
 * return value
 *
 * 0: command line option matched and processed sucessfully
 * non-zero: command line option does not match
 *
 */

#ifdef MULTI_GPU
int device = -1;
#else
int device = 0;
#endif

QudaReconstructType link_recon = QUDA_RECONSTRUCT_NO;
QudaReconstructType link_recon_sloppy = QUDA_RECONSTRUCT_INVALID;
QudaReconstructType link_recon_precondition = QUDA_RECONSTRUCT_INVALID;
QudaPrecision prec = QUDA_SINGLE_PRECISION;
QudaPrecision prec_sloppy = QUDA_INVALID_PRECISION;
QudaPrecision prec_refinement_sloppy = QUDA_INVALID_PRECISION;
QudaPrecision prec_precondition = QUDA_INVALID_PRECISION;
QudaPrecision prec_null = QUDA_INVALID_PRECISION;
QudaPrecision  prec_ritz = QUDA_INVALID_PRECISION;
QudaVerbosity verbosity = QUDA_SUMMARIZE;
int xdim = 24;
int ydim = 24;
int zdim = 24;
int tdim = 24;
int Lsdim = 16;
QudaDagType dagger = QUDA_DAG_NO;
QudaDslashType dslash_type = QUDA_WILSON_DSLASH;
char latfile[256] = "";
char gauge_outfile[256] = "";
int Nsrc = 1;
int Msrc = 1;
int niter = 100;
int gcrNkrylov = 10;
int pipeline = 0;
int solution_accumulator_pipeline = 0;
int test_type = 0;
int nvec[QUDA_MAX_MG_LEVEL] = { };
char vec_infile[256] = "";
char vec_outfile[256] = "";
QudaInverterType inv_type;
QudaInverterType precon_type = QUDA_INVALID_INVERTER;
int nstep = 2;
int multishift = 0;
bool verify_results = true;
double mass = 0.1;
double kappa = -1.0;
double mu = 0.1;
double anisotropy = 1.0;
double tadpole_factor = 1.0;
double eps_naik = 0.0;
double clover_coeff = 0.1;
bool compute_clover = false;
bool compute_fatlong = false; 
double tol = 1e-7;
double tol_hq = 0.;
<<<<<<< HEAD
double rdelta = 0.1;
=======
double reliable_delta = 0.1;
>>>>>>> cfac928a
QudaTwistFlavorType twist_flavor = QUDA_TWIST_SINGLET;
bool kernel_pack_t = false;
QudaMassNormalization normalization = QUDA_KAPPA_NORMALIZATION;
QudaMatPCType matpc_type = QUDA_MATPC_EVEN_EVEN;
QudaSolveType solve_type = QUDA_DIRECT_PC_SOLVE;


int mg_levels = 2;

QudaFieldLocation solver_location[QUDA_MAX_MG_LEVEL] = { };
QudaFieldLocation setup_location[QUDA_MAX_MG_LEVEL] = { };

int nu_pre[QUDA_MAX_MG_LEVEL] = { };
int nu_post[QUDA_MAX_MG_LEVEL] = { };
double mu_factor[QUDA_MAX_MG_LEVEL] = { };
QudaVerbosity mg_verbosity[QUDA_MAX_MG_LEVEL] = { };
QudaInverterType setup_inv[QUDA_MAX_MG_LEVEL] = { };
QudaSolveType coarse_solve_type[QUDA_MAX_MG_LEVEL] = { };
QudaSolveType smoother_solve_type[QUDA_MAX_MG_LEVEL] = { };
int num_setup_iter[QUDA_MAX_MG_LEVEL] = { };
double setup_tol[QUDA_MAX_MG_LEVEL] = { };
int setup_maxiter[QUDA_MAX_MG_LEVEL] = { };
int setup_maxiter_refresh[QUDA_MAX_MG_LEVEL] = { };
QudaSetupType setup_type = QUDA_NULL_VECTOR_SETUP;
bool pre_orthonormalize = false;
bool post_orthonormalize = true;
double omega = 0.85;
QudaInverterType coarse_solver[QUDA_MAX_MG_LEVEL] = { };
double coarse_solver_tol[QUDA_MAX_MG_LEVEL] = { };
QudaInverterType smoother_type[QUDA_MAX_MG_LEVEL] = { };
QudaPrecision smoother_halo_prec = QUDA_INVALID_PRECISION;
double smoother_tol[QUDA_MAX_MG_LEVEL] = { };
int coarse_solver_maxiter[QUDA_MAX_MG_LEVEL] = { };
bool generate_nullspace = true;
bool generate_all_levels = true;
QudaSchwarzType schwarz_type[QUDA_MAX_MG_LEVEL] = { };
int schwarz_cycle[QUDA_MAX_MG_LEVEL] = { };

int geo_block_size[QUDA_MAX_MG_LEVEL][QUDA_MAX_DIM] = { };
int nev = 8;
int max_search_dim = 64;
int deflation_grid = 16;
double tol_restart = 5e+3*tol;

int eigcg_max_restarts = 3;
int max_restart_num = 3;
double inc_tol = 1e-2;
double eigenval_tol = 1e-1;

QudaExtLibType solver_ext_lib     = QUDA_EIGEN_EXTLIB;
QudaExtLibType deflation_ext_lib  = QUDA_EIGEN_EXTLIB;
QudaFieldLocation location_ritz   = QUDA_CUDA_FIELD_LOCATION;
QudaMemoryType    mem_type_ritz   = QUDA_MEMORY_DEVICE;

double heatbath_beta_value = 6.2;
int heatbath_warmup_steps = 10;
int heatbath_num_steps = 10;
int heatbath_num_heatbath_per_step = 5;
int heatbath_num_overrelax_per_step = 5;
bool heatbath_coldstart = false;


static int dim_partitioned[4] = {0,0,0,0};

int dimPartitioned(int dim)
{
  return ((gridsize_from_cmdline[dim] > 1) || dim_partitioned[dim]);
}

void __attribute__((weak)) usage_extra(char** argv){};

void usage(char** argv )
{
  printf("Usage: %s [options]\n", argv[0]);
  printf("Common options: \n");
#ifndef MULTI_GPU
  printf("    --device <n>                              # Set the CUDA device to use (default 0, single GPU only)\n");     
#endif
  printf("    --verbosity <silent/summurize/verbose>    # The the verbosity on the top level of QUDA( default summarize)\n");
  printf("    --prec <double/single/half>               # Precision in GPU\n");
  printf("    --prec-sloppy <double/single/half>        # Sloppy precision in GPU\n");
  printf("    --prec-refine <double/single/half>        # Sloppy precision for refinement in GPU\n");
  printf("    --prec-precondition <double/single/half>  # Preconditioner precision in GPU\n");
  printf("    --prec-ritz <double/single/half>  # Eigenvector precision in GPU\n");
  printf("    --recon <8/9/12/13/18>                    # Link reconstruction type\n");
  printf("    --recon-sloppy <8/9/12/13/18>             # Sloppy link reconstruction type\n");
  printf("    --recon-precondition <8/9/12/13/18>       # Preconditioner link reconstruction type\n");
  printf("    --dagger                                  # Set the dagger to 1 (default 0)\n"); 
  printf("    --dim <n>                                 # Set space-time dimension (X Y Z T)\n"); 
  printf("    --sdim <n>                                # Set space dimension(X/Y/Z) size\n"); 
  printf("    --xdim <n>                                # Set X dimension size(default 24)\n");     
  printf("    --ydim <n>                                # Set X dimension size(default 24)\n");     
  printf("    --zdim <n>                                # Set X dimension size(default 24)\n");     
  printf("    --tdim <n>                                # Set T dimension size(default 24)\n");  
  printf("    --Lsdim <n>                               # Set Ls dimension size(default 16)\n");  
  printf("    --gridsize <x y z t>                      # Set the grid size in all four dimension (default 1 1 1 1)\n");
  printf("    --xgridsize <n>                           # Set grid size in X dimension (default 1)\n");
  printf("    --ygridsize <n>                           # Set grid size in Y dimension (default 1)\n");
  printf("    --zgridsize <n>                           # Set grid size in Z dimension (default 1)\n");
  printf("    --tgridsize <n>                           # Set grid size in T dimension (default 1)\n");
  printf("    --partition <mask>                        # Set the communication topology (X=1, Y=2, Z=4, T=8, and combinations of these)\n");
  printf("    --rank-order <col/row>                    # Set the [t][z][y][x] rank order as either column major (t fastest, default) or row major (x fastest)\n");
  printf("    --kernel-pack-t                           # Set T dimension kernel packing to be true (default false)\n");
  printf("    --dslash-type <type>                      # Set the dslash type, the following values are valid\n"
	 "                                                  wilson/clover/twisted-mass/twisted-clover/staggered\n"
         "                                                  /asqtad/domain-wall/domain-wall-4d/mobius/laplace\n");
  printf("    --flavor <type>                           # Set the twisted mass flavor type (singlet (default), deg-doublet, nondeg-doublet)\n");
  printf("    --load-gauge file                         # Load gauge field \"file\" for the test (requires QIO)\n");
  printf("    --save-gauge file                         # Save gauge field \"file\" for the test (requires QIO, heatbath test only)\n");
  printf("    --niter <n>                               # The number of iterations to perform (default 10)\n");
  printf("    --ngcrkrylov <n>                          # The number of inner iterations to use for GCR, BiCGstab-l (default 10)\n");
  printf("    --pipeline <n>                            # The pipeline length for fused operations in GCR, BiCGstab-l (default 0, no pipelining)\n");
  printf("    --solution-pipeline <n>                   # The pipeline length for fused solution accumulation (default 0, no pipelining)\n");
  printf("    --inv-type <cg/bicgstab/gcr>              # The type of solver to use (default cg)\n");
  printf("    --precon-type <mr/ (unspecified)>         # The type of solver to use (default none (=unspecified)).\n");
  printf("    --nstep <n>                             # Set maximum number of mr inner cycles.\n");
  printf("    --multishift <true/false>                 # Whether to do a multi-shift solver test or not (default false)\n");
  printf("    --mass                                    # Mass of Dirac operator (default 0.1)\n");
  printf("    --kappa                                   # Kappa of Dirac operator (default 0.12195122... [equiv to mass])\n");
  printf("    --mu                                      # Twisted-Mass of Dirac operator (default 0.1)\n");
  printf("    --tadpole-coeff                           # Tadpole coefficient for HISQ fermions (default 1.0, recommended [Plaq]^1/4)\n");
  printf("    --epsilon-naik                            # Epsilon factor on Naik term (default 0.0, suggested non-zero -0.1)\n");
  printf("    --compute-clover                          # Compute the clover field or use random numbers (default false)\n");
  printf("    --compute-fat-long                        # Compute the fat/long field or use random numbers (default false)\n");
  printf("    --clover-coeff                            # Clover coefficient (default 1.0)\n");
  printf("    --anisotropy                              # Temporal anisotropy factor (default 1.0)\n");
  printf("    --mass-normalization                      # Mass normalization (kappa (default) / mass / asym-mass)\n");
  printf("    --matpc                                   # Matrix preconditioning type (even-even, odd-odd, even-even-asym, odd-odd-asym) \n");
  printf("    --solve-type                              # The type of solve to do (direct, direct-pc, normop, normop-pc, normerr, normerr-pc) \n");
  printf("    --tol  <resid_tol>                        # Set L2 residual tolerance\n");
  printf("    --tolhq  <resid_hq_tol>                   # Set heavy-quark residual tolerance\n");
<<<<<<< HEAD
  printf("    --rdelta  <rdelta>                        # reliable update delta\n");
=======
  printf("    --reliable-delta <delta>                  # Set reliable update delta factor\n");
>>>>>>> cfac928a
  printf("    --test                                    # Test method (different for each test)\n");
  printf("    --verify <true/false>                     # Verify the GPU results using CPU results (default true)\n");
  printf("    --mg-nvec <level nvec>                    # Number of null-space vectors to define the multigrid transfer operator on a given level\n");
  printf("    --mg-gpu-prolongate <true/false>          # Whether to do the multigrid transfer operators on the GPU (default false)\n");
  printf("    --mg-levels <2+>                          # The number of multigrid levels to do (default 2)\n");
  printf("    --mg-nu-pre <level 1-20>                  # The number of pre-smoother applications to do at a given multigrid level (default 2)\n");
  printf("    --mg-nu-post <level 1-20>                 # The number of post-smoother applications to do at a given multigrid level (default 2)\n");
  printf("    --mg-coarse-solve-type <level solve>      # The type of solve to do on each level (direct, direct-pc) (default = solve_type)\n");
  printf("    --mg-smoother-solve-type <level solve>    # The type of solve to do in smoother (direct, direct-pc (default) )\n");
  printf("    --mg-solve-location <level cpu/cuda>      # The location where the multigrid solver will run (default cuda)\n");
  printf("    --mg-setup-location <level cpu/cuda>      # The location where the multigrid setup will be computed (default cuda)\n");
  printf("    --mg-setup-inv <level inv>                # The inverter to use for the setup of multigrid (default bicgstab)\n");
  printf("    --mg-setup-maxiter <level iter>           # The maximum number of solver iterations to use when relaxing on a null space vector (default 500)\n");
  printf("    --mg-setup-maxiter-refresh <level iter>   # The maximum number of solver iterations to use when refreshing the pre-existing null space vectors (default 100)\n");
  printf("    --mg-setup-iters <level iter>             # The number of setup iterations to use for the multigrid (default 1)\n");
  printf("    --mg-setup-tol <level tol>                # The tolerance to use for the setup of multigrid (default 5e-6)\n");
  printf("    --mg-setup-type <null/test>               # The type of setup to use for the multigrid (default null)\n");
  printf("    --mg-pre-orth <true/false>                # If orthonormalize the vector before inverting in the setup of multigrid (default false)\n");
  printf("    --mg-post-orth <true/false>               # If orthonormalize the vector after inverting in the setup of multigrid (default true)\n");
  printf("    --mg-omega                                # The over/under relaxation factor for the smoother of multigrid (default 0.85)\n");
  printf("    --mg-coarse-solver <level gcr/etc.>       # The solver to wrap the V cycle on each level (default gcr, only for levels 1+)\n");
  printf("    --mg-coarse-solver-tol <level gcr/etc.>   # The coarse solver tolerance for each level (default 0.25, only for levels 1+)\n");
  printf("    --mg-coarse-solver-maxiter <level n>      # The coarse solver maxiter for each level (default 100)\n");
  printf("    --mg-smoother <level mr/etc.>             # The smoother to use for multigrid (default mr)\n");
  printf("    --mg-smoother-tol <level resid_tol>       # The smoother tolerance to use for each multigrid (default 0.25)\n");
  printf("    --mg-smoother-halo-prec                   # The smoother halo precision (applies to all levels - defaults to null_precision)\n");
  printf("    --mg-schwarz-type <level false/add/mul>   # Whether to use Schwarz preconditioning (requires MR smoother and GCR setup solver) (default false)\n");
  printf("    --mg-schwarz-cycle <level cycle>          # The number of Schwarz cycles to apply per smoother application (default=1)\n");
  printf("    --mg-block-size <level x y z t>           # Set the geometric block size for the each multigrid level's transfer operator (default 4 4 4 4)\n");
  printf("    --mg-mu-factor <level factor>             # Set the multiplicative factor for the twisted mass mu parameter on each level (default 1)\n");
  printf("    --mg-generate-nullspace <true/false>      # Generate the null-space vector dynamically (default true, if set false and mg-load-vec isn't set, creates free-field null vectors)\n");
  printf("    --mg-generate-all-levels <true/talse>     # true=generate null-space on all levels, false=generate on level 0 and create other levels from that (default true)\n");
  printf("    --mg-load-vec file                        # Load the vectors \"file\" for the multigrid_test (requires QIO)\n");
  printf("    --mg-save-vec file                        # Save the generated null-space vectors \"file\" from the multigrid_test (requires QIO)\n");
  printf("    --mg-verbosity <level verb>                # The verbosity to use on each level of the multigrid (default summarize)\n");
  printf("    --df-nev <nev>                            # Set number of eigenvectors computed within a single solve cycle (default 8)\n");
  printf("    --df-max-search-dim <dim>                 # Set the size of eigenvector search space (default 64)\n");
  printf("    --df-deflation-grid <n>                   # Set maximum number of cycles needed to compute eigenvectors(default 1)\n");
  printf("    --df-eigcg-max-restarts <n>               # Set how many iterative refinement cycles will be solved with eigCG within a single physical right hand site solve (default 4)\n");
  printf("    --df-tol-restart <tol>                    # Set tolerance for the first restart in the initCG solver(default 5e-5)\n");
  printf("    --df-tol-inc <tol>                        # Set tolerance for the subsequent restarts in the initCG solver  (default 1e-2)\n");
  printf("    --df-max-restart-num <n>                  # Set maximum number of the initCG restarts in the deflation stage (default 3)\n");
  printf("    --df-tol-eigenval <tol>                   # Set maximum eigenvalue residual norm (default 1e-1)\n");


  printf("    --solver-ext-lib-type <eigen/magma>       # Set external library for the solvers  (default Eigen library)\n");
  printf("    --df-ext-lib-type <eigen/magma>           # Set external library for the deflation methods  (default Eigen library)\n");
  printf("    --df-location-ritz <host/cuda>            # Set memory location for the ritz vectors  (default cuda memory location)\n");
  printf("    --df-mem-type-ritz <device/pinned/mapped> # Set memory type for the ritz vectors  (default device memory type)\n");

  printf("    --nsrc <n>                                # How many spinors to apply the dslash to simultaneusly (experimental for staggered only)\n");

  printf("    --msrc <n>                                # Used for testing non-square block blas routines where nsrc defines the other dimension\n");
  printf("    --heatbath-beta <beta>                    # Beta value used in heatbath test (default 6.2)\n");
  printf("    --heatbath-warmup-steps <n>               # Number of warmup steps in heatbath test (default 10)\n");
  printf("    --heatbath-num-steps <n>                  # Number of measurement steps in heatbath test (default 10)\n");
  printf("    --heatbath-num-hb-per-step <n>            # Number of heatbath hits per heatbath step (default 5)\n");
  printf("    --heatbath-num-or-per-step <n>            # Number of overrelaxation hits per heatbath step (default 5)\n");
  printf("    --heatbath-coldstart <true/false>         # Whether to use a cold or hot start in heatbath test (default false)\n");
  printf("    --help                                    # Print out this message\n");

  usage_extra(argv); 
#ifdef MULTI_GPU
  char msg[]="multi";
#else
  char msg[]="single";
#endif  
  printf("Note: this program is %s GPU build\n", msg);
  exit(1);
  return ;
}

int process_command_line_option(int argc, char** argv, int* idx)
{
#ifdef MULTI_GPU
  char msg[]="multi";
#else
  char msg[]="single";
#endif

  int ret = -1;
  
  int i = *idx;

  if( strcmp(argv[i], "--help")== 0){
    usage(argv);
  }

  if( strcmp(argv[i], "--verify") == 0){
    if (i+1 >= argc){
      usage(argv);
    }	    

    if (strcmp(argv[i+1], "true") == 0){
      verify_results = true;
    }else if (strcmp(argv[i+1], "false") == 0){
      verify_results = false;
    }else{
      fprintf(stderr, "ERROR: invalid verify type\n");	
      exit(1);
    }

    i++;
    ret = 0;
    goto out;
  }
  
  if( strcmp(argv[i], "--device") == 0){
    if (i+1 >= argc){
      usage(argv);
    }
    device = atoi(argv[i+1]);
    if (device < 0 || device > 16){
      printf("ERROR: Invalid CUDA device number (%d)\n", device);
      usage(argv);
    }
    i++;
    ret = 0;
    goto out;
  }

  if( strcmp(argv[i], "--verbosity") == 0){
    if (i+1 >= argc){
      usage(argv);
    }
    verbosity =  get_verbosity_type(argv[i+1]);
    i++;
    ret = 0;
    goto out;
  }

  if( strcmp(argv[i], "--prec") == 0){
    if (i+1 >= argc){
      usage(argv);
    }	    
    prec =  get_prec(argv[i+1]);
    i++;
    ret = 0;
    goto out;
  }

  if( strcmp(argv[i], "--prec-sloppy") == 0){
    if (i+1 >= argc){
      usage(argv);
    }	    
    prec_sloppy =  get_prec(argv[i+1]);
    i++;
    ret = 0;
    goto out;
  }
  
  if( strcmp(argv[i], "--prec-refine") == 0){
    if (i+1 >= argc){
      usage(argv);
    }     
    prec_refinement_sloppy =  get_prec(argv[i+1]);
    i++;
    ret = 0;
    goto out;
  }

  if( strcmp(argv[i], "--prec-precondition") == 0){
    if (i+1 >= argc){
      usage(argv);
    }
    prec_precondition =  get_prec(argv[i+1]);
    i++;
    ret = 0;
    goto out;
  }

  if( strcmp(argv[i], "--prec-null") == 0){
    if (i+1 >= argc){
      usage(argv);
    }
    prec_null =  get_prec(argv[i+1]);
    i++;
    ret = 0;
    goto out;
  }

  if( strcmp(argv[i], "--prec-ritz") == 0){
    if (i+1 >= argc){
      usage(argv);
    }
    prec_ritz =  get_prec(argv[i+1]);
    i++;
    ret = 0;
    goto out;
  }

  if( strcmp(argv[i], "--recon") == 0){
    if (i+1 >= argc){
      usage(argv);
    }
    link_recon =  get_recon(argv[i+1]);
    i++;
    ret = 0;
    goto out;
  }

  if( strcmp(argv[i], "--recon-sloppy") == 0){
    if (i+1 >= argc){
      usage(argv);
    }
    link_recon_sloppy =  get_recon(argv[i+1]);
    i++;
    ret = 0;
    goto out;
  }
  
  if( strcmp(argv[i], "--recon-precondition") == 0){
    if (i+1 >= argc){
      usage(argv);
    }
    link_recon_precondition =  get_recon(argv[i+1]);
    i++;
    ret = 0;
    goto out;
  }

  if( strcmp(argv[i], "--dim") == 0){
    if (i+4 >= argc){
      usage(argv);
    }
    xdim= atoi(argv[i+1]);
    if (xdim < 0 || xdim > 512){
      printf("ERROR: invalid X dimension (%d)\n", xdim);
      usage(argv);
    }
    i++;

    if (i+1 >= argc){
      usage(argv);
    }
    ydim= atoi(argv[i+1]);
    if (ydim < 0 || ydim > 512){
      printf("ERROR: invalid Y dimension (%d)\n", ydim);
      usage(argv);
    }
    i++;

    if (i+1 >= argc){
      usage(argv);
    }
    zdim= atoi(argv[i+1]);
    if (zdim < 0 || zdim > 512){
      printf("ERROR: invalid Z dimension (%d)\n", zdim);
      usage(argv);
    }
    i++;

    if (i+1 >= argc){
      usage(argv);
    }
    tdim= atoi(argv[i+1]);
    if (tdim < 0 || tdim > 512){
      printf("ERROR: invalid T dimension (%d)\n", tdim);
      usage(argv);
    }
    i++;

    ret = 0;
    goto out;
  }

  if( strcmp(argv[i], "--xdim") == 0){
    if (i+1 >= argc){
      usage(argv);
    }
    xdim= atoi(argv[i+1]);
    if (xdim < 0 || xdim > 512){
      printf("ERROR: invalid X dimension (%d)\n", xdim);
      usage(argv);
    }
    i++;
    ret = 0;
    goto out;
  }

  if( strcmp(argv[i], "--ydim") == 0){
    if (i+1 >= argc){
      usage(argv);
    }
    ydim= atoi(argv[i+1]);
    if (ydim < 0 || ydim > 512){
      printf("ERROR: invalid T dimension (%d)\n", ydim);
      usage(argv);
    }
    i++;
    ret = 0;
    goto out;
  }


  if( strcmp(argv[i], "--zdim") == 0){
    if (i+1 >= argc){
      usage(argv);
    }
    zdim= atoi(argv[i+1]);
    if (zdim < 0 || zdim > 512){
      printf("ERROR: invalid T dimension (%d)\n", zdim);
      usage(argv);
    }
    i++;
    ret = 0;
    goto out;
  }

  if( strcmp(argv[i], "--tdim") == 0){
    if (i+1 >= argc){
      usage(argv);
    }	    
    tdim =  atoi(argv[i+1]);
    if (tdim < 0 || tdim > 512){
      printf("Error: invalid t dimension");
      usage(argv);
    }
    i++;
    ret = 0;
    goto out;
  }

  if( strcmp(argv[i], "--sdim") == 0){
    if (i+1 >= argc){
      usage(argv);
    }	    
    int sdim =  atoi(argv[i+1]);
    if (sdim < 0 || sdim > 512){
      printf("ERROR: invalid S dimension\n");
      usage(argv);
    }
    xdim=ydim=zdim=sdim;
    i++;
    ret = 0;
    goto out;
  }
  
  if( strcmp(argv[i], "--Lsdim") == 0){
    if (i+1 >= argc){
      usage(argv);
    }	    
    int Ls =  atoi(argv[i+1]);
    if (Ls < 0 || Ls > 128){
      printf("ERROR: invalid Ls dimension\n");
      usage(argv);
    }
    Lsdim=Ls;
    i++;
    ret = 0;
    goto out;
  }
  
  if( strcmp(argv[i], "--dagger") == 0){
    dagger = QUDA_DAG_YES;
    ret = 0;
    goto out;
  }	
  
  if( strcmp(argv[i], "--partition") == 0){
    if (i+1 >= argc){
      usage(argv);
    }
#ifdef MULTI_GPU
    int value  =  atoi(argv[i+1]);
    for(int j=0; j < 4;j++){
      if (value &  (1 << j)){
	commDimPartitionedSet(j);
	dim_partitioned[j] = 1;
      }
    }
#else
    printfQuda("WARNING: Ignoring --partition option since this is a single-GPU build.\n");
#endif
    i++;
    ret = 0;
    goto out;
  }
  
  if( strcmp(argv[i], "--kernel-pack-t") == 0){
    kernel_pack_t = true;
    ret= 0;
    goto out;
  }


  if( strcmp(argv[i], "--multishift") == 0){
    if (i+1 >= argc){
      usage(argv);
    }	    

    if (strcmp(argv[i+1], "true") == 0){
      multishift = true;
    }else if (strcmp(argv[i+1], "false") == 0){
      multishift = false;
    }else{
      fprintf(stderr, "ERROR: invalid multishift boolean\n");	
      exit(1);
    }

    i++;
    ret = 0;
    goto out;
  }

  if( strcmp(argv[i], "--gridsize") == 0){
    if (i+4 >= argc){
      usage(argv);
    }     
    int xsize =  atoi(argv[i+1]);
    if (xsize <= 0 ){
      printf("ERROR: invalid X grid size");
      usage(argv);
    }
    gridsize_from_cmdline[0] = xsize;
    i++;

    int ysize =  atoi(argv[i+1]);
    if (ysize <= 0 ){
      printf("ERROR: invalid Y grid size");
      usage(argv);
    }
    gridsize_from_cmdline[1] = ysize;
    i++;

    int zsize =  atoi(argv[i+1]);
    if (zsize <= 0 ){
      printf("ERROR: invalid Z grid size");
      usage(argv);
    }
    gridsize_from_cmdline[2] = zsize;
    i++;

    int tsize =  atoi(argv[i+1]);
    if (tsize <= 0 ){
      printf("ERROR: invalid T grid size");
      usage(argv);
    }
    gridsize_from_cmdline[3] = tsize;
    i++;

    ret = 0;
    goto out;
  }

  if( strcmp(argv[i], "--xgridsize") == 0){
    if (i+1 >= argc){ 
      usage(argv);
    }     
    int xsize =  atoi(argv[i+1]);
    if (xsize <= 0 ){
      printf("ERROR: invalid X grid size");
      usage(argv);
    }
    gridsize_from_cmdline[0] = xsize;
    i++;
    ret = 0;
    goto out;
  }

  if( strcmp(argv[i], "--ygridsize") == 0){
    if (i+1 >= argc){
      usage(argv);
    }     
    int ysize =  atoi(argv[i+1]);
    if (ysize <= 0 ){
      printf("ERROR: invalid Y grid size");
      usage(argv);
    }
    gridsize_from_cmdline[1] = ysize;
    i++;
    ret = 0;
    goto out;
  }

  if( strcmp(argv[i], "--zgridsize") == 0){
    if (i+1 >= argc){
      usage(argv);
    }     
    int zsize =  atoi(argv[i+1]);
    if (zsize <= 0 ){
      printf("ERROR: invalid Z grid size");
      usage(argv);
    }
    gridsize_from_cmdline[2] = zsize;
    i++;
    ret = 0;
    goto out;
  }
  
  if( strcmp(argv[i], "--tgridsize") == 0){
    if (i+1 >= argc){
      usage(argv);
    }     
    int tsize =  atoi(argv[i+1]);
    if (tsize <= 0 ){
      printf("ERROR: invalid T grid size");
      usage(argv);
    }
    gridsize_from_cmdline[3] = tsize;
    i++;
    ret = 0;
    goto out;
  }
  
  if( strcmp(argv[i], "--rank-order") == 0){
    if (i+1 >= argc){
      usage(argv);
    }
    rank_order = get_rank_order(argv[i+1]);
    i++;
    ret = 0;
    goto out;
  }

  if( strcmp(argv[i], "--dslash-type") == 0){
    if (i+1 >= argc){
      usage(argv);
    }     
    dslash_type = get_dslash_type(argv[i+1]);
    i++;
    ret = 0;
    goto out;
  }

  if( strcmp(argv[i], "--flavor") == 0){
    if (i+1 >= argc){
      usage(argv);
    }     
    twist_flavor = get_flavor_type(argv[i+1]);
    i++;
    ret = 0;
    goto out;
  }

  if( strcmp(argv[i], "--inv-type") == 0){
    if (i+1 >= argc){
      usage(argv);
    }     
    inv_type = get_solver_type(argv[i+1]);
    i++;
    ret = 0;
    goto out;
  }
  
  if( strcmp(argv[i], "--precon-type") == 0){
    if (i+1 >= argc){
      usage(argv);
    }
    precon_type = get_solver_type(argv[i+1]);
    i++;
    ret = 0;
    goto out;
  }

  if( strcmp(argv[i], "--mass") == 0){
    if (i+1 >= argc){
      usage(argv);
    }
    mass = atof(argv[i+1]);
    i++;
    ret = 0;
    goto out;
  }

  if( strcmp(argv[i], "--kappa") == 0){
    if (i+1 >= argc){
      usage(argv);
    }
    kappa = atof(argv[i+1]);
    i++;
    ret = 0;
    goto out;
  }

  if( strcmp(argv[i], "--compute-clover") == 0){
    if (i+1 >= argc){
      usage(argv);
    }
    if (strcmp(argv[i+1], "true") == 0){
      compute_clover = true;
    }else if (strcmp(argv[i+1], "false") == 0){
      compute_clover = false;
    }else{
      fprintf(stderr, "ERROR: invalid compute_clover type\n");
      exit(1);
    }

    i++;
    ret = 0;
    goto out;
  }

  if( strcmp(argv[i], "--clover-coeff") == 0){
    if (i+1 >= argc){
      usage(argv);
    }
    clover_coeff = atof(argv[i+1]);
    i++;
    ret = 0;
    goto out;
  }

  if( strcmp(argv[i], "--mu") == 0){
    if (i+1 >= argc){
      usage(argv);
    }
    mu = atof(argv[i+1]);
    i++;
    ret = 0;
    goto out;
  }

  if( strcmp(argv[i], "--compute-fat-long") == 0){
    if (i+1 >= argc){
      usage(argv);
    }
    if (strcmp(argv[i+1], "true") == 0){
      compute_fatlong = true;
    }else if (strcmp(argv[i+1], "false") == 0){
      compute_fatlong = false;
    }else{
      fprintf(stderr, "ERROR: invalid compute_fatlong type\n");
      exit(1);
    }

    i++;
    ret = 0;
    goto out;
  }


  if( strcmp(argv[i], "--epsilon-naik") == 0){
    if (i+1 >= argc){
      usage(argv);
    }
    eps_naik = atof(argv[i+1]);
    i++;
    ret = 0;
    goto out;
  }

  if( strcmp(argv[i], "--tadpole-coeff") == 0){
    if (i+1 >= argc){
      usage(argv);
    }
    tadpole_factor = atof(argv[i+1]);
    i++;
    ret = 0;
    goto out;
  }

  if( strcmp(argv[i], "--anisotropy") == 0){
    if (i+1 >= argc){
      usage(argv);
    }
    anisotropy = atof(argv[i+1]);
    i++;
    ret = 0;
    goto out;
  }

  if( strcmp(argv[i], "--tol") == 0){
    if (i+1 >= argc){
      usage(argv);
    }
    tol= atof(argv[i+1]);
    i++;
    ret = 0;
    goto out;
  }

  if( strcmp(argv[i], "--tolhq") == 0){
    if (i+1 >= argc){
      usage(argv);
    }
    tol_hq= atof(argv[i+1]);
    i++;
    ret = 0;
    goto out;
  }

<<<<<<< HEAD
  if( strcmp(argv[i], "--rdelta") == 0){
    if (i+1 >= argc){
      usage(argv);
    }
    rdelta= atof(argv[i+1]);
=======
  if( strcmp(argv[i], "--reliable-delta") == 0){
    if (i+1 >= argc){
      usage(argv);
    }
    reliable_delta = atof(argv[i+1]);
>>>>>>> cfac928a
    i++;
    ret = 0;
    goto out;
  }

  if( strcmp(argv[i], "--mass-normalization") == 0){
    if (i+1 >= argc){
      usage(argv);
    }
    normalization = get_mass_normalization_type(argv[i+1]);
    i++;
    ret = 0;
    goto out;
  }

  if( strcmp(argv[i], "--matpc") == 0){
    if (i+1 >= argc){
      usage(argv);
    }
    matpc_type = get_matpc_type(argv[i+1]);
    i++;
    ret = 0;
    goto out;
  }

  if( strcmp(argv[i], "--solve-type") == 0){
    if (i+1 >= argc){
      usage(argv);
    }
    solve_type = get_solve_type(argv[i+1]);
    i++;
    ret = 0;
    goto out;
  }

  if( strcmp(argv[i], "--load-gauge") == 0){
    if (i+1 >= argc){
      usage(argv);
    }     
    strcpy(latfile, argv[i+1]);
    i++;
    ret = 0;
    goto out;
  }

  if( strcmp(argv[i], "--save-gauge") == 0){
    if (i+1 >= argc){
      usage(argv);
    }     
    strcpy(gauge_outfile, argv[i+1]);
    i++;
    ret = 0;
    goto out;
  }
  
  if( strcmp(argv[i], "--nsrc") == 0){
    if (i+1 >= argc){
      usage(argv);
    }
    Nsrc = atoi(argv[i+1]);
    if (Nsrc < 0 || Nsrc > 128){ // allow 0 for testing setup in isolation
      printf("ERROR: invalid number of sources (Nsrc=%d)\n", Nsrc);
      usage(argv);
    }
    i++;
    ret = 0;
    goto out;
  }

  if( strcmp(argv[i], "--msrc") == 0){
    if (i+1 >= argc){
      usage(argv);
    }
    Msrc = atoi(argv[i+1]);
    if (Msrc < 1 || Msrc > 128){
      printf("ERROR: invalid number of sources (Msrc=%d)\n", Msrc);
      usage(argv);
    }
    i++;
    ret = 0;
    goto out;
  }

  if( strcmp(argv[i], "--test") == 0){
    if (i+1 >= argc){
      usage(argv);
    }	    
    test_type = atoi(argv[i+1]);
    i++;
    ret = 0;
    goto out;	    
  }
    
  if( strcmp(argv[i], "--mg-nvec") == 0){
    if (i+2 >= argc){
      usage(argv);
    }
    int level = atoi(argv[i+1]);
    if (level < 0 || level >= QUDA_MAX_MG_LEVEL) {
      printf("ERROR: invalid multigrid level %d", level);
      usage(argv);
    }
    i++;

    nvec[level] = atoi(argv[i+1]);
    if (nvec[level] < 0 || nvec[level] > 128){
      printf("ERROR: invalid number of vectors (%d)\n", nvec[level]);
      usage(argv);
    }
    i++;
    ret = 0;
    goto out;
  }

  if( strcmp(argv[i], "--mg-levels") == 0){
    if (i+1 >= argc){
      usage(argv);
    }
    mg_levels= atoi(argv[i+1]);
    if (mg_levels < 2 || mg_levels > QUDA_MAX_MG_LEVEL){
      printf("ERROR: invalid number of multigrid levels (%d)\n", mg_levels);
      usage(argv);
    }
    i++;
    ret = 0;
    goto out;
  }

  if( strcmp(argv[i], "--mg-nu-pre") == 0){
    if (i+1 >= argc){
      usage(argv);
    }
    int level = atoi(argv[i+1]);
    if (level < 0 || level >= QUDA_MAX_MG_LEVEL) {
      printf("ERROR: invalid multigrid level %d", level);
      usage(argv);
    }
    i++;

    nu_pre[level] = atoi(argv[i+1]);
    if (nu_pre[level] < 0 || nu_pre[level] > 20){
      printf("ERROR: invalid pre-smoother applications value (nu_pre=%d)\n", nu_pre[level]);
      usage(argv);
    }
    i++;
    ret = 0;
    goto out;
  }

  if( strcmp(argv[i], "--mg-nu-post") == 0){
    if (i+1 >= argc){
      usage(argv);
    }
    int level = atoi(argv[i+1]);
    if (level < 0 || level >= QUDA_MAX_MG_LEVEL) {
      printf("ERROR: invalid multigrid level %d", level);
      usage(argv);
    }
    i++;

    nu_post[level] = atoi(argv[i+1]);
    if (nu_post[level] < 0 || nu_post[level] > 20){
      printf("ERROR: invalid pre-smoother applications value (nu_post=%d)\n", nu_post[level]);
      usage(argv);
    }
    i++;
    ret = 0;
    goto out;
  }

  if( strcmp(argv[i], "--mg-coarse-solve-type") == 0){
    if (i+1 >= argc){
      usage(argv);
    }
    int level = atoi(argv[i+1]);
    if (level < 0 || level >= QUDA_MAX_MG_LEVEL) {
      printf("ERROR: invalid multigrid level %d", level);
      usage(argv);
    }
    i++;

    coarse_solve_type[level] = get_solve_type(argv[i+1]);
    i++;
    ret = 0;
    goto out;
  }

  if( strcmp(argv[i], "--mg-smoother-solve-type") == 0){
    if (i+1 >= argc){
      usage(argv);
    }
    int level = atoi(argv[i+1]);
    if (level < 0 || level >= QUDA_MAX_MG_LEVEL) {
      printf("ERROR: invalid multigrid level %d", level);
      usage(argv);
    }
    i++;

    smoother_solve_type[level] = get_solve_type(argv[i+1]);
    i++;
    ret = 0;
    goto out;
  }

  if( strcmp(argv[i], "--mg-solver-location") == 0){
    if (i+2 >= argc){
      usage(argv);
    }
    int level = atoi(argv[i+1]);

    if (level < 0 || level >= QUDA_MAX_MG_LEVEL) {
      printf("ERROR: invalid multigrid level %d", level);
      usage(argv);
    }
    i++;

    solver_location[level] = get_location(argv[i+1]);
    i++;
    ret = 0;
    goto out;
  }

  if( strcmp(argv[i], "--mg-setup-location") == 0){
    if (i+2 >= argc){
      usage(argv);
    }
    int level = atoi(argv[i+1]);

    if (level < 0 || level >= QUDA_MAX_MG_LEVEL) {
      printf("ERROR: invalid multigrid level %d", level);
      usage(argv);
    }
    i++;

    setup_location[level] = get_location(argv[i+1]);
    i++;
    ret = 0;
    goto out;
  }

  if( strcmp(argv[i], "--mg-setup-inv") == 0){
    if (i+2 >= argc){
      usage(argv);
    }
    int level = atoi(argv[i+1]);
    if (level < 0 || level >= QUDA_MAX_MG_LEVEL) {
      printf("ERROR: invalid multigrid level %d", level);
      usage(argv);
    }
    i++;

    setup_inv[level] = get_solver_type(argv[i+1]);
    i++;
    ret = 0;
    goto out;
  }

  if( strcmp(argv[i], "--mg-setup-iters") == 0){
    if (i+2 >= argc){
      usage(argv);
    }
    int level = atoi(argv[i+1]);
    if (level < 0 || level >= QUDA_MAX_MG_LEVEL) {
      printf("ERROR: invalid multigrid level %d", level);
      usage(argv);
    }
    i++;

    num_setup_iter[level] = atoi(argv[i+1]);
    i++;
    ret = 0;
    goto out;
  }

  if( strcmp(argv[i], "--mg-setup-tol") == 0){
    if (i+1 >= argc){
      usage(argv);
    }
    int level = atoi(argv[i+1]);
    if (level < 0 || level >= QUDA_MAX_MG_LEVEL) {
      printf("ERROR: invalid multigrid level %d", level);
      usage(argv);
    }
    i++;

    setup_tol[level] = atof(argv[i+1]);
    i++;
    ret = 0;
    goto out;
  }


  if( strcmp(argv[i], "--mg-setup-maxiter") == 0){
    if (i+2 >= argc){
      usage(argv);
    }
    int level = atoi(argv[i+1]);
    if (level < 0 || level >= QUDA_MAX_MG_LEVEL) {
      printf("ERROR: invalid multigrid level %d", level);
      usage(argv);
    }
    i++;

    setup_maxiter[level] = atoi(argv[i+1]);
    i++;
    ret = 0;
    goto out;
  }

  if( strcmp(argv[i], "--mg-setup-maxiter-refresh") == 0){
    if (i+2 >= argc){
      usage(argv);
    }
    int level = atoi(argv[i+1]);
    if (level < 0 || level >= QUDA_MAX_MG_LEVEL) {
      printf("ERROR: invalid multigrid level %d", level);
      usage(argv);
    }
    i++;

    setup_maxiter_refresh[level] = atoi(argv[i+1]);
    i++;
    ret = 0;
    goto out;
  }

  if( strcmp(argv[i], "--mg-setup-type") == 0){
    if (i+1 >= argc){
      usage(argv);
    }

    if( strcmp(argv[i+1], "test") == 0)
      setup_type = QUDA_TEST_VECTOR_SETUP;
    else if( strcmp(argv[i+1], "null")==0)
      setup_type = QUDA_NULL_VECTOR_SETUP;
    else {
      fprintf(stderr, "ERROR: invalid setup type\n");
      exit(1);
    }

    i++;
    ret = 0;
    goto out;
  }

  if( strcmp(argv[i], "--mg-pre-orth") == 0){
    if (i+1 >= argc){
      usage(argv);
    }

    if (strcmp(argv[i+1], "true") == 0){
      pre_orthonormalize = true;
    }else if (strcmp(argv[i+1], "false") == 0){
      pre_orthonormalize = false;
    }else{
      fprintf(stderr, "ERROR: invalid pre orthogonalize type\n");
      exit(1);
    }

    i++;
    ret = 0;
    goto out;
  }

  if( strcmp(argv[i], "--mg-post-orth") == 0){
    if (i+1 >= argc){
      usage(argv);
    }

    if (strcmp(argv[i+1], "true") == 0){
      post_orthonormalize = true;
    }else if (strcmp(argv[i+1], "false") == 0){
      post_orthonormalize = false;
    }else{
      fprintf(stderr, "ERROR: invalid post orthogonalize type\n");
      exit(1);
    }

    i++;
    ret = 0;
    goto out;
  }

  if( strcmp(argv[i], "--mg-omega") == 0){
    if (i+1 >= argc){
      usage(argv);
    }

    omega = atof(argv[i+1]);
    i++;
    ret = 0;
    goto out;
  }

  if( strcmp(argv[i], "--mg-verbosity") == 0){
    if (i+2 >= argc){
      usage(argv);
    }
    int level = atoi(argv[i+1]);
    if (level < 0 || level >= QUDA_MAX_MG_LEVEL) {
      printf("ERROR: invalid multigrid level %d", level);
      usage(argv);
    }
    i++;

    mg_verbosity[level] = get_verbosity_type(argv[i+1]);
    i++;
    ret = 0;
    goto out;
  }

  if( strcmp(argv[i], "--mg-coarse-solver") == 0){
    if (i+2 >= argc){
      usage(argv);
    }
    int level = atoi(argv[i+1]);
    if (level < 1 || level >= QUDA_MAX_MG_LEVEL) {
      printf("ERROR: invalid multigrid level %d for coarse solver", level);
      usage(argv);
    }
    i++;

    coarse_solver[level] = get_solver_type(argv[i+1]);
    i++;
    ret = 0;
    goto out;
  }

  if( strcmp(argv[i], "--mg-smoother") == 0){
    if (i+2 >= argc){
      usage(argv);
    }
    int level = atoi(argv[i+1]);
    if (level < 0 || level >= QUDA_MAX_MG_LEVEL) {
      printf("ERROR: invalid multigrid level %d", level);
      usage(argv);
    }
    i++;

    smoother_type[level] = get_solver_type(argv[i+1]);
    i++;
    ret = 0;
    goto out;
  }

  if( strcmp(argv[i], "--mg-smoother-tol") == 0){
    if (i+2 >= argc){
      usage(argv);
    }
    int level = atoi(argv[i+1]);
    if (level < 0 || level >= QUDA_MAX_MG_LEVEL) {
      printf("ERROR: invalid multigrid level %d", level);
      usage(argv);
    }
    i++;

    smoother_tol[level] = atof(argv[i+1]);

    i++;
    ret = 0;
    goto out;
  }

  if( strcmp(argv[i], "--mg-coarse-solver-tol") == 0){
    if (i+2 >= argc){
      usage(argv);
    }
    int level = atoi(argv[i+1]);
    if (level < 1 || level >= QUDA_MAX_MG_LEVEL) {
      printf("ERROR: invalid multigrid level %d for coarse solver", level);
      usage(argv);
    }
    i++;

    coarse_solver_tol[level] = atof(argv[i+1]);
    i++;
    ret = 0;
    goto out;
  }

  if( strcmp(argv[i], "--mg-coarse-solver-maxiter") == 0){
    if (i+2 >= argc){
      usage(argv);
    }

    int level = atoi(argv[i+1]);
    if (level < 1 || level >= QUDA_MAX_MG_LEVEL) {
      printf("ERROR: invalid multigrid level %d for coarse solver", level);
      usage(argv);
    }
    i++;

    coarse_solver_maxiter[level] = atoi(argv[i+1]);
    i++;
    ret = 0;
    goto out;
  }


  if( strcmp(argv[i], "--mg-smoother-halo-prec") == 0){
    if (i+1 >= argc){
      usage(argv);
    }
    smoother_halo_prec =  get_prec(argv[i+1]);
    i++;
    ret = 0;
    goto out;
  }


  if( strcmp(argv[i], "--mg-schwarz-type") == 0){
    if (i+2 >= argc){
      usage(argv);
    }
    int level = atoi(argv[i+1]);
    if (level < 0 || level >= QUDA_MAX_MG_LEVEL) {
      printf("ERROR: invalid multigrid level %d", level);
      usage(argv);
    }
    i++;

    schwarz_type[level] = get_schwarz_type(argv[i+1]);
    i++;
    ret = 0;
    goto out;
  }

  if( strcmp(argv[i], "--mg-schwarz-cycle") == 0){
    if (i+2 >= argc){
      usage(argv);
    }
    int level = atoi(argv[i+1]);
    if (level < 0 || level >= QUDA_MAX_MG_LEVEL) {
      printf("ERROR: invalid multigrid level %d", level);
      usage(argv);
    }
    i++;

    schwarz_cycle[level] = atoi(argv[i+1]);
    if (schwarz_cycle[level] < 0 || schwarz_cycle[level] >= 128) {
      printf("ERROR: invalid Schwarz cycle value requested %d for level %d",
	     level, schwarz_cycle[level]);
      usage(argv);
    }
    i++;
    ret = 0;
    goto out;
  }

  if( strcmp(argv[i], "--mg-block-size") == 0){
    if (i+5 >= argc){
      usage(argv);
    }     
    int level = atoi(argv[i+1]);
    if (level < 0 || level >= QUDA_MAX_MG_LEVEL) {
      printf("ERROR: invalid multigrid level %d", level);
      usage(argv);
    }
    i++;

    int xsize =  atoi(argv[i+1]);
    if (xsize <= 0 ){
      printf("ERROR: invalid X block size");
      usage(argv);
    }
    geo_block_size[level][0] = xsize;
    i++;

    int ysize =  atoi(argv[i+1]);
    if (ysize <= 0 ){
      printf("ERROR: invalid Y block size");
      usage(argv);
    }
    geo_block_size[level][1] = ysize;
    i++;

    int zsize =  atoi(argv[i+1]);
    if (zsize <= 0 ){
      printf("ERROR: invalid Z block size");
      usage(argv);
    }
    geo_block_size[level][2] = zsize;
    i++;

    int tsize =  atoi(argv[i+1]);
    if (tsize <= 0 ){
      printf("ERROR: invalid T block size");
      usage(argv);
    }
    geo_block_size[level][3] = tsize;
    i++;

    ret = 0;
    goto out;
  }

  if( strcmp(argv[i], "--mg-mu-factor") == 0){
    if (i+2 >= argc){
      usage(argv);
    }
    int level = atoi(argv[i+1]);
    if (level < 0 || level >= QUDA_MAX_MG_LEVEL) {
      printf("ERROR: invalid multigrid level %d", level);
      usage(argv);
    }
    i++;

    double factor =  atof(argv[i+1]);
    mu_factor[level] = factor;
    i++;
    ret=0;
    goto out;
  }

  if( strcmp(argv[i], "--mg-generate-nullspace") == 0){
    if (i+1 >= argc){
      usage(argv);
    }

    if (strcmp(argv[i+1], "true") == 0){
      generate_nullspace = true;
    }else if (strcmp(argv[i+1], "false") == 0){
      generate_nullspace = false;
    }else{
      fprintf(stderr, "ERROR: invalid generate nullspace type\n");
      exit(1);
    }

    i++;
    ret = 0;
    goto out;
  }

  if( strcmp(argv[i], "--mg-generate-all-levels") == 0){
    if (i+1 >= argc){
      usage(argv);
    }

    if (strcmp(argv[i+1], "true") == 0){
      generate_all_levels = true;
    }else if (strcmp(argv[i+1], "false") == 0){
      generate_all_levels = false;
    }else{
      fprintf(stderr, "ERROR: invalid value for generate_all_levels type\n");
      exit(1);
    }

    i++;
    ret = 0;
    goto out;
  }

  if( strcmp(argv[i], "--mg-load-vec") == 0){
    if (i+1 >= argc){
      usage(argv);
    }
    strcpy(vec_infile, argv[i+1]);
    i++;
    ret = 0;
    goto out;
  }

  if( strcmp(argv[i], "--mg-save-vec") == 0){
    if (i+1 >= argc){
      usage(argv);
    }
    strcpy(vec_outfile, argv[i+1]);
    i++;
    ret = 0;
    goto out;
  }

  if( strcmp(argv[i], "--df-nev") == 0){
    if (i+1 >= argc){
      usage(argv);
    }

    nev = atoi(argv[i+1]);
    i++;
    ret = 0;
    goto out;
  }

  if( strcmp(argv[i], "--df-max-search-dim") == 0){
    if (i+1 >= argc){
      usage(argv);
    }

    max_search_dim = atoi(argv[i+1]);
    i++;
    ret = 0;
    goto out;
  }

  if( strcmp(argv[i], "--df-deflation-grid") == 0){
    if (i+1 >= argc){
      usage(argv);
    }

    deflation_grid = atoi(argv[i+1]);
    i++;
    ret = 0;
    goto out;
  }


  if( strcmp(argv[i], "--df-eigcg-max-restarts") == 0){
    if (i+1 >= argc){
      usage(argv);
    }

    eigcg_max_restarts = atoi(argv[i+1]);
    i++;
    ret = 0;
    goto out;
  } 

  if( strcmp(argv[i], "--df-max-restart-num") == 0){
    if (i+1 >= argc){
      usage(argv);
    }

    max_restart_num = atoi(argv[i+1]);
    i++;
    ret = 0;
    goto out;
  } 


  if( strcmp(argv[i], "--df-tol-restart") == 0){
    if (i+1 >= argc){
      usage(argv);
    }

    tol_restart = atof(argv[i+1]);
    i++;
    ret = 0;
    goto out;
  } 


  if( strcmp(argv[i], "--df-tol-eigenval") == 0){
    if (i+1 >= argc){
      usage(argv);
    }

    eigenval_tol = atof(argv[i+1]);
    i++;
    ret = 0;
    goto out;
  } 

  if( strcmp(argv[i], "--df-tol-inc") == 0){
    if (i+1 >= argc){
      usage(argv);
    }

    inc_tol = atof(argv[i+1]);
    i++;
    ret = 0;
    goto out;
  } 

  if( strcmp(argv[i], "--solver-ext-lib-type") == 0){
    if (i+1 >= argc){
      usage(argv);
    }
    solver_ext_lib = get_solve_ext_lib_type(argv[i+1]);
    i++;
    ret = 0;
    goto out;
  }

  if( strcmp(argv[i], "--df-ext-lib-type") == 0){
    if (i+1 >= argc){
      usage(argv);
    }
    deflation_ext_lib = get_solve_ext_lib_type(argv[i+1]);
    i++;
    ret = 0;
    goto out;
  }

  if( strcmp(argv[i], "--df-location-ritz") == 0){
    if (i+1 >= argc){
      usage(argv);
    }
    location_ritz = get_location(argv[i+1]);
    i++;
    ret = 0;
    goto out;
  }

  if( strcmp(argv[i], "--df-mem-type-ritz") == 0){
    if (i+1 >= argc){
      usage(argv);
    }
    mem_type_ritz = get_df_mem_type_ritz(argv[i+1]);
    i++;
    ret = 0;
    goto out;
  }

  if( strcmp(argv[i], "--niter") == 0){
    if (i+1 >= argc){
      usage(argv);
    }
    niter= atoi(argv[i+1]);
    if (niter < 1 || niter > 1e6){
      printf("ERROR: invalid number of iterations (%d)\n", niter);
      usage(argv);
    }
    i++;
    ret = 0;
    goto out;
  }
  
  if( strcmp(argv[i], "--ngcrkrylov") == 0){
    if (i+1 >= argc){
      usage(argv);
    }
    gcrNkrylov = atoi(argv[i+1]);
    if (gcrNkrylov < 1 || gcrNkrylov > 1e6){
      printf("ERROR: invalid number of gcrkrylov iterations (%d)\n", gcrNkrylov);
      usage(argv);
    }
    i++;
    ret = 0;
    goto out;
  }
  
  if( strcmp(argv[i], "--pipeline") == 0){
    if (i+1 >= argc){
      usage(argv);
    }
    pipeline = atoi(argv[i+1]);
    if (pipeline < 0 || pipeline > 16){
      printf("ERROR: invalid pipeline length (%d)\n", pipeline);
      usage(argv);
    }
    i++;
    ret = 0;
    goto out;
  }

  if( strcmp(argv[i], "--solution-pipeline") == 0){
    if (i+1 >= argc){
      usage(argv);
    }
    solution_accumulator_pipeline = atoi(argv[i+1]);
    if (solution_accumulator_pipeline < 0 || solution_accumulator_pipeline > 16){
      printf("ERROR: invalid solution pipeline length (%d)\n", solution_accumulator_pipeline);
      usage(argv);
    }
    i++;
    ret = 0;
    goto out;
  }

<<<<<<< HEAD
  if( strcmp(argv[i], "--nstep") == 0){
    if (i+1 >= argc){
      usage(argv);
    }

    nstep = atoi(argv[i+1]);
    i++;
    ret = 0;
    goto out;
  } 

=======
  if( strcmp(argv[i], "--heatbath-beta") == 0){
    if (i+1 >= argc){
      usage(argv);
    }
    heatbath_beta_value = atof(argv[i+1]);
    if (heatbath_beta_value <= 0.0){
      printf("ERROR: invalid beta (%f)\n", heatbath_beta_value);
      usage(argv);
    }
    i++;
    ret = 0;
    goto out;
  }

  if( strcmp(argv[i], "--heatbath-warmup-steps") == 0){
    if (i+1 >= argc){
      usage(argv);
    }
    heatbath_warmup_steps = atoi(argv[i+1]);
    if (heatbath_warmup_steps < 0){
      printf("ERROR: invalid number of warmup steps (%d)\n", heatbath_warmup_steps);
      usage(argv);
    }
    i++;
    ret = 0;
    goto out;
  }

  if( strcmp(argv[i], "--heatbath-num-steps") == 0){
    if (i+1 >= argc){
      usage(argv);
    }
    heatbath_num_steps = atoi(argv[i+1]);
    if (heatbath_num_steps < 0){
      printf("ERROR: invalid number of heatbath steps (%d)\n", heatbath_num_steps);
      usage(argv);
    }
    i++;
    ret = 0;
    goto out;
  }

  if( strcmp(argv[i], "--heatbath-num-hb-per-step") == 0){
    if (i+1 >= argc){
      usage(argv);
    }
    heatbath_num_heatbath_per_step = atoi(argv[i+1]);
    if (heatbath_num_heatbath_per_step <= 0){
      printf("ERROR: invalid number of heatbath hits per step (%d)\n", heatbath_num_heatbath_per_step);
      usage(argv);
    }
    i++;
    ret = 0;
    goto out;
  }

  if( strcmp(argv[i], "--heatbath-num-or-per-step") == 0){
    if (i+1 >= argc){
      usage(argv);
    }
    heatbath_num_overrelax_per_step = atoi(argv[i+1]);
    if (heatbath_num_overrelax_per_step <= 0){
      printf("ERROR: invalid number of overrelaxation hits per step (%d)\n", heatbath_num_overrelax_per_step);
      usage(argv);
    }
    i++;
    ret = 0;
    goto out;
  }

  if( strcmp(argv[i], "--heatbath-coldstart") == 0){
    if (i+1 >= argc){
      usage(argv);
    }

    if (strcmp(argv[i+1], "true") == 0){
      heatbath_coldstart = true;
    }else if (strcmp(argv[i+1], "false") == 0){
      heatbath_coldstart = false;
    }else{
      fprintf(stderr, "ERROR: invalid value for heatbath_coldstart type\n");
      usage(argv);
    }

    i++;
    ret = 0;
    goto out;
  }
>>>>>>> cfac928a

  if( strcmp(argv[i], "--version") == 0){
    printf("This program is linked with QUDA library, version %s,", 
	   get_quda_ver_str());
    printf(" %s GPU build\n", msg);
    exit(0);
  }

 out:
  *idx = i;
  return ret ;

}


static struct timeval startTime;

void stopwatchStart() {
  gettimeofday(&startTime, NULL);
}

double stopwatchReadSeconds() {
  struct timeval endTime;
  gettimeofday(&endTime, NULL);

  long ds = endTime.tv_sec - startTime.tv_sec;
  long dus = endTime.tv_usec - startTime.tv_usec;
  return ds + 0.000001*dus;
}

<|MERGE_RESOLUTION|>--- conflicted
+++ resolved
@@ -1683,11 +1683,7 @@
 bool compute_fatlong = false; 
 double tol = 1e-7;
 double tol_hq = 0.;
-<<<<<<< HEAD
-double rdelta = 0.1;
-=======
 double reliable_delta = 0.1;
->>>>>>> cfac928a
 QudaTwistFlavorType twist_flavor = QUDA_TWIST_SINGLET;
 bool kernel_pack_t = false;
 QudaMassNormalization normalization = QUDA_KAPPA_NORMALIZATION;
@@ -1819,11 +1815,7 @@
   printf("    --solve-type                              # The type of solve to do (direct, direct-pc, normop, normop-pc, normerr, normerr-pc) \n");
   printf("    --tol  <resid_tol>                        # Set L2 residual tolerance\n");
   printf("    --tolhq  <resid_hq_tol>                   # Set heavy-quark residual tolerance\n");
-<<<<<<< HEAD
-  printf("    --rdelta  <rdelta>                        # reliable update delta\n");
-=======
   printf("    --reliable-delta <delta>                  # Set reliable update delta factor\n");
->>>>>>> cfac928a
   printf("    --test                                    # Test method (different for each test)\n");
   printf("    --verify <true/false>                     # Verify the GPU results using CPU results (default true)\n");
   printf("    --mg-nvec <level nvec>                    # Number of null-space vectors to define the multigrid transfer operator on a given level\n");
@@ -2506,19 +2498,11 @@
     goto out;
   }
 
-<<<<<<< HEAD
-  if( strcmp(argv[i], "--rdelta") == 0){
-    if (i+1 >= argc){
-      usage(argv);
-    }
-    rdelta= atof(argv[i+1]);
-=======
   if( strcmp(argv[i], "--reliable-delta") == 0){
     if (i+1 >= argc){
       usage(argv);
     }
     reliable_delta = atof(argv[i+1]);
->>>>>>> cfac928a
     i++;
     ret = 0;
     goto out;
@@ -3378,19 +3362,6 @@
     goto out;
   }
 
-<<<<<<< HEAD
-  if( strcmp(argv[i], "--nstep") == 0){
-    if (i+1 >= argc){
-      usage(argv);
-    }
-
-    nstep = atoi(argv[i+1]);
-    i++;
-    ret = 0;
-    goto out;
-  } 
-
-=======
   if( strcmp(argv[i], "--heatbath-beta") == 0){
     if (i+1 >= argc){
       usage(argv);
@@ -3479,7 +3450,6 @@
     ret = 0;
     goto out;
   }
->>>>>>> cfac928a
 
   if( strcmp(argv[i], "--version") == 0){
     printf("This program is linked with QUDA library, version %s,", 
