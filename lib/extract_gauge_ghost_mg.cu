#include <gauge_field_order.h>
#include <extract_gauge_ghost_helper.cuh>

namespace quda {

  using namespace gauge;

  /** This is the template driver for extractGhost */
  template <typename Float, int Nc>
  void extractGhostMG(const GaugeField &u, Float **Ghost, bool extract) {

    const int length = 2*Nc*Nc;

    QudaFieldLocation location = 
      (typeid(u)==typeid(cudaGaugeField)) ? QUDA_CUDA_FIELD_LOCATION : QUDA_CPU_FIELD_LOCATION;

    if (u.isNative()) {
      if (u.Reconstruct() == QUDA_RECONSTRUCT_NO) {
	typedef typename gauge_mapper<Float,QUDA_RECONSTRUCT_NO>::type G;
	extractGhost<Float,length>(G(u, 0, Ghost), u, location, extract);
      }
    } else if (u.Order() == QUDA_QDP_GAUGE_ORDER) {
      
#ifdef BUILD_QDP_INTERFACE
      extractGhost<Float,length>(QDPOrder<Float,length>(u, 0, Ghost), u, location, extract);
#else
      errorQuda("QDP interface has not been built\n");
#endif

    } else {
      errorQuda("Gauge field %d order not supported", u.Order());
    }
  }


  /** This is the template driver for extractGhost */
  template <typename Float>
  void extractGhostMG(const GaugeField &u, Float **Ghost, bool extract) {

    if (u.Reconstruct() != QUDA_RECONSTRUCT_NO) 
      errorQuda("Reconstruct %d not supported", u.Reconstruct());

    if (u.LinkType() != QUDA_COARSE_LINKS)
      errorQuda("Link type %d not supported", u.LinkType());

    if (u.Ncolor() == 4) {
      extractGhostMG<Float, 4>(u, Ghost, extract);
    } else if (u.Ncolor() == 32) {
      extractGhostMG<Float, 32>(u, Ghost, extract);
    } else if (u.Ncolor() == 48) {
      extractGhostMG<Float, 48>(u, Ghost, extract);
<<<<<<< HEAD
    } else if (u.Ncolor() == 96) {
      extractGhostMG<Float, 96>(u, Ghost, extract);
    } else if (u.Ncolor() == 192) {
      extractGhostMG<Float, 192>(u, Ghost, extract);
=======
    } else if (u.Ncolor() == 64) {
      extractGhostMG<Float, 64>(u, Ghost, extract);
>>>>>>> 4f32a88d
    } else {
      errorQuda("Ncolor = %d not supported", u.Ncolor());
    }
  }

  void extractGaugeGhostMG(const GaugeField &u, void **ghost, bool extract) {

    if (u.Precision() == QUDA_DOUBLE_PRECISION) {
#ifdef GPU_MULTIGRID_DOUBLE
      extractGhostMG(u, (double**)ghost, extract);
#else
      errorQuda("Double precision multigrid has not been enabled");
#endif
    } else if (u.Precision() == QUDA_SINGLE_PRECISION) {
      extractGhostMG(u, (float**)ghost, extract);
    } else {
      errorQuda("Unknown precision type %d", u.Precision());
    }
  }

} // namespace quda<|MERGE_RESOLUTION|>--- conflicted
+++ resolved
@@ -49,15 +49,12 @@
       extractGhostMG<Float, 32>(u, Ghost, extract);
     } else if (u.Ncolor() == 48) {
       extractGhostMG<Float, 48>(u, Ghost, extract);
-<<<<<<< HEAD
+    } else if (u.Ncolor() == 64) {
+      extractGhostMG<Float, 64>(u, Ghost, extract);
     } else if (u.Ncolor() == 96) {
       extractGhostMG<Float, 96>(u, Ghost, extract);
     } else if (u.Ncolor() == 192) {
       extractGhostMG<Float, 192>(u, Ghost, extract);
-=======
-    } else if (u.Ncolor() == 64) {
-      extractGhostMG<Float, 64>(u, Ghost, extract);
->>>>>>> 4f32a88d
     } else {
       errorQuda("Ncolor = %d not supported", u.Ncolor());
     }
