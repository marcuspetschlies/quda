--- conflicted
+++ resolved
@@ -3,35 +3,10 @@
 #include <quda_internal.h>
 #include <quda_matrix.h>
 #include <atomic.cuh>
-<<<<<<< HEAD
-#include "quda_api.h"
+#include <shared_memory_cache_helper.cuh>
 
 namespace quda {
 
-
-
-  template<class T>
-  struct SharedMemory
-  {
-    __device__ inline operator T*()
-    {
-      QUDA_DYNAMIC_SHARED(int, __smem);
-      return (T*)__smem;
-    }
-
-    __device__ inline operator const T*() const
-    {
-      QUDA_DYNAMIC_SHARED(int, __smem);
-      return (T*)__smem;
-    }
-  };
-
-=======
-#include <shared_memory_cache_helper.cuh>
-
-namespace quda {
-
->>>>>>> 74107e92
   /**
    * Retrieve the SU(N) indices for the current block number
    * @param[in] block, current block number, from 0 to (NCOLORS * (NCOLORS - 1) / 2)
