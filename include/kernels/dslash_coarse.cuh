--- conflicted
+++ resolved
@@ -4,18 +4,11 @@
 #include <color_spinor_field_order.h>
 #include <index_helper.cuh>
 #include <float_vector.h>
-<<<<<<< HEAD
-#ifdef QUDA_TARGET_CUDA
-#include <generics/shfl.h>
-#endif
 
 #ifdef QUDA_TARGET_HIP
 #include <hip/hip_runtime.h>
 #endif
 
-#include "quda_api.h"
-=======
->>>>>>> aa0da400
 
 namespace quda {
 
@@ -333,25 +326,19 @@
 	// reduce down to the first group of column-split threads
 	constexpr int warp_size = device::warp_size(); // FIXME - this is buggy when x-dim * color_stride < 32
 #pragma unroll
-<<<<<<< HEAD
 	for (int offset = warp_size/2; offset >= warp_size/color_stride; offset /= 2) {
-#define WARP_CONVERGED 0xffffffff // we know warp should be converged here
 
 #if defined(QUDA_TARGET_CUDA)
-	  out[color_local] += __shfl_down_sync(WARP_CONVERGED, out[color_local], offset);
+	  out[color_local] += __shfl_down_sync(device::warp_converged_mask(), out[color_local], offset);
 #elif defined(QUDA_TARGET_HIP)
 	  Float sh_r = Float(out[color_local].x);
 	  Float sh_i = Float(out[color_local].y);
 	
 	  out[color_local] += complex<Float>{ __shfl_down(sh_r,offset) , __shfl_down(sh_i,offset) };
 #else
-#error "This file needs some kind of shiffle"
-#endif
-	}
-=======
-	for (int offset = warp_size/2; offset >= warp_size/color_stride; offset /= 2)
-	  out[color_local] += __shfl_down_sync(device::warp_converged_mask(), out[color_local], offset);
->>>>>>> aa0da400
+#error "This file needs some kind of shuffle"
+#endif
+	}
       }
 
 #endif // __CUDA_ARCH__ >= 300
