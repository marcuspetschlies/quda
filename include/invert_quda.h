#ifndef _INVERT_QUDA_H
#define _INVERT_QUDA_H

#include <quda.h>
#include <quda_internal.h>
#include <dirac_quda.h>
#include <color_spinor_field.h>
#include <vector>

namespace quda {

  /**
     SolverParam is the meta data used to define linear solvers.
   */
  struct SolverParam {
    /**
       Which linear solver to use
    */
    QudaInverterType inv_type;

    /**
     * The inner Krylov solver used in the preconditioner.  Set to
     * QUDA_INVALID_INVERTER to disable the preconditioner entirely.
     */
    QudaInverterType inv_type_precondition;


    /**
     * Preconditioner instance, e.g., multigrid
     */
    void *preconditioner;

    /**
     * Whether to use the L2 relative residual, L2 absolute residual
     * or Fermilab heavy-quark residual, or combinations therein to
     * determine convergence.  To require that multiple stopping
     * conditions are satisfied, use a bitwise OR as follows:
     *
     * p.residual_type = (QudaResidualType) (QUDA_L2_RELATIVE_RESIDUAL
     *                                     | QUDA_HEAVY_QUARK_RESIDUAL);
     */
    QudaResidualType residual_type;

    /**< Whether to use an initial guess in the solver or not */
    QudaUseInitGuess use_init_guess;

    /**< Whether to solve linear system with zero RHS */
    QudaComputeNullVector compute_null_vector;

    /**< Reliable update tolerance */
    double delta;

    /**< Whether to keep the partial solution accumulator in sloppy precision */
    bool use_sloppy_partial_accumulator;

    /**< This parameter determines how many consective reliable update
    residual increases we tolerate before terminating the solver,
    i.e., how long do we want to keep trying to converge */
    int max_res_increase;

    /**< This parameter determines how many total reliable update
    residual increases we tolerate before terminating the solver,
    i.e., how long do we want to keep trying to converge */
    int max_res_increase_total;

    /**< After how many iterations shall the heavy quark residual be updated */
    int heavy_quark_check;

    /**< Enable pipeline solver */
    int pipeline;

    /**< Solver tolerance in the L2 residual norm */
    double tol;

    /**< Solver tolerance in the L2 residual norm */
    double tol_restart;

    /**< Solver tolerance in the heavy quark residual norm */
    double tol_hq;

    /**< Actual L2 residual norm achieved in solver */
    double true_res;

    /**< Actual heavy quark residual norm achieved in solver */
    double true_res_hq;

    /**< Maximum number of iterations in the linear solver */
    int maxiter;

    /**< The number of iterations performed by the solver */
    int iter;

    /**< The precision used by the QUDA solver */
    QudaPrecision precision;

    /**< The precision used by the QUDA sloppy operator */
    QudaPrecision precision_sloppy;

    /**< The precision used by the QUDA preconditioner */
    QudaPrecision precision_precondition;

    /**< Preserve the source or not in the linear solver (deprecated?) */
    QudaPreserveSource preserve_source;

    /**< Domain overlap to use in the preconditioning */
    int overlap_precondition;


    /**< Number of sources in the multi-src solver */
    int num_src;

    // Multi-shift solver parameters

    /**< Number of offsets in the multi-shift solver */
    int num_offset;

    /** Offsets for multi-shift solver */
    double offset[QUDA_MAX_MULTI_SHIFT];

    /** Solver tolerance for each offset */
    double tol_offset[QUDA_MAX_MULTI_SHIFT];

    /** Solver tolerance for each shift when refinement is applied using the heavy-quark residual */
    double tol_hq_offset[QUDA_MAX_MULTI_SHIFT];

    /** Actual L2 residual norm achieved in solver for each offset */
    double true_res_offset[QUDA_MAX_MULTI_SHIFT];

    /** Iterated L2 residual norm achieved in multi shift solver for each offset */
    double iter_res_offset[QUDA_MAX_MULTI_SHIFT];

    /** Actual heavy quark residual norm achieved in solver for each offset */
    double true_res_hq_offset[QUDA_MAX_MULTI_SHIFT];


    /** Number of steps in s-step algorithms */
    int Nsteps;

    /** Maximum size of Krylov space used by solver */
    int Nkrylov;

    /** Number of preconditioner cycles to perform per iteration */
    int precondition_cycle;

    /** Tolerance in the inner solver */
    double tol_precondition;

    /** Maximum number of iterations allowed in the inner solver */
    int maxiter_precondition;

    /** Relaxation parameter used in GCR-DD (default = 1.0) */
    double omega;



    /** Whether to use additive or multiplicative Schwarz preconditioning */
    QudaSchwarzType schwarz_type;

    /**< The time taken by the solver */
    double secs;

    /**< The Gflops rate of the solver */
    double gflops;

    // Incremental EigCG solver parameters
    /**< The precision of the Ritz vectors */
    QudaPrecision precision_ritz;//also search space precision

    int nev;//number of eigenvectors produced by EigCG
    int m;//Dimension of the search space
    int deflation_grid;
    int rhs_idx;

    bool    use_reduced_vector_set;
    bool    use_cg_updates;
    double  cg_iterref_tol;
    int     eigcg_max_restarts;
    int     max_restart_num;
    double  inc_tol;
    double  eigenval_tol;

    QudaVerbosity verbosity_precondition; //! verbosity to use for preconditioner

    bool compute_true_res; //! whether to compute the true residual or not at the end

    bool is_preconditioner; //! whether the solver acting as a preconditioner for another solver

    bool global_reduction; //! whether to use a global or local (node) reduction for this solver

    /**
       Default constructor
     */
    SolverParam() : verbosity_precondition(QUDA_SILENT), compute_true_res(true) { ; }

    /**
       Constructor that matches the initial values to that of the
       QudaInvertParam instance
       @param param The QudaInvertParam instance from which the values are copied
     */
    SolverParam(const QudaInvertParam &param) : inv_type(param.inv_type),
      inv_type_precondition(param.inv_type_precondition), preconditioner(param.preconditioner),
      residual_type(param.residual_type), use_init_guess(param.use_init_guess), compute_null_vector(param.compute_null_vector),
      delta(param.reliable_delta), use_sloppy_partial_accumulator(param.use_sloppy_partial_accumulator),
      max_res_increase(param.max_res_increase), max_res_increase_total(param.max_res_increase_total),
      heavy_quark_check(param.heavy_quark_check), pipeline(param.pipeline),
      tol(param.tol), tol_restart(param.tol_restart), tol_hq(param.tol_hq),
      true_res(param.true_res), true_res_hq(param.true_res_hq),
      maxiter(param.maxiter), iter(param.iter),
      precision(param.cuda_prec), precision_sloppy(param.cuda_prec_sloppy),
      precision_precondition(param.cuda_prec_precondition),
      preserve_source(param.preserve_source), num_src(param.num_src), num_offset(param.num_offset),
      Nsteps(param.Nsteps), Nkrylov(param.gcrNkrylov), precondition_cycle(param.precondition_cycle),
      tol_precondition(param.tol_precondition), maxiter_precondition(param.maxiter_precondition),
      omega(param.omega), schwarz_type(param.schwarz_type), secs(param.secs), gflops(param.gflops),
      precision_ritz(param.cuda_prec_ritz), nev(param.nev), m(param.max_search_dim),
      deflation_grid(param.deflation_grid), rhs_idx(0), use_reduced_vector_set(param.use_reduced_vector_set),
      use_cg_updates(param.use_cg_updates), cg_iterref_tol(param.cg_iterref_tol),
      eigcg_max_restarts(param.eigcg_max_restarts), max_restart_num(param.max_restart_num),
      inc_tol(param.inc_tol), eigenval_tol(param.eigenval_tol),
      verbosity_precondition(param.verbosity_precondition), compute_true_res(true),
      is_preconditioner(false), global_reduction(true)
    {
      for (int i=0; i<num_offset; i++) {
	offset[i] = param.offset[i];
	tol_offset[i] = param.tol_offset[i];
	tol_hq_offset[i] = param.tol_hq_offset[i];
      }

      if((param.inv_type == QUDA_INC_EIGCG_INVERTER || param.inv_type == QUDA_EIGCG_INVERTER) && m % 16){//current hack for the magma library
        m = (m / 16) * 16 + 16;
        warningQuda("\nSwitched eigenvector search dimension to %d\n", m);
      }
      if(param.rhs_idx != 0 && (param.inv_type==QUDA_INC_EIGCG_INVERTER || param.inv_type==QUDA_GMRESDR_PROJ_INVERTER)){
        rhs_idx = param.rhs_idx;
      }
    }

    SolverParam(const SolverParam &param) : inv_type(param.inv_type),
      inv_type_precondition(param.inv_type_precondition), preconditioner(param.preconditioner),
      residual_type(param.residual_type), use_init_guess(param.use_init_guess), compute_null_vector(param.compute_null_vector),
      delta(param.delta), use_sloppy_partial_accumulator(param.use_sloppy_partial_accumulator),
      max_res_increase(param.max_res_increase), max_res_increase_total(param.max_res_increase_total),
      heavy_quark_check(param.heavy_quark_check), pipeline(param.pipeline),
      tol(param.tol), tol_restart(param.tol_restart), tol_hq(param.tol_hq),
      true_res(param.true_res), true_res_hq(param.true_res_hq),
      maxiter(param.maxiter), iter(param.iter),
      precision(param.precision), precision_sloppy(param.precision_sloppy),
      precision_precondition(param.precision_precondition),
      preserve_source(param.preserve_source), num_offset(param.num_offset),
      Nsteps(param.Nsteps), Nkrylov(param.Nkrylov), precondition_cycle(param.precondition_cycle),
      tol_precondition(param.tol_precondition), maxiter_precondition(param.maxiter_precondition),
      omega(param.omega), schwarz_type(param.schwarz_type), secs(param.secs), gflops(param.gflops),
      precision_ritz(param.precision_ritz), nev(param.nev), m(param.m),
      deflation_grid(param.deflation_grid), rhs_idx(0), use_reduced_vector_set(param.use_reduced_vector_set),
      use_cg_updates(param.use_cg_updates), cg_iterref_tol(param.cg_iterref_tol),
      eigcg_max_restarts(param.eigcg_max_restarts), max_restart_num(param.max_restart_num),
      inc_tol(param.inc_tol), eigenval_tol(param.eigenval_tol),
      verbosity_precondition(param.verbosity_precondition), compute_true_res(param.compute_true_res),
      is_preconditioner(param.is_preconditioner), global_reduction(param.global_reduction)
    {
      for (int i=0; i<num_offset; i++) {
	offset[i] = param.offset[i];
	tol_offset[i] = param.tol_offset[i];
	tol_hq_offset[i] = param.tol_hq_offset[i];
      }

      if((param.inv_type == QUDA_INC_EIGCG_INVERTER || param.inv_type == QUDA_EIGCG_INVERTER) && m % 16){//current hack for the magma library
        m = (m / 16) * 16 + 16;
        warningQuda("\nSwitched eigenvector search dimension to %d\n", m);
      }
      if(param.rhs_idx != 0 && (param.inv_type==QUDA_INC_EIGCG_INVERTER || param.inv_type==QUDA_GMRESDR_PROJ_INVERTER)){
        rhs_idx = param.rhs_idx;
      }
    }

    ~SolverParam() { }

    /**
       Update the QudaInvertParam with the data from this
       @param param the QudaInvertParam to be updated
     */
    void updateInvertParam(QudaInvertParam &param, int offset=-1) {
      param.true_res = true_res;
      param.true_res_hq = true_res_hq;
      param.iter += iter;
      reduceDouble(gflops);
      param.gflops += gflops;
      param.secs += secs;
      if (offset >= 0) {
	param.true_res_offset[offset] = true_res_offset[offset];
        param.iter_res_offset[offset] = iter_res_offset[offset];
	param.true_res_hq_offset[offset] = true_res_hq_offset[offset];
      } else {
	for (int i=0; i<num_offset; i++) {
	  param.true_res_offset[i] = true_res_offset[i];
          param.iter_res_offset[i] = iter_res_offset[i];
	  param.true_res_hq_offset[i] = true_res_hq_offset[i];
	}
      }
      //for incremental eigCG:
      param.rhs_idx = rhs_idx;
    }

    void updateRhsIndex(QudaInvertParam &param) {
      //for incremental eigCG:
      rhs_idx = param.rhs_idx;
    }

  };

  class Solver {

  protected:
    SolverParam &param;
    TimeProfile &profile;

  public:
    Solver(SolverParam &param, TimeProfile &profile) : param(param), profile(profile) { ; }
    virtual ~Solver() { ; }

    virtual void operator()(ColorSpinorField &out, ColorSpinorField &in) = 0;

    virtual void solve(ColorSpinorField &out, ColorSpinorField &in);


    /**
       Solver factory
    */
    static Solver* create(SolverParam &param, DiracMatrix &mat, DiracMatrix &matSloppy,
			  DiracMatrix &matPrecon, TimeProfile &profile);

    /**
       Set the solver stopping condition
       @param b2 L2 norm squared of the source vector
     */
    static double stopping(const double &tol, const double &b2, QudaResidualType residual_type);

    /**
       Test for solver convergence
       @param r2 L2 norm squared of the residual
       @param hq2 Heavy quark residual
       @param r2_tol Solver L2 tolerance
       @param hq_tol Solver heavy-quark tolerance
     */
    bool convergence(const double &r2, const double &hq2, const double &r2_tol,
		     const double &hq_tol);

    /**
       Test for HQ solver convergence -- ignore L2 residual
       @param r2 L2 norm squared of the residual
       @param hq2 Heavy quark residual
       @param r2_tol Solver L2 tolerance
       @param hq_tol Solver heavy-quark tolerance
     */
    bool convergenceHQ(const double &r2, const double &hq2, const double &r2_tol,
         const double &hq_tol);

    /**
       Test for L2 solver convergence -- ignore HQ residual
       @param r2 L2 norm squared of the residual
       @param hq2 Heavy quark residual
       @param r2_tol Solver L2 tolerance
       @param hq_tol Solver heavy-quark tolerance
     */
    bool convergenceL2(const double &r2, const double &hq2, const double &r2_tol,
         const double &hq_tol);

    /**
       Prints out the running statistics of the solver (requires a verbosity of QUDA_VERBOSE)
     */
    void PrintStats(const char*, int k, const double &r2, const double &b2, const double &hq2);

    /**
	Prints out the summary of the solver convergence (requires a
	versbosity of QUDA_SUMMARIZE).  Assumes
	SolverParam.true_res and SolverParam.true_res_hq has
	been set
    */
    void PrintSummary(const char *name, int k, const double &r2, const double &b2);

    /**
     * Return flops
     * @return flops expended by this operator
     */
    virtual double flops() const { return 0; }
  };

  class CG : public Solver {

  private:
    const DiracMatrix &mat;
    const DiracMatrix &matSloppy;
    // pointers to fields to avoid multiple creation overhead
    ColorSpinorField *yp, *rp, *App, *tmpp;
    bool init;

  public:
    CG(DiracMatrix &mat, DiracMatrix &matSloppy, SolverParam &param, TimeProfile &profile);
    virtual ~CG();

    void operator()(ColorSpinorField &out, ColorSpinorField &in);
    void solve(ColorSpinorField& out, ColorSpinorField& in);
  };



  class MPCG : public Solver {
    private:
      const DiracMatrix &mat;
      void computeMatrixPowers(cudaColorSpinorField out[], cudaColorSpinorField &in, int nvec);
      void computeMatrixPowers(std::vector<cudaColorSpinorField>& out, std::vector<cudaColorSpinorField>& in, int nsteps);


    public:
      MPCG(DiracMatrix &mat, SolverParam &param, TimeProfile &profile);
      virtual ~MPCG();

      void operator()(ColorSpinorField &out, ColorSpinorField &in);
  };



  class PreconCG : public Solver {
    private:
      const DiracMatrix &mat;
      const DiracMatrix &matSloppy;
      const DiracMatrix &matPrecon;

      Solver *K;
      SolverParam Kparam; // parameters for preconditioner solve

<<<<<<< HEAD
      int nKrylov;//corresponds to m_{max}+1, if nKrylov = 1 , use standard pcg
      double *pAp;

      std::vector<ColorSpinorField*> p;  // CG conjugate vectors
      std::vector<ColorSpinorField*> Ap; // mat * conj.vectors 

    public:
      PreconCG(DiracMatrix &mat, DiracMatrix &matSloppy, DiracMatrix &matPrecon,
               SolverParam &param, TimeProfile &profile);
    /**
       @param K Preconditioner
     */
      PreconCG(DiracMatrix &mat, Solver &K, DiracMatrix &matSloppy, DiracMatrix &matPrecon,
	SolverParam &param, TimeProfile &profile);
=======
      int nKrylov;//corresponds to m_{max}+1, if nKrylov = 0 , use standard pcg
      double *pAp;
  
      std::vector<ColorSpinorField*> p;  // FCG search vectors
      std::vector<ColorSpinorField*> Ap; // mat * search vectors

      /**
       Solver uses lazy allocation: this flag to determine whether we have allocated.
      */
      bool init;
      bool use_ipcg_iters;//which algorithm to use:  (true & K) => ipcg, (false & K) => fcg, !K => regilar CG

      ColorSpinorField *rp;       //! residual vector
      ColorSpinorField *yp;       //! high precision accumulator
      ColorSpinorField *tmpp;     //! temporary for mat-vec
      ColorSpinorField *x_sloppy; //! sloppy solution vector
      ColorSpinorField *r_sloppy; //! sloppy residual vector
      ColorSpinorField *r_pre;    //! residual passed to preconditioner
      ColorSpinorField *p_pre;    //! preconditioner result
      ColorSpinorField *wp;       //! preconditioner result in sloppy precision

    public:
      PreconCG(DiracMatrix &mat, DiracMatrix &matSloppy, DiracMatrix &matPrecon, SolverParam &param, TimeProfile &profile);
      /**
        @param K Preconditioner
      */
      PreconCG(DiracMatrix &mat, Solver &K, DiracMatrix &matSloppy, DiracMatrix &matPrecon, SolverParam &param, TimeProfile &profile);
>>>>>>> ad389632

      virtual ~PreconCG();

      void operator()(ColorSpinorField &out, ColorSpinorField &in);
      //optimization methods:
      void ComputeBeta(double *beta, int begin, int size);
      void UpdateP(double *beta, int begin, int j, int size);
      void orthoDir(int mk, int j, int pipeline); 
  };


  class BiCGstab : public Solver {

  private:
    DiracMatrix &mat;
    const DiracMatrix &matSloppy;
    const DiracMatrix &matPrecon;

    // pointers to fields to avoid multiple creation overhead
    ColorSpinorField *yp, *rp, *pp, *vp, *tmpp, *tp;
    bool init;

  public:
    BiCGstab(DiracMatrix &mat, DiracMatrix &matSloppy, DiracMatrix &matPrecon,
	     SolverParam &param, TimeProfile &profile);
    virtual ~BiCGstab();

    void operator()(ColorSpinorField &out, ColorSpinorField &in);
  };

  class SimpleBiCGstab : public Solver {

  private:
    DiracMatrix &mat;

    // pointers to fields to avoid multiple creation overhead
    cudaColorSpinorField *yp, *rp, *pp, *vp, *tmpp, *tp;
    bool init;

  public:
    SimpleBiCGstab(DiracMatrix &mat, SolverParam &param, TimeProfile &profile);
    virtual ~SimpleBiCGstab();

    void operator()(ColorSpinorField &out, ColorSpinorField &in);
  };

  class MPBiCGstab : public Solver {

  private:
    DiracMatrix &mat;
    void computeMatrixPowers(std::vector<cudaColorSpinorField>& pr, cudaColorSpinorField& p, cudaColorSpinorField& r, int nsteps);

  public:
    MPBiCGstab(DiracMatrix &mat, SolverParam &param, TimeProfile &profile);
    virtual ~MPBiCGstab();

    void operator()(ColorSpinorField &out, ColorSpinorField &in);
  };



  class GCR : public Solver {

  private:
    const DiracMatrix &mat;
    const DiracMatrix &matSloppy;
    const DiracMatrix &matPrecon;

    Solver *K;
    SolverParam Kparam; // parameters for preconditioner solve

    /**
       The size of the Krylov space that GCR uses
     */
    int nKrylov;

    Complex *alpha;
    Complex **beta;
    double *gamma;

    /**
       Solver uses lazy allocation: this flag to determine whether we have allocated.
     */
    bool init;

    ColorSpinorField *rp;       //! residual vector
    ColorSpinorField *yp;       //! high precision accumulator
    ColorSpinorField *tmpp;     //! temporary for mat-vec
    ColorSpinorField *x_sloppy; //! sloppy solution vector
    ColorSpinorField *r_sloppy; //! sloppy residual vector
    ColorSpinorField *r_pre;    //! residual passed to preconditioner
    ColorSpinorField *p_pre;    //! preconditioner result
    ColorSpinorField *rM;       //! residual vector for doing multi-cycle preconditioning

    std::vector<ColorSpinorField*> p;  // GCR direction vectors
    std::vector<ColorSpinorField*> Ap; // mat * direction vectors

  public:
    GCR(DiracMatrix &mat, DiracMatrix &matSloppy, DiracMatrix &matPrecon,
	SolverParam &param, TimeProfile &profile);

    /**
       @param K Preconditioner
     */
    GCR(DiracMatrix &mat, Solver &K, DiracMatrix &matSloppy, DiracMatrix &matPrecon,
	SolverParam &param, TimeProfile &profile);
    virtual ~GCR();

    void operator()(ColorSpinorField &out, ColorSpinorField &in);
  };

  class MR : public Solver {

  private:
    const DiracMatrix &mat;
    const DiracMatrix &matSloppy;
    ColorSpinorField *rp;
    ColorSpinorField *Arp;
    ColorSpinorField *tmpp;
    ColorSpinorField *yp;  //Holds initial guess if applicable
    bool init;
    bool allocate_r;
    bool allocate_y;

  public:
    MR(DiracMatrix &mat, DiracMatrix &matSloppy, SolverParam &param, TimeProfile &profile);
    virtual ~MR();

    void operator()(ColorSpinorField &out, ColorSpinorField &in);
  };

  // Steepest descent solver used as a preconditioner
  class SD : public Solver {
    private:
      const DiracMatrix &mat;
      cudaColorSpinorField *Ar;
      cudaColorSpinorField *r;
      cudaColorSpinorField *y;
      bool init;

    public:
      SD(DiracMatrix &mat, SolverParam &param, TimeProfile &profile);
      virtual ~SD();


      void operator()(ColorSpinorField &out, ColorSpinorField &in);
  };

  // Extended Steepest Descent solver used for overlapping DD preconditioning
  class XSD : public Solver {
    private:
      const DiracMatrix &mat;
      cudaColorSpinorField *xx;
      cudaColorSpinorField *bx;
      SD *sd; // extended sd is implemented using standard sd
      bool init;
      int R[4];

    public:
      XSD(DiracMatrix &mat, SolverParam &param, TimeProfile &profile);
      virtual ~XSD();

      void operator()(ColorSpinorField &out, ColorSpinorField &in);
  };


  class PreconditionedSolver : public Solver {

  private:
    Solver *solver;
    const Dirac &dirac;
    const char *prefix;

  public:
  PreconditionedSolver(Solver &solver, const Dirac &dirac, SolverParam &param, TimeProfile &profile, const char *prefix)
    : Solver(param, profile), solver(&solver), dirac(dirac), prefix(prefix) { }
    virtual ~PreconditionedSolver() { delete solver; }

    void operator()(ColorSpinorField &x, ColorSpinorField &b) {
      setOutputPrefix(prefix);

      QudaSolutionType solution_type = b.SiteSubset() == QUDA_FULL_SITE_SUBSET ? QUDA_MAT_SOLUTION : QUDA_MATPC_SOLUTION;

      ColorSpinorField *out=nullptr;
      ColorSpinorField *in=nullptr;

      dirac.prepare(in, out, x, b, solution_type);
      (*solver)(*out, *in);
      dirac.reconstruct(x, b, solution_type);

      setOutputPrefix("");
    }
  };


  class MultiShiftSolver {

  protected:
    SolverParam &param;
    TimeProfile &profile;

  public:
    MultiShiftSolver(SolverParam &param, TimeProfile &profile) :
    param(param), profile(profile) { ; }
    virtual ~MultiShiftSolver() { ; }

    virtual void operator()(std::vector<ColorSpinorField*> out, ColorSpinorField &in) = 0;
  };

  class MultiShiftCG : public MultiShiftSolver {

  protected:
    const DiracMatrix &mat;
    const DiracMatrix &matSloppy;

  public:
    MultiShiftCG(DiracMatrix &mat, DiracMatrix &matSloppy, SolverParam &param, TimeProfile &profile);
    virtual ~MultiShiftCG();

    void operator()(std::vector<ColorSpinorField*> out, ColorSpinorField &in);
  };



  /**
     This computes the optimum guess for the system Ax=b in the L2
     residual norm.  For use in the HMD force calculations using a
     minimal residual chronological method This computes the guess
     solution as a linear combination of a given number of previous
     solutions.  Following Brower et al, only the orthogonalised vector
     basis is stored to conserve memory.
  */
  class MinResExt {

  protected:
    const DiracMatrix &mat;
    TimeProfile &profile;

  public:
    MinResExt(DiracMatrix &mat, TimeProfile &profile);
    virtual ~MinResExt();

    /**
       param x The optimum for the solution vector.
       param b The source vector in the equation to be solved. This is not preserved.
       param p The basis vectors in which we are building the guess
       param q The basis vectors multipled by A
       param N The number of basis vectors
       return The residue of this guess.
    */
    void operator()(ColorSpinorField &x, ColorSpinorField &b,
		    std::vector<ColorSpinorField*> p,
		    std::vector<ColorSpinorField*> q, int N);
  };

  class DeflatedSolver {

  protected:
    SolverParam &param;
    TimeProfile *profile;

    //WARNING: eigcg_precision may not coinside with param.precision and param.precision_sloppy (both used for the initCG).
    //
    QudaPrecision eigcg_precision;//may be double or single.

  public:
    DeflatedSolver(SolverParam &param, TimeProfile *profile) : param(param), profile(profile)
    {
       eigcg_precision = param.precision_sloppy;//for mixed presicion use param.precision_sloppy
    }

    virtual ~DeflatedSolver() { ; }

    virtual void operator()(cudaColorSpinorField *out, cudaColorSpinorField *in) = 0;

//    virtual void Deflate(cudaColorSpinorField &out, cudaColorSpinorField &in) = 0;//extrenal method (not implemented yet)
    virtual void StoreRitzVecs(void *host_buffer, double *inv_eigenvals, const int *X, QudaInvertParam *inv_par, const int nev, bool cleanResources = false) = 0;//extrenal method
    virtual void ExtractRitzVecs(std::vector<ColorSpinorField*> &B, const int nev, bool exact = false, bool cleanResources = false) = 0;//internal method
    virtual void ExtractSingleRitzVec(ColorSpinorField* out, const int id, QudaParity parity = QUDA_INVALID_PARITY) = 0;//internal method

    virtual void CleanResources() = 0;

    // solver factory
    static DeflatedSolver* create(SolverParam &param, DiracMatrix *mat, DiracMatrix *matSloppy, DiracMatrix *matCGSloppy, DiracMatrix *matDeflate, TimeProfile *profile);

    bool convergence(const double &r2, const double &hq2, const double &r2_tol,
		     const double &hq_tol);

    /**
       Prints out the running statistics of the solver (requires a verbosity of QUDA_VERBOSE)
     */
    void PrintStats(const char*, int k, const double &r2, const double &b2, const double &hq2);

    /**
	Prints out the summary of the solver convergence (requires a
	versbosity of QUDA_SUMMARIZE).  Assumes
	SolverParam.true_res and SolverParam.true_res_hq has
	been set
    */
    void PrintSummary(const char *name, int k, const double &r2, const double &b2);

  };

  struct DeflationParam;//Forward declaration
  typedef cudaColorSpinorField cudaColorSpinorFieldSet;

  class IncEigCG : public DeflatedSolver {

  private:
    DiracMatrix *mat;
    DiracMatrix *matSloppy;

    DiracMatrix *matCGSloppy;

    const DiracMatrix *matDefl;

    QudaPrecision search_space_prec;
    cudaColorSpinorFieldSet *Vm;  //search vectors  (spinor matrix of size eigen_vector_length x m)

    SolverParam initCGparam; // parameters for initCG solver
    TimeProfile *profile;    //time profile for initCG solver

    bool eigcg_alloc;
    bool use_eigcg;

  public:

    IncEigCG(DiracMatrix *mat, DiracMatrix *matSloppy, DiracMatrix *matCGSloppy, DiracMatrix *matDefl, SolverParam &param, TimeProfile *profile);
    IncEigCG(SolverParam &param);

    virtual ~IncEigCG();

    //EigCG solver
    int EigCG(cudaColorSpinorField &out, cudaColorSpinorField &in);

    //Incremental eigCG solver (for eigcg and initcg calls)
    void operator()(cudaColorSpinorField *out, cudaColorSpinorField *in);

    //Compute  u dH^{-1} u^{dagger}b:
    void DeflateSpinor(cudaColorSpinorField &out, cudaColorSpinorField &in, DeflationParam *param, bool set2zero = true);
    //
    void DeflateSpinorReduced(cudaColorSpinorField &out, cudaColorSpinorField &in, DeflationParam *param, bool set2zero = true);

    //Deflation space management
    void CreateDeflationSpace(cudaColorSpinorField &eigcgSpinor, DeflationParam *&param);

    //extend projection matrix:
    //compute Q' = DiracM Q, (here U = [V, Q] - total Ritz set)
    //construct H-matrix components with Q'^{dag} Q', V^{dag} Q' and Q'^{dag} V
    //extend H-matrix with the components
    void ExpandDeflationSpace(DeflationParam *param, const int new_nev);
    //
    void DeleteDeflationSpace(DeflationParam *&param);
    //
    void DeleteEigCGSearchSpace();
    //
    void SaveEigCGRitzVecs(DeflationParam *param, bool cleanResources = false);
    //
    void StoreRitzVecs(void *host_buf, double *inv_eigenvals, const int *X, QudaInvertParam *inv_par, const int nev, bool cleanResources = false);
    //
    void ExtractRitzVecs(std::vector<ColorSpinorField*> &B, const int nev, bool exact = false, bool cleanResources = false);//cpu fields
    //
    void ExtractSingleRitzVec(ColorSpinorField* out, const int id, QudaParity parity = QUDA_INVALID_PARITY);//internal method
    //
    void CleanResources();

    void LoadEigenvectors(DeflationParam *param, int max_nevs, double tol = 1e-3);

    void ReportEigenvalueAccuracy(DeflationParam *param, int nevs_to_print);

  };

//forward declaration
 struct GMResDRDeflationParam;
 class GMResDRArgs;

 class GMResDR : public DeflatedSolver {

  private:

    DiracMatrix *mat;

    DiracMatrix *matSloppy;

    const DiracMatrix *matDefl;

    QudaPrecision gmres_space_prec;

    cudaColorSpinorFieldSet *Vm;//arnoldi basis vectors, size (m+1)

    TimeProfile *profile;    //time profile for initCG solver

    GMResDRArgs *args;

    bool gmres_alloc;

  public:

    GMResDR(DiracMatrix *mat, DiracMatrix *matSloppy, DiracMatrix *matDefl, SolverParam &param, TimeProfile *profile);
    GMResDR(SolverParam &param);

    virtual ~GMResDR();

    //GMRES-DR solver
    //void   GmresDRCycle(cudaColorSpinorField &out, cudaColorSpinorField &in, Complex *u);
    double GMResDRCycle(cudaColorSpinorField &x, double r2, Complex *u, const double stop);
    //GMRES-DR solver
    void operator()(cudaColorSpinorField *out, cudaColorSpinorField *in);
    //
    void StoreRitzVecs(void *host_buf, double *inv_eigenvals, const int *X, QudaInvertParam *inv_par, const int nev, bool cleanResources = false) {};
    //
    void ExtractRitzVecs(std::vector<ColorSpinorField*> &B, const int nev, bool exact = false, bool cleanResources = false) {};//cpu fields
    //
    void ExtractSingleRitzVec(ColorSpinorField* out, const int id, QudaParity parity = QUDA_INVALID_PARITY) {};//internal method
    //
    void CleanResources();
    //
    void PerformProjection(cudaColorSpinorField &x_sloppy, cudaColorSpinorField &r_sloppy, GMResDRDeflationParam *dpar);
    //GMRESDR method
    void RunDeflatedCycles (cudaColorSpinorField *out, cudaColorSpinorField *in, GMResDRDeflationParam *dpar, const double tol_threshold);
    //
    void RunProjectedCycles(cudaColorSpinorField *out, cudaColorSpinorField *in, GMResDRDeflationParam *dpar, const bool enforce_mixed_precision);

    void AllocateKrylovSubspace(ColorSpinorParam &csParam);

  };



} // namespace quda

#endif // _INVERT_QUDA_H<|MERGE_RESOLUTION|>--- conflicted
+++ resolved
@@ -429,22 +429,6 @@
       Solver *K;
       SolverParam Kparam; // parameters for preconditioner solve
 
-<<<<<<< HEAD
-      int nKrylov;//corresponds to m_{max}+1, if nKrylov = 1 , use standard pcg
-      double *pAp;
-
-      std::vector<ColorSpinorField*> p;  // CG conjugate vectors
-      std::vector<ColorSpinorField*> Ap; // mat * conj.vectors 
-
-    public:
-      PreconCG(DiracMatrix &mat, DiracMatrix &matSloppy, DiracMatrix &matPrecon,
-               SolverParam &param, TimeProfile &profile);
-    /**
-       @param K Preconditioner
-     */
-      PreconCG(DiracMatrix &mat, Solver &K, DiracMatrix &matSloppy, DiracMatrix &matPrecon,
-	SolverParam &param, TimeProfile &profile);
-=======
       int nKrylov;//corresponds to m_{max}+1, if nKrylov = 0 , use standard pcg
       double *pAp;
   
@@ -472,7 +456,6 @@
         @param K Preconditioner
       */
       PreconCG(DiracMatrix &mat, Solver &K, DiracMatrix &matSloppy, DiracMatrix &matPrecon, SolverParam &param, TimeProfile &profile);
->>>>>>> ad389632
 
       virtual ~PreconCG();
 
