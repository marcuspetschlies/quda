#include <iostream>
#include <qmp.h>
#include <qio.h>
#include <quda.h>
#include <util_quda.h>
#include <layout_hyper.h>

#include <string>

static QIO_Layout layout;
static int lattice_size[4];
int quda_this_node;

std::ostream &operator<<(std::ostream &out, const QIO_Layout &layout)
{
  out << "node_number = " << layout.node_number << std::endl;
  out << "node_index = " << layout.node_index << std::endl;
  out << "get_coords = " << layout.get_coords << std::endl;
  out << "num_sites = " << layout.num_sites << std::endl;
  out << "latdim = " << layout.latdim << std::endl;
  out << "latsize = {";
  for (int d = 0; d < layout.latdim; d++) out << layout.latsize[d] << (d < layout.latdim - 1 ? ", " : "}");
  out << std::endl;
  out << "volume = " << layout.volume << std::endl;
  out << "sites_on_node = " << layout.sites_on_node << std::endl;
  out << "this_node = " << layout.this_node << std::endl;
  out << "number_of_nodes = " << layout.number_of_nodes << std::endl;
  return out;
}

static int vlen;

// for matrix fields this order implies [color][color][complex]
// for vector fields this order implies [spin][color][complex]
// templatized version to allow for precision conversion
template <typename oFloat, typename iFloat> void vput(char *s1, size_t index, int count, void *s2)
{
  oFloat **field = (oFloat **)s2;
  iFloat *src = (iFloat *)s1;

  // For the site specified by "index", move an array of "count" data
  // from the read buffer to an array of fields

  for (int i = 0; i < count; i++) {
    oFloat *dest = field[i] + vlen * index;
    for (int j = 0; j < vlen; j++) dest[j] = src[i * vlen + j];
  }
}

// for vector fields this order implies [spin][color][complex]
// templatized version of vget_M to allow for precision conversion
template <typename oFloat, typename iFloat> void vget(char *s1, size_t index, int count, void *s2)
{
  iFloat **field = (iFloat **)s2;
  oFloat *dest = (oFloat *)s1;

  /* For the site specified by "index", move an array of "count" data
     from the array of fields to the write buffer */
  for (int i = 0; i < count; i++, dest += vlen) {
    iFloat *src = field[i] + vlen * index;
    for (int j = 0; j < vlen; j++) dest[j] = src[j];
  }
}

QIO_Reader *open_test_input(const char *filename, int volfmt, int serpar)
{
  QIO_Iflag iflag;

  iflag.serpar = serpar;
  iflag.volfmt = volfmt;

  /* Create the file XML */
  QIO_String *xml_file_in = QIO_string_create();

  /* Open the file for reading */
  QIO_Reader *infile = QIO_open_read(xml_file_in, filename, &layout, NULL, &iflag);

  if (infile == NULL) {
    printfQuda("%s(%d): QIO_open_read returns NULL.\n", __func__, quda_this_node);
    QIO_string_destroy(xml_file_in);
    return NULL;
  }

  printfQuda("%s: QIO_open_read done.\n",__func__);
  printfQuda("%s: User file info is \"%s\"\n", __func__, QIO_string_ptr(xml_file_in));

  QIO_string_destroy(xml_file_in);
  return infile;
}

QIO_Writer *open_test_output(const char *filename, int volfmt, int serpar, int ildgstyle)
{
  char xml_write_file[] = "Dummy user file XML";
  QIO_Filesystem filesys;
  QIO_Oflag oflag;

  oflag.serpar = serpar;
  oflag.ildgstyle = ildgstyle;
  oflag.ildgLFN = QIO_string_create();
  QIO_string_set(oflag.ildgLFN,"monkey");
  oflag.mode = QIO_TRUNC;

  filesys.my_io_node = 0;
  filesys.master_io_node = 0;

  /* Create the file XML */
  QIO_String *xml_file_out = QIO_string_create();
  QIO_string_set(xml_file_out,xml_write_file);

  /* Open the file for reading */
  QIO_Writer *outfile = QIO_open_write(xml_file_out, filename, volfmt, &layout, &filesys, &oflag);

  QIO_string_destroy(oflag.ildgLFN);
  if (outfile == NULL) {
    printfQuda("%s(%d): QIO_open_write returns NULL.\n", __func__, quda_this_node);
    QIO_string_destroy(xml_file_out);
    return NULL;
  }

  printfQuda("%s: QIO_open_write done.\n",__func__);
  printfQuda("%s: User file info is \"%s\"\n", __func__, QIO_string_ptr(xml_file_out));

  QIO_string_destroy(xml_file_out);
  return outfile;
}

int read_field(QIO_Reader *infile, int count, void *field_in[], QudaPrecision cpu_prec, QudaSiteSubset,
               QudaParity, int nSpin, int nColor, int len)
{
  // Get the QIO record and string
  char dummy[100] = "";
  QIO_RecordInfo *rec_info = QIO_create_record_info(0, NULL, NULL, 0, dummy, dummy, 0, 0, 0, 0);
  QIO_String *xml_record_in = QIO_string_create();

  int status = QIO_read_record_info(infile, rec_info, xml_record_in);
  int prec = *QIO_get_precision(rec_info);

  // Check if the read was successful or not.
  printfQuda("%s: QIO_read_record_data returns status %d\n", __func__, status);
  if (status != QIO_SUCCESS)  { errorQuda("get_prec failed\n"); }

  // Query components of record
  int in_nSpin = QIO_get_spins(rec_info);
  int in_nColor = QIO_get_colors(rec_info);
  int in_count = QIO_get_datacount(rec_info);   // 4 for gauge fields, nVec for packs of vectors
  int in_typesize = QIO_get_typesize(rec_info); // size of data at each site in bytes
  QudaPrecision file_prec = (prec == 70) ? QUDA_SINGLE_PRECISION : QUDA_DOUBLE_PRECISION;

  // Various checks
  // Note: we exclude gauge fields from this b/c QUDA originally saved gauge fields as
  // nSpin == 1, nColor == 9, while it's supposed to be (0,3).
  // Further, even if the nSpin and nColor don't agree, what really matters is the
  // total typesize check.
  if (len != 18) {
    if (in_nSpin != nSpin) warningQuda("QIO_get_spins %d does not match expected number of colors %d", in_nSpin, nSpin);

    if (in_nColor != nColor)
      warningQuda("QIO_get_colors %d does not match expected number of spins %d", in_nColor, nColor);
  }

  if (in_count != count) errorQuda("QIO_get_datacount %d does not match expected number of fields %d", in_count, count);

  if (in_typesize != file_prec * len)
    errorQuda("QIO_get_typesize %d does not match expected datasize %d", in_typesize, file_prec * len);

  // Print the XML string.
  // The len != 18 is a WAR for this line segfaulting on some Chroma configs.
  // Tracked on github via #936
  if (len != 18 && QIO_string_length(xml_record_in) > 0) printfQuda("QIO string: %s\n", QIO_string_ptr(xml_record_in));

  // Get total size. Could probably check the filesize better, but tbd.
  size_t rec_size = file_prec * count * len;

  vlen = len;

  /* Read the field record and convert to cpu precision*/
  if (cpu_prec == QUDA_DOUBLE_PRECISION) {
    if (file_prec == QUDA_DOUBLE_PRECISION) {
      status = QIO_read(infile, rec_info, xml_record_in, vput<double, double>, rec_size, QUDA_DOUBLE_PRECISION,
                        field_in);
    } else {
      status
        = QIO_read(infile, rec_info, xml_record_in, vput<double, float>, rec_size, QUDA_SINGLE_PRECISION, field_in);
    }
  } else {
    if (file_prec == QUDA_DOUBLE_PRECISION) {
      status
        = QIO_read(infile, rec_info, xml_record_in, vput<float, double>, rec_size, QUDA_DOUBLE_PRECISION, field_in);
    } else {
      status
        = QIO_read(infile, rec_info, xml_record_in, vput<float, float>, rec_size, QUDA_SINGLE_PRECISION, field_in);
    }
  }

  QIO_string_destroy(xml_record_in);
  QIO_destroy_record_info(rec_info);
  printfQuda("%s: QIO_read_record_data returns status %d\n", __func__, status);
  if (status != QIO_SUCCESS) return 1;
  return 0;
}

int read_su3_field(QIO_Reader *infile, int count, void *field_in[], QudaPrecision cpu_prec)
{
  return read_field(infile, count, field_in, cpu_prec, QUDA_FULL_SITE_SUBSET, QUDA_INVALID_PARITY, 1, 9, 18);
}

void set_layout(const int *X, QudaSiteSubset subset = QUDA_FULL_SITE_SUBSET)
{
  /* Lattice dimensions */
  size_t lattice_dim = 4; // assume the comms topology is 4-d
  size_t lattice_volume = 1;
  for (int d=0; d<4; d++) {
    lattice_size[d] = comm_dim(d)*X[d];
    lattice_volume *= (size_t)lattice_size[d];
  }

  /* Set the mapping of coordinates to nodes */
  if (quda_setup_layout(lattice_size, lattice_dim, QMP_get_number_of_nodes(), subset == QUDA_PARITY_SITE_SUBSET) != 0) {
    errorQuda("Setup layout failed\n");
  }
  printfQuda("%s layout set for %d nodes\n", __func__, QMP_get_number_of_nodes());

  /* Build the layout structure */
#ifdef QIO_HAS_EXTENDED_LAYOUT
  // members for smaller lattices are not used here
  layout.node_number = NULL;
  layout.node_index = NULL;
  layout.get_coords = NULL;
  layout.num_sites = NULL;
  // members using the extended layout for large lattice support
  layout.node_number_ext = quda_node_number_ext;
  layout.node_index_ext = quda_node_index_ext;
  layout.get_coords_ext = quda_get_coords_ext;
  layout.num_sites_ext = quda_num_sites_ext;
  layout.arg = NULL;
  layout.sites_on_node = quda_num_sites_ext(quda_this_node, nullptr);
#else
  // legacy API
  layout.node_number = quda_node_number;
  layout.node_index = quda_node_index;
  layout.get_coords = quda_get_coords;
  layout.num_sites = quda_num_sites;
  layout.sites_on_node = quda_num_sites(quda_this_node);
#endif // QIO_HAS_EXTENDED_LAYOUT
  layout.latsize         = lattice_size;
  layout.latdim          = lattice_dim;
  layout.volume          = lattice_volume;
  layout.this_node = quda_this_node;
  layout.number_of_nodes = QMP_get_number_of_nodes();
}

void read_gauge_field(const char *filename, void *gauge[], QudaPrecision precision, const int *X, int, char *[])
{
  quda_this_node = QMP_get_node_number();

  set_layout(X);

  /* Open the test file for reading */
  QIO_Reader *infile = open_test_input(filename, QIO_UNKNOWN, QIO_PARALLEL);
  if (infile == NULL) { errorQuda("Open file failed\n"); }

  /* Read the su3 field record */
  printfQuda("%s: reading su3 field\n",__func__); fflush(stdout);
  int status = read_su3_field(infile, 4, gauge, precision);
  if (status) { errorQuda("read_su3_field failed %d\n", status); }

  /* Close the file */
  QIO_close_read(infile);
  printfQuda("%s: Closed file for reading\n",__func__);
}

<<<<<<< HEAD
// count is the number of vectors
// Ninternal is the size of the "inner struct" (24 for Wilson spinor)
int read_field(QIO_Reader *infile, int Ninternal, int count, void *field_in[], QudaPrecision cpu_prec,
               QudaSiteSubset subset, QudaParity parity, int nSpin, int nColor)
{
  int status = 0;
  switch (Ninternal) {
  case 6: status = read_field<6>(infile, count, field_in, cpu_prec, subset, parity, nSpin, nColor); break;
  case 24: status = read_field<24>(infile, count, field_in, cpu_prec, subset, parity, nSpin, nColor); break;
  case 72: status = read_field<72>(infile, count, field_in, cpu_prec, subset, parity, nSpin, nColor); break;
  case 96: status = read_field<96>(infile, count, field_in, cpu_prec, subset, parity, nSpin, nColor); break;
  case 128: status = read_field<128>(infile, count, field_in, cpu_prec, subset, parity, nSpin, nColor); break;
  case 256: status = read_field<256>(infile, count, field_in, cpu_prec, subset, parity, nSpin, nColor); break;
  case 288: status = read_field<288>(infile, count, field_in, cpu_prec, subset, parity, nSpin, nColor); break;
  case 384: status = read_field<384>(infile, count, field_in, cpu_prec, subset, parity, nSpin, nColor); break;
  default:
    errorQuda("Undefined %d", Ninternal);
  }
  return status;
}

=======
>>>>>>> 92f11237
void read_spinor_field(const char *filename, void *V[], QudaPrecision precision, const int *X, QudaSiteSubset subset,
                       QudaParity parity, int nColor, int nSpin, int Nvec, int, char *[])
{
  quda_this_node = QMP_get_node_number();

  set_layout(X, subset);

  /* Open the test file for reading */
  QIO_Reader *infile = open_test_input(filename, QIO_UNKNOWN, QIO_PARALLEL);
  if (infile == NULL) { errorQuda("Open file failed\n"); }

  /* Read the spinor field record */
  printfQuda("%s: reading %d vector fields\n", __func__, Nvec); fflush(stdout);
  int status = read_field(infile, Nvec, V, precision, subset, parity, nSpin, nColor, 2 * nSpin * nColor);
  if (status) { errorQuda("read_spinor_fields failed %d\n", status); }

  /* Close the file */
  QIO_close_read(infile);
  printfQuda("%s: Closed file for reading\n",__func__);
}

int write_field(QIO_Writer *outfile, int count, void *field_out[], QudaPrecision file_prec, QudaPrecision cpu_prec,
                QudaSiteSubset subset, QudaParity parity, int nSpin, int nColor, int len, const char *type)
{
  // Prepare a string.
  std::string xml_record = "<?xml version=\"1.0\" encoding=\"UTF-8\"?><quda";
  switch (len) {
  case 6: xml_record += "StaggeredColorSpinorField>"; break; // SU(3) staggered
  case 18: xml_record += "GaugeFieldFile>"; break;           // SU(3) gauge field
<<<<<<< HEAD
  case 24: xml_record += "WilsonColorSpinorField>"; break;   // SU(3) Wilson vec
  case 96:
  case 128:
  case 256:
  case 384: xml_record += "MGColorSpinorField>"; break; // Color spinor vector
  default: errorQuda("Invalid element length for QIO writing."); break;
=======
  case 24: xml_record += "WilsonColorSpinorField>"; break;   // SU(3) Wilson
  default: xml_record += "MGColorSpinorField>"; break;       // MG color spinor vector
>>>>>>> 92f11237
  }
  xml_record += "\n";
  xml_record += "<version>BETA</version>\n";
  xml_record += "<type>" + std::string(type) + "</type>\n<info>\n";

  // if parity+even, it's a half-x-dim even only vector
  // if parity+odd, it's a half-x-dim odd only vector
  // if full+even, it's a full vector with only even sites filled, odd are zero
  // if full+odd, it's a full vector with only odd sites filled, even are zero
  // if full+full, it's a full vector with all sites filled (either a full ColorSpinorField or a GaugeField)

  if (subset == QUDA_PARITY_SITE_SUBSET) {
    xml_record += "  <subset>parity</subset>\n";
  } else {
    xml_record += "  <subset>full</subset>\n";
  }
  if (parity == QUDA_EVEN_PARITY) {
    xml_record += "    <parity>even</parity>\n";
  } else if (parity == QUDA_ODD_PARITY) {
    xml_record += "    <parity>odd</parity>\n";
  } else {
    xml_record += "  <parity>full</parity>\n";
  } // abuse/hack

  // A lot of this is redundant of the record info, but eh.
  xml_record += "  <nColor>" + std::to_string(nColor) + "</nColor>\n";
  xml_record += "  <nSpin>" + std::to_string(nSpin) + "</nSpin>\n";
  xml_record += "</info>\n</quda";
  switch (len) {
  case 6: xml_record += "StaggeredColorSpinorField>"; break; // SU(3) staggered
  case 18: xml_record += "GaugeFieldFile>"; break;           // SU(3) gauge field
  case 24: xml_record += "WilsonColorSpinorField>"; break;   // SU(3) Wilson
  default: xml_record += "MGColorSpinorField>";              // MG color spinor vector
  }
  xml_record += "\n\n";

  int status;

  // Create the record info for the field
  if (file_prec != QUDA_DOUBLE_PRECISION && file_prec != QUDA_SINGLE_PRECISION)
    errorQuda("Error, file_prec=%d not supported", file_prec);

  const char *precision = (file_prec == QUDA_DOUBLE_PRECISION) ? "D" : "F";

  // presently assumes 4-d
  const int nDim = 4;
  int lower[nDim] = {0, 0, 0, 0};
  int upper[nDim] = {lattice_size[0], lattice_size[1], lattice_size[2], lattice_size[3]};

  QIO_RecordInfo *rec_info = QIO_create_record_info(QIO_FIELD, lower, upper, nDim, const_cast<char *>(type),
                                                    const_cast<char *>(precision), nColor, nSpin, file_prec * len, count);

  // Create the record XML for the field
  QIO_String *xml_record_out = QIO_string_create();
  QIO_string_set(xml_record_out, xml_record.c_str());

  /* Write the field record converting to desired file precision*/
  vlen = len;
  size_t rec_size = file_prec*count*len;
  if (cpu_prec == QUDA_DOUBLE_PRECISION) {
    if (file_prec == QUDA_DOUBLE_PRECISION) {
      status = QIO_write(outfile, rec_info, xml_record_out, vget<double, double>, rec_size, QUDA_DOUBLE_PRECISION, field_out);
    } else {
      status = QIO_write(outfile, rec_info, xml_record_out, vget<double, float>, rec_size, QUDA_SINGLE_PRECISION, field_out);
    }
  } else {
    if (file_prec == QUDA_DOUBLE_PRECISION) {
      status = QIO_write(outfile, rec_info, xml_record_out, vget<float, double>, rec_size, QUDA_DOUBLE_PRECISION, field_out);
    } else {
      status = QIO_write(outfile, rec_info, xml_record_out, vget<float, float>, rec_size, QUDA_SINGLE_PRECISION, field_out);
    }
  }

  printfQuda("%s: QIO_write_record_data returns status %d\n", __func__, status);
  QIO_destroy_record_info(rec_info);
  QIO_string_destroy(xml_record_out);

  if (status != QIO_SUCCESS) return 1;
  return 0;
}

int write_su3_field(QIO_Writer *outfile, int count, void *field_out[],
    QudaPrecision file_prec, QudaPrecision cpu_prec, const char* type)
{
  return write_field(outfile, count, field_out, file_prec, cpu_prec, QUDA_FULL_SITE_SUBSET, QUDA_INVALID_PARITY, 0, 3, 18, type);
}

void write_gauge_field(const char *filename, void *gauge[], QudaPrecision precision, const int *X, int, char *[])
{
  quda_this_node = QMP_get_node_number();

  set_layout(X);

  QudaPrecision file_prec = precision;

  char type[128];
  sprintf(type, "QUDA_%sNc%d_GaugeField", (file_prec == QUDA_DOUBLE_PRECISION) ? "D" : "F", 3);

  /* Open the test file for writing */
  QIO_Writer *outfile = open_test_output(filename, QIO_SINGLEFILE, QIO_PARALLEL, QIO_ILDGNO);
  if (outfile == NULL) { errorQuda("Open file failed\n"); }

  /* Write the gauge field record */
  printfQuda("%s: writing the gauge field\n", __func__); fflush(stdout);
  int status = write_su3_field(outfile, 4, gauge, precision, precision, type);
  if (status) { errorQuda("write_gauge_field failed %d\n", status); }

  /* Close the file */
  QIO_close_write(outfile);
  printfQuda("%s: Closed file for writing\n", __func__);
}

<<<<<<< HEAD
// count is the number of vectors
// Ninternal is the size of the "inner struct" (24 for Wilson spinor)
int write_field(QIO_Writer *outfile, int Ninternal, int count, void *field_out[], QudaPrecision file_prec,
                QudaPrecision cpu_prec, QudaSiteSubset subset, QudaParity parity, int nSpin, int nColor, const char *type)
{
  int status = 0;
  switch (Ninternal) {
  case 6:
    status = write_field<6>(outfile, count, field_out, file_prec, cpu_prec, subset, parity, nSpin, nColor, type);
    break;
  case 24:
    status = write_field<24>(outfile, count, field_out, file_prec, cpu_prec, subset, parity, nSpin, nColor, type);
    break;
  case 72:
    status = write_field<72>(outfile, count, field_out, file_prec, cpu_prec, subset, parity, nSpin, nColor, type);
    break;
  case 96:
    status = write_field<96>(outfile, count, field_out, file_prec, cpu_prec, subset, parity, nSpin, nColor, type);
    break;
  case 128:
    status = write_field<128>(outfile, count, field_out, file_prec, cpu_prec, subset, parity, nSpin, nColor, type);
    break;
  case 256:
    status = write_field<256>(outfile, count, field_out, file_prec, cpu_prec, subset, parity, nSpin, nColor, type);
    break;
  case 288:
    status = write_field<288>(outfile, count, field_out, file_prec, cpu_prec, subset, parity, nSpin, nColor, type);
    break;
  case 384:
    status = write_field<384>(outfile, count, field_out, file_prec, cpu_prec, subset, parity, nSpin, nColor, type);
    break;
  case 512:
    status = write_field<512>(outfile, count, field_out, file_prec, cpu_prec, subset, parity, nSpin, nColor, type);
    break;
  case 768:
    status = write_field<768>(outfile, count, field_out, file_prec, cpu_prec, subset, parity, nSpin, nColor, type);
    break;
  case 1024:
    status = write_field<1024>(outfile, count, field_out, file_prec, cpu_prec, subset, parity, nSpin, nColor, type);
    break;
  default:
    errorQuda("Undefined %d", Ninternal);
  }
  return status;
}

=======
>>>>>>> 92f11237
void write_spinor_field(const char *filename, void *V[], QudaPrecision precision, const int *X, QudaSiteSubset subset,
                        QudaParity parity, int nColor, int nSpin, int Nvec, int, char *[])
{
  quda_this_node = QMP_get_node_number();

  set_layout(X, subset);

  QudaPrecision file_prec = precision;

  char type[128];
  sprintf(type, "QUDA_%sNs%dNc%d_ColorSpinorField", (file_prec == QUDA_DOUBLE_PRECISION) ? "D" : "F", nSpin, nColor);

  /* Open the test file for reading */
  QIO_Writer *outfile = open_test_output(filename, QIO_SINGLEFILE, QIO_PARALLEL, QIO_ILDGNO);
  if (outfile == NULL) { errorQuda("Open file failed\n"); }

  /* Read the spinor field record */
  printfQuda("%s: writing %d vector fields\n", __func__, Nvec); fflush(stdout);
  int status = write_field(outfile, Nvec, V, precision, precision, subset, parity, nSpin, nColor, 2 * nSpin * nColor, type);
  if (status) { errorQuda("write_spinor_fields failed %d\n", status); }

  /* Close the file */
  QIO_close_write(outfile);
  printfQuda("%s: Closed file for writing\n",__func__);
}
<|MERGE_RESOLUTION|>--- conflicted
+++ resolved
@@ -269,13 +269,13 @@
   printfQuda("%s: Closed file for reading\n",__func__);
 }
 
-<<<<<<< HEAD
 // count is the number of vectors
 // Ninternal is the size of the "inner struct" (24 for Wilson spinor)
 int read_field(QIO_Reader *infile, int Ninternal, int count, void *field_in[], QudaPrecision cpu_prec,
                QudaSiteSubset subset, QudaParity parity, int nSpin, int nColor)
-{
+{	
   int status = 0;
+#if 0  
   switch (Ninternal) {
   case 6: status = read_field<6>(infile, count, field_in, cpu_prec, subset, parity, nSpin, nColor); break;
   case 24: status = read_field<24>(infile, count, field_in, cpu_prec, subset, parity, nSpin, nColor); break;
@@ -288,11 +288,10 @@
   default:
     errorQuda("Undefined %d", Ninternal);
   }
+#endif  
   return status;
 }
 
-=======
->>>>>>> 92f11237
 void read_spinor_field(const char *filename, void *V[], QudaPrecision precision, const int *X, QudaSiteSubset subset,
                        QudaParity parity, int nColor, int nSpin, int Nvec, int, char *[])
 {
@@ -322,17 +321,12 @@
   switch (len) {
   case 6: xml_record += "StaggeredColorSpinorField>"; break; // SU(3) staggered
   case 18: xml_record += "GaugeFieldFile>"; break;           // SU(3) gauge field
-<<<<<<< HEAD
   case 24: xml_record += "WilsonColorSpinorField>"; break;   // SU(3) Wilson vec
   case 96:
   case 128:
   case 256:
   case 384: xml_record += "MGColorSpinorField>"; break; // Color spinor vector
-  default: errorQuda("Invalid element length for QIO writing."); break;
-=======
-  case 24: xml_record += "WilsonColorSpinorField>"; break;   // SU(3) Wilson
   default: xml_record += "MGColorSpinorField>"; break;       // MG color spinor vector
->>>>>>> 92f11237
   }
   xml_record += "\n";
   xml_record += "<version>BETA</version>\n";
@@ -445,13 +439,13 @@
   printfQuda("%s: Closed file for writing\n", __func__);
 }
 
-<<<<<<< HEAD
 // count is the number of vectors
 // Ninternal is the size of the "inner struct" (24 for Wilson spinor)
 int write_field(QIO_Writer *outfile, int Ninternal, int count, void *field_out[], QudaPrecision file_prec,
                 QudaPrecision cpu_prec, QudaSiteSubset subset, QudaParity parity, int nSpin, int nColor, const char *type)
 {
   int status = 0;
+#if 0  
   switch (Ninternal) {
   case 6:
     status = write_field<6>(outfile, count, field_out, file_prec, cpu_prec, subset, parity, nSpin, nColor, type);
@@ -489,11 +483,10 @@
   default:
     errorQuda("Undefined %d", Ninternal);
   }
+#endif  
   return status;
 }
 
-=======
->>>>>>> 92f11237
 void write_spinor_field(const char *filename, void *V[], QudaPrecision precision, const int *X, QudaSiteSubset subset,
                         QudaParity parity, int nColor, int nSpin, int Nvec, int, char *[])
 {
