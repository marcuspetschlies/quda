--- conflicted
+++ resolved
@@ -14,19 +14,8 @@
     void init();
     void end(void);
 
-<<<<<<< HEAD
-    // creates and destroys additional copy stream
-    void createAuxBlasStream();
-    void destroyAuxBlasStream();
-    // Activate/deactivate (and synchronize) aux stream handle
-    void registerAuxBlasStream();
-    void unregisterAuxBlasStream(bool sync = true);
-    // Synchronize aux blas stream
-    void synchronizeAuxBlasStream();
-=======
     /** returns the reduce buffer size allocated */
     size_t reduceBufferSize();
->>>>>>> b9961934
 
     void* getDeviceReduceBuffer();
     void* getMappedHostReduceBuffer();
@@ -129,23 +118,14 @@
     double quadrupleCG3InitNorm(double a, ColorSpinorField &x, ColorSpinorField &y, ColorSpinorField &z, ColorSpinorField &w, ColorSpinorField &v);
     double quadrupleCG3UpdateNorm(double a, double b, ColorSpinorField &x, ColorSpinorField &y, ColorSpinorField &z, ColorSpinorField &w, ColorSpinorField &v);
 
-<<<<<<< HEAD
-    double doubleCG3InitNorm(double a, ColorSpinorField &x, ColorSpinorField &y, ColorSpinorField &z);
-    double doubleCG3UpdateNorm(double a, double b, ColorSpinorField &x, ColorSpinorField &y, ColorSpinorField &z);
-
-    double4 quadrupleEigCGUpdate(double a, double b, ColorSpinorField &x, ColorSpinorField &y, ColorSpinorField &z, ColorSpinorField &w, ColorSpinorField &v);
-=======
     // multi-blas kernels - defined in multi_blas.cu
->>>>>>> b9961934
-
-    // multi-blas kernels - defined in multi_blas.cu
     /**
        @brief Compute the block "axpy" with over the set of
-              ColorSpinorFields.  E.g., it computes y = x * a + y
-              The dimensions of a can be rectangular, e.g., the width of x and y need not be same.
+       ColorSpinorFields.  E.g., it computes y = x * a + y
+       The dimensions of a can be rectangular, e.g., the width of x and y need not be same.
        @param a[in] Matrix of real coefficients
        @param x[in] vector of input ColorSpinorFields
-      @param y[in,out] vector of input/output ColorSpinorFields
+       @param y[in,out] vector of input/output ColorSpinorFields
     */
     void axpy(const double *a, std::vector<ColorSpinorField*> &x, std::vector<ColorSpinorField*> &y);
 
