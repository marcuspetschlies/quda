--- conflicted
+++ resolved
@@ -123,12 +123,8 @@
 
   gParam.create = QUDA_REFERENCE_FIELD_CREATE;
   gParam.gauge  = fatlink;
-<<<<<<< HEAD
   gParam.location = QUDA_CPU_FIELD_LOCATION;
-  cpuFatLink  = new cpuGaugeField(gParam);
-=======
-  cpuFatLink = new quda::cpuGaugeField(gParam);
->>>>>>> ad018cba
+  cpuFatLink  = new quda::cpuGaugeField(gParam);
 
   gParam.create = QUDA_ZERO_FIELD_CREATE;
   cpuULink = new quda::cpuGaugeField(gParam);
@@ -140,14 +136,9 @@
   gParam.create      = QUDA_NULL_FIELD_CREATE;
   gParam.reconstruct = QUDA_RECONSTRUCT_NO;
   gParam.setPrecision(prec, true);
-<<<<<<< HEAD
   gParam.location = QUDA_CUDA_FIELD_LOCATION;
-  cudaFatLink = new cudaGaugeField(gParam);
-  cudaULink   = new cudaGaugeField(gParam);
-=======
   cudaFatLink = new quda::cudaGaugeField(gParam);
-  cudaULink = new quda::cudaGaugeField(gParam);
->>>>>>> ad018cba
+  cudaULink   = new quda::cudaGaugeField(gParam);
 
   { // create fat links
     double act_path_coeff[6];
