#pragma once

#include <color_spinor_field_order.h>
#include <color_spinor.h>
#include <index_helper.cuh>
#include <dslash_helper.cuh>
#ifdef NVSHMEM_COMMS
#include <nvshmem.h>
#include <nvshmemx.h>
#endif

namespace quda
{
<<<<<<< HEAD

  __device__ static unsigned int retirementCount[2 * QUDA_MAX_DIM] = {0};

  static int commDim[QUDA_MAX_DIM];
=======
  int *getPackComms();
>>>>>>> 2a4f0b51

  template <typename Float_, int nColor_, int nSpin_, bool spin_project_ = true> struct PackArg {

    typedef Float_ Float;
    typedef typename mapper<Float>::type real;

    static constexpr int nColor = nColor_;
    static constexpr int nSpin = nSpin_;

    static constexpr bool spin_project = (nSpin == 4 && spin_project_ ? true : false);
    static constexpr bool spinor_direct_load = false; // false means texture load

    static constexpr bool packkernel = true;
    typedef typename colorspinor_mapper<Float, nSpin, nColor, spin_project, spinor_direct_load>::type F;

    const F in; // field we are packing

    const int nFace;
    const bool dagger;
    const int parity;         // only use this for single parity fields
    const int nParity;        // number of parities we are working on
    const QudaPCType pc_type; // preconditioning type (4-d or 5-d)

    const DslashConstant dc; // pre-computed dslash constants for optimized indexing

    real twist_a; // preconditioned twisted-mass scaling parameter
    real twist_b; // preconditioned twisted-mass chiral twist factor
    real twist_c; // preconditioned twisted-mass flavor twist factor
    int twist; // whether we are doing preconditioned twisted-mass or not (1 - singlet, 2 - doublet)

    int_fastdiv threads;
    int threadDimMapLower[4];
    int threadDimMapUpper[4];

    int_fastdiv blocks_per_dir;
    int dim_map[4];
    int active_dims;

    int_fastdiv swizzle;
    int sites_per_block;

    char *packBuffer[4 * QUDA_MAX_DIM];
    int neighbor_ranks[2 * QUDA_MAX_DIM];
    int bytes[2 * QUDA_MAX_DIM];
    // shmem bitfield encodes
    // 0 - no shmem
    // 1 - pack P2P
    // 2 - pack IB
    // 3 - pack P2P + IB
    // 8 - barrier part I (just the put part)
    // 16 - barrier part II (wait on shmem to complete, all directions) -- not implemented
    int shmem;

    volatile long *sync_arr;
    long counter;

    PackArg(void **ghost, const ColorSpinorField &in, int nFace, bool dagger, int parity, int threads, double a,
            double b, double c, int shmem_ = 0) :
      in(in, nFace, nullptr, nullptr, reinterpret_cast<Float **>(ghost)),
      nFace(nFace),
      dagger(dagger),
      parity(parity),
      nParity(in.SiteSubset()),
      threads(threads),
      pc_type(in.PCType()),
      dc(in.getDslashConstant()),
      twist_a(a),
      twist_b(b),
      twist_c(c),
      twist((a != 0.0 && b != 0.0) ? (c != 0.0 ? 2 : 1) : 0),
      shmem(shmem_),
      sync_arr(dslash::sync_arr),
      counter(dslash::synccounter)
    {
      for (int i = 0; i < 4 * QUDA_MAX_DIM; i++) { packBuffer[i] = static_cast<char *>(ghost[i]); }
      for (int dim = 0; dim < 4; dim++) {
        for (int dir = 0; dir < 2; dir++) {
          neighbor_ranks[2 * dim + dir] = comm_neighbor_rank(dir, dim);
          bytes[2 * dim + dir] = in.GhostFaceBytes(dim);
        }
      }
      if (!in.isNative()) errorQuda("Unsupported field order colorspinor=%d\n", in.FieldOrder());

      int d = 0;
      int prev = -1; // previous dimension that was partitioned
      for (int i = 0; i < 4; i++) {
        threadDimMapLower[i] = 0;
        threadDimMapUpper[i] = 0;
        if (!getPackComms()[i]) continue;
        threadDimMapLower[i] = (prev >= 0 ? threadDimMapUpper[prev] : 0);
        threadDimMapUpper[i] = threadDimMapLower[i] + 2 * nFace * dc.ghostFaceCB[i];
        prev = i;

        dim_map[d++] = i;
      }
      active_dims = d;
    }
  };

  template <bool dagger, int twist, int dim, QudaPCType pc, typename Arg>
  __device__ __host__ inline void pack(Arg &arg, int ghost_idx, int s, int parity)
  {
    typedef typename mapper<typename Arg::Float>::type real;
    typedef ColorSpinor<real, Arg::nColor, Arg::nSpin> Vector;
    constexpr int nFace = 1;

    // this means we treat 4-d preconditioned fields as 4-d fields,
    // and don't fold in any fifth dimension until after we have
    // computed the 4-d indices (saves division)
    constexpr int nDim = pc;

    // for 5-d preconditioning the face_size includes the Ls dimension
    const int face_size = nFace * arg.dc.ghostFaceCB[dim] * (pc == QUDA_5D_PC ? arg.dc.Ls : 1);

    int spinor_parity = (arg.nParity == 2) ? parity : 0;

    // compute where the output is located
    // compute an index into the local volume from the index into the face
    // read spinor, spin-project, and write half spinor to face

    // face_num determines which end of the lattice we are packing: 0 = start, 1 = end
    const int face_num = (ghost_idx >= face_size) ? 1 : 0;
    ghost_idx -= face_num * face_size;

    // remove const to ensure we have non-const Ghost member
    typedef typename std::remove_const<decltype(arg.in)>::type T;
    T &in = const_cast<T &>(arg.in);

    if (face_num == 0) { // backwards

      int idx = indexFromFaceIndex<nDim, pc, dim, nFace, 0>(ghost_idx, parity, arg);
      constexpr int proj_dir = dagger ? +1 : -1;
      Vector f = arg.in(idx + s * arg.dc.volume_4d_cb, spinor_parity);
      if (twist == 1) {
        f = arg.twist_a * (f + arg.twist_b * f.igamma(4));
      } else if (twist == 2) {
        Vector f1 = arg.in(idx + (1 - s) * arg.dc.volume_4d_cb, spinor_parity); // load other flavor
        if (s == 0)
          f = arg.twist_a * (f + arg.twist_b * f.igamma(4) + arg.twist_c * f1);
        else
          f = arg.twist_a * (f - arg.twist_b * f.igamma(4) + arg.twist_c * f1);
      }
      if (arg.spin_project) {
        in.Ghost(dim, 0, ghost_idx + s * arg.dc.ghostFaceCB[dim], spinor_parity) = f.project(dim, proj_dir);
      } else {
        in.Ghost(dim, 0, ghost_idx + s * arg.dc.ghostFaceCB[dim], spinor_parity) = f;
      }
    } else { // forwards

      int idx = indexFromFaceIndex<nDim, pc, dim, nFace, 1>(ghost_idx, parity, arg);
      constexpr int proj_dir = dagger ? -1 : +1;
      Vector f = arg.in(idx + s * arg.dc.volume_4d_cb, spinor_parity);
      if (twist == 1) {
        f = arg.twist_a * (f + arg.twist_b * f.igamma(4));
      } else if (twist == 2) {
        Vector f1 = arg.in(idx + (1 - s) * arg.dc.volume_4d_cb, spinor_parity); // load other flavor
        if (s == 0)
          f = arg.twist_a * (f + arg.twist_b * f.igamma(4) + arg.twist_c * f1);
        else
          f = arg.twist_a * (f - arg.twist_b * f.igamma(4) + arg.twist_c * f1);
      }
      if (arg.spin_project) {
        in.Ghost(dim, 1, ghost_idx + s * arg.dc.ghostFaceCB[dim], spinor_parity) = f.project(dim, proj_dir);
      } else {
        in.Ghost(dim, 1, ghost_idx + s * arg.dc.ghostFaceCB[dim], spinor_parity) = f;
      }
    }
  }

  template <int dim, int nFace = 1, typename Arg>
  __device__ __host__ inline void packStaggered(Arg &arg, int ghost_idx, int s, int parity)
  {
    typedef typename mapper<typename Arg::Float>::type real;
    typedef ColorSpinor<real, Arg::nColor, Arg::nSpin> Vector;

    int spinor_parity = (arg.nParity == 2) ? parity : 0;

    // compute where the output is located
    // compute an index into the local volume from the index into the face
    // read spinor and write spinor to face buffer

    // face_num determines which end of the lattice we are packing: 0 = start, 1 = end
    const int face_num = (ghost_idx >= nFace * arg.dc.ghostFaceCB[dim]) ? 1 : 0;
    ghost_idx -= face_num * nFace * arg.dc.ghostFaceCB[dim];

    // remove const to ensure we have non-const Ghost member
    typedef typename std::remove_const<decltype(arg.in)>::type T;
    T &in = const_cast<T &>(arg.in);

    if (face_num == 0) { // backwards
      int idx = indexFromFaceIndexStaggered<4, QUDA_4D_PC, dim, nFace, 0>(ghost_idx, parity, arg);
      Vector f = arg.in(idx + s * arg.dc.volume_4d_cb, spinor_parity);
      in.Ghost(dim, 0, ghost_idx + s * arg.dc.ghostFaceCB[dim], spinor_parity) = f;
    } else { // forwards
      int idx = indexFromFaceIndexStaggered<4, QUDA_4D_PC, dim, nFace, 1>(ghost_idx, parity, arg);
      Vector f = arg.in(idx + s * arg.dc.volume_4d_cb, spinor_parity);
      in.Ghost(dim, 1, ghost_idx + s * arg.dc.ghostFaceCB[dim], spinor_parity) = f;
    }
  }

  template <bool dagger, int twist, QudaPCType pc, typename Arg> __global__ void packKernel(Arg arg)
  {
    const int sites_per_block = arg.sites_per_block;
    int local_tid = threadIdx.x;
    int tid = sites_per_block * blockIdx.x + local_tid;
    int s = blockDim.y * blockIdx.y + threadIdx.y;
    if (s >= arg.dc.Ls) return;

    // this is the parity used for load/store, but we use arg.parity for index mapping
    int parity = (arg.nParity == 2) ? blockDim.z * blockIdx.z + threadIdx.z : arg.parity;

    while (local_tid < sites_per_block && tid < arg.threads) {

      // determine which dimension we are packing
      int ghost_idx;
      const int dim = dimFromFaceIndex(ghost_idx, tid, arg);

      if (pc == QUDA_5D_PC) { // 5-d checkerboarded, include s (not ghostFaceCB since both faces)
        switch (dim) {
        case 0: pack<dagger, twist, 0, pc>(arg, ghost_idx + s * arg.dc.ghostFace[0], 0, parity); break;
        case 1: pack<dagger, twist, 1, pc>(arg, ghost_idx + s * arg.dc.ghostFace[1], 0, parity); break;
        case 2: pack<dagger, twist, 2, pc>(arg, ghost_idx + s * arg.dc.ghostFace[2], 0, parity); break;
        case 3: pack<dagger, twist, 3, pc>(arg, ghost_idx + s * arg.dc.ghostFace[3], 0, parity); break;
        }
      } else { // 4-d checkerboarding, keeping s separate (if it exists)
        switch (dim) {
        case 0: pack<dagger, twist, 0, pc>(arg, ghost_idx, s, parity); break;
        case 1: pack<dagger, twist, 1, pc>(arg, ghost_idx, s, parity); break;
        case 2: pack<dagger, twist, 2, pc>(arg, ghost_idx, s, parity); break;
        case 3: pack<dagger, twist, 3, pc>(arg, ghost_idx, s, parity); break;
        }
      }

      local_tid += blockDim.x;
      tid += blockDim.x;
    } // while tid
  }

  template <int dest, typename Arg> __device__ inline void *getShmemBuffer(int shmemindex, Arg &arg)
  {
    switch (shmemindex) {
    case 0: return static_cast<void *>(arg.packBuffer[dest * 2 * QUDA_MAX_DIM + 0]);
    case 1: return static_cast<void *>(arg.packBuffer[dest * 2 * QUDA_MAX_DIM + 1]);
    case 2: return static_cast<void *>(arg.packBuffer[dest * 2 * QUDA_MAX_DIM + 2]);
    case 3: return static_cast<void *>(arg.packBuffer[dest * 2 * QUDA_MAX_DIM + 3]);
    case 4: return static_cast<void *>(arg.packBuffer[dest * 2 * QUDA_MAX_DIM + 4]);
    case 5: return static_cast<void *>(arg.packBuffer[dest * 2 * QUDA_MAX_DIM + 5]);
    case 6: return static_cast<void *>(arg.packBuffer[dest * 2 * QUDA_MAX_DIM + 6]);
    case 7: return static_cast<void *>(arg.packBuffer[dest * 2 * QUDA_MAX_DIM + 7]);
    default: return nullptr;
    }
  }

  template <typename Arg> __device__ inline int getNeighborRank(int idx, Arg &arg)
  {
    switch (idx) {
    case 0: return arg.neighbor_ranks[0];
    case 1: return arg.neighbor_ranks[1];
    case 2: return arg.neighbor_ranks[2];
    case 3: return arg.neighbor_ranks[3];
    case 4: return arg.neighbor_ranks[4];
    case 5: return arg.neighbor_ranks[5];
    case 6: return arg.neighbor_ranks[6];
    case 7: return arg.neighbor_ranks[7];
    default: return -1;
    }
  }

  template <typename Arg> __device__ inline void shmem_putbuffer(int shmemindex, Arg &arg)
  {
    switch (shmemindex) {
    case 0:
      nvshmem_putmem_nbi(getShmemBuffer<1>(0, arg), getShmemBuffer<0>(0, arg), arg.bytes[0], arg.neighbor_ranks[0]);
      return;
    case 1:
      nvshmem_putmem_nbi(getShmemBuffer<1>(1, arg), getShmemBuffer<0>(1, arg), arg.bytes[1], arg.neighbor_ranks[1]);
      return;
    case 2:
      nvshmem_putmem_nbi(getShmemBuffer<1>(2, arg), getShmemBuffer<0>(2, arg), arg.bytes[2], arg.neighbor_ranks[2]);
      return;
    case 3:
      nvshmem_putmem_nbi(getShmemBuffer<1>(3, arg), getShmemBuffer<0>(3, arg), arg.bytes[3], arg.neighbor_ranks[3]);
      return;
    case 4:
      nvshmem_putmem_nbi(getShmemBuffer<1>(4, arg), getShmemBuffer<0>(4, arg), arg.bytes[4], arg.neighbor_ranks[4]);
      return;
    case 5:
      nvshmem_putmem_nbi(getShmemBuffer<1>(5, arg), getShmemBuffer<0>(5, arg), arg.bytes[5], arg.neighbor_ranks[5]);
      return;
    case 6:
      nvshmem_putmem_nbi(getShmemBuffer<1>(6, arg), getShmemBuffer<0>(6, arg), arg.bytes[6], arg.neighbor_ranks[6]);
      return;
    case 7:
      nvshmem_putmem_nbi(getShmemBuffer<1>(7, arg), getShmemBuffer<0>(7, arg), arg.bytes[7], arg.neighbor_ranks[7]);
      return;
    default: return;
    }
  }

  // shmem bitfield encodes
  // 0 - no shmem
  // 1 - pack P2P
  // 2 - pack IB
  // 3 - pack P2P + IB
  // 8 - barrier part I (just the put part)
  // 16 - barrier part II (wait on shmem to complete, all directions) -- not implemented
  template <bool dagger, QudaPCType pc, typename Arg> struct packShmem {

    template <int twist> __device__ inline void operator()(Arg &arg, int s, int parity)
    {

      // bool amLast = false;
      // (active_dims * 2 + dir) * blocks_per_dir + local_block_idx
      int local_block_idx = blockIdx.x % arg.blocks_per_dir;
      int dim_dir = blockIdx.x / arg.blocks_per_dir;
      int dir = dim_dir % 2;
      int dim;
      switch (dim_dir / 2) {
      case 0: dim = arg.dim_map[0]; break;
      case 1: dim = arg.dim_map[1]; break;
      case 2: dim = arg.dim_map[2]; break;
      case 3: dim = arg.dim_map[3]; break;
      }

      int local_tid = local_block_idx * blockDim.x + threadIdx.x;

      // for shmem
      const int shmem = arg.shmem;
      const int shmemidx = 2 * dim + dir;
      const bool intranode = getShmemBuffer<1, decltype(arg)>(shmemidx, arg) == nullptr;
      // constexpr int shmem = shmem_;
      const bool pack_intranode = (!arg.packkernel) != (!(arg.shmem & 1));
      const bool pack_internode = (!arg.packkernel) != (!(arg.shmem & 2));

      if (arg.shmem == 0 || (intranode && pack_intranode) || (!intranode && pack_internode)) {
        switch (dim) {
        case 0:
          while (local_tid < arg.dc.ghostFaceCB[0]) {
            int ghost_idx = dir * arg.dc.ghostFaceCB[0] + local_tid;
            if (pc == QUDA_5D_PC)
              pack<dagger, twist, 0, pc>(arg, ghost_idx + s * arg.dc.ghostFace[0], 0, parity);
            else
              pack<dagger, twist, 0, pc>(arg, ghost_idx, s, parity);
            local_tid += arg.blocks_per_dir * blockDim.x;
          }
          break;
        case 1:
          while (local_tid < arg.dc.ghostFaceCB[1]) {
            int ghost_idx = dir * arg.dc.ghostFaceCB[1] + local_tid;
            if (pc == QUDA_5D_PC)
              pack<dagger, twist, 1, pc>(arg, ghost_idx + s * arg.dc.ghostFace[1], 0, parity);
            else
              pack<dagger, twist, 1, pc>(arg, ghost_idx, s, parity);
            local_tid += arg.blocks_per_dir * blockDim.x;
          }
          break;
        case 2:
          while (local_tid < arg.dc.ghostFaceCB[2]) {
            int ghost_idx = dir * arg.dc.ghostFaceCB[2] + local_tid;
            if (pc == QUDA_5D_PC)
              pack<dagger, twist, 2, pc>(arg, ghost_idx + s * arg.dc.ghostFace[2], 0, parity);
            else
              pack<dagger, twist, 2, pc>(arg, ghost_idx, s, parity);
            local_tid += arg.blocks_per_dir * blockDim.x;
          }
          break;
        case 3:
          while (local_tid < arg.dc.ghostFaceCB[3]) {
            int ghost_idx = dir * arg.dc.ghostFaceCB[3] + local_tid;
            if (pc == QUDA_5D_PC)
              pack<dagger, twist, 3, pc>(arg, ghost_idx + s * arg.dc.ghostFace[3], 0, parity);
            else
              pack<dagger, twist, 3, pc>(arg, ghost_idx, s, parity);
            local_tid += arg.blocks_per_dir * blockDim.x;
          }
          break;
        }
      }

#ifdef NVSHMEM_COMMS
      // MWTODO: This can probably be merged
      bool amLast;
      if (!intranode && pack_internode) {
        __threadfence();

        if (threadIdx.x == 0) {
          unsigned int ticket = atomicInc(retirementCount + shmemidx, (unsigned int)arg.blocks_per_dir);
          amLast = (ticket == arg.blocks_per_dir - 1);
        }
        if (threadIdx.x == 0) {
          if (amLast) {
            // send data over IB if necessary
            if (getShmemBuffer<1, decltype(arg)>(shmemidx, arg) != nullptr) shmem_putbuffer(shmemidx, arg);
            // shmem barrier part I
            if (shmem & 8) {
              if (!(getNeighborRank(2 * dim + dir, arg) < 0))
                nvshmem_long_p((long *)arg.sync_arr + 2 * dim + (1 - dir), arg.counter,
                               getNeighborRank(2 * dim + dir, arg));
            }
            *(retirementCount + shmemidx) = 0;
          }
        }
      }
      if (intranode && pack_intranode) {
        __threadfence();
        if (threadIdx.x == 0) {
          unsigned int ticket = atomicInc(retirementCount + shmemidx, (unsigned int)arg.blocks_per_dir);
          amLast = (ticket == arg.blocks_per_dir - 1);
        }

        if (threadIdx.x == 0) {
          if (amLast) {
            if (shmem & 8) {
              if (!(getNeighborRank(2 * dim + dir, arg) < 0))
                nvshmem_long_p((long *)arg.sync_arr + 2 * dim + (1 - dir), arg.counter,
                               getNeighborRank(2 * dim + dir, arg));
            }
            *(retirementCount + shmemidx) = 0;
          }
        }
      }
#endif
    }

    __device__ inline void operator()(Arg &arg, int s, int parity, int twist_pack)
    {
      switch (twist_pack) {
      case 0: this->operator()<0>(arg, s, parity); break;
      case 1: this->operator()<1>(arg, s, parity); break;
      case 2: this->operator()<2>(arg, s, parity); break;
      }
    }
  };

  template <bool dagger, int twist, QudaPCType pc, typename Arg> __global__ void packShmemKernel(Arg arg)
  {

    int s = blockDim.y * blockIdx.y + threadIdx.y;
    if (s >= arg.dc.Ls) return;

    // this is the parity used for load/store, but we use arg.parity for index
    // mapping
    int parity = (arg.nParity == 2) ? blockDim.z * blockIdx.z + threadIdx.z : arg.parity;
    packShmem<dagger, pc, Arg> pack;
    // switch (arg.shmem%16) {
    // case  9: pack.operator()<twist,9> (arg, s, parity); break;
    // case 11: pack.operator()<twist,11> (arg, s, parity); break;
    // case 0:
    // default:
    pack.operator()<twist>(arg, s, parity);
    //  break;
    // }
  }

  template <typename Arg> __global__ void packStaggeredKernel(Arg arg)
  {
    const int sites_per_block = arg.sites_per_block;
    int local_tid = threadIdx.x;
    int tid = sites_per_block * blockIdx.x + local_tid;
    int s = blockDim.y * blockIdx.y + threadIdx.y;
    if (s >= arg.dc.Ls) return;

    // this is the parity used for load/store, but we use arg.parity for index mapping
    int parity = (arg.nParity == 2) ? blockDim.z * blockIdx.z + threadIdx.z : arg.parity;

    while (local_tid < sites_per_block && tid < arg.threads) {
      // determine which dimension we are packing
      int ghost_idx;
      const int dim = dimFromFaceIndex(ghost_idx, tid, arg);

      if (arg.nFace == 1) {
        switch (dim) {
        case 0: packStaggered<0, 1>(arg, ghost_idx, s, parity); break;
        case 1: packStaggered<1, 1>(arg, ghost_idx, s, parity); break;
        case 2: packStaggered<2, 1>(arg, ghost_idx, s, parity); break;
        case 3: packStaggered<3, 1>(arg, ghost_idx, s, parity); break;
        }
      } else if (arg.nFace == 3) {
        switch (dim) {
        case 0: packStaggered<0, 3>(arg, ghost_idx, s, parity); break;
        case 1: packStaggered<1, 3>(arg, ghost_idx, s, parity); break;
        case 2: packStaggered<2, 3>(arg, ghost_idx, s, parity); break;
        case 3: packStaggered<3, 3>(arg, ghost_idx, s, parity); break;
        }
      }

      local_tid += blockDim.x;
      tid += blockDim.x;
    } // while tid
  }

  template <bool dagger, QudaPCType pc, typename Arg> struct packStaggeredShmem {

    // template<int shmem_ = 0>
    __device__ inline void operator()(Arg &arg, int s, int parity, int twist_pack = 0)
    {

      // (active_dims * 2 + dir) * blocks_per_dir + local_block_idx
      int local_block_idx = blockIdx.x % arg.blocks_per_dir;
      int dim_dir = blockIdx.x / arg.blocks_per_dir;
      int dir = dim_dir % 2;
      int dim;
      switch (dim_dir / 2) {
      case 0: dim = arg.dim_map[0]; break;
      case 1: dim = arg.dim_map[1]; break;
      case 2: dim = arg.dim_map[2]; break;
      case 3: dim = arg.dim_map[3]; break;
      }

      int local_tid = local_block_idx * blockDim.x + threadIdx.x;

      // for shmem
      const int shmem = arg.shmem;
      const int shmemidx = 2 * dim + dir;
      bool intranode = getShmemBuffer<1, decltype(arg)>(shmemidx, arg) == nullptr;
      bool pack_intranode = (!arg.packkernel) != (!(shmem & 1));
      bool pack_internode = (!arg.packkernel) != (!(shmem & 2));

      if (shmem == 0 || (intranode && pack_intranode) || (!intranode && pack_internode)) {
        switch (dim) {
        case 0:
          while (local_tid < arg.nFace * arg.dc.ghostFaceCB[0]) {
            int ghost_idx = dir * arg.nFace * arg.dc.ghostFaceCB[0] + local_tid;
            if (arg.nFace == 1)
              packStaggered<0, 1>(arg, ghost_idx, s, parity);
            else
              packStaggered<0, 3>(arg, ghost_idx, s, parity);
            local_tid += arg.blocks_per_dir * blockDim.x;
          }
          break;
        case 1:
          while (local_tid < arg.nFace * arg.dc.ghostFaceCB[1]) {
            int ghost_idx = dir * arg.nFace * arg.dc.ghostFaceCB[1] + local_tid;
            if (arg.nFace == 1)
              packStaggered<1, 1>(arg, ghost_idx, s, parity);
            else
              packStaggered<1, 3>(arg, ghost_idx, s, parity);
            local_tid += arg.blocks_per_dir * blockDim.x;
          }
          break;
        case 2:
          while (local_tid < arg.nFace * arg.dc.ghostFaceCB[2]) {
            int ghost_idx = dir * arg.nFace * arg.dc.ghostFaceCB[2] + local_tid;
            if (arg.nFace == 1)
              packStaggered<2, 1>(arg, ghost_idx, s, parity);
            else
              packStaggered<2, 3>(arg, ghost_idx, s, parity);
            local_tid += arg.blocks_per_dir * blockDim.x;
          }
          break;
        case 3:
          while (local_tid < arg.nFace * arg.dc.ghostFaceCB[3]) {
            int ghost_idx = dir * arg.nFace * arg.dc.ghostFaceCB[3] + local_tid;
            if (arg.nFace == 1)
              packStaggered<3, 1>(arg, ghost_idx, s, parity);
            else
              packStaggered<3, 3>(arg, ghost_idx, s, parity);
            local_tid += arg.blocks_per_dir * blockDim.x;
          }
          break;
        }
      }

#ifdef NVSHMEM_COMMS
      // MWTO -> clean up and merge with non-staggered version
      bool amLast = false;
      if (!intranode && pack_internode) {

        __syncthreads();

        if (threadIdx.x == 0) {
          unsigned int ticket = atomicInc(retirementCount + shmemidx, (unsigned int)arg.blocks_per_dir);
          amLast = (ticket == arg.blocks_per_dir - 1);
        }
        __threadfence();
        if (threadIdx.x == 0) {
          if (amLast) {
            // send data over IB if necessary
            if (getShmemBuffer<1, decltype(arg)>(shmemidx, arg) != nullptr) shmem_putbuffer(shmemidx, arg);
            // shmem barrier part I
            if (shmem & 8) {
              nvshmem_fence();
              if (!(getNeighborRank(2 * dim + dir, arg) < 0))
                nvshmem_long_p((long *)arg.sync_arr + 2 * dim + (1 - dir), arg.counter,
                               getNeighborRank(2 * dim + dir, arg));
            }
            *(retirementCount + shmemidx) = 0;
          }
        }
      }
      if (intranode && pack_intranode) {
        __syncthreads();
        if (threadIdx.x == 0) {
          unsigned int ticket = atomicInc(retirementCount + shmemidx, (unsigned int)arg.blocks_per_dir);
          amLast = (ticket == arg.blocks_per_dir - 1);
        }
        __threadfence();
        if (threadIdx.x == 0) {
          if (amLast) {
            // shmem barrier part I
            if (shmem & 8) {
              nvshmem_fence();
              if (!(getNeighborRank(2 * dim + dir, arg) < 0))
                nvshmem_long_p((long *)arg.sync_arr + 2 * dim + (1 - dir), arg.counter,
                               getNeighborRank(2 * dim + dir, arg));
            }
            *(retirementCount + shmemidx) = 0;
          }
        }
      }
#endif
    }
  };

  template <typename Arg> __global__ void packStaggeredShmemKernel(Arg arg)
  {

    int s = blockDim.y * blockIdx.y + threadIdx.y;
    if (s >= arg.dc.Ls) return;

    // this is the parity used for load/store, but we use arg.parity for index
    // mapping
    int parity = (arg.nParity == 2) ? blockDim.z * blockIdx.z + threadIdx.z : arg.parity;
    packStaggeredShmem<0, QUDA_4D_PC, Arg> pack;
    // switch (arg.shmem%16) {
    // case  9: pack.operator() (arg, s, parity); break;
    // case 11: pack.operator() (arg, s, parity); break;
    // case 0:
    // default:
    pack.operator()(arg, s, parity);
    // break;
    // }
  }

} // namespace quda<|MERGE_RESOLUTION|>--- conflicted
+++ resolved
@@ -11,14 +11,11 @@
 
 namespace quda
 {
-<<<<<<< HEAD
+  int *getPackComms();
 
   __device__ static unsigned int retirementCount[2 * QUDA_MAX_DIM] = {0};
 
   static int commDim[QUDA_MAX_DIM];
-=======
-  int *getPackComms();
->>>>>>> 2a4f0b51
 
   template <typename Float_, int nColor_, int nSpin_, bool spin_project_ = true> struct PackArg {
 
@@ -354,49 +351,49 @@
       const bool pack_internode = (!arg.packkernel) != (!(arg.shmem & 2));
 
       if (arg.shmem == 0 || (intranode && pack_intranode) || (!intranode && pack_internode)) {
-        switch (dim) {
-        case 0:
-          while (local_tid < arg.dc.ghostFaceCB[0]) {
-            int ghost_idx = dir * arg.dc.ghostFaceCB[0] + local_tid;
-            if (pc == QUDA_5D_PC)
-              pack<dagger, twist, 0, pc>(arg, ghost_idx + s * arg.dc.ghostFace[0], 0, parity);
-            else
-              pack<dagger, twist, 0, pc>(arg, ghost_idx, s, parity);
-            local_tid += arg.blocks_per_dir * blockDim.x;
-          }
-          break;
-        case 1:
-          while (local_tid < arg.dc.ghostFaceCB[1]) {
-            int ghost_idx = dir * arg.dc.ghostFaceCB[1] + local_tid;
-            if (pc == QUDA_5D_PC)
-              pack<dagger, twist, 1, pc>(arg, ghost_idx + s * arg.dc.ghostFace[1], 0, parity);
-            else
-              pack<dagger, twist, 1, pc>(arg, ghost_idx, s, parity);
-            local_tid += arg.blocks_per_dir * blockDim.x;
-          }
-          break;
-        case 2:
-          while (local_tid < arg.dc.ghostFaceCB[2]) {
-            int ghost_idx = dir * arg.dc.ghostFaceCB[2] + local_tid;
-            if (pc == QUDA_5D_PC)
-              pack<dagger, twist, 2, pc>(arg, ghost_idx + s * arg.dc.ghostFace[2], 0, parity);
-            else
-              pack<dagger, twist, 2, pc>(arg, ghost_idx, s, parity);
-            local_tid += arg.blocks_per_dir * blockDim.x;
-          }
-          break;
-        case 3:
-          while (local_tid < arg.dc.ghostFaceCB[3]) {
-            int ghost_idx = dir * arg.dc.ghostFaceCB[3] + local_tid;
-            if (pc == QUDA_5D_PC)
-              pack<dagger, twist, 3, pc>(arg, ghost_idx + s * arg.dc.ghostFace[3], 0, parity);
-            else
-              pack<dagger, twist, 3, pc>(arg, ghost_idx, s, parity);
-            local_tid += arg.blocks_per_dir * blockDim.x;
-          }
-          break;
-        }
-      }
+      switch (dim) {
+      case 0:
+        while (local_tid < arg.dc.ghostFaceCB[0]) {
+          int ghost_idx = dir * arg.dc.ghostFaceCB[0] + local_tid;
+          if (pc == QUDA_5D_PC)
+            pack<dagger, twist, 0, pc>(arg, ghost_idx + s * arg.dc.ghostFace[0], 0, parity);
+          else
+            pack<dagger, twist, 0, pc>(arg, ghost_idx, s, parity);
+          local_tid += arg.blocks_per_dir * blockDim.x;
+        }
+        break;
+      case 1:
+        while (local_tid < arg.dc.ghostFaceCB[1]) {
+          int ghost_idx = dir * arg.dc.ghostFaceCB[1] + local_tid;
+          if (pc == QUDA_5D_PC)
+            pack<dagger, twist, 1, pc>(arg, ghost_idx + s * arg.dc.ghostFace[1], 0, parity);
+          else
+            pack<dagger, twist, 1, pc>(arg, ghost_idx, s, parity);
+          local_tid += arg.blocks_per_dir * blockDim.x;
+        }
+        break;
+      case 2:
+        while (local_tid < arg.dc.ghostFaceCB[2]) {
+          int ghost_idx = dir * arg.dc.ghostFaceCB[2] + local_tid;
+          if (pc == QUDA_5D_PC)
+            pack<dagger, twist, 2, pc>(arg, ghost_idx + s * arg.dc.ghostFace[2], 0, parity);
+          else
+            pack<dagger, twist, 2, pc>(arg, ghost_idx, s, parity);
+          local_tid += arg.blocks_per_dir * blockDim.x;
+        }
+        break;
+      case 3:
+        while (local_tid < arg.dc.ghostFaceCB[3]) {
+          int ghost_idx = dir * arg.dc.ghostFaceCB[3] + local_tid;
+          if (pc == QUDA_5D_PC)
+            pack<dagger, twist, 3, pc>(arg, ghost_idx + s * arg.dc.ghostFace[3], 0, parity);
+          else
+            pack<dagger, twist, 3, pc>(arg, ghost_idx, s, parity);
+          local_tid += arg.blocks_per_dir * blockDim.x;
+        }
+        break;
+      }
+    }
 
 #ifdef NVSHMEM_COMMS
       // MWTODO: This can probably be merged
@@ -538,49 +535,49 @@
       bool pack_internode = (!arg.packkernel) != (!(shmem & 2));
 
       if (shmem == 0 || (intranode && pack_intranode) || (!intranode && pack_internode)) {
-        switch (dim) {
-        case 0:
-          while (local_tid < arg.nFace * arg.dc.ghostFaceCB[0]) {
-            int ghost_idx = dir * arg.nFace * arg.dc.ghostFaceCB[0] + local_tid;
-            if (arg.nFace == 1)
-              packStaggered<0, 1>(arg, ghost_idx, s, parity);
-            else
-              packStaggered<0, 3>(arg, ghost_idx, s, parity);
-            local_tid += arg.blocks_per_dir * blockDim.x;
-          }
-          break;
-        case 1:
-          while (local_tid < arg.nFace * arg.dc.ghostFaceCB[1]) {
-            int ghost_idx = dir * arg.nFace * arg.dc.ghostFaceCB[1] + local_tid;
-            if (arg.nFace == 1)
-              packStaggered<1, 1>(arg, ghost_idx, s, parity);
-            else
-              packStaggered<1, 3>(arg, ghost_idx, s, parity);
-            local_tid += arg.blocks_per_dir * blockDim.x;
-          }
-          break;
-        case 2:
-          while (local_tid < arg.nFace * arg.dc.ghostFaceCB[2]) {
-            int ghost_idx = dir * arg.nFace * arg.dc.ghostFaceCB[2] + local_tid;
-            if (arg.nFace == 1)
-              packStaggered<2, 1>(arg, ghost_idx, s, parity);
-            else
-              packStaggered<2, 3>(arg, ghost_idx, s, parity);
-            local_tid += arg.blocks_per_dir * blockDim.x;
-          }
-          break;
-        case 3:
-          while (local_tid < arg.nFace * arg.dc.ghostFaceCB[3]) {
-            int ghost_idx = dir * arg.nFace * arg.dc.ghostFaceCB[3] + local_tid;
-            if (arg.nFace == 1)
-              packStaggered<3, 1>(arg, ghost_idx, s, parity);
-            else
-              packStaggered<3, 3>(arg, ghost_idx, s, parity);
-            local_tid += arg.blocks_per_dir * blockDim.x;
-          }
-          break;
-        }
-      }
+      switch (dim) {
+      case 0:
+        while (local_tid < arg.nFace * arg.dc.ghostFaceCB[0]) {
+          int ghost_idx = dir * arg.nFace * arg.dc.ghostFaceCB[0] + local_tid;
+          if (arg.nFace == 1)
+            packStaggered<0, 1>(arg, ghost_idx, s, parity);
+          else
+            packStaggered<0, 3>(arg, ghost_idx, s, parity);
+          local_tid += arg.blocks_per_dir * blockDim.x;
+        }
+        break;
+      case 1:
+        while (local_tid < arg.nFace * arg.dc.ghostFaceCB[1]) {
+          int ghost_idx = dir * arg.nFace * arg.dc.ghostFaceCB[1] + local_tid;
+          if (arg.nFace == 1)
+            packStaggered<1, 1>(arg, ghost_idx, s, parity);
+          else
+            packStaggered<1, 3>(arg, ghost_idx, s, parity);
+          local_tid += arg.blocks_per_dir * blockDim.x;
+        }
+        break;
+      case 2:
+        while (local_tid < arg.nFace * arg.dc.ghostFaceCB[2]) {
+          int ghost_idx = dir * arg.nFace * arg.dc.ghostFaceCB[2] + local_tid;
+          if (arg.nFace == 1)
+            packStaggered<2, 1>(arg, ghost_idx, s, parity);
+          else
+            packStaggered<2, 3>(arg, ghost_idx, s, parity);
+          local_tid += arg.blocks_per_dir * blockDim.x;
+        }
+        break;
+      case 3:
+        while (local_tid < arg.nFace * arg.dc.ghostFaceCB[3]) {
+          int ghost_idx = dir * arg.nFace * arg.dc.ghostFaceCB[3] + local_tid;
+          if (arg.nFace == 1)
+            packStaggered<3, 1>(arg, ghost_idx, s, parity);
+          else
+            packStaggered<3, 3>(arg, ghost_idx, s, parity);
+          local_tid += arg.blocks_per_dir * blockDim.x;
+        }
+        break;
+      }
+    }
 
 #ifdef NVSHMEM_COMMS
       // MWTO -> clean up and merge with non-staggered version
