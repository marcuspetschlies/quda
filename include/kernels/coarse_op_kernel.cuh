#pragma once

#include <color_spinor_field_order.h>
#include <gauge_field_order.h>
#include <clover_field_order.h>
#include <multigrid_helper.cuh>
#include <index_helper.cuh>
#include <gamma.cuh>
#include <linalg.cuh>
#include <matrix_tile.cuh>
#include <target_device.h>

namespace quda {

  // this is the storage type used when computing the coarse link variables
  // by using integers we have deterministic atomics
  typedef int storeType;

  template <bool from_coarse_, typename Float_, int fineSpin_, int coarseSpin_, int fineColor_, int coarseColor_, typename coarseGauge,
            typename coarseGaugeAtomic, typename fineGauge, typename fineSpinor, typename fineSpinorTmp,
            typename fineSpinorV, typename fineClover>
  struct CalculateYArg {
    using Float = Float_;

    static constexpr int fineSpin = fineSpin_;
    static constexpr int coarseSpin = coarseSpin_;

    static constexpr int fineColor = fineColor_;
    static constexpr int coarseColor = coarseColor_;

    static constexpr int fineDof = fineSpin * fineColor;
    static constexpr int coarseDof = coarseSpin * coarseColor;

    static constexpr bool from_coarse = from_coarse_;
    static constexpr bool is_mma_compatible = coarseGauge::is_mma_compatible;

    coarseGauge Y;           /** Computed coarse link field */
    coarseGauge X;           /** Computed coarse clover field */

    coarseGaugeAtomic Y_atomic;    /** Y atomic accessor used for computation before conversion to final format */
    coarseGaugeAtomic X_atomic;    /** X atomic accessor used for computation before conversion to final format */

    fineSpinorTmp UV;        /** Temporary that stores the fine-link * spinor field product */
    fineSpinor AV;           /** Temporary that stores the clover * spinor field product */

    const fineGauge U;       /** Fine grid link field */
    const fineSpinorV V;     /** Fine grid spinor field */
    const fineClover C;      /** Fine grid clover field, or Xinv for coarsening the optimized KD op */
    const fineClover Cinv;   /** Fine grid clover field, or Xinv for coarsening the optimize KD op */

    int_fastdiv x_size[QUDA_MAX_DIM];   /** Dimensions of fine grid */
    int xc_size[QUDA_MAX_DIM];  /** Dimensions of coarse grid */

    int_fastdiv geo_bs[QUDA_MAX_DIM];   /** Geometric block dimensions */
    const int spin_bs;          /** Spin block size */
    const spin_mapper<fineSpin,coarseSpin> spin_map; /** Helper that maps fine spin to coarse spin */

    int comm_dim[QUDA_MAX_DIM]; /** Node parition array */

    Float kappa;                /** kappa value */
    Float mass;                 /** mass value */
    Float mu;                   /** mu value */
    Float mu_factor;            /** multiplicative factor for mu applied when mu is added to the operator */
    Float rescale;              /** rescaling factor used when rescaling the Y links if the maximum increases */

    const int fineVolumeCB;     /** Fine grid volume */
    const int coarseVolumeCB;   /** Coarse grid volume */

    const int *fine_to_coarse;
    const int *coarse_to_fine;

    const bool bidirectional;

    // To increase L2 locality we can schedule the geometry to grid.y and
    // the coarse colors to grid.x.  This will increase the potential for
    // L2 reuse since a given wave of thread blocks will be for different
    // coarse color but the same coarse grid point which will have common
    // loads.
    static constexpr bool coarse_color_wave = true;

    // Enable this for shared-memory atomics instead of global atomics.
    // Doing so means that all (modulo the parity) of the coarsening for a
    // coarse degree of freedom is handled by a single thread block.
    // For computeVUV only at present
    bool shared_atomic;

    // With parity_flip enabled we make parity the slowest running
    // dimension in the y-thread axis, and coarse color runs faster.  This
    // improves read locality at the expense of write locality
    bool parity_flip;

    int_fastdiv aggregates_per_block; // number of aggregates per thread block
    int_fastdiv grid_z; // this is the coarseColor grid that is wrapped into the x grid when coarse_color_wave is enabled
    int_fastdiv coarse_color_grid_z; // constant we ned to divide by

    Float max_h; // scalar that stores the maximum element of the dynamic clover inverse
    Float *max_d; // array that stores the maximum element per lattice site of the dynamic clover inverse

    int dim;           // which dimension are we working on
    QudaDirection dir; // which direction are working on
    int dim_index;     // which direction / dimension we are working on

    // tile used for computeUV
    static constexpr int tile_height_uv = fineColor % 4 == 0 ? 4 : fineColor % 3 == 0 ? 3 : fineColor % 2 ? 2 : 1;
    static constexpr int tile_width_uv = coarseColor % 2 == 0 ? 2 : 1;

    using uvTileType = TileSize<fineColor, coarseColor, fineColor, tile_height_uv, tile_width_uv, 1>;
    uvTileType uvTile;

    // tile used for computeVUV - for fine grids best to use 4, else use max of 3
    static constexpr int tile_height_vuv = (coarseColor % 4 == 0 && fineSpin == 4) ? 4 : coarseColor % 3 == 0 ? 3 : 2;
    static constexpr int tile_width_vuv = coarseColor % 2 == 0 ? 2 : 1;
    using vuvTileType = TileSize<coarseColor, coarseColor, fineColor, tile_height_vuv, tile_width_vuv, 1>;
    vuvTileType vuvTile;

    // max colors per block is 8, rounded up to whole multiples of tile size
    static constexpr int max_color_height_per_block = coarseColor < 8 ? coarseColor : ((8 + tile_height_vuv - 1) / tile_height_vuv) * tile_height_vuv;
    static constexpr int max_color_width_per_block = coarseColor < 8 ? coarseColor : ((8 + tile_width_vuv - 1) / tile_width_vuv) * tile_width_vuv;
    static constexpr int max_height_tiles_per_block = max_color_height_per_block / tile_height_vuv;
    static constexpr int max_width_tiles_per_block = max_color_width_per_block / tile_width_vuv;
    static_assert(max_color_height_per_block % tile_height_vuv == 0, "max_color_height_per_block must be divisible by tile height");
    static_assert(max_color_width_per_block % tile_width_vuv == 0, "max_color_width_per_block must be divisible by tile width");

    CalculateYArg(coarseGauge &Y, coarseGauge &X, 
      coarseGaugeAtomic &Y_atomic, coarseGaugeAtomic &X_atomic,
      fineSpinorTmp &UV, fineSpinor &AV, const fineGauge &U, const fineSpinorV &V,
      const fineClover &C, const fineClover &Cinv, double kappa, double mass, double mu, double mu_factor,
      const int *x_size_, const int *xc_size_, int *geo_bs_, int spin_bs_,
      const int *fine_to_coarse, const int *coarse_to_fine, bool bidirectional)
      : Y(Y), X(X), Y_atomic(Y_atomic), X_atomic(X_atomic),
      UV(UV), AV(AV), U(U), V(V), C(C), Cinv(Cinv), spin_bs(spin_bs_), spin_map(),
      kappa(static_cast<Float>(kappa)), mass(static_cast<Float>(mass)), mu(static_cast<Float>(mu)), mu_factor(static_cast<Float>(mu_factor)),
      fineVolumeCB(V.VolumeCB()), coarseVolumeCB(X.VolumeCB()),
      fine_to_coarse(fine_to_coarse), coarse_to_fine(coarse_to_fine),
      bidirectional(bidirectional), shared_atomic(false), parity_flip(shared_atomic ? true : false),
      aggregates_per_block(1), max_d(nullptr)
    {
      if (V.GammaBasis() != QUDA_DEGRAND_ROSSI_GAMMA_BASIS)
        errorQuda("Gamma basis %d not supported", V.GammaBasis());

      for (int i=0; i<QUDA_MAX_DIM; i++) {
        x_size[i] = x_size_[i];
        xc_size[i] = xc_size_[i];
        geo_bs[i] = geo_bs_[i];
        comm_dim[i] = comm_dim_partitioned(i);
      }
    }
  };

  /**
     Calculates the matrix UV^{s,c'}_mu(x) = \sum_c U^{c}_mu(x) * V^{s,c}_mu(x+mu)
     Where: mu = dir, s = fine spin, c' = coarse color, c = fine color
     or, if dir == QUDA_IN_PLACE, UV^{s,c'}(x) = \sum_c C^{c}_mu(x) * V^{s,c}_mu(x+mu)
  */
  template<int dim, QudaDirection dir, typename Wtype, typename Arg>
  __device__ __host__ inline void computeUV(Arg &arg, const Wtype &Wacc, int parity, int x_cb, int i0, int j0)
  {
    int coord[4];
    getCoords(coord, x_cb, arg.x_size, parity);

    constexpr int uvSpin = Arg::fineSpin * (Arg::from_coarse ? 2 : 1);
    constexpr int nFace = 1; // to do: nFace == 3 version for long links

    using complex = complex<typename Arg::Float>;
    using TileType = typename Arg::uvTileType;
    auto &tile = arg.uvTile;
    using Ctype = decltype(make_tile_C<complex, false>(tile));
    Ctype UV[uvSpin];

    if (dir == QUDA_IN_PLACE) {
      for (int k = 0; k < TileType::k; k += TileType::K) { // Fine Color columns of coarse clover field
        for (int s_col = 0; s_col < Arg::fineSpin; s_col++) {
          auto W = make_tile_B<complex, false>(tile);
          W.loadCS(Wacc, 0, 0, parity, x_cb, s_col, k, j0);
          for (int s = 0; s < Arg::fineSpin; s++) {  //Fine Spin
            
            auto C = make_tile_A<complex, false>(tile);
            C.load(arg.C, 0, parity, x_cb, s, s_col, i0, k);

            UV[s_col * Arg::fineSpin + s].mma_nn(C, W);
          } // which chiral block
        }  //Fine Spin
      }    // Fine color columns
    } else if ( arg.comm_dim[dim] && (coord[dim] + nFace >= arg.x_size[dim]) ) {
      int ghost_idx = ghostFaceIndex<1>(coord, arg.x_size, dim, nFace);

      if (!Arg::from_coarse) {

        for (int k = 0; k < TileType::k; k += TileType::K) { // Fine Color columns of gauge field
          auto U = make_tile_A<complex, false>(tile);
          U.load(arg.U, dim, parity, x_cb, i0, k);
          for (int s = 0; s < Arg::fineSpin; s++) {  //Fine Spin
            auto W = make_tile_B<complex, true>(tile);
            W.loadCS(Wacc, dim, 1, (parity+1)&1, ghost_idx, s, k, j0);
            UV[s].mma_nn(U, W);
          } // Fine color columns
        }   // Fine spin (tensor)

      } else {

        for (int k = 0; k < TileType::k; k += TileType::K) { // Fine Color columns of gauge field
          for (int s_col=0; s_col<Arg::fineSpin; s_col++) {
            auto W = make_tile_B<complex, true>(tile);
            W.loadCS(Wacc, dim, 1, (parity+1)&1, ghost_idx, s_col, k, j0);
            for (int s = 0; s < Arg::fineSpin; s++) {  //Fine Spin
              // on coarse lattice, if forwards then use forwards links
              auto U = make_tile_A<complex, false>(tile);
              U.load(arg.U, dim + (dir == QUDA_FORWARDS ? 4 : 0), parity, x_cb, s, s_col, i0, k);

              UV[s_col * Arg::fineSpin + s].mma_nn(U, W);
            } // which chiral block
          }  //Fine color columns
        }    // Fine Spin

      } // Arg::from_coarse

    } else {
      int y_cb = linkIndexP1(coord, arg.x_size, dim);

      if (!Arg::from_coarse) {

        for (int k = 0; k < TileType::k; k += TileType::K) { // Fine Color columns of gauge field
          auto U = make_tile_A<complex, false>(tile);
          U.load(arg.U, dim, parity, x_cb, i0, k);
          for (int s = 0; s < Arg::fineSpin; s++) {  //Fine Spin
            auto W = make_tile_B<complex, false>(tile);
            W.loadCS(Wacc, 0, 0, (parity+1)&1, y_cb, s, k, j0);
            UV[s].mma_nn(U, W);
          }  //Fine color columns
        }    // Fine Spin

      } else {

        for (int k = 0; k < TileType::k; k += TileType::K) { // Fine Color columns of gauge field
          for (int s_col = 0; s_col < Arg::fineSpin; s_col++) {
            auto W = make_tile_B<complex, false>(tile);
            W.loadCS(Wacc, 0, 0, (parity+1)&1, y_cb, s_col, k, j0);
            for (int s = 0; s < Arg::fineSpin; s++) {  //Fine Spin
              // on coarse lattice, if forwards then use forwards links
              auto U = make_tile_A<complex, false>(tile);
              U.load(arg.U, dim + (dir == QUDA_FORWARDS ? 4 : 0), parity, x_cb, s, s_col, i0, k);

              UV[s_col * Arg::fineSpin + s].mma_nn(U, W);
            } // which chiral block
          }  //Fine Spin
        }    // Fine color columns
      }

    }

    for (int s = 0; s < uvSpin; s++) UV[s].saveCS(arg.UV, 0, 0, parity, x_cb, s, i0, j0);
  } // computeUV

  template<int dim, QudaDirection dir, typename Arg>
  void ComputeUVCPU(Arg &arg)
  {
    using TileType = typename Arg::uvTileType;
    for (int parity=0; parity<2; parity++) {
#pragma omp parallel for
      for (int x_cb=0; x_cb<arg.fineVolumeCB; x_cb++) {
        for (int ic = 0; ic < TileType::m; ic += TileType::M)   // fine color
          for (int jc = 0; jc < TileType::n; jc += TileType::N) // coarse color
            if (dir == QUDA_FORWARDS || dir == QUDA_IN_PLACE) // only for preconditioned clover is V != AV, will need extra logic for staggered KD
              computeUV<dim,dir>(arg, arg.V, parity, x_cb, ic, jc);
            else
              computeUV<dim,dir>(arg, arg.AV, parity, x_cb, ic, jc);
      } // c/b volume
    }   // parity
  }

  template<int dim, QudaDirection dir, typename Arg>
  __global__ void ComputeUVGPU(Arg arg)
  {
    int x_cb = blockDim.x*blockIdx.x + threadIdx.x;
    if (x_cb >= arg.fineVolumeCB) return;

    int ic_parity = blockDim.y*blockIdx.y + threadIdx.y; // parity and tiled fine color
    if (ic_parity >= 2*arg.uvTile.M_tiles) return;
    int ic = ic_parity % arg.uvTile.M_tiles;
    int parity = ic_parity / arg.uvTile.M_tiles;

    int jc = blockDim.z*blockIdx.z + threadIdx.z; // tiled coarse color
    if (jc >= arg.uvTile.N_tiles) return;

    if (dir == QUDA_FORWARDS || dir == QUDA_IN_PLACE) // only for preconditioned clover is V != AV, will need extra logic for staggered KD
      computeUV<dim,dir>(arg, arg.V, parity, x_cb, ic * arg.uvTile.M, jc * arg.uvTile.N);
    else
      computeUV<dim,dir>(arg, arg.AV, parity, x_cb, ic * arg.uvTile.M, jc * arg.uvTile.N);
  }

  /**
     Calculates the matrix A V^{s,c'}(x) = \sum_c A^{c}(x) * V^{s,c}(x)
     Where: s = fine spin, c' = coarse color, c = fine color
  */
  template <typename Arg>
  __device__ __host__ inline void computeAV(Arg &arg, int parity, int x_cb, int ch, int ic_c)
  {
    using Float = typename Arg::Float;
    constexpr int N = Arg::fineSpin * Arg::fineColor / 2;
    HMatrix<Float, N> A;

#pragma unroll
    for (int i = 0; i < N; i++) {
      int s_i = 2 * ch + i / Arg::fineColor;
      int c_i = i % Arg::fineColor;
#pragma unroll
      for (int j = 0; j <= i; j++) {
        int s_j = 2 * ch + j / Arg::fineColor;
        int c_j = j % Arg::fineColor;
#ifndef DYNAMIC_CLOVER
        A(i, j) = arg.Cinv(0, parity, x_cb, s_i, s_j, c_i, c_j);
#else
        A(i, j) = arg.C(0, parity, x_cb, s_i, s_j, c_i, c_j);
#endif
      }
    }

    ColorSpinor<Float, Arg::fineColor, Arg::fineSpin / 2> V;
    for (int s = 0; s < Arg::fineSpin / 2; s++) {
      for (int c = 0; c < Arg::fineColor; c++) { V(s, c) = arg.V(parity, x_cb, 2 * ch + s, c, ic_c); }
    }

#ifndef DYNAMIC_CLOVER
    auto AV = A * V;
#else
    // solve for the matrix
    linalg::Cholesky<HMatrix, Float, N> cholesky(A);
    auto AV = cholesky.backward(cholesky.forward(V));
#endif

#pragma unroll
    for (int s = 0; s < Arg::fineSpin / 2; s++) {
#pragma unroll
      for (int ic = 0; ic < Arg::fineColor; ic++) { arg.AV(parity, x_cb, 2 * ch + s, ic, ic_c) = AV(s, ic); }
    }

  } // computeAV

  template <typename Arg> void ComputeAVCPU(Arg &arg)
  {
    for (int parity=0; parity<2; parity++) {
#pragma omp parallel for
      for (int x_cb=0; x_cb<arg.fineVolumeCB; x_cb++) {
        for (int ch = 0; ch < 2; ch++) { // Loop over chiral blocks

          for (int ic_c = 0; ic_c < Arg::coarseColor; ic_c++) { // coarse color
            computeAV(arg, parity, x_cb, ch, ic_c);
          }
        }
      } // c/b volume
    }   // parity
  }

  template <typename Arg>
  __global__ void ComputeAVGPU(Arg arg)
  {
    int x_cb = blockDim.x*blockIdx.x + threadIdx.x;
    if (x_cb >= arg.fineVolumeCB) return;

    int ch_parity = blockDim.y * blockIdx.y + threadIdx.y;
    if (ch_parity >= 4) return;
    int ch = ch_parity % 2;
    int parity = ch_parity / 2;

    int ic_c = blockDim.z * blockIdx.z + threadIdx.z; // coarse color
    if (ic_c >= Arg::coarseColor) return;

    if (ch == 0)
      computeAV(arg, parity, x_cb, 0, ic_c);
    else
      computeAV(arg, parity, x_cb, 1, ic_c);
  }

  /**
     Calculates the matrix A V^{s,c'}(x) = \sum_c A^{c}(x) * V^{s,c}(x) for twisted-mass fermions
     Where: s = fine spin, c' = coarse color, c = fine color
  */
  template<typename Arg>
  __device__ __host__ inline void computeTMAV(Arg &arg, int parity, int x_cb, int v) {
    using Float = typename Arg::Float;
    complex<Float> fp(1./(1.+arg.mu*arg.mu),-arg.mu/(1.+arg.mu*arg.mu));
    complex<Float> fm(1./(1.+arg.mu*arg.mu),+arg.mu/(1.+arg.mu*arg.mu));

    for(int s = 0; s < Arg::fineSpin/2; s++) {
      for(int c = 0; c < Arg::fineColor; c++) {
        arg.AV(parity,x_cb,s,c,v) = arg.V(parity,x_cb,s,c,v)*fp;
      }
    }

    for(int s = Arg::fineSpin/2; s < Arg::fineSpin; s++) {
      for(int c = 0; c < Arg::fineColor; c++) {
        arg.AV(parity,x_cb,s,c,v) = arg.V(parity,x_cb,s,c,v)*fm;
      }
    }

  } // computeTMAV

  template<typename Arg>
  void ComputeTMAVCPU(Arg &arg) {
    for (int parity=0; parity<2; parity++) {
#pragma omp parallel for
      for (int x_cb=0; x_cb<arg.fineVolumeCB; x_cb++) {
        for (int v=0; v<Arg::coarseColor; v++) // coarse color
          computeTMAV(arg, parity, x_cb, v);
      } // c/b volume
    }   // parity
  }

  template<typename Arg>
  __global__ void ComputeTMAVGPU(Arg arg) {
    int x_cb = blockDim.x*blockIdx.x + threadIdx.x;
    if (x_cb >= arg.fineVolumeCB) return;

    int parity = blockDim.y*blockIdx.y + threadIdx.y;
    int v = blockDim.z*blockIdx.z + threadIdx.z; // coarse color
    if (v >= Arg::coarseColor) return;

    computeTMAV(arg, parity, x_cb, v);
  }

#ifdef DYNAMIC_CLOVER

  /**
     @brief Computes the clover field maximum, which is needed for
     setting the scale when using fixed point
   */
  template <bool twist, typename Arg>
  __device__ __host__ inline typename Arg::Float computeCloverInvMax(Arg &arg, int parity, int x_cb)
  {
    using Float = typename Arg::Float;

    Float max = 0.0;

    constexpr int N = Arg::fineSpin * Arg::fineColor / 2;
    typedef HMatrix<Float, N> Mat;

#pragma unroll
    for (int ch = 0; ch < 2; ch++) { /* Loop over chiral blocks */
      Mat A;

#pragma unroll
      for (int i = 0; i < N; i++) {
#pragma unroll
        for (int j = 0; j <= i; j++) {
          A(i, j) = arg.C(0, parity, x_cb, 2 * ch + i / Arg::fineColor, 2 * ch + j / Arg::fineColor, i % Arg::fineColor, j % Arg::fineColor);
        }
      }

      if (twist) {
        A = A.square();
        A += arg.mu * arg.mu;
      }

      // compute the Colesky decomposition
      linalg::Cholesky<HMatrix, Float, N> cholesky(A);

      Mat Ainv = cholesky.invert();

      Float inv_max = Ainv.max();
      max = max > inv_max ? max : inv_max;

    } // chirality

    return max;
  }

  template <bool twist, typename Arg> void ComputeCloverInvMaxCPU(Arg &arg)
  {
    using Float = typename Arg::Float;
    Float max = 0.0;
    for (int parity=0; parity<2; parity++) {
#pragma omp parallel for reduction(max:max)
      for (int x_cb=0; x_cb<arg.fineVolumeCB; x_cb++) {
        Float max_x = computeCloverInvMax<twist, Arg>(arg, parity, x_cb);
        max = max > max_x ? max : max_x;
      } // c/b volume
    }   // parity
    arg.max_h = max;
  }

  template <bool twist, typename Arg>
  __global__ void ComputeCloverInvMaxGPU(Arg arg)
  {
    int x_cb = blockDim.x*blockIdx.x + threadIdx.x;
    if (x_cb >= arg.fineVolumeCB) return;

    int parity = blockDim.y*blockIdx.y + threadIdx.y;
    arg.max_d[parity + 2 * x_cb] = computeCloverInvMax<twist, Arg>(arg, parity, x_cb);
  }

#endif // DYNAMIC_CLOVER

  /**
     Calculates the matrix A V^{s,c'}(x) = \sum_c A^{c}(x) * V^{s,c}(x) for twisted-clover fermions
     Where: s = fine spin, c' = coarse color, c = fine color
  */
  template <typename Arg>
  __device__ __host__ inline void computeTMCAV(Arg &arg, int parity, int x_cb, int ch, int ic_c)
  {
    using Float = typename Arg::Float;
    constexpr int N = Arg::fineSpin * Arg::fineColor / 2;
    HMatrix<Float, N> A;

#pragma unroll
    for (int i = 0; i < N; i++) {
      int s_i = 2 * ch + i / Arg::fineColor;
      int c_i = i % Arg::fineColor;
#pragma unroll
      for (int j = 0; j <= i; j++) {
        int s_j = 2 * ch + j / Arg::fineColor;
        int c_j = j % Arg::fineColor;
        A(i, j) = arg.C(0, parity, x_cb, s_i, s_j, c_i, c_j);
      }
    }

    complex<Float> mu(0., arg.mu);
    if (ch == 0) mu *= static_cast<Float>(-1.0);

    ColorSpinor<Float, Arg::fineColor, Arg::fineSpin / 2> V;

    for (int s = 0; s < Arg::fineSpin / 2; s++) {
      for (int c = 0; c < Arg::fineColor; c++) { V(s, c) = arg.V(parity, x_cb, 2 * ch + s, c, ic_c); }
    }

    // first apply the clover matrix directly, including mu
    auto UV = A * V;
    UV += mu * V;

    // Then we calculate AV = Cinv UV, so  [AV = (C^2 + mu^2)^{-1} (Clover -/+ i mu)·Vector]
    // for in twisted-clover fermions, Cinv keeps (C^2 + mu^2)^{-1}

#ifndef DYNAMIC_CLOVER
    // load in the clover inverse matrix
    HMatrix<Float, N> Ainv;
#pragma unroll
    for (int i = 0; i < N; i++) {
      int s_i = 2 * ch + i / Arg::fineColor;
      int c_i = i % Arg::fineColor;
#pragma unroll
      for (int j = 0; j <= i; j++) {
        int s_j = 2 * ch + j / Arg::fineColor;
        int c_j = j % Arg::fineColor;
        Ainv(i, j) = arg.Cinv(0, parity, x_cb, s_i, s_j, c_i, c_j);
      }
    }
    auto AV = Ainv * UV;
#else
    // compute the clover inverse matrix with the already loaded clover matrix
    A = A.square();
    A += arg.mu * arg.mu;

    linalg::Cholesky<HMatrix, Float, N> cholesky(A);
    const auto AV = cholesky.backward(cholesky.forward(UV));
#endif

    for (int s = 0; s < Arg::fineSpin / 2; s++)
      for (int c = 0; c < Arg::fineColor; c++) arg.AV(parity, x_cb, 2 * ch + s, c, ic_c) = AV(s, c);
  } // computeTMCAV

  template <typename Arg> void ComputeTMCAVCPU(Arg &arg)
  {
    for (int parity = 0; parity < 2; parity++) {
#pragma omp parallel for
      for (int x_cb=0; x_cb<arg.fineVolumeCB; x_cb++) {
        for (int ch = 0; ch < 2; ch++) {
          for (int ic_c = 0; ic_c < Arg::coarseColor; ic_c++) { // coarse color
            computeTMCAV(arg, parity, x_cb, ch, ic_c);
          }
        }
      } // c/b volume
    }   // parity
  }

  template <typename Arg>
  __global__ void ComputeTMCAVGPU(Arg arg)
  {
    int x_cb = blockDim.x*blockIdx.x + threadIdx.x;
    if (x_cb >= arg.fineVolumeCB) return;

    int ch_parity = blockDim.y * blockIdx.y + threadIdx.y;
    if (ch_parity >= 4) return;
    int ch = ch_parity % 2;
    int parity = ch_parity / 2;

    int ic_c = blockDim.z * blockIdx.z + threadIdx.z; // coarse color
    if (ic_c >= Arg::coarseColor) return;

    if (ch == 0)
      computeTMCAV(arg, parity, x_cb, 0, ic_c);
    else
      computeTMCAV(arg, parity, x_cb, 1, ic_c);
  }

  template<typename Arg>
  __device__ __host__ inline int virtualThreadIdx(const Arg &arg) {
    int warp_id = threadIdx.x / device::warp_size();
    int warp_lane = threadIdx.x % device::warp_size();
    int tx = warp_id * (device::warp_size() / arg.aggregates_per_block) + warp_lane / arg.aggregates_per_block;
    return tx;
  }

  template<typename Arg>
  __device__ __host__ inline int virtualBlockDim(const Arg &arg) {
    int block_dim_x = blockDim.x / arg.aggregates_per_block;
    return block_dim_x;
  }

  template<typename Arg>
  __device__ __host__ inline int coarseIndex(const Arg &arg) {
    int warp_lane = threadIdx.x % device::warp_size();
    int x_coarse = (arg.coarse_color_wave ? blockIdx.y : blockIdx.x)*arg.aggregates_per_block + warp_lane % arg.aggregates_per_block;
    return x_coarse;
  }

  /**
     @brief Do a single (AV)^\dagger * UV product, where for preconditioned
     clover, AV correspond to the clover inverse multiplied by the
     packed null space vectors, else AV is simply the packed null
     space vectors.

     @param[out] vuv Result array
     @param[in,out] arg Arg storing the fields and parameters
     @param[in] Fine grid parity we're working on
     @param[in] x_cb Checkboarded x dimension
   */
  template <int dim, QudaDirection dir, typename Arg, typename Gamma, typename Out>
  __device__ __host__ inline void multiplyVUV(Out &vuv, const Arg &arg, const Gamma &gamma, int parity, int x_cb, int i0, int j0)
  {
    using Float = typename Arg::Float;
    using complex = complex<Float>;
    using TileType = typename Arg::vuvTileType;
    auto &tile = arg.vuvTile;

    if (!Arg::from_coarse) {
     
      if (Arg::fineSpin == 4) { // fine grid is top level Wilson type

#pragma unroll
        for (int s = 0; s < Arg::fineSpin; s++) { // Loop over fine spin

          //Spin part of the color matrix.  Will always consist
          //of two terms - diagonal and off-diagonal part of
          //P_mu = (1+/-\gamma_mu)

          const int s_c_row = arg.spin_map(s,parity); // Coarse spin row index

          // Use Gamma to calculate off-diagonal coupling and
          // column index.  Diagonal coupling is always 1.
          // If computing the backwards (forwards) direction link then
          // we desire the positive (negative) projector

          const int s_col = gamma.getcol(s);
          const int s_c_col = arg.spin_map(s_col,parity); // Coarse spin col index

#pragma unroll
          for (int k = 0; k < TileType::k; k += TileType::K) { // Sum over fine color
            if (dir == QUDA_BACKWARDS) {
              auto V = make_tile_At<complex, false>(tile);
              V.loadCS(arg.V, 0, 0, parity, x_cb, s, k, i0);

              // here UV is really UAV
              //Diagonal Spin
              auto UV = make_tile_B<complex, false>(tile);
              UV.loadCS(arg.UV, 0, 0, parity, x_cb, s, k, j0);
              vuv[s_c_row*Arg::coarseSpin+s_c_row].mma_tn(V, UV);

              //Off-diagonal Spin (backward link / positive projector applied)
              auto gammaV = make_tile_A<complex, false>(tile);
              for (int i = 0; i < TileType::K; i++)
                for (int j = 0; j < TileType::M; j++) { gammaV(j, i) = gamma.apply(s, conj(V(i, j))); }
              UV.loadCS(arg.UV, 0, 0, parity, x_cb, s_col, k, j0);
              vuv[s_c_row*Arg::coarseSpin+s_c_col].mma_nn(gammaV, UV);
            } else {
              auto AV = make_tile_At<complex, false>(tile);
              AV.loadCS(arg.AV, 0, 0, parity, x_cb, s, k, i0);

              auto UV = make_tile_B<complex, false>(tile);
              UV.loadCS(arg.UV, 0, 0, parity, x_cb, s, k, j0);

              //Diagonal Spin
              vuv[s_c_row*Arg::coarseSpin+s_c_row].mma_tn(AV, UV);

              //Off-diagonal Spin (forward link / negative projector applied)
              auto gammaAV = make_tile_A<complex, false>(tile);

              for (int i = 0; i < TileType::K; i++)
                for (int j = 0; j < TileType::M; j++) { gammaAV(j, i) = -gamma.apply(s, conj(AV(i, j))); }
              UV.loadCS(arg.UV, 0, 0, parity, x_cb, s_col, k, j0);
              vuv[s_c_row*Arg::coarseSpin+s_c_col].mma_nn(gammaAV, UV);
            }
          } // Fine color
        }
      } else { // Arg::fineSpin == 1
        
        // This is for staggered/asqtad only
        // the KD op will even to even, odd to odd terms

        const int s_c_row = arg.spin_map(0, parity);

        // the column is the opposite contribution
        const int s_c_col = arg.spin_map(0, 1-parity);

        for (int k = 0; k < TileType::k; k += TileType::K) { // Sum over fine color 


          if (dir == QUDA_BACKWARDS) {

            auto V = make_tile_At<complex, false>(tile);
            V.loadCS(arg.V, 0, 0, parity, x_cb, 0, k, i0);

            // here UV is really UAV
            auto UV = make_tile_B<complex, false>(tile);
            UV.loadCS(arg.UV, 0, 0, parity, x_cb, 0, k, j0);

            vuv[s_c_row*Arg::coarseSpin+s_c_col].mma_tn(V, UV);

          } else {

            auto AV = make_tile_At<complex, false>(tile);
            AV.loadCS(arg.AV, 0, 0, parity, x_cb, 0, k, i0);
            AV *= static_cast<Float>(-1.);

            auto UV = make_tile_B<complex, false>(tile);
            UV.loadCS(arg.UV, 0, 0, parity, x_cb, 0, k, j0);

            vuv[s_c_row*Arg::coarseSpin+s_c_col].mma_tn(AV, UV);

          }

        }
      } // Arg::fineSpin == 4 or 1

    } else { // fine grid operator is a coarse operator

#pragma unroll
      for (int k = 0; k < TileType::k; k += TileType::K) { // Sum over fine color
#pragma unroll
        for (int s = 0; s < Arg::fineSpin; s++) {
          auto AV = make_tile_At<complex, false>(tile);
          AV.loadCS(arg.AV, 0, 0, parity, x_cb, s, k, i0);
#pragma unroll
          for (int s_col=0; s_col<Arg::fineSpin; s_col++) { // which chiral block
            auto UV = make_tile_B<complex, false>(tile);
            UV.loadCS(arg.UV, 0, 0, parity, x_cb, s_col*Arg::fineSpin+s, k, j0);
            vuv[s*Arg::coarseSpin+s_col].mma_tn(AV, UV);
          } //Fine color
        } //Fine spin
      }

    } // Arg::from_coarse

  }

  template <typename Float, typename storeType, typename Accessor>
  inline __host__ __device__ void atomic_helper(complex<storeType> *Y, const Accessor &A, const complex<Float> &vuv)
  {
    if (gauge::fixed_point<Float,storeType>()) {
      Float scale = A.accessor.scale;
      complex<storeType> a(round(scale * vuv.real()), round(scale * vuv.imag()));
      atomic_fetch_add(Y, a);
    } else {
      atomic_fetch_add(Y, reinterpret_cast<const complex<storeType>&>(vuv));
    }
  }

<<<<<<< HEAD
  template <bool parity_flip, QudaDirection dir, typename VUV, typename Arg>
#if defined(__CUDA_ARCH__) || defined( __HIP_DEVICE_COMPILE__ )
  inline __device__ __host__ void storeCoarseSharedAtomic(VUV &vuv, bool isDiagonal, int coarse_x_cb, int coarse_parity, int i0, int j0, int parity, Arg &arg)
#else
  inline __device__ __host__ void storeCoarseSharedAtomic(VUV &, bool, int, int, int, int, int, Arg &)
#endif
  {
#if defined(__CUDA_ARCH__) || defined( __HIP_DEVICE_COMPILE__ )
    using Float = typename Arg::Float;
    using TileType = typename Arg::vuvTileType;
    const int dim_index = arg.dim_index % arg.Y_atomic.geometry;
    __shared__ complex<storeType> X[Arg::max_color_height_per_block][Arg::max_color_width_per_block][4][Arg::coarseSpin][Arg::coarseSpin];
    __shared__ complex<storeType> Y[Arg::max_color_height_per_block][Arg::max_color_width_per_block][4][Arg::coarseSpin][Arg::coarseSpin];
=======
  template <bool parity_flip_, QudaDirection dir_>
  struct Pack {
    static constexpr bool parity_flip = parity_flip_;
    static constexpr QudaDirection dir = dir_;
  };
>>>>>>> f3036996

  template <bool is_device> struct storeCoarseSharedAtomic_impl {
    template <typename ...Args> void operator()(Args...)
    {
      errorQuda("Shared-memory atomic aggregation not supported on host");
    }
  };

  template <> struct storeCoarseSharedAtomic_impl<true> {
    template <typename VUV, typename Pack, typename Arg>
    inline __device__ void operator()(VUV &vuv, bool isDiagonal, int coarse_x_cb, int coarse_parity, int i0, int j0, int parity, const Pack &pack, Arg &arg)
    {
      using Float = typename Arg::Float;
      using TileType = typename Arg::vuvTileType;
      const int dim_index = arg.dim_index % arg.Y_atomic.geometry;
      __shared__ complex<storeType> X[Arg::max_color_height_per_block][Arg::max_color_width_per_block][4][Arg::coarseSpin][Arg::coarseSpin];
      __shared__ complex<storeType> Y[Arg::max_color_height_per_block][Arg::max_color_width_per_block][4][Arg::coarseSpin][Arg::coarseSpin];

      int x_ = coarse_x_cb%arg.aggregates_per_block;
      int tx = virtualThreadIdx(arg);
      int s_col = tx / Arg::coarseSpin;
      int s_row = tx % Arg::coarseSpin;

      // this relies on the indexing as used in getIndices
      int i_block0 = threadIdx.y * TileType::M * (!pack.parity_flip ? 2 : 1);
      int j_block0 = threadIdx.z * TileType::N;

#pragma unroll
      for (int i = 0; i < TileType::M; i++) {
#pragma unroll
        for (int j = 0; j < TileType::N; j++) {
          if (tx < Arg::coarseSpin*Arg::coarseSpin) {
            if (pack.dir != QUDA_IN_PLACE) Y[i_block0+i][j_block0+j][x_][s_row][s_col] = 0;
            X[i_block0+i][j_block0+j][x_][s_row][s_col] = 0;
          }
        }
      }

      __syncthreads();

#pragma unroll
      for (int i = 0; i < TileType::M; i++) {
#pragma unroll
        for (int j = 0; j < TileType::N; j++) {

          if (pack.dir == QUDA_IN_PLACE || isDiagonal) {
#pragma unroll
            for (int s_row = 0; s_row < Arg::coarseSpin; s_row++) { // Chiral row block
#pragma unroll
              for (int s_col = 0; s_col < Arg::coarseSpin; s_col++) { // Chiral column block
                atomic_helper<Float, storeType>(&X[i_block0+i][j_block0+j][x_][s_row][s_col],
                                                arg.X_atomic, vuv[s_row*Arg::coarseSpin+s_col](i,j));
              }
            }
          } else {
#pragma unroll
            for (int s_row = 0; s_row < Arg::coarseSpin; s_row++) { // Chiral row block
#pragma unroll
              for (int s_col = 0; s_col < Arg::coarseSpin; s_col++) { // Chiral column block
                atomic_helper<Float, storeType>(&Y[i_block0+i][j_block0+j][x_][s_row][s_col],
                                                arg.Y_atomic, vuv[s_row*Arg::coarseSpin+s_col](i,j));
              }
            }
          }
        }
      }

      __syncthreads();

      if (tx < Arg::coarseSpin*Arg::coarseSpin && (parity == 0 || pack.parity_flip == 1) ) {

#pragma unroll
        for (int i = 0; i < TileType::M; i++) {
#pragma unroll
          for (int j = 0; j < TileType::N; j++) {
            if (pack.dir == QUDA_IN_PLACE) {
              // same as dir == QUDA_FORWARDS
              arg.X_atomic.atomicAdd(0,coarse_parity,coarse_x_cb,s_row,s_col,i0+i,j0+j,
                                     X[i_block0+i][j_block0+j][x_][s_row][s_col]);
            } else {
              arg.Y_atomic.atomicAdd(dim_index,coarse_parity,coarse_x_cb,s_row,s_col,i0+i,j0+j,
                                     Y[i_block0+i][j_block0+j][x_][s_row][s_col]);

              if (pack.dir == QUDA_BACKWARDS) {
                arg.X_atomic.atomicAdd(0,coarse_parity,coarse_x_cb,s_col,s_row,j0+j,i0+i,
                                       conj(X[i_block0+i][j_block0+j][x_][s_row][s_col]));
              } else {
                arg.X_atomic.atomicAdd(0,coarse_parity,coarse_x_cb,s_row,s_col,i0+i,j0+j,
                                       X[i_block0+i][j_block0+j][x_][s_row][s_col]);
              }

              if (!arg.bidirectional) {
                if (Arg::fineSpin != 1 && s_row == s_col) arg.X_atomic.atomicAdd(0,coarse_parity,coarse_x_cb,s_row,s_col,i0+i,j0+j,
                                                                                 X[i_block0+i][j_block0+j][x_][s_row][s_col]);
                else arg.X_atomic.atomicAdd(0,coarse_parity,coarse_x_cb,s_row,s_col,i0+i,j0+j,
                                            -X[i_block0+i][j_block0+j][x_][s_row][s_col]);
              }
            } // dir == QUDA_IN_PLACE
          }
        }
      }
    }
<<<<<<< HEAD
#else
  errorQuda("Shared-memory atomic aggregation not supported on CPU");
#endif
}
=======
  };

  template <bool parity_flip, QudaDirection dir, typename VUV, typename Arg>
  __device__ __host__ void storeCoarseSharedAtomic(VUV &vuv, bool isDiagonal, int coarse_x_cb, int coarse_parity, int i0, int j0, int parity, Arg &arg)
  {
    target::dispatch<storeCoarseSharedAtomic_impl>
      (vuv, isDiagonal, coarse_x_cb, coarse_parity, i0, j0, parity, Pack<parity_flip, dir>(), arg);
  }
>>>>>>> f3036996

  template <bool parity_flip, QudaDirection dir, typename VUV, typename Arg>
  inline __device__ __host__ void storeCoarseGlobalAtomic(VUV &vuv, bool isDiagonal, int coarse_x_cb, int coarse_parity, int i0, int j0, Arg &arg)
  {
    using Float = typename Arg::Float;
    const int dim_index = arg.dim_index % arg.Y_atomic.geometry;
    using TileType = typename Arg::vuvTileType;

    if (dir == QUDA_IN_PLACE) {
      // same as dir == QUDA_FORWARDS
#pragma unroll
      for (int s_row = 0; s_row < Arg::coarseSpin; s_row++) { // Chiral row block
#pragma unroll
        for (int s_col = 0; s_col < Arg::coarseSpin; s_col++) { // Chiral column block
#pragma unroll
          for (int i = 0; i < TileType::M; i++)
#pragma unroll
            for (int j = 0; j < TileType::N; j++)
              arg.X_atomic.atomicAdd(0,coarse_parity,coarse_x_cb,s_row,s_col,i0+i,j0+j,vuv[s_row*Arg::coarseSpin+s_col](i,j));
        }
      }
    } else if (!isDiagonal) {
#pragma unroll
      for (int s_row = 0; s_row < Arg::coarseSpin; s_row++) { // Chiral row block
#pragma unroll
        for (int s_col = 0; s_col < Arg::coarseSpin; s_col++) { // Chiral column block
#pragma unroll
          for (int i = 0; i < TileType::M; i++)
#pragma unroll
            for (int j = 0; j < TileType::N; j++)
              arg.Y_atomic.atomicAdd(dim_index,coarse_parity,coarse_x_cb,s_row,s_col,i0+i,j0+j,vuv[s_row*Arg::coarseSpin+s_col](i,j));
        }
      }
    } else {

      if (dir == QUDA_BACKWARDS) {
#pragma unroll
        for (int s_row = 0; s_row < Arg::coarseSpin; s_row++) { // Chiral row block
#pragma unroll
          for (int s_col = 0; s_col < Arg::coarseSpin; s_col++) { // Chiral column block
#pragma unroll
            for (int i = 0; i < TileType::M; i++)
#pragma unroll
              for (int j = 0; j < TileType::N; j++)
                arg.X_atomic.atomicAdd(0,coarse_parity,coarse_x_cb,s_col,s_row,j0+j,i0+i,conj(vuv[s_row*Arg::coarseSpin+s_col](i,j)));
          }
        }
      } else {
#pragma unroll
        for (int s_row = 0; s_row < Arg::coarseSpin; s_row++) { // Chiral row block
#pragma unroll
          for (int s_col = 0; s_col < Arg::coarseSpin; s_col++) { // Chiral column block
#pragma unroll
            for (int i = 0; i < TileType::M; i++)
#pragma unroll
              for (int j = 0; j < TileType::N; j++)
                arg.X_atomic.atomicAdd(0,coarse_parity,coarse_x_cb,s_row,s_col,i0+i,j0+j,vuv[s_row*Arg::coarseSpin+s_col](i,j));
          }
        }
      }

      if (!arg.bidirectional) {
#pragma unroll
        for (int s_row = 0; s_row < Arg::coarseSpin; s_row++) { // Chiral row block
#pragma unroll
          for (int s_col = 0; s_col < Arg::coarseSpin; s_col++) { // Chiral column block
            if (s_row != s_col) vuv[s_row * Arg::coarseSpin + s_col] *= static_cast<Float>(-1.0);
            if (Arg::fineSpin != 1 || s_row != s_col) {
#pragma unroll
              for (int i = 0; i < TileType::M; i++)
#pragma unroll
                for (int j = 0; j < TileType::N; j++)
                  arg.X_atomic.atomicAdd(0,coarse_parity,coarse_x_cb,s_row,s_col,i0+i,j0+j,vuv[s_row*Arg::coarseSpin+s_col](i,j));
            }
          }
        }
      }
    }

  }

  template<bool shared_atomic, bool parity_flip, int dim, QudaDirection dir,
           typename Arg, typename Gamma>
  __device__ __host__ void computeVUV(Arg &arg, const Gamma &gamma, int parity, int x_cb, int i0, int j0, int parity_coarse_, int coarse_x_cb_)
  {
    using Float = typename Arg::Float;
    constexpr int nDim = 4;
    int coord[QUDA_MAX_DIM];
    int coord_coarse[QUDA_MAX_DIM];

    getCoords(coord, x_cb, arg.x_size, parity);
    for(int d = 0; d < nDim; d++) coord_coarse[d] = coord[d]/arg.geo_bs[d];

    //Check to see if we are on the edge of a block.  If adjacent site
    //is in same block, M = X, else M = Y
    constexpr bool isFromCoarseClover = Arg::fineSpin == 2 && dir == QUDA_IN_PLACE;
    const bool isDiagonal = (isFromCoarseClover || ((coord[dim]+1)%arg.x_size[dim])/arg.geo_bs[dim] == coord_coarse[dim]) ? true : false;

    int coarse_parity = shared_atomic ? parity_coarse_ : 0;
    if (!shared_atomic) {
      for (int d=0; d<nDim; d++) coarse_parity += coord_coarse[d];
      coarse_parity &= 1;
      coord_coarse[0] /= 2;
    }
    int coarse_x_cb = shared_atomic ? coarse_x_cb_ : ((coord_coarse[3]*arg.xc_size[2]+coord_coarse[2])*arg.xc_size[1]+coord_coarse[1])*(arg.xc_size[0]/2) + coord_coarse[0];

    using Ctype = decltype(make_tile_C<complex<Float>, false>(arg.vuvTile));
    Ctype vuv[Arg::coarseSpin * Arg::coarseSpin];
    multiplyVUV<dim,dir,Arg>(vuv, arg, gamma, parity, x_cb, i0, j0);

    if (isDiagonal && !isFromCoarseClover) {
#pragma unroll
      for (int s2=0; s2<Arg::coarseSpin*Arg::coarseSpin; s2++) vuv[s2] *= -arg.kappa;
    }

    if (shared_atomic)
      storeCoarseSharedAtomic<parity_flip, dir>(vuv, isDiagonal, coarse_x_cb, coarse_parity, i0, j0, parity, arg);
    else
      storeCoarseGlobalAtomic<parity_flip, dir>(vuv, isDiagonal, coarse_x_cb, coarse_parity, i0, j0, arg);
  }

  // compute indices for global-atomic kernel
  template <bool shared_atomic, bool parity_flip, typename Arg>
  __device__ inline void getIndices(const Arg &arg, int &parity, int &x_cb, int &parity_coarse,
                                    int &x_coarse_cb, int &c_row, int &c_col)
  {
    if (arg.coarse_color_wave) {
      int parity_c_row_block_idx_z = blockDim.y*blockIdx.x + threadIdx.y;
      int c_row_block_idx_z = parity_flip ? (parity_c_row_block_idx_z % arg.coarse_color_grid_z ) : (parity_c_row_block_idx_z / 2); // coarse color row index
      parity = parity_flip ? (parity_c_row_block_idx_z / arg.coarse_color_grid_z ) : (parity_c_row_block_idx_z % 2);
      c_row = c_row_block_idx_z % arg.vuvTile.M_tiles;
      int block_idx_z = c_row_block_idx_z / arg.vuvTile.M_tiles;
      c_col = blockDim.z*block_idx_z + threadIdx.z; // coarse color col index
    } else {
      int parity_c_row = blockDim.y*blockIdx.y + threadIdx.y;
      c_row  = parity_flip ? (parity_c_row % arg.vuvTile.M_tiles) : (parity_c_row / 2); // coarse color row index
      parity = parity_flip ? (parity_c_row / arg.vuvTile.M_tiles) : (parity_c_row % 2); // coarse color row index
      c_col = blockDim.z*blockIdx.z + threadIdx.z; // coarse color col index
    }

    // if (parity > 1 && shared_atomic), you can go outside the bounds of arg.coarse_to_fine below
    if (parity > 1) return;

    if (!shared_atomic) {
      x_cb = blockDim.x*(arg.coarse_color_wave ? blockIdx.y : blockIdx.x) + threadIdx.x;
      x_coarse_cb = 0;
      parity_coarse = 0;
    } else {
      int block_dim_x = virtualBlockDim(arg);
      int thread_idx_x = virtualThreadIdx(arg);
      int x_coarse = coarseIndex(arg);

      parity_coarse = x_coarse >= arg.coarseVolumeCB ? 1 : 0;
      x_coarse_cb = x_coarse - parity_coarse*arg.coarseVolumeCB;

      // obtain fine index from this look-up table
      // since both parities map to the same block, each thread block must do both parities

      // threadIdx.x - fine checkerboard offset
      // threadIdx.y - fine parity offset
      // blockIdx.x  - which coarse block are we working on
      // assume that coarse_to_fine look up map is ordered as (coarse-block-id + fine-point-id)
      // and that fine-point-id is parity ordered

      int x_fine = arg.coarse_to_fine[ (x_coarse*2 + parity) * block_dim_x + thread_idx_x];
      x_cb = x_fine - parity*arg.fineVolumeCB;
    }
  }

  template<int dim, QudaDirection dir, typename Arg>
  void ComputeVUVCPU(Arg &arg)
  {
    using Float = typename Arg::Float;
    Gamma<Float, QUDA_DEGRAND_ROSSI_GAMMA_BASIS, dim> gamma;
    constexpr bool shared_atomic = false; // not supported on CPU
    constexpr bool parity_flip = true;

    for (int parity=0; parity<2; parity++) {
#pragma omp parallel for
      for (int x_cb=0; x_cb<arg.fineVolumeCB; x_cb++) { // Loop over fine volume
	for (int ic=0; ic<arg.vuvTile.m; ic+=arg.vuvTile.M)
	  for (int jc=0; jc<arg.vuvTile.n; jc+=arg.vuvTile.N)
	    computeVUV<shared_atomic,parity_flip,dim,dir>(arg, gamma, parity, x_cb, ic, jc, 0, 0);
      } // c/b volume
    } // parity
  }

  template<bool shared_atomic, bool parity_flip, int dim, QudaDirection dir,
           typename Arg>
  __global__ void ComputeVUVGPU(Arg arg)
  {
    using Float = typename Arg::Float;
    Gamma<Float, QUDA_DEGRAND_ROSSI_GAMMA_BASIS, dim> gamma;
    int parity, x_cb, parity_coarse, x_coarse_cb, c_col, c_row;
    getIndices<shared_atomic,parity_flip>(arg, parity, x_cb, parity_coarse, x_coarse_cb, c_row, c_col);

    if (parity > 1) return;
    if (c_row >= arg.vuvTile.M_tiles) return;
    if (c_col >= arg.vuvTile.N_tiles) return;
    if (!shared_atomic && x_cb >= arg.fineVolumeCB) return;

    computeVUV<shared_atomic,parity_flip,dim,dir>
      (arg, gamma, parity, x_cb, c_row * arg.vuvTile.M, c_col * arg.vuvTile.N, parity_coarse, x_coarse_cb);
  }

  /**
   * Wilson-type: Compute the forward links from backwards links by flipping the
   * sign of the spin projector
   * Staggered-type: there's no spin-diagonal term, only flip off-spin term
   */
  template<typename Arg>
  __device__ __host__ void computeYreverse(Arg &arg, int parity, int x_cb, int ic_c, int jc_c) {
    auto &Y = arg.Y;

#pragma unroll
    for (int d=0; d<4; d++) {
#pragma unroll
      for (int s_row = 0; s_row < Arg::coarseSpin; s_row++) { //Spin row
#pragma unroll
        for (int s_col = 0; s_col < Arg::coarseSpin; s_col++) { //Spin column
          if (s_row == s_col && Arg::coarseSpin != 1) 
            Y(d+4,parity,x_cb,s_row,s_col,ic_c,jc_c) = Y(d,parity,x_cb,s_row,s_col,ic_c,jc_c);
          else
            Y(d+4,parity,x_cb,s_row,s_col,ic_c,jc_c) = -Y(d,parity,x_cb,s_row,s_col,ic_c,jc_c);
        } //Spin column
      } //Spin row

    } // dimension

  }

  template<typename Arg>
  void ComputeYReverseCPU(Arg &arg) {
    for (int parity=0; parity<2; parity++) {
#pragma omp parallel for
      for (int x_cb=0; x_cb<arg.coarseVolumeCB; x_cb++) {
        for (int ic_c = 0; ic_c < Arg::coarseColor; ic_c++) { //Color row
          for (int jc_c = 0; jc_c < Arg::coarseColor; jc_c++) { //Color col
            computeYreverse(arg, parity, x_cb, ic_c, jc_c);
          }
        }
      } // c/b volume
    } // parity
  }

  template<typename Arg>
  __global__ void ComputeYReverseGPU(Arg arg) {
    int x_cb = blockDim.x*blockIdx.x + threadIdx.x;
    if (x_cb >= arg.coarseVolumeCB) return;

    int parity_jc_c = blockDim.y*blockIdx.y + threadIdx.y; // parity and color col
    if (parity_jc_c >= 2*Arg::coarseColor) return;
    int parity = parity_jc_c / Arg::coarseColor;
    int jc_c = parity_jc_c % Arg::coarseColor;

    int ic_c = blockDim.z*blockIdx.z + threadIdx.z; // color row
    if (ic_c >= Arg::coarseColor) return;

    computeYreverse(arg, parity, x_cb, ic_c, jc_c);
  }

  template<typename Arg>
  __device__ __host__ void computeCoarseClover(Arg &arg, int parity, int x_cb, int ic_c, int jc_c) {
    using Float = typename Arg::Float;
    const int nDim = 4;

    static_assert(!Arg::from_coarse, "computeCoarseClover is only defined on the fine grid");

    int coord[QUDA_MAX_DIM];
    int coord_coarse[QUDA_MAX_DIM];

    getCoords(coord, x_cb, arg.x_size, parity);
    for (int d=0; d<nDim; d++) coord_coarse[d] = coord[d]/arg.geo_bs[d];

    int coarse_parity = 0;
    for (int d=0; d<nDim; d++) coarse_parity += coord_coarse[d];
    coarse_parity &= 1;
    coord_coarse[0] /= 2;
    int coarse_x_cb = ((coord_coarse[3]*arg.xc_size[2]+coord_coarse[2])*arg.xc_size[1]+coord_coarse[1])*(arg.xc_size[0]/2) + coord_coarse[0];

    coord[0] /= 2;

    complex<Float> X[Arg::coarseSpin*Arg::coarseSpin];
    for (int i=0; i<Arg::coarseSpin*Arg::coarseSpin; i++) X[i] = 0.0;

    // If Nspin = 4, then the clover term has structure C_{\mu\nu} = \gamma_{\mu\nu}C^{\mu\nu}
#pragma unroll
    for (int s = 0; s < Arg::fineSpin; s++) { // Loop over fine spin row
      const int s_c = arg.spin_map(s,parity);
      // On the fine lattice, the clover field is chirally blocked, so loop over rows/columns
      // in the same chiral block.
#pragma unroll
      for (int s_col = s_c*arg.spin_bs; s_col < (s_c+1)*arg.spin_bs; s_col++) { // Loop over fine spin column
#pragma unroll
        for (int ic = 0; ic < Arg::fineColor; ic++) { // Sum over fine color row
          complex<Float> CV = 0.0;
#pragma unroll
          for (int jc = 0; jc < Arg::fineColor; jc++) {  // Sum over fine color column
            CV = cmac(arg.C(0, parity, x_cb, s, s_col, ic, jc), arg.V(parity, x_cb, s_col, jc, jc_c), CV);
          } // Fine color column
          X[s_c*Arg::coarseSpin + s_c] = cmac(conj(arg.V(parity, x_cb, s, ic, ic_c)), CV, X[s_c*Arg::coarseSpin + s_c]);
        }  // Fine color row
      }  // Fine spin column
    } // Fine spin

#pragma unroll
    for (int si = 0; si < Arg::coarseSpin; si++) {
#pragma unroll
      for (int sj = 0; sj < Arg::coarseSpin; sj++) {
        arg.X_atomic.atomicAdd(0,coarse_parity,coarse_x_cb,si,sj,ic_c,jc_c,X[si*Arg::coarseSpin+sj]);
      }
    }

  }

  template <typename Arg>
  void ComputeCoarseCloverCPU(Arg &arg) {
    for (int parity=0; parity<2; parity++) {
#pragma omp parallel for
      for (int x_cb=0; x_cb<arg.fineVolumeCB; x_cb++) {
        for (int jc_c=0; jc_c<Arg::coarseColor; jc_c++) {
          for (int ic_c=0; ic_c<Arg::coarseColor; ic_c++) {
            computeCoarseClover(arg, parity, x_cb, ic_c, jc_c);
          }
        }
      } // c/b volume
    } // parity
  }

  template <typename Arg>
  __global__ void ComputeCoarseCloverGPU(Arg arg) {
    int x_cb = blockDim.x*blockIdx.x + threadIdx.x;
    if (x_cb >= arg.fineVolumeCB) return;

    int parity_c_col = blockDim.y*blockIdx.y + threadIdx.y; // parity and color column
    if (parity_c_col >= 2*Arg::coarseColor) return;
    int jc_c = parity_c_col % Arg::coarseColor; // coarse color col index
    int parity = parity_c_col / Arg::coarseColor;

    int ic_c = blockDim.z*blockIdx.z + threadIdx.z; // coarse color
    if (ic_c >= Arg::coarseColor) return;
    computeCoarseClover(arg, parity, x_cb, ic_c, jc_c);
  }



  //Adds the identity matrix to the coarse local term.
  template<typename Arg>
  void AddCoarseDiagonalCPU(Arg &arg) {
    using Float = typename Arg::Float;

    for (int parity=0; parity<2; parity++) {
#pragma omp parallel for
      for (int x_cb=0; x_cb<arg.coarseVolumeCB; x_cb++) {
        for(int s = 0; s < Arg::coarseSpin; s++) { //Spin
          for(int c = 0; c < Arg::coarseColor; c++) { //Color
            arg.X_atomic(0,parity,x_cb,s,s,c,c) += complex<Float>(1.0,0.0);
          } //Color
        } //Spin
      } // x_cb
    } //parity
   }


  //Adds the identity matrix to the coarse local term.
  template<typename Arg>
  __global__ void AddCoarseDiagonalGPU(Arg arg) {
    using Float = typename Arg::Float;

    int x_cb = blockDim.x*blockIdx.x + threadIdx.x;
    if (x_cb >= arg.coarseVolumeCB) return;
    int parity = blockDim.y*blockIdx.y + threadIdx.y;

    for(int s = 0; s < Arg::coarseSpin; s++) { //Spin
      for(int c = 0; c < Arg::coarseColor; c++) { //Color
        arg.X_atomic(0,parity,x_cb,s,s,c,c) += complex<Float>(1.0,0.0);
      } //Color
    } //Spin
  }

  template<typename Arg>
  void AddCoarseStaggeredMassCPU(Arg &arg) {
    using Float = typename Arg::Float;
    for (int parity=0; parity<2; parity++) {
#pragma omp parallel for
      for (int x_cb=0; x_cb<arg.coarseVolumeCB; x_cb++) {
        for(int s = 0; s < Arg::coarseSpin; s++) { //Spin
          for(int c = 0; c < Arg::coarseColor; c++) { //Color
            arg.X_atomic(0,parity,x_cb,s,s,c,c) += complex<Float>(static_cast<Float>(2.)*arg.mass,0.0);
          } //Color
        } //Spin
      } // x_cb
    } //parity
  }

  // Adds the staggered mass to the coarse local term.
  template<typename Arg>
  __global__ void AddCoarseStaggeredMassGPU(Arg arg) {
    using Float = typename Arg::Float;

    int x_cb = blockDim.x*blockIdx.x + threadIdx.x;
    if (x_cb >= arg.coarseVolumeCB) return;
    int parity = blockDim.y*blockIdx.y + threadIdx.y;

    for(int s = 0; s < Arg::coarseSpin; s++) { //Spin
      for(int c = 0; c < Arg::coarseColor; c++) { //Color
        arg.X_atomic(0,parity,x_cb,s,s,c,c) += complex<Float>(static_cast<Float>(2.)*arg.mass,0.0);
      } //Color
    } //Spin
  }

  //Adds the twisted-mass term to the coarse local term.
  template<typename Arg>
  void AddCoarseTmDiagonalCPU(Arg &arg) {
    using Float = typename Arg::Float;

    const complex<Float> mu(0., arg.mu*arg.mu_factor);

    for (int parity=0; parity<2; parity++) {
#pragma omp parallel for
      for (int x_cb=0; x_cb<arg.coarseVolumeCB; x_cb++) {
        for(int s = 0; s < Arg::coarseSpin/2; s++) { //Spin
          for(int c = 0; c < Arg::coarseColor; c++) { //Color
            arg.X_atomic(0,parity,x_cb,s,s,c,c) += mu;
          } //Color
        } //Spin
        for(int s = Arg::coarseSpin/2; s < Arg::coarseSpin; s++) { //Spin
          for(int c = 0; c < Arg::coarseColor; c++) { //Color
            arg.X_atomic(0,parity,x_cb,s,s,c,c) -= mu;
          } //Color
        } //Spin
      } // x_cb
    } //parity
  }

  //Adds the twisted-mass term to the coarse local term.
  template<typename Arg>
  __global__ void AddCoarseTmDiagonalGPU(Arg arg) {
    using Float = typename Arg::Float;

    int x_cb = blockDim.x*blockIdx.x + threadIdx.x;
    if (x_cb >= arg.coarseVolumeCB) return;
    int parity = blockDim.y*blockIdx.y + threadIdx.y;

    const complex<Float> mu(0., arg.mu*arg.mu_factor);

    for(int s = 0; s < Arg::coarseSpin/2; s++) { //Spin
      for(int ic_c = 0; ic_c < Arg::coarseColor; ic_c++) { //Color
        arg.X_atomic(0,parity,x_cb,s,s,ic_c,ic_c) += mu;
      } //Color
    } //Spin
    for(int s = Arg::coarseSpin/2; s < Arg::coarseSpin; s++) { //Spin
      for(int ic_c = 0; ic_c < Arg::coarseColor; ic_c++) { //Color
        arg.X_atomic(0,parity,x_cb,s,s,ic_c,ic_c) -= mu;
      } //Color
    } //Spin
   }

  /**
   * Convert the field from the atomic format to the required computation format, e.g. fixed point to floating point
   */
  template<typename Arg>
  __device__ __host__ void convert(Arg &arg, int parity, int x_cb, int c_row, int c_col) {
    using Float = typename Arg::Float;

    if (arg.dim_index < 8) {

      const auto &in = arg.Y_atomic;
      int d_in = arg.dim_index % in.geometry;
      int d_out = arg.dim_index % arg.Y.geometry;

#pragma unroll
      for (int s_row = 0; s_row < Arg::coarseSpin; s_row++) { //Spin row
#pragma unroll
        for (int s_col = 0; s_col < Arg::coarseSpin; s_col++) { //Spin column
          complex<Float> M = in(d_in,parity,x_cb,s_row,s_col,c_row,c_col);
          arg.Y(d_out,parity,x_cb,s_row,s_col,c_row,c_col) = M;
        } //Spin column
      } //Spin row

    } else {

      const auto &in = arg.X_atomic;
      int d_in = arg.dim_index % in.geometry;
      int d_out = arg.dim_index % arg.X.geometry;

#pragma unroll
      for (int s_row = 0; s_row < Arg::coarseSpin; s_row++) { //Spin row
#pragma unroll
        for (int s_col = 0; s_col < Arg::coarseSpin; s_col++) { //Spin column
          complex<Float> M = in(d_in,parity,x_cb,s_row,s_col,c_row,c_col);
          arg.X(d_out,parity,x_cb,s_row,s_col,c_row,c_col) = M;
        } //Spin column
      } //Spin row

    }

  }

  template<typename Arg>
  void ConvertCPU(Arg &arg) {
    for (int parity=0; parity<2; parity++) {
#pragma omp parallel for
      for (int x_cb=0; x_cb<arg.coarseVolumeCB; x_cb++) {
        for(int c_row = 0; c_row < Arg::coarseColor; c_row++) { //Color row
          for(int c_col = 0; c_col < Arg::coarseColor; c_col++) { //Color column
            convert(arg, parity, x_cb, c_row, c_col);
          }
        }
      } // c/b volume
    } // parity
  }

  template<typename Arg>
  __global__ void ConvertGPU(Arg arg) {
    int x_cb = blockDim.x*blockIdx.x + threadIdx.x;
    if (x_cb >= arg.coarseVolumeCB) return;

    int parity_c_col = blockDim.y*blockIdx.y + threadIdx.y;
    if (parity_c_col >= 2*Arg::coarseColor) return;

    int c_col = parity_c_col % Arg::coarseColor; // color col index
    int parity = parity_c_col / Arg::coarseColor;

    int c_row = blockDim.z*blockIdx.z + threadIdx.z; // color row index
    if (c_row >= Arg::coarseColor) return;

    convert(arg, parity, x_cb, c_row, c_col);
  }

  /**
   * Rescale the matrix elements by arg.rescale
   */
  template<typename Arg>
  __device__ __host__ void rescaleY(Arg &arg, int parity, int x_cb, int c_row, int c_col) {
    using Float = typename Arg::Float;

#pragma unroll
    for (int s_row = 0; s_row < Arg::coarseSpin; s_row++) { //Spin row
#pragma unroll
      for (int s_col = 0; s_col < Arg::coarseSpin; s_col++) { //Spin column
        complex<Float> M = arg.Y(arg.dim_index,parity,x_cb,s_row,s_col,c_row,c_col);
        arg.Y(arg.dim_index,parity,x_cb,s_row,s_col,c_row,c_col) = arg.rescale*M;
      } //Spin column
    } //Spin row

  }

  template<typename Arg>
  void RescaleYCPU(Arg &arg) {
    for (int parity=0; parity<2; parity++) {
#pragma omp parallel for
      for (int x_cb=0; x_cb<arg.coarseVolumeCB; x_cb++) {
        for(int c_row = 0; c_row < Arg::coarseColor; c_row++) { //Color row
          for(int c_col = 0; c_col < Arg::coarseColor; c_col++) { //Color column
            rescaleY(arg, parity, x_cb, c_row, c_col);
          }
        }
      } // c/b volume
    } // parity
  }

  template<typename Arg>
  __global__ void RescaleYGPU(Arg arg) {
    int x_cb = blockDim.x*blockIdx.x + threadIdx.x;
    if (x_cb >= arg.coarseVolumeCB) return;

    int parity_c_col = blockDim.y*blockIdx.y + threadIdx.y;
    if (parity_c_col >= 2*Arg::coarseColor) return;

    int c_col = parity_c_col % Arg::coarseColor; // color col index
    int parity = parity_c_col / Arg::coarseColor;

    int c_row = blockDim.z*blockIdx.z + threadIdx.z; // color row index
    if (c_row >= Arg::coarseColor) return;

    rescaleY(arg, parity, x_cb, c_row, c_col);
  }

} // namespace quda<|MERGE_RESOLUTION|>--- conflicted
+++ resolved
@@ -763,27 +763,12 @@
     }
   }
 
-<<<<<<< HEAD
-  template <bool parity_flip, QudaDirection dir, typename VUV, typename Arg>
-#if defined(__CUDA_ARCH__) || defined( __HIP_DEVICE_COMPILE__ )
-  inline __device__ __host__ void storeCoarseSharedAtomic(VUV &vuv, bool isDiagonal, int coarse_x_cb, int coarse_parity, int i0, int j0, int parity, Arg &arg)
-#else
-  inline __device__ __host__ void storeCoarseSharedAtomic(VUV &, bool, int, int, int, int, int, Arg &)
-#endif
-  {
-#if defined(__CUDA_ARCH__) || defined( __HIP_DEVICE_COMPILE__ )
-    using Float = typename Arg::Float;
-    using TileType = typename Arg::vuvTileType;
-    const int dim_index = arg.dim_index % arg.Y_atomic.geometry;
-    __shared__ complex<storeType> X[Arg::max_color_height_per_block][Arg::max_color_width_per_block][4][Arg::coarseSpin][Arg::coarseSpin];
-    __shared__ complex<storeType> Y[Arg::max_color_height_per_block][Arg::max_color_width_per_block][4][Arg::coarseSpin][Arg::coarseSpin];
-=======
+
   template <bool parity_flip_, QudaDirection dir_>
   struct Pack {
     static constexpr bool parity_flip = parity_flip_;
     static constexpr QudaDirection dir = dir_;
   };
->>>>>>> f3036996
 
   template <bool is_device> struct storeCoarseSharedAtomic_impl {
     template <typename ...Args> void operator()(Args...)
@@ -886,12 +871,7 @@
         }
       }
     }
-<<<<<<< HEAD
-#else
-  errorQuda("Shared-memory atomic aggregation not supported on CPU");
-#endif
-}
-=======
+
   };
 
   template <bool parity_flip, QudaDirection dir, typename VUV, typename Arg>
@@ -900,7 +880,6 @@
     target::dispatch<storeCoarseSharedAtomic_impl>
       (vuv, isDiagonal, coarse_x_cb, coarse_parity, i0, j0, parity, Pack<parity_flip, dir>(), arg);
   }
->>>>>>> f3036996
 
   template <bool parity_flip, QudaDirection dir, typename VUV, typename Arg>
   inline __device__ __host__ void storeCoarseGlobalAtomic(VUV &vuv, bool isDiagonal, int coarse_x_cb, int coarse_parity, int i0, int j0, Arg &arg)
