--- conflicted
+++ resolved
@@ -80,44 +80,6 @@
 
   srand(17*rank + 137);
 }
-
-
-void initComms(int argc, char **argv, const int *commDims)
-{
-#if defined(QMP_COMMS)
-  QMP_thread_level_t tl;
-  QMP_init_msg_passing(&argc, &argv, QMP_THREAD_SINGLE, &tl);
-#elif defined(MPI_COMMS)
-  MPI_Init(&argc, &argv);
-#endif
-  initCommsGridQuda(4, commDims, NULL, NULL);
-  initRand();
-}
-
-
-void finalizeComms()
-{
-#if defined(QMP_COMMS)
-  QMP_finalize_msg_passing();
-#elif defined(MPI_COMMS)
-  MPI_Finalize();
-#endif
-}
-
-
-void initRand()
-{
-  int rank = 0;
-
-#if defined(QMP_COMMS)
-  rank = QMP_get_node_number();
-#elif defined(MPI_COMMS)
-  MPI_Comm_rank(MPI_COMM_WORLD, &rank);
-#endif
-
-  srand(17*rank + 137);
-}
-
 
 void setDims(int *X) {
   V = 1;
@@ -1600,15 +1562,6 @@
 {
   return ((gridsize_from_cmdline[dim] > 1) || dim_partitioned[dim]);
 }
-
-
-static int dim_partitioned[4] = {0,0,0,0};
-
-int dimPartitioned(int dim)
-{
-  return ((gridsize_from_cmdline[dim] > 1) || dim_partitioned[dim]);
-}
-
 
 void __attribute__((weak)) usage_extra(char** argv){};
 
@@ -1637,12 +1590,8 @@
   printf("    --partition <mask>                        # Set the communication topology (X=1, Y=2, Z=4, T=8, and combinations of these)\n");
   printf("    --kernel_pack_t                           # Set T dimension kernel packing to be true (default false)\n");
   printf("    --dslash_type <type>                      # Set the dslash type, the following values are valid\n"
-<<<<<<< HEAD
-	 "                                                wilson/clover/twisted_mass/asqtad/\n"
-   "                                                domain_wall/domain_wall_4dpc/mobius_Dwf\n");
-=======
-	 "                                                  wilson/clover/twisted_mass/twisted_clover/staggered/asqtad/domain_wall\n");
->>>>>>> 1584726e
+	 "                                                  wilson/clover/twisted_mass/twisted_clover/staggered\n"
+         "                                                  /asqtad/domain_wall/domain_wall_4dpc/mobius_Dwf\n");
   printf("    --load-gauge file                         # Load gauge field \"file\" for the test (requires QIO)\n");
   printf("    --niter <n>                               # The number of iterations to perform (default 10)\n");
   printf("    --inv_type <cg/bicgstab/gcr>              # The type of solver to use (default cg)\n");
