--- conflicted
+++ resolved
@@ -1,4 +1,3 @@
-#include "hip/hip_runtime.h"
 #include <quda_internal.h>
 #include <quda_matrix.h>
 #include <tune_quda.h>
@@ -186,11 +185,7 @@
       }
       virtual ~CloverSigmaTrace() {;}
 
-<<<<<<< HEAD
-      void apply(const hipStream_t &stream){
-=======
       void apply(const qudaStream_t &stream){
->>>>>>> 4f390279
         if (meta.Location() == QUDA_CUDA_FIELD_LOCATION) {
 	  TuneParam tp = tuneLaunch(*this, getTuning(), getVerbosity());
           cloverSigmaTraceKernel<Float,Arg><<<tp.grid,tp.block,0>>>(arg);
