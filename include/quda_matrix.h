#pragma once

#include <cstdio>
#include <iostream>

#include <register_traits.h>
#include <float_vector.h>
#include <complex_quda.h>
#include <math_helper.cuh>

namespace quda {

  template <typename T> constexpr bool is_nan(T x) { return x != x; }

  template<class T>
    struct Zero
    {
      //static const T val;
      __device__ __host__ inline
        static T val();
    };

  template<>
    __device__ __host__ inline
    float2 Zero<float2>::val()
    {
      return make_float2(0.,0.);
    }

  template<>
    __device__ __host__ inline
    double2 Zero<double2>::val()
    {
      return make_double2(0.,0.);
    }

  template<class T>
    struct Identity
    {
      __device__  __host__ inline
        static T val();
    };

  template<>
    __device__ __host__ inline
    float2 Identity<float2>::val(){
      return make_float2(1.,0.);
    }

  template<>
    __device__ __host__ inline
    double2 Identity<double2>::val(){
      return make_double2(1.,0.);
    }

  template<typename Float, typename T> struct gauge_wrapper;
  template<typename Float, typename T> struct gauge_ghost_wrapper;
  template<typename Float, typename T> struct clover_wrapper;
  template<typename T, int N> class HMatrix;

  template<class T, int N>
    class Matrix
    {
      using real = typename RealType<T>::type;

    private:
        __device__ __host__ inline int index(int i, int j) const { return i*N + j; }

    public:
        T data[N*N];

        __device__ __host__ constexpr int size() const { return N; }

        __device__ __host__ inline Matrix() { setZero(this); }

        Matrix(const Matrix<T,N> &) = default;
        Matrix(Matrix<T,N> &&) = default;
        Matrix& operator=(const Matrix<T,N> &) = default;
        Matrix& operator=(Matrix<T,N> &&) = default;

        template <class U> __device__ __host__ inline Matrix(const Matrix<U, N> &a)
        {
#pragma unroll
          for (int i = 0; i < N * N; i++) data[i] = a.data[i];
        }

        __device__ __host__ inline Matrix(const T data_[])
        {
#pragma unroll
	  for (int i=0; i<N*N; i++) data[i] = data_[i];
        }

        __device__ __host__ inline Matrix(const HMatrix<real, N> &a);

        __device__ __host__ inline T const & operator()(int i, int j) const {
          return data[index(i,j)];
        }

        __device__ __host__ inline T & operator()(int i, int j) {
          return data[index(i,j)];
        }

        __device__ __host__ inline T const & operator()(int i) const {
          int j = i % N;
          int k = i / N;
          return data[index(j,k)];
        }

        __device__ __host__ inline T& operator()(int i) {
          int j = i % N;
          int k = i / N;
          return data[index(j,k)];
        }

	template<class U>
	  __device__ __host__ inline void operator=(const Matrix<U,N> & b) {
#pragma unroll
	  for (int i=0; i<N*N; i++) data[i] = b.data[i];
	}

	template<typename S>
	  __device__ __host__ inline Matrix(const gauge_wrapper<real, S> &s);

	template<typename S>
	  __device__ __host__ inline void operator=(const gauge_wrapper<real, S> &s);

	template<typename S>
	  __device__ __host__ inline Matrix(const gauge_ghost_wrapper<real, S> &s);

	template<typename S>
	  __device__ __host__ inline void operator=(const gauge_ghost_wrapper<real, S> &s);

        /**
           @brief Compute the matrix L1 norm - this is the maximum of
           the absolute column sums.
           @return Compute L1 norm
        */
        __device__ __host__ inline real L1() {
          real l1 = 0;
#pragma unroll
          for (int j=0; j<N; j++) {
            real col_sum = 0;
#pragma unroll
            for (int i=0; i<N; i++) {
              col_sum += abs(data[i*N + j]);
            }
            l1 = col_sum > l1 ? col_sum : l1;
          }
          return l1;
        }

        /**
           @brief Compute the matrix L2 norm.  We actually compute the
           Frobenius norm which is an upper bound on the L2 norm.
           @return Computed L2 norm
        */
        __device__ __host__ inline real L2() {
          real l2 = 0;
#pragma unroll
          for (int j=0; j<N; j++) {
#pragma unroll
            for (int i=0; i<N; i++) {
              l2 += norm(data[i*N + j]);
            }
          }
          return sqrt(l2);
        }

        /**
           @brief Compute the matrix Linfinity norm - this is the maximum of
           the absolute row sums.
           @return Computed Linfinity norm
        */
        __device__ __host__ inline real Linf() {
          real linf = 0;
#pragma unroll
          for (int i=0; i<N; i++) {
            real row_sum = 0;
#pragma unroll
            for (int j=0; j<N; j++) {
              row_sum += abs(data[i*N + j]);
            }
            linf = row_sum > linf ? row_sum : linf;
          }
          return linf;
        }

        /**
	   Return 64-bit XOR checksum computed from the
	   elements of the matrix.  Compute the checksum on each
	   64-bit word that constitutes the Matrix
	 */
	__device__ __host__ inline uint64_t checksum() const {
          // ensure length is rounded up to 64-bit multiple
          constexpr int length = (N*N*sizeof(T) + sizeof(uint64_t) - 1)/ sizeof(uint64_t);
          uint64_t base_[length] = { };
          T *data_ = reinterpret_cast<T*>( static_cast<void*>(base_) );
          for (int i=0; i<N*N; i++) data_[i] = data[i];
          uint64_t checksum_ = base_[0];
          for (int i=1; i<length; i++) checksum_ ^= base_[i];
          return checksum_;
        }

        __device__ __host__ inline bool isUnitary(double max_error) const
        {
          const auto identity = conj(*this) * *this;

#pragma unroll
          for (int i=0; i<N; ++i){
            if( fabs(identity(i,i).real() - 1.0) > max_error ||
                fabs(identity(i,i).imag()) > max_error) return false;

#pragma unroll
            for (int j=i+1; j<N; ++j){
              if( fabs(identity(i,j).real()) > max_error ||
                  fabs(identity(i,j).imag()) > max_error ||
                  fabs(identity(j,i).real()) > max_error ||
                  fabs(identity(j,i).imag()) > max_error ){
                return false;
              }
            }
          }

#pragma unroll
          for (int i=0; i<N; i++) {
#pragma unroll
            for (int j=0; j<N; j++) {
              if (is_nan((*this)(i,j).real()) ||
                  is_nan((*this)(i,j).imag())) return false;
            }
          }

          return true;
        }

    };

  /**
     @brief wrapper class that enables us to write to Hmatrices in packed format
     @tparam T Underlying real storage type
     @tparam Hmat The type of HMatrix we are wrapping
  */
  template <typename T, typename Hmat>
  struct HMatrix_wrapper {
    Hmat &mat;
    const int i;
    const int j;
    const int idx;

    __device__ __host__ inline HMatrix_wrapper(Hmat &mat, int i, int j, int idx) : mat(mat), i(i), j(j), idx(idx) { }

    __device__ __host__ inline void operator=(const complex<T> &a) {
      if (i==j) {
	mat.data[idx] = a.real();
      } else if (j<i) {
	mat.data[idx+0] = a.real();
	mat.data[idx+1] = a.imag();
      } else {
	mat.data[idx+0] = a.real();
	mat.data[idx+1] = -a.imag();
      }
    }

    __device__ __host__ inline void operator+=(const complex<T> &a) {
      if (i==j) {
	mat.data[idx] += a.real();
      } else if (j<i) {
	mat.data[idx+0] += a.real();
	mat.data[idx+1] += a.imag();
      } else {
	mat.data[idx+0] += a.real();
	mat.data[idx+1] += -a.imag();
      }
    }
  };

  /**
     @brief Specialized container for Hermitian matrices (e.g., used for wrapping clover matrices)
   */
  template<class T, int N>
    class HMatrix
    {
      friend HMatrix_wrapper<T,HMatrix<T,N> >;
      private:
      // compute index into triangular-packed Hermitian matrix
      __device__ __host__ inline int index(int i, int j) const {
	if (i==j) {
	  return i;
	} else if (j<i) {
	  int k = N*(N-1)/2 - (N-j)*(N-j-1)/2 + i - j - 1;
	  return N + 2*k;
	} else { // i>j
	  // switch coordinates to count from bottom right instead of top left of matrix
	  int k = N*(N-1)/2 - (N-i)*(N-i-1)/2 + j - i - 1;
	  return N + 2*k;
	}
      }

      public:
      T data[N*N]; // store in real-valued array

      __device__ __host__ inline HMatrix() {
#pragma unroll
        for (int i = 0; i < N * N; i++) data[i] = (T)0.0;
      }

      HMatrix(const HMatrix<T,N> &) = default;
      HMatrix(HMatrix<T,N> &&) = default;
      HMatrix& operator=(const HMatrix<T,N> &) = default;
      HMatrix& operator=(HMatrix<T,N> &&) = default;

      __device__ __host__ inline HMatrix(const T data_[]) {
#pragma unroll
	for (int i=0; i<N*N; i++) data[i] = data_[i];
      }

      __device__ __host__ inline complex<T> const operator()(int i, int j) const {
	const int idx = index(i,j);
	if (i==j) {
	  return complex<T>(data[idx],0.0);
	} else if (j<i) {
	  return complex<T>(data[idx], data[idx+1]);
	} else {
	  return complex<T>(data[idx],-data[idx+1]);
	}
      }

      __device__ __host__ inline HMatrix_wrapper<T,HMatrix<T,N> > operator() (int i, int j) {
	return HMatrix_wrapper<T,HMatrix<T,N> >(*this, i, j, index(i,j));
      }

      template<class U>
	__device__ __host__ inline void operator=(const HMatrix<U,N> & b) {
#pragma unroll
	for (int i=0; i<N*N; i++) data[i] = b.data[i];
      }

      template<typename S>
	__device__ __host__ inline HMatrix(const clover_wrapper<T, S> &s);

      template<typename S>
	__device__ __host__ inline void operator=(const clover_wrapper<T, S> &s);

      /**
	 @brief Hermitian matrix square
	 @return Matrix square
      */
      __device__ __host__ inline HMatrix<T,N> square() const {
	HMatrix<T,N> result;
	complex<T> tmp;
#pragma unroll
	for (int i=0; i<N; i++) {
#pragma unroll
	  for (int k=0; k<N; k++) if (i<=k) { // else compiler can't handle triangular unroll
	    tmp.x  = (*this)(i,0).real() * (*this)(0,k).real();
	    tmp.x -= (*this)(i,0).imag() * (*this)(0,k).imag();
	    tmp.y  = (*this)(i,0).real() * (*this)(0,k).imag();
	    tmp.y += (*this)(i,0).imag() * (*this)(0,k).real();
#pragma unroll
	    for (int j=1; j<N; j++) {
	      tmp.x += (*this)(i,j).real() * (*this)(j,k).real();
	      tmp.x -= (*this)(i,j).imag() * (*this)(j,k).imag();
	      tmp.y += (*this)(i,j).real() * (*this)(j,k).imag();
	      tmp.y += (*this)(i,j).imag() * (*this)(j,k).real();
	    }
	    result(i,k) = tmp;
	  }
	}
	return result;
      }

      /**
         @brief Compute the absolute max element of the Hermitian matrix
         @return Absolute Max element
      */
      __device__ __host__ inline T max() const
      {
        HMatrix<T, N> result;
        T max = static_cast<T>(0.0);
#pragma unroll
        for (int i = 0; i < N * N; i++) max = (abs(data[i]) > max ? abs(data[i]) : max);
        return max;
      }

      __device__ __host__ void print() const {
	for (int i=0; i<N; i++) {
	  printf("i=%d ", i);
	  for (int j=0; j<N; j++) {
	    printf(" (%e, %e)", (*this)(i,j).real(), (*this)(i,j).imag());
	  }
	  printf("\n");
	}
	printf("\n");
      }

    };

  template<class T,int N>
    __device__ __host__ Matrix<T,N>::Matrix(const HMatrix<typename RealType<T>::type,N> &a) {
#pragma unroll
    for (int i=0; i<N; i++) {
#pragma unroll
      for (int j=0; j<N; j++) {
	(*this)(i,j) = a(i,j);
      }
    }
  }

  template<class T>
    __device__ __host__ inline T getTrace(const Matrix<T,3>& a)
    {
      return a(0,0) + a(1,1) + a(2,2);
    }


  template< template<typename,int> class Mat, class T>
    __device__ __host__ inline  T getDeterminant(const Mat<T,3> & a){

      T result;
      result = a(0,0)*(a(1,1)*a(2,2) - a(2,1)*a(1,2))
        - a(0,1)*(a(1,0)*a(2,2) - a(1,2)*a(2,0))
        + a(0,2)*(a(1,0)*a(2,1) - a(1,1)*a(2,0));

      return result;
    }

  template< template<typename,int> class Mat, class T, int N>
    __device__ __host__ inline Mat<T,N> operator+(const Mat<T,N> & a, const Mat<T,N> & b)
    {
      Mat<T,N> result;
#pragma unroll
      for (int i=0; i<N*N; i++) result.data[i] = a.data[i] + b.data[i];
      return result;
    }


  template< template<typename,int> class Mat, class T, int N>
    __device__ __host__ inline Mat<T,N> operator+=(Mat<T,N> & a, const Mat<T,N> & b)
    {
#pragma unroll
      for (int i=0; i<N*N; i++) a.data[i] += b.data[i];
      return a;
    }

  template< template<typename,int> class Mat, class T, int N>
    __device__ __host__ inline Mat<T,N> operator+=(Mat<T,N> & a, const T & b)
    {
#pragma unroll
      for (int i=0; i<N; i++) a(i,i) += b;
      return a;
    }

  template< template<typename,int> class Mat, class T, int N>
    __device__ __host__ inline Mat<T,N> operator-=(Mat<T,N> & a, const Mat<T,N> & b)
    {
#pragma unroll
      for (int i=0; i<N*N; i++) a.data[i] -= b.data[i];
      return a;
    }

  template< template<typename,int> class Mat, class T, int N>
    __device__ __host__ inline Mat<T,N> operator-(const Mat<T,N> & a, const Mat<T,N> & b)
    {
      Mat<T,N> result;
#pragma unroll
      for (int i=0; i<N*N; i++) result.data[i] = a.data[i] - b.data[i];
      return result;
    }

  template< template<typename,int> class Mat, class T, int N, class S>
    __device__ __host__ inline Mat<T,N> operator*(const S & scalar, const Mat<T,N> & a){
      Mat<T,N> result;
#pragma unroll
      for (int i=0; i<N*N; ++i) result.data[i] = scalar*a.data[i];
      return result;
    }

  template< template<typename,int> class Mat, class T, int N, class S>
    __device__ __host__ inline Mat<T,N> operator*(const Mat<T,N> & a, const S & scalar){
      return scalar*a;
    }

  template< template<typename,int> class Mat, class T, int N, class S>
    __device__ __host__ inline Mat<T,N> operator *=(Mat<T,N> & a, const S & scalar){
      a = scalar*a;
      return a;
    }

  template< template<typename,int> class Mat, class T, int N>
    __device__ __host__ inline Mat<T,N> operator-(const Mat<T,N> & a){
      Mat<T,N> result;
#pragma unroll
      for (int i=0; i<(N*N); ++i) result.data[i] = -a.data[i];
      return result;
    }


  /**
     @brief Generic implementation of matrix multiplication
  */
  template< template<typename,int> class Mat, class T, int N>
    __device__ __host__ inline Mat<T,N> operator*(const Mat<T,N> &a, const Mat<T,N> &b)
    {
      Mat<T,N> result;
#pragma unroll
      for (int i=0; i<N; i++) {
#pragma unroll
	for (int k=0; k<N; k++) {
	  result(i,k) = a(i,0) * b(0,k);
#pragma unroll
	  for (int j=1; j<N; j++) {
	    result(i,k) += a(i,j) * b(j,k);
	  }
	}
      }
      return result;
    }

  /**
     @brief Specialization of complex matrix multiplication that will issue optimal fma instructions
   */
  template< template<typename> class complex, typename T, int N>
    __device__ __host__ inline Matrix<complex<T>,N> operator*(const Matrix<complex<T>,N> &a, const Matrix<complex<T>,N> &b)
    {
      Matrix<complex<T>,N> result;
#pragma unroll
      for (int i=0; i<N; i++) {
#pragma unroll
	for (int k=0; k<N; k++) {
	  result(i,k).x  = a(i,0).real() * b(0,k).real();
	  result(i,k).x -= a(i,0).imag() * b(0,k).imag();
	  result(i,k).y  = a(i,0).real() * b(0,k).imag();
	  result(i,k).y += a(i,0).imag() * b(0,k).real();
#pragma unroll
	  for (int j=1; j<N; j++) {
	    result(i,k).x += a(i,j).real() * b(j,k).real();
	    result(i,k).x -= a(i,j).imag() * b(j,k).imag();
	    result(i,k).y += a(i,j).real() * b(j,k).imag();
	    result(i,k).y += a(i,j).imag() * b(j,k).real();
	  }
	}
      }
      return result;
    }

  template<class T, int N>
    __device__ __host__ inline Matrix<T,N> operator *=(Matrix<T,N> & a, const Matrix<T,N>& b){

    Matrix<T,N> c = a;
    a = c*b;
    return a;
  }


  // This is so that I can multiply real and complex matrice
  template <class T, class U, int N>
  __device__ __host__ inline Matrix<typename PromoteTypeId<T, U>::type, N> operator*(const Matrix<T, N> &a,
                                                                                     const Matrix<U, N> &b)
  {
    Matrix<typename PromoteTypeId<T, U>::type, N> result;
#pragma unroll
      for (int i=0; i<N; i++) {
#pragma unroll
	for (int k=0; k<N; k++) {
	  result(i,k) = a(i,0) * b(0,k);
#pragma unroll
	  for (int j=1; j<N; j++) {
	    result(i,k) += a(i,j) * b(j,k);
	  }
	}
      }
      return result;
    }


  template<class T>
    __device__ __host__ inline
    Matrix<T,2> operator*(const Matrix<T,2> & a, const Matrix<T,2> & b)
    {
      Matrix<T,2> result;
      result(0,0) = a(0,0)*b(0,0) + a(0,1)*b(1,0);
      result(0,1) = a(0,0)*b(0,1) + a(0,1)*b(1,1);
      result(1,0) = a(1,0)*b(0,0) + a(1,1)*b(1,0);
      result(1,1) = a(1,0)*b(0,1) + a(1,1)*b(1,1);
      return result;
    }


  template<class T, int N>
    __device__ __host__ inline
    Matrix<T,N> conj(const Matrix<T,N> & other){
      Matrix<T,N> result;
#pragma unroll
      for (int i=0; i<N; ++i){
#pragma unroll
        for (int j=0; j<N; ++j){
          result(i,j) = conj( other(j,i) );
        }
      }
      return result;
    }


  template<class T>
    __device__  __host__ inline
    Matrix<T,3> inverse(const Matrix<T,3> &u)
    {
      const T det = getDeterminant(u);
      const T det_inv = static_cast<typename T::value_type>(1.0)/det;
      Matrix<T,3> uinv;

      T temp;

      temp = u(1,1)*u(2,2) - u(1,2)*u(2,1);
      uinv(0,0) = (det_inv*temp);

      temp = u(0,2)*u(2,1) - u(0,1)*u(2,2);
      uinv(0,1) = (temp*det_inv);

      temp = u(0,1)*u(1,2)  - u(0,2)*u(1,1);
      uinv(0,2) = (temp*det_inv);

      temp = u(1,2)*u(2,0) - u(1,0)*u(2,2);
      uinv(1,0) = (det_inv*temp);

      temp = u(0,0)*u(2,2) - u(0,2)*u(2,0);
      uinv(1,1) = (temp*det_inv);

      temp = u(0,2)*u(1,0) - u(0,0)*u(1,2);
      uinv(1,2) = (temp*det_inv);

      temp = u(1,0)*u(2,1) - u(1,1)*u(2,0);
      uinv(2,0) = (det_inv*temp);

      temp = u(0,1)*u(2,0) - u(0,0)*u(2,1);
      uinv(2,1) = (temp*det_inv);

      temp = u(0,0)*u(1,1) - u(0,1)*u(1,0);
      uinv(2,2) = (temp*det_inv);

      return uinv;
    }



  template<class T, int N>
    __device__ __host__ inline
    void setIdentity(Matrix<T,N>* m){

#pragma unroll
      for (int i=0; i<N; ++i){
        (*m)(i,i) = 1;
#pragma unroll
        for (int j=i+1; j<N; ++j){
          (*m)(i,j) = (*m)(j,i) = 0;
        }
      }
    }


  template<int N>
    __device__ __host__ inline
    void setIdentity(Matrix<float2,N>* m){

#pragma unroll
      for (int i=0; i<N; ++i){
        (*m)(i,i) = make_float2(1,0);
#pragma unroll
        for (int j=i+1; j<N; ++j){
          (*m)(i,j) = (*m)(j,i) = make_float2(0.,0.);
        }
      }
    }


  template<int N>
    __device__ __host__ inline
    void setIdentity(Matrix<double2,N>* m){

#pragma unroll
      for (int i=0; i<N; ++i){
        (*m)(i,i) = make_double2(1,0);
#pragma unroll
        for (int j=i+1; j<N; ++j){
          (*m)(i,j) = (*m)(j,i) = make_double2(0.,0.);
        }
      }
    }


  // Need to write more generic code for this!
  template<class T, int N>
    __device__ __host__ inline
    void setZero(Matrix<T,N>* m){

#pragma unroll
      for (int i=0; i<N; ++i){
#pragma unroll
        for (int j=0; j<N; ++j){
          (*m)(i,j) = 0;
        }
      }
    }


  template<int N>
    __device__ __host__ inline
    void setZero(Matrix<float2,N>* m){

#pragma unroll
      for (int i=0; i<N; ++i){
#pragma unroll
        for (int j=0; j<N; ++j){
          (*m)(i,j) = make_float2(0.,0.);
        }
      }
    }


  template<int N>
    __device__ __host__ inline
    void setZero(Matrix<double2,N>* m){

#pragma unroll
      for (int i=0; i<N; ++i){
#pragma unroll
        for (int j=0; j<N; ++j){
          (*m)(i,j) = make_double2(0.,0.);
        }
      }
    }


  template<typename Complex,int N>
    __device__ __host__ inline void makeAntiHerm(Matrix<Complex,N> &m) {
    typedef typename Complex::value_type real;
    // first make the matrix anti-hermitian
    Matrix<Complex,N> am = m - conj(m);

    // second make it traceless
    real imag_trace = 0.0;
#pragma unroll
    for (int i=0; i<N; i++) imag_trace += am(i,i).y;
#pragma unroll
    for (int i=0; i<N; i++) {
      am(i,i).y -= imag_trace/N;
    }
    m = 0.5*am;
  }

  template <typename Complex, int N> __device__ __host__ inline void makeHerm(Matrix<Complex, N> &m)
  {
    typedef typename Complex::value_type real;
    // first make the matrix anti-hermitian
    Matrix<Complex, N> am = conj(m) - m;

    // second make it traceless
    real imag_trace = 0.0;
#pragma unroll
    for (int i = 0; i < N; i++) imag_trace += am(i, i).y;
#pragma unroll
    for (int i = 0; i < N; i++) { am(i, i).y -= imag_trace / N; }
    // third scale out anti hermitian part
    Complex i_2(0.0, 0.5);
    m = i_2 * am;
  }

  // Matrix and array are very similar
  // Maybe I should factor out the similar
  // code. However, I want to make sure that
  // the compiler knows to store the
  // data elements in registers, so I won't do
  // it right now.
  template<class T, int N>
    class Array
    {
      private:
        T data[N];

      public:
        // access function
        __device__ __host__ inline
          T const & operator[](int i) const{
            return data[i];
          }

        // assignment function
        __device__ __host__ inline
          T & operator[](int i){
            return data[i];
          }
    };


  template<class T, int N>
    __device__  __host__ inline
    void copyColumn(const Matrix<T,N>& m, int c, Array<T,N>* a)
    {
#pragma unroll
      for (int i=0; i<N; ++i){
        (*a)[i] = m(i,c); // c is the column index
      }
    }


  // Need some print utilities
  template<class T, int N>
    std::ostream & operator << (std::ostream & os, const Matrix<T,N> & m){
#pragma unroll
      for (int i=0; i<N; ++i){
#pragma unroll
        for (int j=0; j<N; ++j){
          os << m(i,j) << " ";
        }
        if(i<N-1) os << std::endl;
      }
      return os;
    }


  template<class T, int N>
    std::ostream & operator << (std::ostream & os, const Array<T,N> & a){
      for (int i=0; i<N; ++i){
        os << a[i] << " ";
      }
      return os;
    }

  template<class Cmplx>
    __device__  __host__ inline
    void computeLinkInverse(Matrix<Cmplx,3>* uinv, const Matrix<Cmplx,3>& u)
    {
      const Cmplx & det = getDeterminant(u);
      const Cmplx & det_inv = static_cast<typename Cmplx::value_type>(1.0)/det;

      Cmplx temp;

      temp = u(1,1)*u(2,2) - u(1,2)*u(2,1);
      (*uinv)(0,0) = (det_inv*temp);

      temp = u(0,2)*u(2,1) - u(0,1)*u(2,2);
      (*uinv)(0,1) = (temp*det_inv);

      temp = u(0,1)*u(1,2)  - u(0,2)*u(1,1);
      (*uinv)(0,2) = (temp*det_inv);

      temp = u(1,2)*u(2,0) - u(1,0)*u(2,2);
      (*uinv)(1,0) = (det_inv*temp);

      temp = u(0,0)*u(2,2) - u(0,2)*u(2,0);
      (*uinv)(1,1) = (temp*det_inv);

      temp = u(0,2)*u(1,0) - u(0,0)*u(1,2);
      (*uinv)(1,2) = (temp*det_inv);

      temp = u(1,0)*u(2,1) - u(1,1)*u(2,0);
      (*uinv)(2,0) = (det_inv*temp);

      temp = u(0,1)*u(2,0) - u(0,0)*u(2,1);
      (*uinv)(2,1) = (temp*det_inv);

      temp = u(0,0)*u(1,1) - u(0,1)*u(1,0);
      (*uinv)(2,2) = (temp*det_inv);
    }
  // template this!
  inline void copyArrayToLink(Matrix<float2,3>* link, float* array){
#pragma unroll
    for (int i=0; i<3; ++i){
#pragma unroll
      for (int j=0; j<3; ++j){
        (*link)(i,j).x = array[(i*3+j)*2];
        (*link)(i,j).y = array[(i*3+j)*2 + 1];
      }
    }
  }

  template<class Cmplx, class Real>
    inline void copyArrayToLink(Matrix<Cmplx,3>* link, Real* array){
#pragma unroll
      for (int i=0; i<3; ++i){
#pragma unroll
        for (int j=0; j<3; ++j){
          (*link)(i,j).x = array[(i*3+j)*2];
          (*link)(i,j).y = array[(i*3+j)*2 + 1];
        }
      }
    }


  // and this!
  inline void copyLinkToArray(float* array, const Matrix<float2,3>& link){
#pragma unroll
    for (int i=0; i<3; ++i){
#pragma unroll
      for (int j=0; j<3; ++j){
        array[(i*3+j)*2] = link(i,j).x;
        array[(i*3+j)*2 + 1] = link(i,j).y;
      }
    }
  }

  // and this!
  template<class Cmplx, class Real>
    inline void copyLinkToArray(Real* array, const Matrix<Cmplx,3>& link){
#pragma unroll
      for (int i=0; i<3; ++i){
#pragma unroll
        for (int j=0; j<3; ++j){
          array[(i*3+j)*2] = link(i,j).x;
          array[(i*3+j)*2 + 1] = link(i,j).y;
        }
      }
    }

  template<class T>
  __device__ __host__ inline Matrix<T,3> getSubTraceUnit(const Matrix<T,3>& a){
    T tr = (a(0,0) + a(1,1) + a(2,2)) / 3.0;
    Matrix<T,3> res;
    res(0,0) = a(0,0) - tr; res(0,1) = a(0,1); res(0,2) = a(0,2);
    res(1,0) = a(1,0); res(1,1) = a(1,1) - tr; res(1,2) = a(1,2);
    res(2,0) = a(2,0); res(2,1) = a(2,1); res(2,2) = a(2,2) - tr;
    return res;
  }

  template<class T>
  __device__ __host__ inline void SubTraceUnit(Matrix<T,3>& a){
    T tr = (a(0,0) + a(1,1) + a(2,2)) / static_cast<T>(3.0);
    a(0,0) -= tr; a(1,1) -= tr; a(2,2) -= tr;
  }

  template<class T>
  __device__ __host__ inline double getRealTraceUVdagger(const Matrix<T,3>& a, const Matrix<T,3>& b){
    double sum = (double)(a(0,0).real() * b(0,0).real()  + a(0,0).imag() * b(0,0).imag());
    sum += (double)(a(0,1).real() * b(0,1).real()  + a(0,1).imag() * b(0,1).imag());
    sum += (double)(a(0,2).real() * b(0,2).real()  + a(0,2).imag() * b(0,2).imag());
    sum += (double)(a(1,0).real() * b(1,0).real()  + a(1,0).imag() * b(1,0).imag());
    sum += (double)(a(1,1).real() * b(1,1).real()  + a(1,1).imag() * b(1,1).imag());
    sum += (double)(a(1,2).real() * b(1,2).real()  + a(1,2).imag() * b(1,2).imag());
    sum += (double)(a(2,0).real() * b(2,0).real()  + a(2,0).imag() * b(2,0).imag());
    sum += (double)(a(2,1).real() * b(2,1).real()  + a(2,1).imag() * b(2,1).imag());
    sum += (double)(a(2,2).real() * b(2,2).real()  + a(2,2).imag() * b(2,2).imag());
    return sum;
  }
  
  template<class Cmplx>
    __host__ __device__ inline
    void printLink(const Matrix<Cmplx,3>& link){
    printf("(%lf, %lf)\t", link(0,0).real(), link(0,0).imag());
    printf("(%lf, %lf)\t", link(0,1).real(), link(0,1).imag());
    printf("(%lf, %lf)\n", link(0,2).real(), link(0,2).imag());
    printf("(%lf, %lf)\t", link(1,0).real(), link(1,0).imag());
    printf("(%lf, %lf)\t", link(1,1).real(), link(1,1).imag());
    printf("(%lf, %lf)\n", link(1,2).real(), link(1,2).imag());
    printf("(%lf, %lf)\t", link(2,0).real(), link(2,0).imag());
    printf("(%lf, %lf)\t", link(2,1).real(), link(2,1).imag());
    printf("(%lf, %lf)\n", link(2,2).real(), link(2,2).imag());
    printf("\n");
  }
  
  template<class Cmplx>
  __device__ __host__
    double ErrorSU3(const Matrix<Cmplx,3>& matrix)
    {
      const Matrix<Cmplx,3> identity_comp = conj(matrix)*matrix;
      double error = 0.0;
      Cmplx temp(0,0);
      int i=0;
      int j=0;

      //error = ||U^dagger U - I||_L2
#pragma unroll
      for (i=0; i<3; ++i)
#pragma unroll
	for (j=0; j<3; ++j)
	  if(i==j) {
	    temp = identity_comp(i,j);
	    temp -= 1.0;
	    error += norm(temp);
	  }
	  else {
	    error += norm(identity_comp(i,j));
	  }
      //error is L2 norm, should be (very close) to zero.
      return error;
    }

    template <class T> __device__ __host__ inline auto exponentiate_iQ(const Matrix<T, 3> &Q)
    {
      // Use Cayley-Hamilton Theorem for SU(3) exp{iQ}.
      // This algorithm is outlined in
      // http://arxiv.org/pdf/hep-lat/0311018v1.pdf
      // Equation numbers in the paper are referenced by [eq_no].

      //Declarations
      typedef typename Complex::value_type real;

      real inv3 = 1.0 / 3.0;
      real c0, c1, c0_max, Tr_re;
      real f0_re, f0_im, f1_re, f1_im, f2_re, f2_im;
      real theta;
      real u_p, w_p; // u, w parameters.
      Matrix<T,3> temp1;
      Matrix<T,3> temp2;
      //[14] c0 = det(Q) = 1/3Tr(Q^3)
      const T & det_Q = getDeterminant(Q);
      c0 = det_Q.x;
      //[15] c1 = 1/2Tr(Q^2)
      // Q = Q^dag => Tr(Q^2) = Tr(QQ^dag) = sum_ab [Q_ab * Q_ab^*]
      temp1 = Q;
      temp1 = temp1 * Q;
      Tr_re = getTrace(temp1).real();
      c1 = 0.5*Tr_re;

      //We now have the coeffiecients c0 and c1.
      //We now find: exp(iQ) = f0*I + f1*Q + f2*Q^2
      //      where       fj = fj(c0,c1), j=0,1,2.

      //[17]
      real sqrt_c1_inv3 = sqrt(c1 * inv3);
      c0_max = 2 * (c1 * inv3 * sqrt_c1_inv3); // reuse the sqrt factor for a fast 1.5 power

      //[25]
      theta  = acos(c0/c0_max);

<<<<<<< HEAD
      Trig<isFixed<real>::value, real>::SinCos(theta * inv3, &w_p, &u_p);
=======
      quda::sincos(theta * inv3, &w_p, &u_p);
>>>>>>> c054b82a
      //[23]
      u_p *= sqrt_c1_inv3;

      //[24]
      w_p *= sqrt(c1);

      //[29] Construct objects for fj = hj/(9u^2 - w^2).
<<<<<<< HEAD
      real u_sq =  u_p * u_p;
      real w_sq =   w_p * w_p;
      real denom_inv =  1.0 / (9 * u_sq - w_sq);
      real exp_iu_re, exp_iu_im;
      Trig<isFixed<real>::value, real>::SinCos(u_p, &exp_iu_im, &exp_iu_re);
      real exp_2iu_re =  exp_iu_re * exp_iu_re - exp_iu_im * exp_iu_im;
      real exp_2iu_im =  2 * exp_iu_re * exp_iu_im ;
      real cos_w = cos(w_p);
      real sinc_w;
      real hj_re = 0.0;
      real hj_im = 0.0;
=======
      matType u_sq = u_p * u_p;
      matType w_sq = w_p * w_p;
      matType denom_inv = 1.0 / (9 * u_sq - w_sq);
      matType exp_iu_re, exp_iu_im;
      quda::sincos(u_p, &exp_iu_im, &exp_iu_re);
      matType exp_2iu_re = exp_iu_re * exp_iu_re - exp_iu_im * exp_iu_im;
      matType exp_2iu_im = 2 * exp_iu_re * exp_iu_im;
      matType cos_w = cos(w_p);
      matType sinc_w;
      matType hj_re = 0.0;
      matType hj_im = 0.0;
>>>>>>> c054b82a

      //[33] Added one more term to the series given in the paper.
      if (w_p < 0.05 && w_p > -0.05) {
	//1 - 1/6 x^2 (1 - 1/20 x^2 (1 - 1/42 x^2(1 - 1/72*x^2)))
	sinc_w = 1.0 - (w_sq/6.0)*(1 - (w_sq*0.05)*(1 - (w_sq/42.0)*(1 - (w_sq/72.0))));
      }
      else sinc_w = sin(w_p)/w_p;

      //[34] Test for c0 < 0.
      int parity = 0;
      if(c0 < 0) {
	c0 *= -1.0;
	parity = 1;
	//calculate fj with c0 > 0 and then convert all fj.
      }

      //Get all the numerators for fj,
      //[30] f0
      hj_re = (u_sq - w_sq)*exp_2iu_re + 8*u_sq*cos_w*exp_iu_re + 2*u_p*(3*u_sq + w_sq)*sinc_w*exp_iu_im;
      hj_im = (u_sq - w_sq)*exp_2iu_im - 8*u_sq*cos_w*exp_iu_im + 2*u_p*(3*u_sq + w_sq)*sinc_w*exp_iu_re;
      f0_re = hj_re*denom_inv;
      f0_im = hj_im*denom_inv;

      //[31] f1
      hj_re = 2*u_p*exp_2iu_re - 2*u_p*cos_w*exp_iu_re + (3*u_sq - w_sq)*sinc_w*exp_iu_im;
      hj_im = 2*u_p*exp_2iu_im + 2*u_p*cos_w*exp_iu_im + (3*u_sq - w_sq)*sinc_w*exp_iu_re;
      f1_re = hj_re*denom_inv;
      f1_im = hj_im*denom_inv;

      //[32] f2
      hj_re = exp_2iu_re - cos_w*exp_iu_re - 3*u_p*sinc_w*exp_iu_im;
      hj_im = exp_2iu_im + cos_w*exp_iu_im - 3*u_p*sinc_w*exp_iu_re;
      f2_re = hj_re*denom_inv;
      f2_im = hj_im*denom_inv;

      //[34] If c0 < 0, apply tranformation  fj(-c0,c1) = (-1)^j f^*j(c0,c1)
      if (parity == 1) {
	f0_im *= -1.0;
	f1_re *= -1.0;
	f2_im *= -1.0;
      }

      T f0_c;
      T f1_c;
      T f2_c;

      f0_c.x = f0_re;
      f0_c.y = f0_im;

      f1_c.x = f1_re;
      f1_c.y = f1_im;

      f2_c.x = f2_re;
      f2_c.y = f2_im;

      //[19] Construct exp{iQ}
      Matrix<T, 3> exp_iQ;
      setZero(&exp_iQ);
      Matrix<T,3> UnitM;
      setIdentity(&UnitM);
      // +f0*I
      temp1 = f0_c * UnitM;
      exp_iQ = temp1;

      // +f1*Q
      temp1 = f1_c * Q;
      exp_iQ += temp1;

      // +f2*Q^2
      temp1 = Q * Q;
      temp2 = f2_c * temp1;
      exp_iQ += temp2;

      //exp(iQ) is now defined.
      return exp_iQ;
    }

    /**
       Direct port of the TIFR expsu3 algorithm
    */
    template <typename Float> __device__ __host__ void expsu3(Matrix<complex<Float>, 3> &q)
    {
      typedef complex<Float> Complex;

      Complex a2 = (q(3) * q(1) + q(7) * q(5) + q(6) * q(2) - (q(0) * q(4) + (q(0) + q(4)) * q(8))) / (Float)3.0;
      Complex a3 = q(0) * q(4) * q(8) + q(1) * q(5) * q(6) + q(2) * q(3) * q(7) - q(6) * q(4) * q(2)
        - q(3) * q(1) * q(8) - q(0) * q(7) * q(5);

      Complex sg2h3 = sqrt(a3 * a3 - (Float)4. * a2 * a2 * a2);
      Complex cp = exp(log((Float)0.5 * (a3 + sg2h3)) / (Float)3.0);
      Complex cm = a2 / cp;

      Complex r1 = exp(Complex(0.0, 1.0) * (Float)(2.0 * M_PI / 3.0));
      Complex r2 = exp(-Complex(0.0, 1.0) * (Float)(2.0 * M_PI / 3.0));

      Complex w1[3];

      w1[0] = cm + cp;
      w1[1] = r1 * cp + r2 * cm;
      w1[2] = r2 * cp + r1 * cm;
      Complex z1 = q(1) * q(6) - q(0) * q(7);
      Complex z2 = q(3) * q(7) - q(4) * q(6);

      Complex al = w1[0];
      Complex wr21 = (z1 + al * q(7)) / (z2 + al * q(6));
      Complex wr31 = (al - q(0) - wr21 * q(3)) / q(6);

      al = w1[1];
      Complex wr22 = (z1 + al * q(7)) / (z2 + al * q(6));
      Complex wr32 = (al - q(0) - wr22 * q(3)) / q(6);

      al = w1[2];
      Complex wr23 = (z1 + al * q(7)) / (z2 + al * q(6));
      Complex wr33 = (al - q(0) - wr23 * q(3)) / q(6);

      z1 = q(3) * q(2) - q(0) * q(5);
      z2 = q(1) * q(5) - q(4) * q(2);

      al = w1[0];
      Complex wl21 = conj((z1 + al * q(5)) / (z2 + al * q(2)));
      Complex wl31 = conj((al - q(0) - conj(wl21) * q(1)) / q(2));

      al = w1[1];
      Complex wl22 = conj((z1 + al * q(5)) / (z2 + al * q(2)));
      Complex wl32 = conj((al - q(0) - conj(wl22) * q(1)) / q(2));

      al = w1[2];
      Complex wl23 = conj((z1 + al * q(5)) / (z2 + al * q(2)));
      Complex wl33 = conj((al - q(0) - conj(wl23) * q(1)) / q(2));

      Complex xn1 = (Float)1. + wr21 * conj(wl21) + wr31 * conj(wl31);
      Complex xn2 = (Float)1. + wr22 * conj(wl22) + wr32 * conj(wl32);
      Complex xn3 = (Float)1. + wr23 * conj(wl23) + wr33 * conj(wl33);

      Complex d1 = exp(w1[0]);
      Complex d2 = exp(w1[1]);
      Complex d3 = exp(w1[2]);
      Complex y11 = d1 / xn1;
      Complex y12 = d2 / xn2;
      Complex y13 = d3 / xn3;
      Complex y21 = wr21 * d1 / xn1;
      Complex y22 = wr22 * d2 / xn2;
      Complex y23 = wr23 * d3 / xn3;
      Complex y31 = wr31 * d1 / xn1;
      Complex y32 = wr32 * d2 / xn2;
      Complex y33 = wr33 * d3 / xn3;
      q(0) = y11 + y12 + y13;
      q(1) = y21 + y22 + y23;
      q(2) = y31 + y32 + y33;
      q(3) = y11 * conj(wl21) + y12 * conj(wl22) + y13 * conj(wl23);
      q(4) = y21 * conj(wl21) + y22 * conj(wl22) + y23 * conj(wl23);
      q(5) = y31 * conj(wl21) + y32 * conj(wl22) + y33 * conj(wl23);
      q(6) = y11 * conj(wl31) + y12 * conj(wl32) + y13 * conj(wl33);
      q(7) = y21 * conj(wl31) + y22 * conj(wl32) + y23 * conj(wl33);
      q(8) = y31 * conj(wl31) + y32 * conj(wl32) + y33 * conj(wl33);
    }

} // end namespace quda<|MERGE_RESOLUTION|>--- conflicted
+++ resolved
@@ -1022,11 +1022,7 @@
       //[25]
       theta  = acos(c0/c0_max);
 
-<<<<<<< HEAD
-      Trig<isFixed<real>::value, real>::SinCos(theta * inv3, &w_p, &u_p);
-=======
       quda::sincos(theta * inv3, &w_p, &u_p);
->>>>>>> c054b82a
       //[23]
       u_p *= sqrt_c1_inv3;
 
@@ -1034,19 +1030,6 @@
       w_p *= sqrt(c1);
 
       //[29] Construct objects for fj = hj/(9u^2 - w^2).
-<<<<<<< HEAD
-      real u_sq =  u_p * u_p;
-      real w_sq =   w_p * w_p;
-      real denom_inv =  1.0 / (9 * u_sq - w_sq);
-      real exp_iu_re, exp_iu_im;
-      Trig<isFixed<real>::value, real>::SinCos(u_p, &exp_iu_im, &exp_iu_re);
-      real exp_2iu_re =  exp_iu_re * exp_iu_re - exp_iu_im * exp_iu_im;
-      real exp_2iu_im =  2 * exp_iu_re * exp_iu_im ;
-      real cos_w = cos(w_p);
-      real sinc_w;
-      real hj_re = 0.0;
-      real hj_im = 0.0;
-=======
       matType u_sq = u_p * u_p;
       matType w_sq = w_p * w_p;
       matType denom_inv = 1.0 / (9 * u_sq - w_sq);
@@ -1058,7 +1041,6 @@
       matType sinc_w;
       matType hj_re = 0.0;
       matType hj_im = 0.0;
->>>>>>> c054b82a
 
       //[33] Added one more term to the series given in the paper.
       if (w_p < 0.05 && w_p > -0.05) {
