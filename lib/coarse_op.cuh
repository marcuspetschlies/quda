--- conflicted
+++ resolved
@@ -807,15 +807,8 @@
 
       if (compute_max) strcat(Aux, ",compute_max");
 
-<<<<<<< HEAD
-#ifdef DYNAMIC_CLOVER
-      if (type == COMPUTE_AV || type == COMPUTE_TMCAV) strcat(Aux, ",Dynamic");
-#endif
+      if ((type == COMPUTE_AV || type == COMPUTE_TMCAV) && clover::dynamic_inverse()) strcat(Aux, ",Dynamic");
       if (!use_mma && (type == COMPUTE_UV || type == COMPUTE_LV || type == COMPUTE_VUV || type == COMPUTE_VLV)) {
-=======
-      if ((type == COMPUTE_AV || type == COMPUTE_TMCAV) && clover::dynamic_inverse()) strcat(Aux, ",Dynamic");
-      if (!use_mma && (type == COMPUTE_UV || type == COMPUTE_VUV)) {
->>>>>>> 1704c009
         strcat(Aux, ",tile_size=");
         char tile[16];
         u32toa(tile, (type == COMPUTE_UV || type == COMPUTE_LV) ? arg.uvTile.M : arg.vuvTile.M);
