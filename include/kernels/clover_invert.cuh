--- conflicted
+++ resolved
@@ -52,11 +52,8 @@
       using Mat = HMatrix<real, N>;
       double trLogA = 0.0;
 
-<<<<<<< HEAD
 #if 0
-=======
 #pragma unroll
->>>>>>> 1704c009
       for (int ch = 0; ch < 2; ch++) {
 #else
       int ch=0;
