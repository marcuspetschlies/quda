#pragma once

#include <dslash_helper.cuh>
#include <color_spinor_field_order.h>
#include <gauge_field_order.h>
#include <color_spinor.h>
#include <dslash_helper.cuh>
#include <index_helper.cuh>
#include <kernels/dslash_pack.cuh> // for the packing kernel

namespace quda
{

  /**
     @brief Parameter structure for driving the Wilson operator
   */
  template <typename Float, int nColor_, int nDim, QudaReconstructType reconstruct_>
  struct WilsonArg : DslashArg<Float, nDim> {
    static constexpr int nColor = nColor_;
    static constexpr int nSpin = 4;
    static constexpr bool spin_project = true;
    static constexpr bool spinor_direct_load = false; // false means texture load
    typedef typename colorspinor_mapper<Float, nSpin, nColor, spin_project, spinor_direct_load>::type F;

    static constexpr QudaReconstructType reconstruct = reconstruct_;
    static constexpr bool gauge_direct_load = false; // false means texture load
    static constexpr QudaGhostExchange ghost = QUDA_GHOST_EXCHANGE_PAD;
    typedef typename gauge_mapper<Float, reconstruct, 18, QUDA_STAGGERED_PHASE_NO, gauge_direct_load, ghost>::type G;

    typedef typename mapper<Float>::type real;

    F out;        /** output vector field */
    const F in;   /** input vector field */
    const F x;    /** input vector when doing xpay */
    const G U;    /** the gauge field */
    const real a; /** xpay scale facotor - can be -kappa or -kappa^2 */

    WilsonArg(ColorSpinorField &out, const ColorSpinorField &in, const GaugeField &U, double a,
              const ColorSpinorField &x, int parity, bool dagger, const int *comm_override) :
      DslashArg<Float, nDim>(in, U, parity, dagger, a != 0.0 ? true : false, 1, spin_project, comm_override),
      out(out),
      in(in),
      U(U),
      x(x),
      a(a)
    {
      if (!out.isNative() || !x.isNative() || !in.isNative() || !U.isNative())
        errorQuda("Unsupported field order colorspinor=%d gauge=%d combination\n", in.FieldOrder(), U.FieldOrder());
    }
  };

  /**
     @brief Applies the off-diagonal part of the Wilson operator

     @param[out] out The out result field
     @param[in,out] arg Parameter struct
     @param[in] coord Site coordinate
     @param[in] x_cb The checker-boarded site index (at present this is a 4-d index only)
     @param[in] s The fifth-dimension index
     @param[in] parity Site parity
     @param[in] idx Thread index (equal to face index for exterior kernels)
     @param[in] thread_dim Which dimension this thread corresponds to (fused exterior only)
  */
  template <int nParity, bool dagger, KernelType kernel_type, typename Arg, typename Vector>
  __device__ __host__ inline void applyWilson(Vector &out, Arg &arg, int coord[Arg::nDim], int x_cb, int s, int parity,
                                              int idx, int thread_dim, bool &active)
  {
    typedef typename mapper<typename Arg::Float>::type real;
    typedef ColorSpinor<real, Arg::nColor, 2> HalfVector;
    typedef Matrix<complex<real>, Arg::nColor> Link;
    const int their_spinor_parity = nParity == 2 ? 1 - parity : 0;

    // parity for gauge field - include residual parity from 5-d => 4-d checkerboarding
    const int gauge_parity = (Arg::nDim == 5 ? (x_cb / arg.dc.volume_4d_cb + parity) % 2 : parity);

<<<<<<< HEAD
#pragma unroll
    for (int d = 0; d < 4; d++) { // loop over dimension - 4 and not nDim since this is used for DWF as well
=======
#pragma unroll 4
    for (int d = 0; d < 4; d++) { // loop over dimension
>>>>>>> c71386da
      {                           // Forward gather - compute fwd offset for vector fetch
        const int fwd_idx = getNeighborIndexCB<Arg::nDim>(coord, d, +1, arg.dc);
        const int gauge_idx = (Arg::nDim == 5 ? x_cb % arg.dc.volume_4d_cb : x_cb);
        constexpr int proj_dir = dagger ? +1 : -1;

        const bool ghost
            = (coord[d] + arg.nFace >= arg.dim[d]) && isActive<kernel_type>(active, thread_dim, d, coord, arg);

        if (doHalo<kernel_type>(d) && ghost) {
          // we need to compute the face index if we are updating a face that isn't ours
          const int ghost_idx = (kernel_type == EXTERIOR_KERNEL_ALL && d != thread_dim) ?
            ghostFaceIndex<1, Arg::nDim>(coord, arg.dim, d, arg.nFace) :
            idx;

          Link U = arg.U(d, gauge_idx, gauge_parity);
          HalfVector in = arg.in.Ghost(d, 1, ghost_idx + s * arg.dc.ghostFaceCB[d], their_spinor_parity);
          if (d == 3) in *= arg.t_proj_scale; // put this in the Ghost accessor and merge with any rescaling?

          out += (U * in).reconstruct(d, proj_dir);
        } else if (doBulk<kernel_type>() && !ghost) {

          Link U = arg.U(d, gauge_idx, gauge_parity);
          Vector in = arg.in(fwd_idx + s * arg.dc.volume_4d_cb, their_spinor_parity);

          out += (U * in.project(d, proj_dir)).reconstruct(d, proj_dir);
        }
      }

      { // Backward gather - compute back offset for spinor and gauge fetch
        const int back_idx = getNeighborIndexCB<Arg::nDim>(coord, d, -1, arg.dc);
        const int gauge_idx = (Arg::nDim == 5 ? back_idx % arg.dc.volume_4d_cb : back_idx);
        constexpr int proj_dir = dagger ? -1 : +1;

        const bool ghost = (coord[d] - arg.nFace < 0) && isActive<kernel_type>(active, thread_dim, d, coord, arg);

        if (doHalo<kernel_type>(d) && ghost) {
          // we need to compute the face index if we are updating a face that isn't ours
          const int ghost_idx = (kernel_type == EXTERIOR_KERNEL_ALL && d != thread_dim) ?
            ghostFaceIndex<0, Arg::nDim>(coord, arg.dim, d, arg.nFace) :
            idx;

          const int gauge_ghost_idx = (Arg::nDim == 5 ? ghost_idx % arg.dc.ghostFaceCB[d] : ghost_idx);
          Link U = arg.U.Ghost(d, gauge_ghost_idx, 1 - gauge_parity);
          HalfVector in = arg.in.Ghost(d, 0, ghost_idx + s * arg.dc.ghostFaceCB[d], their_spinor_parity);
          if (d == 3) in *= arg.t_proj_scale;

          out += (conj(U) * in).reconstruct(d, proj_dir);
        } else if (doBulk<kernel_type>() && !ghost) {

          Link U = arg.U(d, gauge_idx, 1 - gauge_parity);
          Vector in = arg.in(back_idx + s * arg.dc.volume_4d_cb, their_spinor_parity);

          out += (conj(U) * in.project(d, proj_dir)).reconstruct(d, proj_dir);
        }
      }
    } // nDim
  }

  template <int nParity, bool dagger, bool xpay, KernelType kernel_type, typename Arg> struct wilson : dslash_default {

    Arg &arg;
    constexpr wilson(Arg &arg) : arg(arg) {}
    static constexpr const char *filename() { return KERNEL_FILE; } // this file name - used for run-time compilation

    // out(x) = M*in = (-D + m) * in(x-mu)
    __device__ __host__ inline void operator()(int idx, int s, int parity)
    {
      typedef typename mapper<typename Arg::Float>::type real;
      typedef ColorSpinor<real, Arg::nColor, 4> Vector;

      bool active
        = kernel_type == EXTERIOR_KERNEL_ALL ? false : true; // is thread active (non-trival for fused kernel only)
      int thread_dim;                                        // which dimension is thread working on (fused kernel only)
      int coord[Arg::nDim];
      int x_cb = getCoords<QUDA_4D_PC, kernel_type>(coord, arg, idx, parity, thread_dim);

      const int my_spinor_parity = nParity == 2 ? parity : 0;
      Vector out;
      applyWilson<nParity, dagger, kernel_type>(out, arg, coord, x_cb, s, parity, idx, thread_dim, active);

      int xs = x_cb + s * arg.dc.volume_4d_cb;
      if (xpay && kernel_type == INTERIOR_KERNEL) {
        Vector x = arg.x(xs, my_spinor_parity);
        out = x + arg.a * out;
      } else if (kernel_type != INTERIOR_KERNEL && active) {
        Vector x = arg.out(xs, my_spinor_parity);
        out = x + (xpay ? arg.a * out : out);
      }

      if (kernel_type != EXTERIOR_KERNEL_ALL || active) arg.out(xs, my_spinor_parity) = out;
    }
  };

} // namespace quda<|MERGE_RESOLUTION|>--- conflicted
+++ resolved
@@ -73,13 +73,8 @@
     // parity for gauge field - include residual parity from 5-d => 4-d checkerboarding
     const int gauge_parity = (Arg::nDim == 5 ? (x_cb / arg.dc.volume_4d_cb + parity) % 2 : parity);
 
-<<<<<<< HEAD
-#pragma unroll
+#pragma unroll 4
     for (int d = 0; d < 4; d++) { // loop over dimension - 4 and not nDim since this is used for DWF as well
-=======
-#pragma unroll 4
-    for (int d = 0; d < 4; d++) { // loop over dimension
->>>>>>> c71386da
       {                           // Forward gather - compute fwd offset for vector fetch
         const int fwd_idx = getNeighborIndexCB<Arg::nDim>(coord, d, +1, arg.dc);
         const int gauge_idx = (Arg::nDim == 5 ? x_cb % arg.dc.volume_4d_cb : x_cb);
