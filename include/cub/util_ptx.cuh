--- conflicted
+++ resolved
@@ -91,11 +91,7 @@
 {
     unsigned int ret;
 #if CUB_PTX_ARCH >= 200
-<<<<<<< HEAD
-    asm("vshr.u32.u32.u32.clamp.add %0, %1, %2, %3;" :
-=======
     asm volatile("vshr.u32.u32.u32.clamp.add %0, %1, %2, %3;" :
->>>>>>> caa992f3
         "=r"(ret) : "r"(x), "r"(shift), "r"(addend));
 #else
     ret = (x >> shift) + addend;
@@ -114,11 +110,7 @@
 {
     unsigned int ret;
 #if CUB_PTX_ARCH >= 200
-<<<<<<< HEAD
-    asm("vshl.u32.u32.u32.clamp.add %0, %1, %2, %3;" :
-=======
     asm volatile("vshl.u32.u32.u32.clamp.add %0, %1, %2, %3;" :
->>>>>>> caa992f3
         "=r"(ret) : "r"(x), "r"(shift), "r"(addend));
 #else
     ret = (x << shift) + addend;
@@ -140,11 +132,7 @@
 {
     unsigned int bits;
 #if CUB_PTX_ARCH >= 200
-<<<<<<< HEAD
-    asm("bfe.u32 %0, %1, %2, %3;" : "=r"(bits) : "r"((unsigned int) source), "r"(bit_start), "r"(num_bits));
-=======
     asm volatile("bfe.u32 %0, %1, %2, %3;" : "=r"(bits) : "r"((unsigned int) source), "r"(bit_start), "r"(num_bits));
->>>>>>> caa992f3
 #else
     const unsigned int MASK = (1 << num_bits) - 1;
     bits = (source >> bit_start) & MASK;
@@ -193,11 +181,7 @@
     unsigned int num_bits)
 {
 #if CUB_PTX_ARCH >= 200
-<<<<<<< HEAD
-    asm("bfi.b32 %0, %1, %2, %3, %4;" :
-=======
     asm volatile("bfi.b32 %0, %1, %2, %3, %4;" :
->>>>>>> caa992f3
         "=r"(ret) : "r"(y), "r"(x), "r"(bit_start), "r"(num_bits));
 #else
     x <<= bit_start;
@@ -214,11 +198,7 @@
 __device__ __forceinline__ unsigned int IADD3(unsigned int x, unsigned int y, unsigned int z)
 {
 #if CUB_PTX_ARCH >= 200
-<<<<<<< HEAD
-    asm("vadd.u32.u32.u32.add %0, %1, %2, %3;" : "=r"(x) : "r"(x), "r"(y), "r"(z));
-=======
     asm volatile("vadd.u32.u32.u32.add %0, %1, %2, %3;" : "=r"(x) : "r"(x), "r"(y), "r"(z));
->>>>>>> caa992f3
 #else
     x = x + y + z;
 #endif
