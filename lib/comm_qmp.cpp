#include <qmp.h>
#include <csignal>
#include <quda_internal.h>
#include <comm_quda.h>

#define QMP_CHECK(qmp_call) do {                     \
  QMP_status_t status = qmp_call;                    \
  if (status != QMP_SUCCESS)                         \
    errorQuda("(QMP) %s", QMP_error_string(status)); \
} while (0)

struct MsgHandle_s {
  QMP_msgmem_t mem;
  QMP_msghandle_t handle;
};

static int gpuid = -1;

static char partition_string[16];
static char topology_string[16];

// While we can emulate an all-gather using QMP reductions, this
// scales horribly as the number of nodes increases, so for
// performance we just call MPI directly
#define USE_MPI_GATHER

#ifdef USE_MPI_GATHER
#include <mpi.h>
#endif

// There are more efficient ways to do the following,
// but it doesn't really matter since this function should be
// called just once.
void comm_gather_hostname(char *hostname_recv_buf) {
  // determine which GPU this rank will use
  char *hostname = comm_hostname();

#ifdef USE_MPI_GATHER
  MPI_Allgather(hostname, 128, MPI_CHAR, hostname_recv_buf, 128, MPI_CHAR, MPI_COMM_WORLD);
#else
  // Abuse reductions to emulate all-gather.  We need to copy the
  // local hostname to all other nodes
  // this isn't very scalable though
  for (int i=0; i<comm_size(); i++) {
    int data[128];
    for (int j=0; j<128; j++) {
      data[j] = (i == comm_rank()) ? hostname[j] : 0;
      QMP_sum_int(data+j);
      hostname_recv_buf[i*128 + j] = data[j];
    }
  }
#endif

}


// There are more efficient ways to do the following,
// but it doesn't really matter since this function should be
// called just once.
void comm_gather_gpuid(int *gpuid_recv_buf) {

#ifdef USE_MPI_GATHER
  MPI_Allgather(&gpuid, 1, MPI_INT, gpuid_recv_buf, 1, MPI_INT, MPI_COMM_WORLD);
#else
  // Abuse reductions to emulate all-gather.  We need to copy the
  // local gpu to all other nodes
  for (int i=0; i<comm_size(); i++) {
    int data = (i == comm_rank()) ? gpuid : 0;
    QMP_sum_int(&data);
    gpuid_recv_buf[i] = data;
  }
#endif
}


void comm_init(int ndim, const int *dims, QudaCommsMap rank_from_coords, void *map_data)
{
  if ( QMP_is_initialized() != QMP_TRUE ) {
    errorQuda("QMP has not been initialized");
  }

  int grid_size = 1;
  for (int i = 0; i < ndim; i++) {
    grid_size *= dims[i];
  }
  if (grid_size != QMP_get_number_of_nodes()) {
    errorQuda("Communication grid size declared via initCommsGridQuda() does not match"
              " total number of QMP nodes (%d != %d)", grid_size, QMP_get_number_of_nodes());
  }

  Topology *topo = comm_create_topology(ndim, dims, rank_from_coords, map_data);
  comm_set_default_topology(topo);

  // determine which GPU this rank will use
  char *hostname_recv_buf = (char *)safe_malloc(128*comm_size());
  comm_gather_hostname(hostname_recv_buf);

  gpuid = 0;
  for (int i = 0; i < comm_rank(); i++) {
    if (!strncmp(comm_hostname(), &hostname_recv_buf[128*i], 128)) {
      gpuid++;
    }
  }

  int device_count;
  cudaGetDeviceCount(&device_count);
  if (device_count == 0) {
    errorQuda("No CUDA devices found");
  }
  if (gpuid >= device_count) {
    char *enable_mps_env = getenv("QUDA_ENABLE_MPS");
    if (enable_mps_env && strcmp(enable_mps_env,"1") == 0) {
      gpuid = gpuid%device_count;
      printf("MPS enabled, rank=%d -> gpu=%d\n", comm_rank(), gpuid);
    } else {
      errorQuda("Too few GPUs available on %s", comm_hostname());
    }
  }

  comm_peer2peer_init(hostname_recv_buf);

  host_free(hostname_recv_buf);

  snprintf(partition_string, 16, ",comm=%d%d%d%d", comm_dim_partitioned(0), comm_dim_partitioned(1), comm_dim_partitioned(2), comm_dim_partitioned(3));
  snprintf(topology_string, 16, ",topo=%d%d%d%d", comm_dim(0), comm_dim(1), comm_dim(2), comm_dim(3));
}

int comm_rank(void)
{
  return QMP_get_node_number();
}


int comm_size(void)
{
  return QMP_get_number_of_nodes();
}


int comm_gpuid(void)
{
  return gpuid;
}


/**
 * Declare a message handle for sending to a node displaced in (x,y,z,t) according to "displacement"
 */
MsgHandle *comm_declare_send_displaced(void *buffer, const int displacement[], size_t nbytes)
{
  Topology *topo = comm_default_topology();

  int rank = comm_rank_displaced(topo, displacement);
  MsgHandle *mh = (MsgHandle *)safe_malloc(sizeof(MsgHandle));

  mh->mem = QMP_declare_msgmem(buffer, nbytes);
  if (mh->mem == NULL) errorQuda("Unable to allocate QMP message memory");

  mh->handle = QMP_declare_send_to(mh->mem, rank, 0);
  if (mh->handle == NULL) errorQuda("Unable to allocate QMP message handle");

  return mh;
}

/**
 * Declare a message handle for receiving from a node displaced in (x,y,z,t) according to "displacement"
 */
MsgHandle *comm_declare_receive_displaced(void *buffer, const int displacement[], size_t nbytes)
{
  Topology *topo = comm_default_topology();

  int rank = comm_rank_displaced(topo, displacement);
  MsgHandle *mh = (MsgHandle *)safe_malloc(sizeof(MsgHandle));

  mh->mem = QMP_declare_msgmem(buffer, nbytes);
  if (mh->mem == NULL) errorQuda("Unable to allocate QMP message memory");

  mh->handle = QMP_declare_receive_from(mh->mem, rank, 0);
  if (mh->handle == NULL) errorQuda("Unable to allocate QMP message handle");

  return mh;
}


/**
 * Declare a message handle for strided sending to a node displaced in
 * (x,y,z,t) according to "displacement"
 */
MsgHandle *comm_declare_strided_send_displaced(void *buffer, const int displacement[],
					       size_t blksize, int nblocks, size_t stride)
{
  Topology *topo = comm_default_topology();

  int rank = comm_rank_displaced(topo, displacement);
  MsgHandle *mh = (MsgHandle *)safe_malloc(sizeof(MsgHandle));

  mh->mem = QMP_declare_strided_msgmem(buffer, blksize, nblocks, stride);
  if (mh->mem == NULL) errorQuda("Unable to allocate QMP message memory");

  mh->handle = QMP_declare_send_to(mh->mem, rank, 0);
  if (mh->handle == NULL) errorQuda("Unable to allocate QMP message handle");

  return mh;
}

/**
 * Declare a message handle for strided receiving from a node
 * displaced in (x,y,z,t) according to "displacement"
 */
MsgHandle *comm_declare_strided_receive_displaced(void *buffer, const int displacement[],
						  size_t blksize, int nblocks, size_t stride)
{
  Topology *topo = comm_default_topology();

  int rank = comm_rank_displaced(topo, displacement);
  MsgHandle *mh = (MsgHandle *)safe_malloc(sizeof(MsgHandle));

  mh->mem = QMP_declare_strided_msgmem(buffer, blksize, nblocks, stride);
  if (mh->mem == NULL) errorQuda("Unable to allocate QMP message memory");

  mh->handle = QMP_declare_receive_from(mh->mem, rank, 0);
  if (mh->handle == NULL) errorQuda("Unable to allocate QMP message handle");

  return mh;
}


void comm_free(MsgHandle *mh)
{
  QMP_free_msghandle(mh->handle);
  QMP_free_msgmem(mh->mem);
  host_free(mh);
}


void comm_start(MsgHandle *mh)
{
  QMP_CHECK( QMP_start(mh->handle) );
}


void comm_wait(MsgHandle *mh)
{
  QMP_CHECK( QMP_wait(mh->handle) );
}


int comm_query(MsgHandle *mh)
{
  return (QMP_is_complete(mh->handle) == QMP_TRUE);
}


void comm_allreduce(double* data)
{
  QMP_CHECK( QMP_sum_double(data) );
}


void comm_allreduce_max(double* data)
{
  QMP_CHECK( QMP_max_double(data) );
}

<<<<<<< HEAD
=======
void comm_allreduce_min(double* data)
{
  QMP_CHECK( QMP_min_double(data) );
}


>>>>>>> cdac7f3a
void comm_allreduce_array(double* data, size_t size)
{
  QMP_CHECK( QMP_sum_double_array(data, size) );
}

void comm_allreduce_int(int* data)
{
  QMP_CHECK( QMP_sum_int(data) );
}

void comm_allreduce_xor(uint64_t *data)
{
  if (sizeof(uint64_t) != sizeof(unsigned long)) errorQuda("unsigned long is not 64-bit");
  QMP_CHECK( QMP_xor_ulong(data); );
}

void comm_broadcast(void *data, size_t nbytes)
{
  QMP_CHECK( QMP_broadcast(data, nbytes) );
}


void comm_barrier(void)
{
  QMP_CHECK( QMP_barrier() );
}


void comm_abort(int status)
{
#ifdef HOST_DEBUG
  raise(SIGINT);
#endif
  QMP_abort(status);
}

const char* comm_dim_partitioned_string() {
  return partition_string;
}

const char* comm_dim_topology_string() {
  return topology_string;
}<|MERGE_RESOLUTION|>--- conflicted
+++ resolved
@@ -262,15 +262,12 @@
   QMP_CHECK( QMP_max_double(data) );
 }
 
-<<<<<<< HEAD
-=======
 void comm_allreduce_min(double* data)
 {
   QMP_CHECK( QMP_min_double(data) );
 }
 
 
->>>>>>> cdac7f3a
 void comm_allreduce_array(double* data, size_t size)
 {
   QMP_CHECK( QMP_sum_double_array(data, size) );
