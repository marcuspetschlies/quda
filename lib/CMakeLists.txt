# all files for quda -- needs some cleanup
# cmake-format: off

# this allows simplified running of clang-tidy
if(${CMAKE_BUILD_TYPE} STREQUAL "DEVEL")
  set(CMAKE_EXPORT_COMPILE_COMMANDS ON)
endif()

# build up git version add -debug to GITVERSION if we build with debug options enabled
string(REGEX MATCH [Dd][Ee][Bb][Uu][Gg] DEBUG_BUILD ${CMAKE_BUILD_TYPE})
if(DEBUG_BUILD)
  if(GITVERSION)
    set(GITVERSION ${GITVERSION}-debug)
  else()
    set(GITVERSION debug)
  endif()
endif()

set (QUDA_OBJS
  # cmake-format: sortable
  dirac_coarse.cpp dslash_coarse.cu dslash_coarse_dagger.cu
  coarse_op.cu coarsecoarse_op.cu coarsecoarse_op_mma.cu
  coarse_op_preconditioned.cu staggered_coarse_op.cu
  eig_iram.cpp eig_trlm.cpp eig_block_trlm.cpp vector_io.cpp
  eigensolve_quda.cpp quda_arpack_interface.cpp
  multigrid.cpp transfer.cpp block_orthogonalize.cu inv_bicgstab_quda.cpp
  prolongator.cu restrictor.cu staggered_prolong_restrict.cu
  gauge_phase.cu timer.cpp
  solver.cpp inv_bicgstab_quda.cpp inv_cg_quda.cpp inv_bicgstabl_quda.cpp
  inv_multi_cg_quda.cpp inv_eigcg_quda.cpp gauge_ape.cu
  gauge_stout.cu gauge_wilson_flow.cu gauge_plaq.cu
  gauge_laplace.cpp gauge_observable.cpp
  inv_cg3_quda.cpp inv_ca_gcr.cpp inv_ca_cg.cpp
  inv_gcr_quda.cpp inv_mr_quda.cpp inv_sd_quda.cpp
  inv_pcg_quda.cpp inv_mre.cpp interface_quda.cpp util_quda.cpp
  color_spinor_field.cpp color_spinor_util.cu color_spinor_pack.cu
  gauge_covdev.cpp dirac.cpp
  clover_field.cpp lattice_field.cpp gauge_field.cpp
  cpu_gauge_field.cpp cuda_gauge_field.cpp extract_gauge_ghost.cu
  extract_gauge_ghost_mg.cu max_gauge.cu gauge_update_quda.cu
  max_clover.cu dirac_clover.cpp dirac_wilson.cpp dirac_staggered.cpp
  dirac_staggered_kd.cpp dirac_clover_hasenbusch_twist.cpp
  dirac_improved_staggered.cpp dirac_improved_staggered_kd.cpp dirac_domain_wall.cpp
  dirac_domain_wall_4d.cpp dirac_mobius.cpp dirac_twisted_clover.cpp
  dirac_twisted_mass.cpp 
  llfat_quda.cu gauge_force.cu gauge_random.cu
  gauge_field_strength_tensor.cu clover_quda.cu dslash_quda.cu
  dslash_gamma_helper.cu dslash_clover_helper.cu
  staggered_kd_build_xinv.cu staggered_kd_reorder_xinv.cu staggered_kd_apply_xinv.cu
  madwf_transfer.cu madwf_tensor.cu
  blas_quda.cu multi_blas_quda.cu reduce_quda.cu
  multi_reduce_quda.cu reduce_helper.cu
  contract.cu comm_common.cpp communicator_stack.cpp
  clover_deriv_quda.cu clover_invert.cu copy_gauge_extended.cu
  extract_gauge_ghost_extended.cu copy_color_spinor.cpp spinor_noise.cu
  copy_color_spinor_dd.cu copy_color_spinor_ds.cu
  copy_color_spinor_dh.cu copy_color_spinor_dq.cu
  copy_color_spinor_ss.cu copy_color_spinor_sd.cu
  copy_color_spinor_sh.cu copy_color_spinor_sq.cu
  copy_color_spinor_hd.cu copy_color_spinor_hs.cu
  copy_color_spinor_hh.cu copy_color_spinor_hq.cu
  copy_color_spinor_qd.cu copy_color_spinor_qs.cu
  copy_color_spinor_qh.cu copy_color_spinor_qq.cu
  copy_color_spinor_mg_dd.cu copy_color_spinor_mg_ds.cu
  copy_color_spinor_mg_sd.cu copy_color_spinor_mg_ss.cu
  copy_color_spinor_mg_sh.cu copy_color_spinor_mg_sq.cu
  copy_color_spinor_mg_hs.cu copy_color_spinor_mg_hh.cu
  copy_color_spinor_mg_hq.cu copy_color_spinor_mg_qs.cu
  copy_color_spinor_mg_qh.cu copy_color_spinor_mg_qq.cu
  copy_gauge_double.cu copy_gauge_single.cu
  copy_gauge_half.cu copy_gauge_quarter.cu
  copy_gauge.cpp copy_gauge_mg.cu copy_clover.cu
  copy_gauge_offset.cu copy_color_spinor_offset.cu copy_clover_offset.cu
  staggered_oprod.cu clover_trace_quda.cu
  hisq_paths_force_quda.cu
  unitarize_force_quda.cu unitarize_links_quda.cu milc_interface.cpp
<<<<<<< HEAD
  blas_magma.cu tune.cpp
  device_vector.cu
=======
  tune.cpp
>>>>>>> 0f3b755e
  inv_mpcg_quda.cpp inv_mpbicgstab_quda.cpp inv_gmresdr_quda.cpp
  pgauge_exchange.cu pgauge_init.cu pgauge_heatbath.cu random.cu
  gauge_fix_fft.cu gauge_fix_ovr.cu
  pgauge_det_trace.cu clover_outer_product.cu
  clover_sigma_outer_product.cu momentum.cu gauge_qcharge.cu
  deflation.cpp checksum.cu transform_reduce.cu
  dslash5_mobius_eofa.cu
  madwf_ml.cpp
  instantiate.cpp version.cpp )
# cmake-format: on

# current workaround for nvshmem
set(QUDA_DSLASH_OBJS 
  dslash_staggered.cu dslash_improved_staggered.cu
  dslash_wilson.cu dslash_wilson_clover.cu dslash5_domain_wall.cu
  dslash_wilson_clover_preconditioned.cu 
  dslash_twisted_mass.cu dslash_twisted_mass_preconditioned.cu
  dslash_ndeg_twisted_mass.cu dslash_ndeg_twisted_mass_preconditioned.cu
  dslash_twisted_clover.cu dslash_twisted_clover_preconditioned.cu
  dslash_ndeg_twisted_clover.cu dslash_ndeg_twisted_clover_preconditioned.cu
  dslash_wilson_clover_hasenbusch_twist.cu
  dslash_wilson_clover_hasenbusch_twist_preconditioned.cu
  dslash_domain_wall_4d.cu  dslash_domain_wall_5d.cu
  dslash_domain_wall_4d_m5inv.cu
  dslash_domain_wall_4d_m5pre.cu
  dslash_domain_wall_4d_m5pre_m5inv.cu
  dslash_domain_wall_4d_m5inv_m5pre.cu
  dslash_domain_wall_4d_m5inv_m5inv.cu
  dslash_domain_wall_4d_m5mob.cu
  dslash_domain_wall_4d_m5pre_m5mob.cu
  dslash_pack2.cu laplace.cu covDev.cu)

if(QUDA_NVSHMEM)
  list(APPEND QUDA_DSLASH_OBJS dslash_constant_arg.cu)
endif()

if(NOT QUDA_NVSHMEM)
  list(APPEND QUDA_OBJS ${QUDA_DSLASH_OBJS})
endif()

# split source into cu and cpp files
foreach(item ${QUDA_OBJS})
  string(REGEX MATCH ".+\\.cu$" item_match ${item})
  if(item_match)
    list(APPEND QUDA_CU_OBJS ${item})
  endif(item_match)
endforeach(item ${QUDA_OBJS})

list(REMOVE_ITEM QUDA_OBJS ${QUDA_CU_OBJS})

set(QUDA_MDW_FUSED_LS_LIST "4,8,12,16,20" CACHE STRING "The list of Ls that get compiled")
mark_as_advanced(QUDA_MDW_FUSED_LS_LIST)

message(STATUS "QUDA_mdw_fused_Ls=${QUDA_MDW_FUSED_LS_LIST}")
configure_file(dslash_mdw_fused.in.hpp dslash_mdw_fused.hpp @ONLY)

set(QUDA_MDW_FUSED_ALLOWED_LS_LIST 4 8 12 16 20)
if(QUDA_DIRAC_DOMAIN_WALL)
  string(REPLACE "," ";" QUDA_MDW_FUSED_LS_LIST_SEMICOLON "${QUDA_MDW_FUSED_LS_LIST}")
  foreach(QUDA_MDW_FUSED_LS ${QUDA_MDW_FUSED_LS_LIST_SEMICOLON})
    if(NOT ${QUDA_MDW_FUSED_LS} IN_LIST QUDA_MDW_FUSED_ALLOWED_LS_LIST)
      string(REPLACE ";" "," QUDA_MDW_FUSED_ALLOWED_LS_LIST_COMMA "${QUDA_MDW_FUSED_ALLOWED_LS_LIST}")
      message(FATAL_ERROR "'${QUDA_MDW_FUSED_LS}' is not a valid Ls: allowed ones are '${QUDA_MDW_FUSED_ALLOWED_LS_LIST_COMMA}'")
    endif()
    configure_file(dslash_mdw_fused.in.cu "dslash_mdw_fused_ls${QUDA_MDW_FUSED_LS}.cu" @ONLY)
    list(APPEND QUDA_CU_OBJS "dslash_mdw_fused_ls${QUDA_MDW_FUSED_LS}.cu")
  endforeach()
endif()

if(BUILD_FORTRAN_INTERFACE)
  list(APPEND QUDA_OBJS quda_fortran.F90)
  set_source_files_properties(quda_fortran.F90 PROPERTIES OBJECT_OUTPUTS ${CMAKE_CURRENT_BINARY_DIR}/quda_fortran.mod)
endif()

# QUDA_CU_OBJS should contain all cuda files now QUDA_OBJS all c, cpp, fortran sources

# if we have a git version make version.cpp depend on git head so that it is rebuild if the git sha changed
if(${CMAKE_BUILD_TYPE} STREQUAL "DEVEL")
  if(GITVERSION)
    find_path(
      QUDA_GITDIR NAME HEAD
      PATHS ${CMAKE_SOURCE_DIR}/.git/logs
      NO_DEFAULT_PATH)
    include(AddFileDependencies)
    if(QUDA_GITDIR)
      add_file_dependencies(version.cpp ${QUDA_GITDIR}/HEAD)
    endif()
  endif()
  mark_as_advanced(QUDA_GITDIR)
endif()

# generate a cmake object library for all cpp files first
add_library(quda_cpp OBJECT ${QUDA_OBJS})

# add comms and QIO
target_sources(
  quda_cpp
  PRIVATE
    $<IF:$<BOOL:${QUDA_MPI}>,communicator_mpi.cpp,$<IF:$<BOOL:${QUDA_QMP}>,communicator_qmp.cpp,communicator_single.cpp>>
)

target_sources(quda_cpp PRIVATE $<$<BOOL:${QUDA_QIO}>:qio_field.cpp layout_hyper.cpp>)

if(QUDA_BUILD_SHAREDLIB)
  set_target_properties(quda_cpp PROPERTIES POSITION_INDEPENDENT_CODE TRUE)
  add_library(quda SHARED)
else()
  add_library(quda STATIC)
endif()
add_library(QUDA::quda ALIAS quda)

# add target specific files
if(${QUDA_TARGET_TYPE} STREQUAL "CUDA")
  include(targets/cuda/target_cuda.cmake)
endif()
if(${QUDA_TARGET_TYPE} STREQUAL "HIP")
  add_subdirectory(targets/hip)
  target_include_directories(quda PRIVATE ../include/targets/hip)
  set(QUDA_TARGET_HIP ON)
endif()

# make one library
target_sources(quda PRIVATE $<TARGET_OBJECTS:quda_cpp> $<$<TARGET_EXISTS:quda_pack>:$<TARGET_OBJECTS:quda_pack>>
                            ${QUDA_CU_OBJS})

include(CheckLinkerFlag)
check_linker_flag(CXX "-Wl,--compress-debug-sections=zlib" QUDA_LINKER_COMPRESS)
target_link_options(quda PRIVATE $<$<CONFIG:DEVEL>:$<${QUDA_LINKER_COMPRESS}:-Wl,--compress-debug-sections=zlib>>)

# set up QUDA compile options
target_compile_definitions(
  quda PRIVATE $<$<CONFIG:DEVEL>:DEVEL> $<$<CONFIG:HOSTDEBUG>:HOST_DEBUG> $<$<CONFIG:DEBUG>:HOST_DEBUG>
               $<$<CONFIG:DEBUG>:DEVICE_DEBUG> $<$<CONFIG:SANITIZE>:HOST_DEBUG>)
target_include_directories(quda PRIVATE .)
target_include_directories(quda PRIVATE ${CMAKE_CURRENT_SOURCE_DIR})
target_include_directories(quda SYSTEM PRIVATE ../include/externals)

target_link_libraries(quda PRIVATE $<BUILD_INTERFACE:Eigen>)
target_include_directories(quda PUBLIC $<BUILD_INTERFACE:${CMAKE_CURRENT_SOURCE_DIR}/../include/>
                                       $<INSTALL_INTERFACE:include/>)
target_include_directories(quda PUBLIC $<BUILD_INTERFACE:${CMAKE_BINARY_DIR}/include> $<INSTALL_INTERFACE:include>)

target_include_directories(quda_cpp SYSTEM PRIVATE ../include/externals)

target_link_libraries(quda_cpp PRIVATE $<BUILD_INTERFACE:Eigen>)
target_compile_definitions(quda_cpp PRIVATE $<TARGET_PROPERTY:quda,COMPILE_DEFINITIONS>)
target_include_directories(quda_cpp PRIVATE $<TARGET_PROPERTY:quda,INCLUDE_DIRECTORIES>)
target_compile_options(quda_cpp PRIVATE $<TARGET_PROPERTY:quda,COMPILE_OPTIONS>)

add_subdirectory(targets/generic)
target_include_directories(quda PRIVATE ../include/targets/generic)

add_subdirectory(interface)

# add some deifnitions that cause issues with cmake 3.7 and nvcc only to cpp files
target_compile_definitions(quda_cpp PUBLIC -DQUDA_HASH="${HASH}")
if(GITVERSION)
  target_compile_definitions(quda_cpp PUBLIC -DGITVERSION="${GITVERSION}")
endif()

# some clang warnings should be warning even when turning warnings into errors
if(CMAKE_CXX_COMPILER_ID MATCHES "Clang")
  target_compile_options(quda_cpp PUBLIC $<$<COMPILE_LANGUAGE:CXX>: -Wno-error=unused-function>)
  # this is a hack to get colored diagnostics back when using Ninja and clang
  if(CMAKE_GENERATOR MATCHES "Ninja")
    target_compile_options(quda PUBLIC $<$<COMPILE_LANGUAGE:CXX>:-fcolor-diagnostics>)
  endif()
endif()

# QUDA FEATURES
if(QUDA_DIRAC_WILSON)
  target_compile_definitions(quda PUBLIC GPU_WILSON_DIRAC)
endif(QUDA_DIRAC_WILSON)

if(QUDA_DIRAC_DOMAIN_WALL)
  target_compile_definitions(quda PUBLIC GPU_DOMAIN_WALL_DIRAC)
endif(QUDA_DIRAC_DOMAIN_WALL)

if(QUDA_DIRAC_STAGGERED)
  target_compile_definitions(quda PUBLIC GPU_STAGGERED_DIRAC GPU_FATLINK GPU_UNITARIZE)
endif(QUDA_DIRAC_STAGGERED)

if(QUDA_DIRAC_CLOVER)
  target_compile_definitions(quda PUBLIC GPU_CLOVER_DIRAC GPU_WILSON_DIRAC GPU_GAUGE_TOOLS)
endif(QUDA_DIRAC_CLOVER)

if(QUDA_DIRAC_TWISTED_MASS)
  target_compile_definitions(quda PUBLIC GPU_TWISTED_MASS_DIRAC GPU_WILSON_DIRAC)
endif(QUDA_DIRAC_TWISTED_MASS)

if(QUDA_DIRAC_TWISTED_CLOVER)
  target_compile_definitions(quda PUBLIC GPU_TWISTED_CLOVER_DIRAC GPU_CLOVER_DIRAC GPU_TWISTED_MASS_DIRAC
                                         GPU_WILSON_DIRAC GPU_GAUGE_TOOLS)
endif(QUDA_DIRAC_TWISTED_CLOVER)

if(QUDA_DIRAC_CLOVER_HASENBUSCH)
  target_compile_definitions(quda PUBLIC GPU_CLOVER_HASENBUSCH_TWIST GPU_TWISTED_CLOVER_DIRAC GPU_CLOVER_DIRAC
                                         GPU_WILSON_DIRAC GPU_GAUGE_TOOLS)
endif(QUDA_DIRAC_CLOVER_HASENBUSCH)

if(QUDA_DIRAC_NDEG_TWISTED_MASS)
  target_compile_definitions(quda PUBLIC GPU_NDEG_TWISTED_MASS_DIRAC)
endif(QUDA_DIRAC_NDEG_TWISTED_MASS)

if(QUDA_DIRAC_NDEG_TWISTED_CLOVER)
  target_compile_definitions(quda PUBLIC GPU_NDEG_TWISTED_CLOVER_DIRAC GPU_CLOVER_DIRAC GPU_TWISTED_CLOVER_DIRAC
                                         GPU_GAUGE_TOOLS)
endif(QUDA_DIRAC_NDEG_TWISTED_CLOVER)


if(${QUDA_BUILD_NATIVE_LAPACK} STREQUAL "ON")
  target_compile_definitions(quda PRIVATE NATIVE_LAPACK_LIB)
endif()

if(QUDA_MULTIGRID)
  target_compile_definitions(quda PRIVATE GPU_MULTIGRID)
endif(QUDA_MULTIGRID)

if(QUDA_GAUGE_ALG)
  target_compile_definitions(quda PUBLIC GPU_GAUGE_ALG GPU_GAUGE_TOOLS GPU_UNITARIZE)
endif(QUDA_GAUGE_ALG)

if(QUDA_SSTEP)
  target_compile_definitions(quda PRIVATE SSTEP)
endif()

if(QUDA_BLOCKSOLVER)
  target_compile_definitions(quda PRIVATE BLOCKSOLVER)
endif()

if(QUDA_FORCE_GAUGE)
  target_compile_definitions(quda PUBLIC GPU_GAUGE_FORCE GPU_GAUGE_TOOLS)
endif(QUDA_FORCE_GAUGE)

if(QUDA_FORCE_HISQ)
  target_compile_definitions(quda PUBLIC GPU_HISQ_FORCE GPU_STAGGERED_OPROD GPU_GAUGE_TOOLS)
endif(QUDA_FORCE_HISQ)

if(QUDA_GAUGE_TOOLS)
  target_compile_definitions(quda PUBLIC GPU_GAUGE_TOOLS)
endif(QUDA_GAUGE_TOOLS)

if(QUDA_GAUGE_ALG)
  target_compile_definitions(quda PUBLIC GPU_GAUGE_ALG GPU_GAUGE_TOOLS GPU_UNITARIZE)
endif(QUDA_GAUGE_ALG)

if(QUDA_INTERFACE_QDP OR QUDA_INTERFACE_ALL)
  target_compile_definitions(quda PUBLIC BUILD_QDP_INTERFACE)
endif(QUDA_INTERFACE_QDP OR QUDA_INTERFACE_ALL)

if(QUDA_INTERFACE_MILC OR QUDA_INTERFACE_ALL)
  target_compile_definitions(quda PUBLIC BUILD_MILC_INTERFACE)
endif(QUDA_INTERFACE_MILC OR QUDA_INTERFACE_ALL)

if(QUDA_INTERFACE_CPS OR QUDA_INTERFACE_ALL)
  target_compile_definitions(quda PUBLIC BUILD_CPS_INTERFACE)
endif(QUDA_INTERFACE_CPS OR QUDA_INTERFACE_ALL)

if(QUDA_INTERFACE_QDPJIT OR QUDA_INTERFACE_ALL)
  target_compile_definitions(quda PUBLIC BUILD_QDPJIT_INTERFACE)
endif(QUDA_INTERFACE_QDPJIT OR QUDA_INTERFACE_ALL)

if(QUDA_INTERFACE_BQCD OR QUDA_INTERFACE_ALL)
  target_compile_definitions(quda PUBLIC BUILD_BQCD_INTERFACE)
endif(QUDA_INTERFACE_BQCD OR QUDA_INTERFACE_ALL)

if(QUDA_INTERFACE_TIFR OR QUDA_INTERFACE_ALL)
  target_compile_definitions(quda PUBLIC BUILD_TIFR_INTERFACE)
endif(QUDA_INTERFACE_TIFR OR QUDA_INTERFACE_ALL)

if(QUDA_CONTRACT)
  target_compile_definitions(quda PUBLIC GPU_CONTRACT)
endif(QUDA_CONTRACT)

if(QUDA_COVDEV)
  target_compile_definitions(quda PUBLIC GPU_COVDEV)
endif(QUDA_COVDEV)

if(QUDA_LAPLACE)
  target_compile_definitions(quda PUBLIC GPU_LAPLACE)
endif(QUDA_LAPLACE)

# MULTI GPU AND USQCD
if(QUDA_MPI OR QUDA_QMP)
  target_compile_definitions(quda PUBLIC MULTI_GPU)
endif()

if(QUDA_MPI)
  target_compile_definitions(quda PUBLIC MPI_COMMS)
  target_link_libraries(quda PUBLIC MPI::MPI_CXX)
endif()

if(QUDA_QMP)
  target_compile_definitions(quda PUBLIC QMP_COMMS)
  target_link_libraries(quda PUBLIC QMP::qmp)
  target_link_libraries(quda PUBLIC MPI::MPI_CXX)
endif()

if(QUDA_QIO)
  target_compile_definitions(quda PUBLIC HAVE_QIO)
  target_link_libraries(quda PUBLIC QIO::qio)
endif()

if(QUDA_QDPJIT)
  target_compile_definitions(quda PRIVATE USE_QDPJIT)
  # this avoids issues when qdpjit is build as a static library we should eventually switch to
  # target_link_libraries(quda PRIVATE QDPXX::qdp)
  target_include_directories(quda PRIVATE $<TARGET_PROPERTY:QDPXX::qdp,INTERFACE_INCLUDE_DIRECTORIES>)
endif()

if(QUDA_ARPACK)
  target_compile_definitions(quda PRIVATE ARPACK_LIB)
  if(QUDA_ARPACK_LOGGING)
    # ARPACK-NG does not suppport logging - we must warn the user
    message(
      WARNING
        "Specifying QUDA_ARPACK_LOGGING with ARPACK-NG package will cause link failures. Please ensure that QUDA_ARPACK_LOGGING=OFF if downloading ARPACK-NG or using system installed ARPACK-NG"
    )
    target_compile_definitions(ARPACK_LOGGING)
  endif()
  if(QUDA_DOWNLOAD_ARPACK)
    target_link_libraries(quda PUBLIC arpack-ng)
    target_link_libraries(quda_cpp PUBLIC arpack-ng)
    if(QUDA_MPI OR QUDA_QMP)
      target_link_libraries(quda PUBLIC parpack-ng)
      target_link_libraries(quda_cpp PUBLIC parpack-ng)
    endif()
  else()
    target_link_libraries(quda INTERFACE ${ARPACK})
    if(QUDA_MPI OR QUDA_QMP)
      target_link_libraries(quda INTERFACE ${PARPACK} MPI::MPI_Fortran)
    endif()
  endif()
endif()

if(QUDA_OPENBLAS)
  target_compile_definitions(quda PRIVATE OPENBLAS_LIB)

  if(QUDA_DOWNLOAD_OPENBLAS)
    target_link_libraries(quda PUBLIC openblas)
    target_link_libraries(quda_cpp PUBLIC openblas)
  else()
    target_link_libraries(quda INTERFACE ${OPENBLAS})
  endif()
endif()

if(QUDA_USE_EIGEN)
  target_compile_definitions(quda PRIVATE EIGEN)
endif()

if(QUDA_OPENMP)
  target_link_libraries(quda PUBLIC OpenMP::OpenMP_CXX)
endif()

# set which precisions to enable
target_compile_definitions(quda PUBLIC QUDA_PRECISION=${QUDA_PRECISION})
target_compile_definitions(quda PUBLIC QUDA_RECONSTRUCT=${QUDA_RECONSTRUCT})

if(QUDA_FAST_COMPILE_REDUCE)
  target_compile_definitions(quda PRIVATE QUDA_FAST_COMPILE_REDUCE)
endif()

if(QUDA_FAST_COMPILE_DSLASH)
  target_compile_definitions(quda PRIVATE QUDA_FAST_COMPILE_DSLASH)
endif()

if(QUDA_BACKWARDS)
  target_include_directories(quda_cpp SYSTEM PRIVATE ${backward-cpp_SOURCE_DIR})
  set_property(
    SOURCE comm_common.cpp
    APPEND
    PROPERTY COMPILE_DEFINITIONS ${BACKWARD_DEFINITIONS})
  set_property(
    SOURCE comm_common.cpp
    APPEND
    PROPERTY COMPILE_DEFINITIONS QUDA_BACKWARDSCPP)
  target_link_libraries(quda PUBLIC ${BACKWARD_LIBRARIES})
endif()

configure_file(../include/quda_define.h.in ../include/quda_define.h @ONLY)
install(FILES "${CMAKE_BINARY_DIR}/include/quda_define.h" DESTINATION include/)

# until we define an install step copy the include directory to the build directory
add_custom_command(
  TARGET quda
  POST_BUILD
  COMMAND ${CMAKE_COMMAND} -E copy_directory ${CMAKE_SOURCE_DIR}/include ${CMAKE_BINARY_DIR}/include)

# some hackery to prevent having old shared / static builds of quda messing with the current build
add_custom_command(
  TARGET quda
  PRE_LINK
  COMMAND ${CMAKE_COMMAND} -E remove ${CMAKE_CURRENT_BINARY_DIR}/libquda.a ${CMAKE_CURRENT_BINARY_DIR}/libquda.so)

set_target_properties(quda PROPERTIES INSTALL_RPATH_USE_LINK_PATH ON)

install(
  TARGETS quda
  EXPORT QUDATargets
  LIBRARY DESTINATION lib
  ARCHIVE DESTINATION lib
  RUNTIME DESTINATION bin
  INCLUDES
  DESTINATION include)

install(
  EXPORT QUDATargets
  FILE QUDATargets.cmake
  NAMESPACE QUDA::
  DESTINATION lib/cmake/QUDA)

install(DIRECTORY ${CMAKE_SOURCE_DIR}/include/ DESTINATION include)

include(CMakePackageConfigHelpers)
write_basic_package_version_file(
  "${CMAKE_CURRENT_BINARY_DIR}/qudaConfigVersion.cmake"
  VERSION ${QUDA_VERSION}
  COMPATIBILITY AnyNewerVersion)<|MERGE_RESOLUTION|>--- conflicted
+++ resolved
@@ -74,12 +74,8 @@
   staggered_oprod.cu clover_trace_quda.cu
   hisq_paths_force_quda.cu
   unitarize_force_quda.cu unitarize_links_quda.cu milc_interface.cpp
-<<<<<<< HEAD
-  blas_magma.cu tune.cpp
+  tune.cpp
   device_vector.cu
-=======
-  tune.cpp
->>>>>>> 0f3b755e
   inv_mpcg_quda.cpp inv_mpbicgstab_quda.cpp inv_gmresdr_quda.cpp
   pgauge_exchange.cu pgauge_init.cu pgauge_heatbath.cu random.cu
   gauge_fix_fft.cu gauge_fix_ovr.cu
