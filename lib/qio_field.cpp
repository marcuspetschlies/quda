--- conflicted
+++ resolved
@@ -308,28 +308,6 @@
   printfQuda("%s: Closed file for reading\n",__func__);
 }
 
-void read_propagator_field(const char *filename, void *V[], QudaPrecision precision, const int *X, QudaSiteSubset subset,
-                           QudaParity parity, int nColor, int nSpin, int Nprop, int argc, char *argv[])
-{
-  quda_this_node = QMP_get_node_number();
-
-  set_layout(X, subset);
-
-  /* Open the test file for reading */
-  QIO_Reader *infile = open_test_input(filename, QIO_UNKNOWN, QIO_PARALLEL);
-  if (infile == NULL) { errorQuda("Open file failed\n"); }
-
-  /* Read the spinor field record */
-  printfQuda("%s: reading %d vector fields\n", __func__, Nprop);
-  fflush(stdout);
-  int status = read_field(infile, 12 * 2 * nSpin * nColor, Nprop, V, precision, subset, parity, nSpin, nColor);
-  if (status) { errorQuda("read_spinor_fields failed %d\n", status); }
-
-  /* Close the file */
-  QIO_close_read(infile);
-  printfQuda("%s: Closed file for reading\n", __func__);
-}
-
 template <int len>
 int write_field(QIO_Writer *outfile, int count, void *field_out[], QudaPrecision file_prec, QudaPrecision cpu_prec,
                 QudaSiteSubset subset, QudaParity parity, int nSpin, int nColor, const char *type)
@@ -344,8 +322,6 @@
   case 128:
   case 256:
   case 384: xml_record += "MGColorSpinorField>"; break; // Color spinor vector
-  case 72: xml_record += "StaggeredPropagator>"; break; // SU(3) staggered * 12
-  case 288: xml_record += "WilsonPropagator>"; break;   // SU(3) Wilson vec * 12
   default: errorQuda("Invalid element length for QIO writing."); break;
   }
   xml_record += "\n";
@@ -383,8 +359,6 @@
   case 128:
   case 256:
   case 384: xml_record += "MGColorSpinorField>"; break; // Color spinor vector
-  case 72: xml_record += "StaggeredPropagator>"; break; // SU(3) staggered * 12
-  case 288: xml_record += "WilsonPropagator>"; break;   // SU(3) Wilson vec * 12
   default: errorQuda("Invalid element length for QIO writing."); break;
   }
   xml_record += "\n\n";
@@ -532,34 +506,3 @@
   QIO_close_write(outfile);
   printfQuda("%s: Closed file for writing\n",__func__);
 }
-<<<<<<< HEAD
-
-void write_propagator_field(const char *filename, void *V[], QudaPrecision precision, const int *X, QudaSiteSubset subset,
-                            QudaParity parity, int nColor, int nSpin, int Nprop, int argc, char *argv[])
-{
-  quda_this_node = QMP_get_node_number();
-
-  set_layout(X, subset);
-
-  QudaPrecision file_prec = precision;
-
-  char type[128];
-  sprintf(type, "QUDA_%sNs%dNc%d_PropagatorField", (file_prec == QUDA_DOUBLE_PRECISION) ? "D" : "F", nSpin, nColor);
-
-  /* Open the test file for reading */
-  QIO_Writer *outfile = open_test_output(filename, QIO_SINGLEFILE, QIO_PARALLEL, QIO_ILDGNO);
-  if (outfile == NULL) { errorQuda("Open file failed\n"); }
-
-  /* Write the propagator field record */
-  printfQuda("%s: writing %d propagator fields\n", __func__, Nprop);
-  fflush(stdout);
-  int status
-    = write_field(outfile, 12 * 2 * nSpin * nColor, Nprop, V, precision, precision, subset, parity, nSpin, nColor, type);
-  if (status) { errorQuda("write_propagator_fields failed %d\n", status); }
-
-  /* Close the file */
-  QIO_close_write(outfile);
-  printfQuda("%s: Closed file for writing\n", __func__);
-}
-=======
->>>>>>> 20130fd8
