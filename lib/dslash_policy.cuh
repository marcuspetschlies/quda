--- conflicted
+++ resolved
@@ -1060,20 +1060,11 @@
       for (int i=3; i>=0; i--) {
         if (!dslashParam.commDim[i]) continue;
 
-<<<<<<< HEAD
         for (int dir=1; dir>=0; dir--) {
 
 	  // Query if gather has completed
 	  if (!pattern.gatherCompleted[2*i+dir] && pattern.gatherCompleted[pattern.previousDir[2*i+dir]]) {
 	    PROFILE(cudaError_t event_test = cudaEventQuery(gatherEnd[2*i+dir]), profile, QUDA_PROFILE_EVENT_QUERY);
-=======
-       enableProfileCount();
-       setPolicyTuning(true);
-     }
-   }
-
-   virtual ~DslashPolicyTune() { setPolicyTuning(false); }
->>>>>>> a2d42dd2
 
 	    if (cudaSuccess == event_test) {
 	      pattern.gatherCompleted[2*i+dir] = 1;
@@ -1673,10 +1664,11 @@
        }
 
        enableProfileCount();
+       setPolicyTuning(true);
      }
    }
 
-   virtual ~DslashPolicyTune() { }
+   virtual ~DslashPolicyTune() { setPolicyTuning(false); }
 
    void apply(const cudaStream_t &stream) {
      TuneParam tp = tuneLaunch(*this, getTuning(), getVerbosity());
