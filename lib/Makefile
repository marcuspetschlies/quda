include ../make.inc

QUDA = libquda.a
<<<<<<< HEAD
QUDA_OBJS = coarse_op.o multigrid.o transfer.o transfer_util.o prolongator.o	\
	restrictor.o timer.o malloc.o solver.o inv_bicgstab_quda.o	\
	inv_cg_quda.o inv_multi_cg_quda.o inv_gcr_quda.o		\
	inv_mr_quda.o inv_mre.o interface_quda.o util_quda.o		\
	color_spinor_field.o color_spinor_util.o copy_color_spinor.o	\
=======

# put the long to compile files at the end for easier header debugging

QUDA_OBJS = coarse_op.o multigrid.o transfer.o transfer_util.o		\
	prolongator.o restrictor.o timer.o malloc.o solver.o		\
	inv_bicgstab_quda.o inv_cg_quda.o inv_multi_cg_quda.o		\
	inv_gcr_quda.o inv_mr_quda.o inv_mre.o interface_quda.o		\
	util_quda.o color_spinor_field.o color_spinor_util.o		\
>>>>>>> dcf653b1
	cpu_color_spinor_field.o cuda_color_spinor_field.o dirac.o	\
	hw_quda.o blas_cpu.o clover_field.o lattice_field.o		\
	gauge_field.o cpu_gauge_field.o cuda_gauge_field.o		\
	dirac_clover.o dirac_wilson.o dirac_staggered.o			\
	dirac_domain_wall.o dirac_twisted_mass.o tune.o			\
	fat_force_quda.o llfat_quda_itf.o clover_quda.o blas_quda.o	\
	copy_quda.o face_buffer.o face_gauge.o comm_common.o		\
	${COMM_OBJS} ${NUMA_AFFINITY_OBJS} dslash_quda.o		\
	reduce_quda.o copy_gauge.o extract_gauge_ghost.o max_gauge.o	\
	copy_clover.o copy_color_spinor.o

# header files, found in include/
QUDA_HDRS = blas_quda.h clover_field.h color_spinor_field.h convert.h	\
	dirac_quda.h dslash_quda.h enum_quda.h gauge_force_quda.h	\
	invert_quda.h llfat_quda.h quda.h quda_internal.h util_quda.h	\
	face_quda.h tune_quda.h comm_quda.h lattice_field.h		\
	gauge_field.h double_single.h texture.h numa_affinity.h		\
	misc_helpers.h fermion_force_quda.h malloc_quda.h		\
	gauge_field_order.h clover_field_order.h			\
	color_spinor_field_order.h transfer.h

# These are only inlined into blas_quda.cu
BLAS_INLN = blas_core.h 

# These are only inlined into reduce_quda.cu
REDUCE_INLN = reduce_core.h

# These are only inlined into cuda_color_spinor_field.cu
CSF_INLN = 

# These are only inlined into dslash_quda.cu
DSLASH_INLN = clover_def.h dslash_constants.h dslash_textures.h		\
	io_spinor.h staggered_dslash_def.h wilson_dslash_def.h		\
	dw_dslash_def.h tm_dslash_def.h tm_ndeg_dslash_def.h		\
	pack_face_def.h hisq_force_macros.h llfat_quda.cu		\
	unitarize_links_quda.cu fermion_force_quda.cu			\
	gauge_force_quda.cu hisq_paths_force_quda.cu			\
	unitarize_force_quda.cu gauge_force_core.h			\
	hisq_paths_force_core.h llfat_core.h svd_quda.h read_clover.h	\
	read_gauge.h misc_helpers.cu


# files containing complex macros and other code fragments to be inlined,
# found in lib/
QUDA_INLN = check_params.h quda_matrix.h force_common.h

# files generated by the scripts in lib/generate/, found in lib/dslash_core/
# (The current staggered_dslash_core.h, is by hand.)
QUDA_CORE = clover_core.h staggered_dslash_core.h			\
	dw_dslash_dagger_core.h dw_dslash_core.h 			\
	wilson_dslash_fermi_core.h wilson_dslash_dagger_fermi_core.h 	\
	tm_dslash_fermi_core.h tm_dslash_dagger_fermi_core.h		\
	wilson_dslash_gt200_core.h wilson_dslash_dagger_gt200_core.h 	\
	tm_dslash_gt200_core.h tm_dslash_dagger_gt200_core.h		\
	wilson_dslash_g80_core.h wilson_dslash_dagger_g80_core.h 	\
	tm_dslash_g80_core.h tm_dslash_dagger_g80_core.h		\
	wilson_pack_face_core.h wilson_pack_face_dagger_core.h		\
	tm_ndeg_dslash_core.h tm_ndeg_dslash_dagger_core.h	

INC += -I../include -Idslash_core -I.

HDRS = $(QUDA_HDRS:%=../include/%)
HDRS += $(QUDA_INLN)

CORE = $(QUDA_CORE:%=dslash_core/%)

# various parameters that characterize this build, used by the
# routines in tune.cpp to check basic compatibility of an existing
# tunecache.  In the future, we might consider including actual hashes
# of certain source files.
HASH = \"cpu_arch=$(strip $(CPU_ARCH)),gpu_arch=$(strip $(GPU_ARCH))\"

# limit maximum number of registers in BLAS routines to increase occupancy
ifneq (,$(filter $(strip $(GPU_ARCH)),sm_20 sm_21 sm_30))
  MAXREG =
else
  MAXREG = --maxrregcount=80
endif

all: $(QUDA)


$(QUDA): $(QUDA_OBJS) ../make.inc
	ar cru $@ $(QUDA_OBJS)

gen:
	$(PYTHON) generate/dslash_cuda_gen.py
	$(PYTHON) generate/dw_dslash_cuda_gen.py
	$(PYTHON) generate/ndeg_tm_dslash_cuda_gen.py
	$(PYTHON) generate/deg_tm_dslash_cuda_gen.py

clean:
	-rm -f *.o $(QUDA)

tune.o: tune.cpp $(HDRS)
	$(CXX) $(CXXFLAGS) -DQUDA_HASH=$(HASH) $< -c -o $@

blas_quda.o: blas_quda.cu $(HDRS) $(BLAS_INLN)
	$(NVCC) $(NVCCFLAGS) $(MAXREG) $< -c -o $@

reduce_quda.o: reduce_quda.cu $(HDRS) $(REDUCE_INLN)
	$(NVCC) $(NVCCFLAGS) $(MAXREG) $< -c -o $@

cuda_color_spinor_field.o: cuda_color_spinor_field.cu $(HDRS) $(CSF_INLN)
	$(NVCC) $(NVCCFLAGS) $< -c -o $@

dslash_quda.o: dslash_quda.cu $(HDRS) $(DSLASH_INLN) $(CORE)
	$(NVCC) $(NVCCFLAGS) $< -c -o $@

%.o: %.cpp $(HDRS)
	$(CXX) $(CXXFLAGS) $< -c -o $@

%.o: %.cu $(HDRS)
	$(NVCC) $(NVCCFLAGS) $< -c -o $@

quda_fortran.o: quda_fortran.F90 ../include/enum_quda_fortran.h
	$(CC) -Wall -E -I../include $< > $*.f90
	$(F90) -c -fno-range-check $*.f90

.PHONY: all gen clean<|MERGE_RESOLUTION|>--- conflicted
+++ resolved
@@ -1,13 +1,6 @@
 include ../make.inc
 
 QUDA = libquda.a
-<<<<<<< HEAD
-QUDA_OBJS = coarse_op.o multigrid.o transfer.o transfer_util.o prolongator.o	\
-	restrictor.o timer.o malloc.o solver.o inv_bicgstab_quda.o	\
-	inv_cg_quda.o inv_multi_cg_quda.o inv_gcr_quda.o		\
-	inv_mr_quda.o inv_mre.o interface_quda.o util_quda.o		\
-	color_spinor_field.o color_spinor_util.o copy_color_spinor.o	\
-=======
 
 # put the long to compile files at the end for easier header debugging
 
@@ -16,7 +9,6 @@
 	inv_bicgstab_quda.o inv_cg_quda.o inv_multi_cg_quda.o		\
 	inv_gcr_quda.o inv_mr_quda.o inv_mre.o interface_quda.o		\
 	util_quda.o color_spinor_field.o color_spinor_util.o		\
->>>>>>> dcf653b1
 	cpu_color_spinor_field.o cuda_color_spinor_field.o dirac.o	\
 	hw_quda.o blas_cpu.o clover_field.o lattice_field.o		\
 	gauge_field.o cpu_gauge_field.o cuda_gauge_field.o		\
