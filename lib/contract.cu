--- conflicted
+++ resolved
@@ -42,11 +42,7 @@
     }
     virtual ~Contraction() {}
 
-<<<<<<< HEAD
-    void apply(const hipStream_t &stream)
-=======
     void apply(const qudaStream_t &stream)
->>>>>>> 4f390279
     {
       if (x.Location() == QUDA_CUDA_FIELD_LOCATION) {
         TuneParam tp = tuneLaunch(*this, getTuning(), getVerbosity());
