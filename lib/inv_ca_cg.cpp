--- conflicted
+++ resolved
@@ -36,34 +36,15 @@
                          // param.precision == param.precision_sloppy &&
                          // param.use_init_guess == QUDA_USE_INIT_GUESS_NO);
 
-<<<<<<< HEAD
-=======
-
->>>>>>> 47ae6f83
       if (!use_source) delete S[0];
       for (int i = 0; i < param.Nkrylov; i++) {
         delete AS[i];
         // in the power basis we can alias AS[k] to S[k+1]
-<<<<<<< HEAD
-        if (i > 0 && basis == QUDA_CHEBYSHEV_BASIS) {
-          delete S[i];
-        }
-=======
         if (i > 0 && basis == QUDA_CHEBYSHEV_BASIS) { delete S[i]; }
->>>>>>> 47ae6f83
         delete Q[i];
         delete Qtmp[i];
         delete AQ[i];
       }
-<<<<<<< HEAD
-=======
-
-      if (tmp_sloppy) delete tmp_sloppy;
-      if (tmp_sloppy2) delete tmp_sloppy2;
-      if (tmpp) delete tmpp;
-      if (tmpp2) delete tmpp2;
-      if (rp) delete rp;
->>>>>>> 47ae6f83
     }
 
     destroyDeflationSpace();
@@ -684,11 +665,7 @@
 
         // Can we fuse these? We don't need this reduce in all cases...
         blas::axpy(alpha.data(), AQ, S0);
-<<<<<<< HEAD
-        //if (getVerbosity() >= QUDA_VERBOSE) r2 = blas::norm2(*S[0]);
-=======
         // if (getVerbosity() >= QUDA_VERBOSE) r2 = blas::norm2(*S[0]);
->>>>>>> 47ae6f83
         /*else*/ r2 = Q_AQandg[param.Nkrylov]; // actually the old r2... so we do one more iter than needed...
       } else {
         // fixed iterations
