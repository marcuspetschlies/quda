--- conflicted
+++ resolved
@@ -228,31 +228,20 @@
 
 	for (int s=0; s<u.Nspin(); s++) {
 	  for (int c=0; c<u.Ncolor(); c++) {
-            complex<double> u_ = static_cast<complex<double>>(u(parity, x_cb, s, c));
+            complex<double> u_ = u(parity, x_cb, s, c);
             complex<double> v_ = v(parity, x_cb, s, c);
 
             double diff_real = fabs(u_.real() - v_.real());
             double diff_imag = fabs(u_.imag() - v_.imag());
 
-<<<<<<< HEAD
             for (int f=0; f<fail_check; f++) {
-              if (diff_real > pow(10.0,-(f+1)/(double)tol)) fail[f]++;
-              if (diff_imag > pow(10.0,-(f+1)/(double)tol)) fail[f]++;
+              if (diff_real > pow(10.0,-(f+1)/(double)tol) || std::isnan(diff_real)) fail[f]++;
+              if (diff_imag > pow(10.0,-(f+1)/(double)tol) || std::isnan(diff_imag)) fail[f]++;
             }
 
             int j = (s * u.Ncolor() + c) * 2;
-            if (diff_real > 1e-3) iter[j+0]++;
-            if (diff_imag > 1e-3) iter[j+1]++;
-=======
-	      for (int f=0; f<fail_check; f++) {
-		if (diff > pow(10.0,-(f+1)/(double)tol) || std::isnan(diff)) {
-		  fail[f]++;
-		}
-	      }
-
-	      if (diff > 1e-3 || std::isnan(diff)) iter[j]++;
-	    }
->>>>>>> 18b0e9ca
+            if (diff_real > 1e-3 || std::isnan(diff_real)) iter[j+0]++;
+            if (diff_imag > 1e-3 || std::isnan(diff_imag)) iter[j+1]++;
 	  }
 	}
       }
