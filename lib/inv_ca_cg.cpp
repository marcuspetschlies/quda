--- conflicted
+++ resolved
@@ -480,32 +480,12 @@
     if (basis == QUDA_CHEBYSHEV_BASIS && lambda_max < lambda_min && !lambda_init) {
       if (!param.is_preconditioner) { profile.TPSTOP(QUDA_PROFILE_PREAMBLE); profile.TPSTART(QUDA_PROFILE_INIT); }
 
-<<<<<<< HEAD
-      Q[0] = r; // do power iterations on this
-      // Do 100 iterations, normalize every 10.
-      for (int i = 0; i < 10; i++) {
-        double tmpnrm = blas::norm2(Q[0]);
-        blas::ax(1.0/sqrt(tmpnrm), Q[0]);
-        for (int j = 0; j < 10; j++) {
-          matSloppy(AQ[0], Q[0], tmp_sloppy, tmp2_sloppy);
-          if (j == 0) logQuda(QUDA_VERBOSE, "Current Rayleigh Quotient step %d is %e\n", i*10+1, sqrt(blas::norm2(AQ[0])));
-          std::swap(AQ[0], Q[0]);
-        }
-      }
-      // Get Rayleigh quotient
-      double tmpnrm = blas::norm2(Q[0]);
-      blas::ax(1.0/sqrt(tmpnrm), Q[0]);
-      matSloppy(AQ[0], Q[0], tmp_sloppy, tmp2_sloppy);
-      lambda_max = 1.1*(sqrt(blas::norm2(AQ[0])));
-      logQuda(QUDA_SUMMARIZE, "CA-CG Approximate lambda max = 1.1 x %e\n", lambda_max / 1.1);
-=======
-      // Perform 100 power iterations, normalizing every 10 mat-vecs, using r_ as an initial seed
-      // and Q[0]/AQ[0] as temporaries for the power iterations. tmpSloppy/tmpSloppy2 get passed in as temporaries
+      // Perform 100 power iterations, normalizing every 10 mat-vecs, using r as an initial seed
+      // and Q[0]/AQ[0] as temporaries for the power iterations. tmp_sloppy/tmp2_sloppy get passed in as temporaries
       // for matSloppy.
-      lambda_max = 1.1 * Solver::performPowerIterations(matSloppy, r_, Q[0], AQ[0], 100, 10, tmpSloppy, tmpSloppy2);
-      if (getVerbosity() >= QUDA_SUMMARIZE) printfQuda("CA-CG Approximate lambda max = 1.1 x %e\n", lambda_max/1.1);
-
->>>>>>> a022cb2a
+      lambda_max = 1.1 * Solver::performPowerIterations(matSloppy, r, Q[0], AQ[0], 100, 10, tmp_sloppy, tmp2_sloppy);
+      logQuda(QUDA_SUMMARIZE, "CA-CG Approximate lambda max = 1.1 x %e\n", lambda_max/1.1);
+
       lambda_init = true;
 
       if (!param.is_preconditioner) { profile.TPSTOP(QUDA_PROFILE_INIT); profile.TPSTART(QUDA_PROFILE_PREAMBLE); }
@@ -565,33 +545,8 @@
     PrintStats("CA-CG", total_iter, r2, b2, heavy_quark_res);
     while ( !convergence(r2, heavy_quark_res, stop, param.tol_hq) && total_iter < param.maxiter) {
 
-<<<<<<< HEAD
-      // build up a space of size n_krylov
-      if (basis == QUDA_POWER_BASIS) {
-        for (int k = 0; k < n_krylov; k++) { matSloppy(AS[k], S[k], tmp_sloppy, tmp2_sloppy); }
-      } else { // chebyshev basis
-
-        matSloppy(AS[0], S[0], tmp_sloppy, tmp2_sloppy);
-
-        if (n_krylov > 1) {
-          // S_1 = m AS_0 + b S_0
-          blas::axpbyz(m_map, AS[0], b_map, S[0], S[1]);
-          matSloppy(AS[1], S[1], tmp_sloppy, tmp2_sloppy);
-
-          // Enter recursion relation
-          if (n_krylov > 2) {
-            // S_k = 2 m AS_{k-1} + 2 b S_{k-1} - S_{k-2}
-            for (int k = 2; k < n_krylov; k++) {
-              blas::axpbypczw(2. * m_map, AS[k - 1], 2. * b_map, S[k - 1], -1., S[k - 2], S[k]);
-              matSloppy(AS[k], S[k], tmp_sloppy, tmp2_sloppy);
-            }
-          }
-        }
-      }
-=======
       // build up a space of size n_krylov, assumes S[0] is in place
-      computeCAKrylovSpace(matSloppy, AS, S, n_krylov, basis, m_map, b_map, tmpSloppy, tmpSloppy2);
->>>>>>> a022cb2a
+      computeCAKrylovSpace(matSloppy, AS, S, n_krylov, basis, m_map, b_map, tmp_sloppy, tmp2_sloppy);
 
       // we can greatly simplify the workflow for fixed iterations
       if (!fixed_iteration) {
