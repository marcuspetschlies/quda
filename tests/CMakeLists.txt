include(GNUInstallDirs)
set(CMAKE_INSTALL_RPATH ${CMAKE_INSTALL_FULL_LIBDIR})

# enable tests build a common library for all test utilities
add_library(quda_test STATIC googletest/src/gtest-all.cc)
target_include_directories(quda_test SYSTEM PUBLIC  googletest/include googletest)
target_include_directories(quda_test SYSTEM PUBLIC ${CUDAToolkit_INCLUDE_DIRS})
target_link_libraries(quda_test PUBLIC Eigen)
target_link_libraries(quda_test PUBLIC QUDA::quda)
set_target_properties(quda_test PROPERTIES POSITION_INDEPENDENT_CODE ON)
add_subdirectory(utils)
add_subdirectory(host_reference)

if(QUDA_NVSHMEM AND QUDA_DOWNLOAD_NVSHMEM)
  add_dependencies(quda_test NVSHMEM)
endif()

set(TEST_LIBS quda_test)

macro(QUDA_CHECKBUILDTEST mytarget qudabuildtests)
<<<<<<< HEAD
  # adding the linker language here as a workaround -- was not needed for cmake 3.16
  if( QUDA_TARGET_CUDA )
    set_target_properties(${mytarget} PROPERTIES LINKER_LANGUAGE CUDA)
  endif()
=======
>>>>>>> fd91e02f
  if(NOT ${qudabuildtests})
    set_property(TARGET ${mytarget} PROPERTY EXCLUDE_FROM_ALL 1)
    set(QUDA_EXCLUDE_FROM_INSTALL "EXCLUDE_FROM_ALL")
  endif()
endmacro()

if(NOT ${QUDA_INSTALL_ALL_TESTS})
  set(QUDA_EXCLUDE_FROM_INSTALL "EXCLUDE_FROM_ALL")
endif()

if(QUDA_ARPACK)
  list(APPEND TEST_LIBS ${ARPACK})
  if(QUDA_MPI OR QUDA_QMP)
    list(APPEND TEST_LIBS ${PARPACK})
  endif()
endif()

# define tests
add_executable(c_interface_test c_interface_test.c)
target_link_libraries(c_interface_test ${TEST_LIBS})
quda_checkbuildtest(c_interface_test QUDA_BUILD_ALL_TESTS)

# if we build with QDP JIT the tests cannot run anyway
if(QUDA_QDPJIT)
  set(QUDA_BUILD_ALL_TESTS OFF)
endif()

if(QUDA_DIRAC_WILSON
   OR QUDA_DIRAC_CLOVER
   OR QUDA_DIRAC_TWISTED_MASS
   OR QUDA_DIRAC_TWISTED_CLOVER
   OR QUDA_DIRAC_NDEG_TWISTED_MASS
   OR QUDA_DIRAC_NDEG_TWISTED_CLOVER
   OR QUDA_DIRAC_DOMAIN_WALL)
  add_executable(dslash_test dslash_test.cpp)
  target_link_libraries(dslash_test ${TEST_LIBS})
  quda_checkbuildtest(dslash_test QUDA_BUILD_ALL_TESTS)

  add_executable(dslash_ctest dslash_ctest.cpp)
  target_link_libraries(dslash_ctest ${TEST_LIBS})
  quda_checkbuildtest(dslash_ctest QUDA_BUILD_ALL_TESTS)
  install(TARGETS dslash_test dslash_ctest ${QUDA_EXCLUDE_FROM_INSTALL} DESTINATION ${CMAKE_INSTALL_BINDIR})

  add_executable(invert_test invert_test.cpp)
  target_link_libraries(invert_test ${TEST_LIBS})
  quda_checkbuildtest(invert_test QUDA_BUILD_ALL_TESTS)
  install(TARGETS invert_test ${QUDA_EXCLUDE_FROM_INSTALL} DESTINATION ${CMAKE_INSTALL_BINDIR})

  add_executable(eigensolve_test eigensolve_test.cpp)
  target_link_libraries(eigensolve_test ${TEST_LIBS})
  quda_checkbuildtest(eigensolve_test QUDA_BUILD_ALL_TESTS)
  install(TARGETS eigensolve_test ${QUDA_EXCLUDE_FROM_INSTALL} DESTINATION ${CMAKE_INSTALL_BINDIR})

endif()

if(QUDA_DIRAC_WILSON
   OR QUDA_DIRAC_CLOVER
   OR QUDA_DIRAC_TWISTED_MASS
   OR QUDA_DIRAC_TWISTED_CLOVER
   OR QUDA_DIRAC_DOMAIN_WALL
   OR QUDA_DIRAC_STAGGERED)
  add_executable(deflated_invert_test deflated_invert_test.cpp)
  target_link_libraries(deflated_invert_test ${TEST_LIBS})
  quda_checkbuildtest(deflated_invert_test QUDA_BUILD_ALL_TESTS)
  install(TARGETS deflated_invert_test ${QUDA_EXCLUDE_FROM_INSTALL} DESTINATION ${CMAKE_INSTALL_BINDIR})
endif()

if(QUDA_DIRAC_STAGGERED)
  add_executable(staggered_dslash_test staggered_dslash_test.cpp)
  target_link_libraries(staggered_dslash_test ${TEST_LIBS})
  quda_checkbuildtest(staggered_dslash_test QUDA_BUILD_ALL_TESTS)

  add_executable(staggered_dslash_ctest staggered_dslash_ctest.cpp)
  target_link_libraries(staggered_dslash_ctest ${TEST_LIBS})
  quda_checkbuildtest(staggered_dslash_ctest QUDA_BUILD_ALL_TESTS)
  install(TARGETS staggered_dslash_test ${QUDA_EXCLUDE_FROM_INSTALL} DESTINATION ${CMAKE_INSTALL_BINDIR})

  add_executable(staggered_invert_test staggered_invert_test.cpp)
  target_link_libraries(staggered_invert_test ${TEST_LIBS})
  quda_checkbuildtest(staggered_invert_test QUDA_BUILD_ALL_TESTS)
  install(TARGETS staggered_invert_test ${QUDA_EXCLUDE_FROM_INSTALL} DESTINATION ${CMAKE_INSTALL_BINDIR})

  add_executable(staggered_eigensolve_test staggered_eigensolve_test.cpp)
  target_link_libraries(staggered_eigensolve_test ${TEST_LIBS})
  quda_checkbuildtest(staggered_eigensolve_test QUDA_BUILD_ALL_TESTS)
  install(TARGETS staggered_eigensolve_test ${QUDA_EXCLUDE_FROM_INSTALL} DESTINATION ${CMAKE_INSTALL_BINDIR})

endif()

if(QUDA_DIRAC_WILSON
   OR QUDA_DIRAC_CLOVER
   OR QUDA_DIRAC_TWISTED_MASS
   OR QUDA_DIRAC_TWISTED_CLOVER
   OR QUDA_DIRAC_NDEG_TWISTED_MASS
   OR QUDA_DIRAC_NDEG_TWISTED_CLOVER
   OR QUDA_DIRAC_DOMAIN_WALL
   OR QUDA_DIRAC_STAGGERED)
  add_executable(blas_test blas_test.cpp)
  target_link_libraries(blas_test ${TEST_LIBS})

  quda_checkbuildtest(blas_test QUDA_BUILD_ALL_TESTS)
  install(TARGETS blas_test ${QUDA_EXCLUDE_FROM_INSTALL} DESTINATION ${CMAKE_INSTALL_BINDIR})
endif()

if(QUDA_MULTIGRID)
  add_executable(multigrid_benchmark_test multigrid_benchmark_test.cpp)
  target_link_libraries(multigrid_benchmark_test ${TEST_LIBS})

  quda_checkbuildtest(multigrid_benchmark_test QUDA_BUILD_ALL_TESTS)
  install(TARGETS multigrid_benchmark_test ${QUDA_EXCLUDE_FROM_INSTALL} DESTINATION ${CMAKE_INSTALL_BINDIR})

  if(${QUDA_GAUGE_ALG})
    add_executable(multigrid_evolve_test multigrid_evolve_test.cpp)
    target_link_libraries(multigrid_evolve_test ${TEST_LIBS})
    quda_checkbuildtest(multigrid_evolve_test QUDA_BUILD_ALL_TESTS)
    install(TARGETS multigrid_evolve_test ${QUDA_EXCLUDE_FROM_INSTALL} DESTINATION ${CMAKE_INSTALL_BINDIR})
  endif()

endif()

if(QUDA_BUILD_NATIVE_LAPACK)
  add_executable(blas_interface_test blas_interface_test.cpp)
  target_link_libraries(blas_interface_test ${TEST_LIBS})
  quda_checkbuildtest(blas_interface_test QUDA_BUILD_ALL_TESTS)
  install(TARGETS blas_interface_test ${QUDA_EXCLUDE_FROM_INSTALL} DESTINATION ${CMAKE_INSTALL_BINDIR})
endif()

add_executable(plaq_test plaq_test.cpp)
target_link_libraries(plaq_test ${TEST_LIBS})
quda_checkbuildtest(plaq_test QUDA_BUILD_ALL_TESTS)
install(TARGETS plaq_test ${QUDA_EXCLUDE_FROM_INSTALL} DESTINATION ${CMAKE_INSTALL_BINDIR})

add_executable(su3_test su3_test.cpp)
target_link_libraries(su3_test ${TEST_LIBS})
quda_checkbuildtest(su3_test QUDA_BUILD_ALL_TESTS)
install(TARGETS su3_test ${QUDA_EXCLUDE_FROM_INSTALL} DESTINATION ${CMAKE_INSTALL_BINDIR})

add_executable(pack_test pack_test.cpp)
target_link_libraries(pack_test ${TEST_LIBS})
quda_checkbuildtest(pack_test QUDA_BUILD_ALL_TESTS)
install(TARGETS pack_test ${QUDA_EXCLUDE_FROM_INSTALL} DESTINATION ${CMAKE_INSTALL_BINDIR})

if(QUDA_COVDEV)
  add_executable(covdev_test covdev_test.cpp)
  target_link_libraries(covdev_test ${TEST_LIBS})
  quda_checkbuildtest(covdev_test QUDA_BUILD_ALL_TESTS)
  install(TARGETS covdev_test ${QUDA_EXCLUDE_FROM_INSTALL} DESTINATION ${CMAKE_INSTALL_BINDIR})
endif()

if(QUDA_CONTRACT)
  add_executable(contract_test contract_test.cpp)
  target_link_libraries(contract_test ${TEST_LIBS})
  quda_checkbuildtest(contract_test QUDA_BUILD_ALL_TESTS)
  install(TARGETS contract_test ${QUDA_EXCLUDE_FROM_INSTALL} DESTINATION ${CMAKE_INSTALL_BINDIR})
endif()

if(QUDA_DIRAC_STAGGERED)
  add_executable(llfat_test llfat_test.cpp)
  target_link_libraries(llfat_test ${TEST_LIBS})
  quda_checkbuildtest(llfat_test QUDA_BUILD_ALL_TESTS)
  install(TARGETS llfat_test ${QUDA_EXCLUDE_FROM_INSTALL} DESTINATION ${CMAKE_INSTALL_BINDIR})

  add_executable(unitarize_link_test unitarize_link_test.cpp)
  target_link_libraries(unitarize_link_test ${TEST_LIBS})
  quda_checkbuildtest(unitarize_link_test QUDA_BUILD_ALL_TESTS)
  install(TARGETS unitarize_link_test ${QUDA_EXCLUDE_FROM_INSTALL} DESTINATION ${CMAKE_INSTALL_BINDIR})

  add_executable(hisq_stencil_test hisq_stencil_test.cpp)
  target_link_libraries(hisq_stencil_test ${TEST_LIBS})
  quda_checkbuildtest(hisq_stencil_test QUDA_BUILD_ALL_TESTS)
  install(TARGETS hisq_stencil_test ${QUDA_EXCLUDE_FROM_INSTALL} DESTINATION ${CMAKE_INSTALL_BINDIR})
endif()

if(QUDA_FORCE_GAUGE)
  add_executable(gauge_force_test gauge_force_test.cpp)
  target_link_libraries(gauge_force_test ${TEST_LIBS})
  quda_checkbuildtest(gauge_force_test QUDA_BUILD_ALL_TESTS)
  install(TARGETS gauge_force_test ${QUDA_EXCLUDE_FROM_INSTALL} DESTINATION ${CMAKE_INSTALL_BINDIR})
endif()

if(QUDA_GAUGE_ALG)
  add_executable(gauge_alg_test gauge_alg_test.cpp)
  target_link_libraries(gauge_alg_test ${TEST_LIBS})
  quda_checkbuildtest(gauge_alg_test QUDA_BUILD_ALL_TESTS)
  install(TARGETS gauge_alg_test ${QUDA_EXCLUDE_FROM_INSTALL} DESTINATION ${CMAKE_INSTALL_BINDIR})

  add_executable(heatbath_test heatbath_test.cpp)
  target_link_libraries(heatbath_test ${TEST_LIBS})
  quda_checkbuildtest(heatbath_test QUDA_BUILD_ALL_TESTS)
  install(TARGETS heatbath_test ${QUDA_EXCLUDE_FROM_INSTALL} DESTINATION ${CMAKE_INSTALL_BINDIR})
endif()

if(QUDA_FORCE_HISQ)
  add_executable(hisq_paths_force_test hisq_paths_force_test.cpp)
  target_link_libraries(hisq_paths_force_test ${TEST_LIBS})
  quda_checkbuildtest(hisq_paths_force_test QUDA_BUILD_ALL_TESTS)
  install(TARGETS hisq_paths_force_test ${QUDA_EXCLUDE_FROM_INSTALL} DESTINATION ${CMAKE_INSTALL_BINDIR})

  add_executable(hisq_unitarize_force_test hisq_unitarize_force_test.cpp)
  target_link_libraries(hisq_unitarize_force_test ${TEST_LIBS})
  quda_checkbuildtest(hisq_unitarize_force_test QUDA_BUILD_ALL_TESTS)
  install(TARGETS hisq_unitarize_force_test ${QUDA_EXCLUDE_FROM_INSTALL} DESTINATION ${CMAKE_INSTALL_BINDIR})
endif()

if(QUDA_MPI OR QUDA_QMP)
  if(DEFINED ENV{QUDA_TEST_NUMPROCS})
    # user is setting number of processes to use through the QUDA_TEST_NUMPROCS env
    set(QUDA_CTEST_LAUNCH ${MPIEXEC_EXECUTABLE} ${MPIEXEC_NUMPROC_FLAG}
                          $ENV{QUDA_TEST_NUMPROCS} ${MPIEXEC_PREFLAGS})
  else()
    # use FindMPI variables for QUDA_CTEST_LAUNCH set MPIEXEC_MAX_NUMPROCS to the
    # number of ranks you want to launch
    set(QUDA_CTEST_LAUNCH ${MPIEXEC_EXECUTABLE} ${MPIEXEC_NUMPROC_FLAG}
                          ${MPIEXEC_MAX_NUMPROCS} ${MPIEXEC_PREFLAGS})
  endif()
endif()

# BLAS tests
if(QUDA_DIRAC_WILSON
   OR QUDA_DIRAC_CLOVER
   OR QUDA_DIRAC_TWISTED_MASS
   OR QUDA_DIRAC_NDEG_TWISTED_MASS
   OR QUDA_DIRAC_NDEG_TWISTED_CLOVER
   OR QUDA_DIRAC_TWISTED_CLOVER
   OR QUDA_DIRAC_DOMAIN_WALL)
  add_test(NAME blas_test_parity_wilson
           COMMAND ${QUDA_CTEST_LAUNCH} $<TARGET_FILE:blas_test> ${MPIEXEC_POSTFLAGS}
                   --dim 2 4 6 8
                   --nsrc 8 --msrc 9
                   --solve-type direct-pc
                   --gtest_output=xml:blas_test_parity.xml)
  add_test(NAME blas_test_full_wilson
           COMMAND ${QUDA_CTEST_LAUNCH} $<TARGET_FILE:blas_test> ${MPIEXEC_POSTFLAGS}
                   --dim 2 4 6 8
                   --nsrc 8 --msrc 9
                   --solve-type direct
                   --gtest_output=xml:blas_test_full.xml)
endif()

if(QUDA_DIRAC_STAGGERED)
  add_test(NAME blas_test_parity_staggered
           COMMAND ${QUDA_CTEST_LAUNCH} $<TARGET_FILE:blas_test> ${MPIEXEC_POSTFLAGS}
                   --dim 2 4 6 8
                   --nsrc 8 --msrc 9
                   --dslash-type staggered
                   --solve-type direct-pc
                   --gtest_output=xml:blas_test_parity.xml)
  add_test(NAME blas_test_full_staggered
           COMMAND ${QUDA_CTEST_LAUNCH} $<TARGET_FILE:blas_test> ${MPIEXEC_POSTFLAGS}
                   --dim 2 4 6 8
                   --nsrc 8 --msrc 9
                   --dslash-type staggered
                   --solve-type direct
                   --gtest_output=xml:blas_test_full.xml)
endif()

#BLAS interface test
if(QUDA_BUILD_NATIVE_LAPACK)
  add_test(NAME blas_interface_test
    COMMAND ${QUDA_CTEST_LAUNCH} $<TARGET_FILE:blas_interface_test> ${MPIEXEC_POSTFLAGS}
    --blas-mnk 64 64 64
    --blas-leading-dims 128 128 128
    --blas-offsets 16 16 16
    --blas-data-type Z
    --blas-data-order row
    --blas-batch 20
    --blas-alpha 1.0 2.0
    --blas-beta -3.0 1.5
    --blas-trans-a T
    --blas-trans-b C
    --gtest_output=xml:blas_interface_test.xml)
endif()

#Contraction test
if(QUDA_CONTRACT)
  add_test(NAME contract_test
    COMMAND ${QUDA_CTEST_LAUNCH} $<TARGET_FILE:contract_test> ${MPIEXEC_POSTFLAGS}
    --dim 2 4 6 8
    --gtest_output=xml:contract_test.xml)
endif()

# loop over Dslash policies
if(QUDA_CTEST_SEP_DSLASH_POLICIES)
  set(DSLASH_POLICIES 0 1 6 7 8 9 12 13 -1)
  if(DEFINED ENV{QUDA_ENABLE_GDR})
    if($ENV{QUDA_ENABLE_GDR} EQUAL 1)
      set(DSLASH_POLICIES 0 1 2 3 4 5 6 7 8 9 10 11 12 13 -1)
      message(STATUS "QUDA_ENABLE_GDR=1: enabling GDR-enabled dslash policies in ctest")
    else()
      message(STATUS "QUDA_ENABLE_GDR!=1: disabling GDR-enabled dslash policies in ctest")
    endif()
  else()
    message(STATUS "QUDA_ENABLE_GDR not set: disabling GDR-enabled dslash policies in ctest")
  endif()
else()
  set(DSLASH_POLICIES -1)
endif()

foreach(pol IN LISTS DSLASH_POLICIES)

  if(${pol} LESS 0)
    set(pol2 "tune")
    set(polenv OFF)
  else()
    set(pol2 ${pol})
    set(polenv ON)
  endif()

  if(QUDA_DIRAC_WILSON)
    set(DIRAC_NAME wilson)
    add_test(NAME dslash_wilson-policy${pol2}
             COMMAND ${QUDA_CTEST_LAUNCH} $<TARGET_FILE:dslash_ctest> ${MPIEXEC_POSTFLAGS}
                     --dslash-type wilson
                     --test MatPCDagMatPC
                     --dim 2 4 6 8
                     --gtest_output=xml:dslash_wilson_test_pol${pol2}.xml)
    if(polenv)
      set_tests_properties(dslash_wilson-policy${pol2} PROPERTIES ENVIRONMENT QUDA_ENABLE_DSLASH_POLICY=${pol})
    endif()

    add_test(NAME benchmark_dslash_${DIRAC_NAME}-policy${pol2}
             COMMAND ${QUDA_CTEST_LAUNCH} $<TARGET_FILE:dslash_ctest> ${MPIEXEC_POSTFLAGS}
                     --dslash-type ${DIRAC_NAME}
                     --test 0
                     --dim 20 20 20 20
                     --gtest_output=json:dslash_${DIRAC_NAME}_benchmark_pol${pol2}.json
                     --gtest_filter=*benchmark/*n0)
    set_tests_properties(benchmark_dslash_${DIRAC_NAME}-policy${pol2} PROPERTIES DISABLED ${QUDA_CTEST_DISABLE_BENCHMARKS})
    if(polenv)
      set_tests_properties(benchmark_dslash_${DIRAC_NAME}-policy${pol2} PROPERTIES ENVIRONMENT QUDA_ENABLE_DSLASH_POLICY=${pol})
    endif()
  endif()

  if(QUDA_DIRAC_CLOVER)
    # symmetric preconditioning
    set(DIRAC_NAME clover)
    add_test(NAME dslash_clover-sym-policy${pol2}
             COMMAND ${QUDA_CTEST_LAUNCH} $<TARGET_FILE:dslash_ctest> ${MPIEXEC_POSTFLAGS}
                     --dslash-type clover
                     --test MatPCDagMatPC
                     --matpc even-even
                     --dim 2 4 6 8
                     --gtest_output=xml:dslash_clover_test_pol${pol2}.xml)
    if(polenv)
      set_tests_properties(dslash_clover-sym-policy${pol2} PROPERTIES ENVIRONMENT QUDA_ENABLE_DSLASH_POLICY=${pol})
    endif()

    # asymmetric preconditioning
    add_test(NAME dslash_clover-asym-policy${pol2}
             COMMAND ${QUDA_CTEST_LAUNCH} $<TARGET_FILE:dslash_ctest> ${MPIEXEC_POSTFLAGS}
                     --dslash-type clover
                     --test MatPCDagMatPC
                     --matpc even-even-asym
                     --dim 2 4 6 8
                     --gtest_output=xml:dslash_clover_test_pol${pol2}.xml)
    if(polenv)
      set_tests_properties(dslash_clover-asym-policy${pol2} PROPERTIES ENVIRONMENT QUDA_ENABLE_DSLASH_POLICY=${pol})
    endif()

    add_test(NAME benchmark_dslash_${DIRAC_NAME}-policy${pol2}
    COMMAND ${QUDA_CTEST_LAUNCH} $<TARGET_FILE:dslash_ctest> ${MPIEXEC_POSTFLAGS}
            --dslash-type ${DIRAC_NAME}
            --test 0
            --dim 20 20 20 20
            --gtest_output=json:dslash_${DIRAC_NAME}_benchmark_pol${pol2}.json
            --gtest_filter=*benchmark/*n0)
    set_tests_properties(benchmark_dslash_${DIRAC_NAME}-policy${pol2} PROPERTIES DISABLED ${QUDA_CTEST_DISABLE_BENCHMARKS})
    if(polenv)
      set_tests_properties(benchmark_dslash_${DIRAC_NAME}-policy${pol2} PROPERTIES ENVIRONMENT QUDA_ENABLE_DSLASH_POLICY=${pol})
    endif()

  endif()

  if(QUDA_DIRAC_CLOVER_HASENBUSCH_TWIST)
    set(DIRAC_NAME clover-hasenbusch-twist)
    # symmetric preconditioning
    add_test(NAME dslash_clover_hasenbusch_twist-sym-policy${pol2}
             COMMAND ${QUDA_CTEST_LAUNCH} $<TARGET_FILE:dslash_ctest> ${MPIEXEC_POSTFLAGS}
                     --dslash-type clover-hasenbusch-twist
                     --test MatPCDagMatPC
                     --matpc even-even
                     --dim 2 4 6 8
                     --gtest_output=xml:dslash_clover_test_sym_pol${pol2}.xml)
    if(polenv)
      set_tests_properties(dslash_clover_hasenbusch_twist-sym-policy${pol2} PROPERTIES ENVIRONMENT QUDA_ENABLE_DSLASH_POLICY=${pol})
    endif()

    # asymmetric preconditioning
    add_test(NAME dslash_clover_hasenbusch_twist-asym-policy${pol2}
             COMMAND ${QUDA_CTEST_LAUNCH} $<TARGET_FILE:dslash_ctest> ${MPIEXEC_POSTFLAGS}
                     --dslash-type clover-hasenbusch-twist
                     --test MatPCDagMatPC
                     --matpc even-even-asym
                     --dim 2 4 6 8
                     --gtest_output=xml:dslash_clover_test_pol${pol2}.xml)
    if(polenv)
      set_tests_properties(dslash_clover_hasenbusch_twist-asym-policy${pol2} PROPERTIES ENVIRONMENT QUDA_ENABLE_DSLASH_POLICY=${pol})
    endif()

    add_test(NAME benchmark_dslash_${DIRAC_NAME}-policy${pol2}
    COMMAND ${QUDA_CTEST_LAUNCH} $<TARGET_FILE:dslash_ctest> ${MPIEXEC_POSTFLAGS}
            --dslash-type ${DIRAC_NAME}
            --test 0
            --dim 20 20 20 20
            --gtest_output=json:dslash_${DIRAC_NAME}_benchmark_pol${pol2}.json
            --gtest_filter=*benchmark/*n0)
    set_tests_properties(benchmark_dslash_${DIRAC_NAME}-policy${pol2} PROPERTIES DISABLED ${QUDA_CTEST_DISABLE_BENCHMARKS})
    if(polenv)
      set_tests_properties(benchmark_dslash_${DIRAC_NAME}-policy${pol2} PROPERTIES ENVIRONMENT QUDA_ENABLE_DSLASH_POLICY=${pol})
    endif()
  endif()

  if(QUDA_DIRAC_TWISTED_MASS)
    set(DIRAC_NAME twisted-mass)
    add_test(NAME dslash_twisted-mass-sym-policy${pol2}
             COMMAND ${QUDA_CTEST_LAUNCH} $<TARGET_FILE:dslash_ctest> ${MPIEXEC_POSTFLAGS}
                     --dslash-type twisted-mass
                     --test MatPCDagMatPC
                     --matpc even-even
                     --dim 2 4 6 8
                     --gtest_output=xml:dslash_twisted-mass_test_pol${pol2}.xml)
    if(polenv)
      set_tests_properties(dslash_twisted-mass-sym-policy${pol2}
                           PROPERTIES ENVIRONMENT QUDA_ENABLE_DSLASH_POLICY=${pol})
    endif()

    # asymmetric preconditioning
    add_test(NAME dslash_twisted-mass-asym-policy${pol2}
             COMMAND ${QUDA_CTEST_LAUNCH} $<TARGET_FILE:dslash_ctest> ${MPIEXEC_POSTFLAGS}
                     --dslash-type twisted-mass
                     --test MatPCDagMatPC
                     --matpc even-even-asym
                     --dim 2 4 6 8
                     --gtest_output=xml:dslash_twisted-mass_test_pol${pol2}.xml)
    if(polenv)
      set_tests_properties(dslash_twisted-mass-asym-policy${pol2}
                           PROPERTIES ENVIRONMENT QUDA_ENABLE_DSLASH_POLICY=${pol})
    endif()
  endif()

  if(QUDA_DIRAC_NDEG_TWISTED_MASS)
    # the ndeg-twisted-mas operator does not fit the pattern used for most other operators
    # since it is defined via 'dslash-type = twisted-mass` and 'flavor = nondeg-doublet'
    # as a result, we set DIRAC_NAME and then manually specify 'twisted-mass' and 'nondeg-doublet'
    # below
    set(DIRAC_NAME ndeg-twisted-mass)
    # symmetric preconditioning
    add_test(NAME dslash_ndeg-twisted-mass-sym-policy${pol2}
             COMMAND ${QUDA_CTEST_LAUNCH} $<TARGET_FILE:dslash_ctest> ${MPIEXEC_POSTFLAGS}
                     --dslash-type twisted-mass
                     --test MatPCDagMatPC
                     --matpc even-even
                     --flavor nondeg-doublet
                     --dim 2 4 6 8
        --gtest_output=xml:dslash_ndeg-twisted-mass_test_pol${pol2}.xml)
    if(polenv)
      set_tests_properties(dslash_ndeg-twisted-mass-sym-policy${pol2}
                           PROPERTIES ENVIRONMENT QUDA_ENABLE_DSLASH_POLICY=${pol})
    endif()

    # asymmetric preconditioning
    add_test(NAME dslash_ndeg-twisted-mass-asym-policy${pol2}
             COMMAND ${QUDA_CTEST_LAUNCH} $<TARGET_FILE:dslash_ctest> ${MPIEXEC_POSTFLAGS}
                     --dslash-type twisted-mass
                     --test MatPCDagMatPC
                     --matpc even-even-asym
                     --flavor nondeg-doublet
                     --dim 2 4 6 8
        --gtest_output=xml:dslash_ndeg-twisted-mass_test_pol${pol2}.xml)
    if(polenv)
      set_tests_properties(dslash_ndeg-twisted-mass-asym-policy${pol2}
                           PROPERTIES ENVIRONMENT QUDA_ENABLE_DSLASH_POLICY=${pol})
    endif()

    add_test(NAME benchmark_dslash_${DIRAC_NAME}-policy${pol2}
    COMMAND ${QUDA_CTEST_LAUNCH} $<TARGET_FILE:dslash_ctest> ${MPIEXEC_POSTFLAGS}
            --dslash-type ${DIRAC_NAME}
            --test 0
            --dim 20 20 20 20
            --gtest_output=json:dslash_${DIRAC_NAME}_benchmark_pol${pol2}.json
            --gtest_filter=*benchmark/*n0)
    set_tests_properties(benchmark_dslash_${DIRAC_NAME}-policy${pol2} PROPERTIES DISABLED ${QUDA_CTEST_DISABLE_BENCHMARKS})
    if(polenv)
      set_tests_properties(benchmark_dslash_${DIRAC_NAME}-policy${pol2} PROPERTIES ENVIRONMENT QUDA_ENABLE_DSLASH_POLICY=${pol})
    endif()
  endif()

  if(QUDA_DIRAC_TWISTED_CLOVER)
    set(DIRAC_NAME twisted-clover)
    # symmetric preconditioning
    add_test(NAME dslash_twisted-clover-sym-policy${pol2}
             COMMAND ${QUDA_CTEST_LAUNCH} $<TARGET_FILE:dslash_ctest> ${MPIEXEC_POSTFLAGS}
                     --dslash-type twisted-clover
                     --test MatPCDagMatPC
                     --matpc even-even
                     --dim 2 4 6 8
                     --gtest_output=xml:dslash_twisted-clover_test_pol${pol2}.xml)
    if(polenv)
      set_tests_properties(dslash_twisted-clover-sym-policy${pol2}
                           PROPERTIES ENVIRONMENT QUDA_ENABLE_DSLASH_POLICY=${pol})
    endif()

    # asymmetric preconditioning
    add_test(NAME dslash_twisted-clover-asym-policy${pol2}
             COMMAND ${QUDA_CTEST_LAUNCH} $<TARGET_FILE:dslash_ctest> ${MPIEXEC_POSTFLAGS}
                     --dslash-type twisted-clover
                     --test MatPCDagMatPC
                     --matpc even-even-asym
                     --dim 2 4 6 8
                     --gtest_output=xml:dslash_twisted-clover_test_pol${pol2}.xml)
    if(polenv)
      set_tests_properties(dslash_twisted-clover-asym-policy${pol2}
                           PROPERTIES ENVIRONMENT QUDA_ENABLE_DSLASH_POLICY=${pol})
    endif()
    
    add_test(NAME benchmark_dslash_${DIRAC_NAME}-policy${pol2}
    COMMAND ${QUDA_CTEST_LAUNCH} $<TARGET_FILE:dslash_ctest> ${MPIEXEC_POSTFLAGS}
            --dslash-type ${DIRAC_NAME}
            --test 0
            --dim 20 20 20 20
            --gtest_output=json:dslash_${DIRAC_NAME}_benchmark_pol${pol2}.json
            --gtest_filter=*benchmark/*n0)
    set_tests_properties(benchmark_dslash_${DIRAC_NAME}-policy${pol2} PROPERTIES DISABLED ${QUDA_CTEST_DISABLE_BENCHMARKS})  
    if(polenv)
      set_tests_properties(benchmark_dslash_${DIRAC_NAME}-policy${pol2} PROPERTIES ENVIRONMENT QUDA_ENABLE_DSLASH_POLICY=${pol})
    endif()

  endif()
  
  if(QUDA_DIRAC_NDEG_TWISTED_CLOVER)
    # the ndeg-twisted-clover operator does not fit the pattern used for most other operators
    # since it is defined via 'dslash-type = twisted-clover` and 'flavor = nondeg-doublet'
    # as a result, we set DIRAC_NAME and then manually specify 'twisted-clover' and 'nondeg-doublet'
    # below
    set(DIRAC_NAME ndeg-twisted-clover)
    # symmetric preconditioning
    add_test(NAME dslash_ndeg-twisted-clover-sym-policy${pol2}
             COMMAND ${QUDA_CTEST_LAUNCH} $<TARGET_FILE:dslash_ctest> ${MPIEXEC_POSTFLAGS}
                     --dslash-type twisted-clover
                     --flavor nondeg-doublet
                     --test MatPCDagMatPC
                     --matpc even-even
                     --dim 2 4 6 8
                     --gtest_output=xml:dslash_ndeg-twisted-clover_test_pol${pol2}.xml)
    if(polenv)
      set_tests_properties(dslash_ndeg-twisted-clover-sym-policy${pol2}
                           PROPERTIES ENVIRONMENT QUDA_ENABLE_DSLASH_POLICY=${pol})
    endif()

    # asymmetric preconditioning
    add_test(NAME dslash_ndeg-twisted-clover-asym-policy${pol2}
             COMMAND ${QUDA_CTEST_LAUNCH} $<TARGET_FILE:dslash_ctest> ${MPIEXEC_POSTFLAGS}
                     --dslash-type twisted-clover
                     --flavor nondeg-doublet
                     --test MatPCDagMatPC
                     --matpc even-even-asym
                     --dim 2 4 6 8
                     --gtest_output=xml:dslash_ndeg-twisted-clover_test_pol${pol2}.xml)
    if(polenv)
      set_tests_properties(dslash_ndeg-twisted-clover-asym-policy${pol2}
                           PROPERTIES ENVIRONMENT QUDA_ENABLE_DSLASH_POLICY=${pol})
    endif()
    
    add_test(NAME benchmark_dslash_${DIRAC_NAME}-policy${pol2}
    COMMAND ${QUDA_CTEST_LAUNCH} $<TARGET_FILE:dslash_ctest> ${MPIEXEC_POSTFLAGS}
            --dslash-type twisted-clover
            --flavor nondeg-doublet
            --test 0
            --dim 20 20 20 20
            --gtest_output=json:dslash_${DIRAC_NAME}_benchmark_pol${pol2}.json
            --gtest_filter=*benchmark/*n0)
    set_tests_properties(benchmark_dslash_${DIRAC_NAME}-policy${pol2} PROPERTIES DISABLED ${QUDA_CTEST_DISABLE_BENCHMARKS})  
    if(polenv)
      set_tests_properties(benchmark_dslash_${DIRAC_NAME}-policy${pol2} PROPERTIES ENVIRONMENT QUDA_ENABLE_DSLASH_POLICY=${pol})
    endif()

  endif()

  if(QUDA_DIRAC_DOMAIN_WALL)
    set(DIRAC_NAME domain-wall)
    add_test(NAME dslash_domain-wall-sym-policy${pol2}
             COMMAND ${QUDA_CTEST_LAUNCH} $<TARGET_FILE:dslash_ctest> ${MPIEXEC_POSTFLAGS}
                     --dslash-type domain-wall
                     --test MatPCDagMatPC
                     --matpc even-even
                     --dim 2 4 6 8
                     --Lsdim 4
        --gtest_output=xml:dslash_domain-wall_test_pol${pol2}.xml)
    if(polenv)
      set_tests_properties(dslash_domain-wall-sym-policy${pol2} PROPERTIES ENVIRONMENT QUDA_ENABLE_DSLASH_POLICY=${pol})
    endif()

    add_test(NAME benchmark_dslash_${DIRAC_NAME}-policy${pol2}
    COMMAND ${QUDA_CTEST_LAUNCH} $<TARGET_FILE:dslash_ctest> ${MPIEXEC_POSTFLAGS}
            --dslash-type ${DIRAC_NAME}
            --test 0
            --dim 20 20 20 20
            --Lsdim 12
            --gtest_output=json:dslash_${DIRAC_NAME}_benchmark_pol${pol2}.json
            --gtest_filter=*benchmark/*n0)
    set_tests_properties(benchmark_dslash_${DIRAC_NAME}-policy${pol2} PROPERTIES DISABLED ${QUDA_CTEST_DISABLE_BENCHMARKS})
    if(polenv)
      set_tests_properties(benchmark_dslash_${DIRAC_NAME}-policy${pol2} PROPERTIES ENVIRONMENT QUDA_ENABLE_DSLASH_POLICY=${pol})
    endif()

    # symmetric 4-d preconditioning
    set(DIRAC_NAME domain-wall-4d)
    add_test(NAME dslash_domain-wall-4d-sym-policy${pol2}
             COMMAND ${QUDA_CTEST_LAUNCH} $<TARGET_FILE:dslash_ctest> ${MPIEXEC_POSTFLAGS}
                     --dslash-type domain-wall-4d
                     --test MatPCDagMatPC
                     --matpc even-even
                     --dim 2 4 6 8
                     --Lsdim 4
        --gtest_output=xml:dslash_domain-wall-4d_test_pol${pol2}.xml)

    add_test(NAME benchmark_dslash_${DIRAC_NAME}-policy${pol2}
    COMMAND ${QUDA_CTEST_LAUNCH} $<TARGET_FILE:dslash_ctest> ${MPIEXEC_POSTFLAGS}
            --dslash-type ${DIRAC_NAME}
            --test 0
            --dim 20 20 20 20
            --Lsdim 12
            --gtest_output=json:dslash_${DIRAC_NAME}_benchmark_pol${pol2}.json
            --gtest_filter=*benchmark/*n0)
    set_tests_properties(benchmark_dslash_${DIRAC_NAME}-policy${pol2} PROPERTIES DISABLED ${QUDA_CTEST_DISABLE_BENCHMARKS})
    if(polenv)
      set_tests_properties(benchmark_dslash_${DIRAC_NAME}-policy${pol2} PROPERTIES ENVIRONMENT QUDA_ENABLE_DSLASH_POLICY=${pol})
    endif()

    set(DIRAC_NAME mobius)
    add_test(NAME dslash_mobius-sym-policy${pol2}
             COMMAND ${QUDA_CTEST_LAUNCH} $<TARGET_FILE:dslash_ctest> ${MPIEXEC_POSTFLAGS}
                     --dslash-type mobius
                     --test MatPCDagMatPC
                     --matpc even-even
                     --dim 2 4 6 8
                     --Lsdim 4
                     --gtest_output=xml:dslash_mobius_test_pol${pol2}.xml)
    
    add_test(NAME benchmark_dslash_${DIRAC_NAME}-policy${pol2}
    COMMAND ${QUDA_CTEST_LAUNCH} $<TARGET_FILE:dslash_ctest> ${MPIEXEC_POSTFLAGS}
            --dslash-type ${DIRAC_NAME}
            --test 0
            --dim 20 20 20 20
            --Lsdim 12
            --gtest_output=json:dslash_${DIRAC_NAME}_benchmark_pol${pol2}.json
            --gtest_filter=*benchmark/*n0)
    set_tests_properties(benchmark_dslash_${DIRAC_NAME}-policy${pol2} PROPERTIES DISABLED ${QUDA_CTEST_DISABLE_BENCHMARKS})
    if(polenv)
      set_tests_properties(benchmark_dslash_${DIRAC_NAME}-policy${pol2} PROPERTIES ENVIRONMENT QUDA_ENABLE_DSLASH_POLICY=${pol})
    endif()

    add_test(NAME dslash_mobius_eofa-sym-policy${pol2}
             COMMAND ${QUDA_CTEST_LAUNCH} $<TARGET_FILE:dslash_ctest> ${MPIEXEC_POSTFLAGS}
                     --dslash-type mobius-eofa
                     --test MatPCDagMatPC
                     --matpc even-even
                     --dim 2 4 6 8
                     --Lsdim 4
        --gtest_output=xml:dslash_mobius_eofa_test_pol${pol2}.xml)

    if(polenv)
      set_tests_properties(dslash_domain-wall-4d-sym-policy${pol2}
                           PROPERTIES ENVIRONMENT QUDA_ENABLE_DSLASH_POLICY=${pol})
      set_tests_properties(dslash_mobius-sym-policy${pol2} PROPERTIES ENVIRONMENT QUDA_ENABLE_DSLASH_POLICY=${pol})
    endif()

    # asymmetric 4-d preconditioning
    add_test(NAME dslash_domain-wall-4d-asym-policy${pol2}
             COMMAND ${QUDA_CTEST_LAUNCH} $<TARGET_FILE:dslash_ctest> ${MPIEXEC_POSTFLAGS}
                     --dslash-type domain-wall-4d
                     --test MatPCDagMatPC
                     --matpc even-even-asym
                     --dim 2 4 6 8
                     --Lsdim 4
        --gtest_output=xml:dslash_domain-wall-4d_test_pol${pol2}.xml)
    add_test(NAME dslash_mobius-asym-policy${pol2}
             COMMAND ${QUDA_CTEST_LAUNCH} $<TARGET_FILE:dslash_ctest> ${MPIEXEC_POSTFLAGS}
                     --dslash-type mobius
                     --test MatPCDagMatPC
                     --matpc even-even-asym
                     --dim 2 4 6 8
                     --Lsdim 4
                     --gtest_output=xml:dslash_mobius_test_pol${pol2}.xml)
    add_test(NAME dslash_mobius_eofa-asym-policy${pol2}
             COMMAND ${QUDA_CTEST_LAUNCH} $<TARGET_FILE:dslash_ctest> ${MPIEXEC_POSTFLAGS}
                     --dslash-type mobius-eofa
                     --test MatPCDagMatPC
                     --matpc even-even-asym
                     --dim 2 4 6 8
                     --Lsdim 4
        --gtest_output=xml:dslash_mobius_eofa_test_pol${pol2}.xml)

    # MdagM local operator
    # This is fixed precision only and requires tensor cores so only enable 
    # for Green Team targets
    if( QUDA_TARGET_CUDA )
	    add_test(NAME dslash_mobius_local-policy${pol2}
		     COMMAND ${QUDA_CTEST_LAUNCH} $<TARGET_FILE:dslash_ctest> ${MPIEXEC_POSTFLAGS}
			     --dslash-type mobius
			     --test MatPCDagMatPCLocal
			     --matpc even-even
			     --dim 2 4 6 8
			     --Lsdim 4
			     --gtest_output=xml:dslash_mobius_local{pol2}.xml)
    endif()

    if(polenv)
      set_tests_properties(dslash_domain-wall-4d-asym-policy${pol2}
                           PROPERTIES ENVIRONMENT QUDA_ENABLE_DSLASH_POLICY=${pol})
      set_tests_properties(dslash_mobius-asym-policy${pol2} PROPERTIES ENVIRONMENT QUDA_ENABLE_DSLASH_POLICY=${pol})
    endif()
  endif()

  if(QUDA_DIRAC_STAGGERED)
    set(DIRAC_NAME asqtad)
    add_test(NAME dslash_improved_staggered-policy${pol2}
             COMMAND ${QUDA_CTEST_LAUNCH} $<TARGET_FILE:staggered_dslash_ctest> ${MPIEXEC_POSTFLAGS}
                     --dslash-type asqtad
                     --test MatPC
                     --dim 6 8 10 12
                     --gtest_output=xml:dslash_improved_staggered_test_pol${pol2}.xml)

    add_test(NAME benchmark_dslash_${DIRAC_NAME}-policy${pol2}
    COMMAND ${QUDA_CTEST_LAUNCH} $<TARGET_FILE:staggered_dslash_ctest> ${MPIEXEC_POSTFLAGS}
            --dslash-type ${DIRAC_NAME}
            --test 0
            --dim 20 20 20 20
            --gtest_output=json:dslash_${DIRAC_NAME}_benchmark_pol${pol2}.json
            --gtest_filter=*benchmark/*n0)
    set_tests_properties(benchmark_dslash_${DIRAC_NAME}-policy${pol2} PROPERTIES DISABLED ${QUDA_CTEST_DISABLE_BENCHMARKS})
    if(polenv)
      set_tests_properties(benchmark_dslash_${DIRAC_NAME}-policy${pol2} PROPERTIES ENVIRONMENT QUDA_ENABLE_DSLASH_POLICY=${pol})
    endif()                 


    set(DIRAC_NAME staggered)
    add_test(NAME dslash_naive_staggered-policy${pol2}
             COMMAND ${QUDA_CTEST_LAUNCH} $<TARGET_FILE:staggered_dslash_ctest> ${MPIEXEC_POSTFLAGS}
                     --dslash-type staggered
                     --test MatPC
                     --dim 2 4 6 8
                     --gtest_output=xml:dslash_naive_staggered_test_pol${pol2}.xml)
    if(polenv)
      set_tests_properties(dslash_improved_staggered-policy${pol2}
                           PROPERTIES ENVIRONMENT QUDA_ENABLE_DSLASH_POLICY=${pol2})
      set_tests_properties(dslash_naive_staggered-policy${pol2}
                           PROPERTIES ENVIRONMENT QUDA_ENABLE_DSLASH_POLICY=${pol2})
    endif()

    add_test(NAME benchmark_dslash_${DIRAC_NAME}-policy${pol2}
    COMMAND ${QUDA_CTEST_LAUNCH} $<TARGET_FILE:staggered_dslash_ctest> ${MPIEXEC_POSTFLAGS}
            --dslash-type ${DIRAC_NAME}
            --test 0
            --dim 20 20 20 20
            --gtest_output=json:dslash_${DIRAC_NAME}_benchmark_pol${pol2}.json
            --gtest_filter=*benchmark/*n0)
    set_tests_properties(benchmark_dslash_${DIRAC_NAME}-policy${pol2} PROPERTIES DISABLED ${QUDA_CTEST_DISABLE_BENCHMARKS})
    if(polenv)
      set_tests_properties(benchmark_dslash_${DIRAC_NAME}-policy${pol2} PROPERTIES ENVIRONMENT QUDA_ENABLE_DSLASH_POLICY=${pol})
    endif() 

    add_test(NAME dslash_improved_staggered_build-policy${pol2}
             COMMAND ${QUDA_CTEST_LAUNCH} $<TARGET_FILE:staggered_dslash_ctest> ${MPIEXEC_POSTFLAGS}
                     --dslash-type asqtad
                     --test MatPC
                     --dim 6 8 10 12
                     --compute-fat-long true
                     --epsilon-naik -0.01
                     --tadpole-coeff 0.9
        --gtest_output=xml:dslash_improved_staggered_build_test_pol${pol2}.xml)
    if(polenv)
      set_tests_properties(dslash_improved_staggered_build-policy${pol2}
                           PROPERTIES ENVIRONMENT QUDA_ENABLE_DSLASH_POLICY=${pol2})
    endif()
  endif()

  if(QUDA_COVDEV)
    add_test(NAME covdev_-policy${pol2}
             COMMAND ${QUDA_CTEST_LAUNCH} $<TARGET_FILE:covdev_test> ${MPIEXEC_POSTFLAGS}
                     --dim 6 8 10 12
                     --gtest_output=xml:covdev_test_pol${pol2}.xml)
  endif()

endforeach(pol)

# enable the precisions that are compiled
math(EXPR double_prec "${QUDA_PRECISION} & 8")
math(EXPR single_prec "${QUDA_PRECISION} & 4")

if(double_prec AND single_prec)
  set(TEST_PRECS single double)
elseif(double_prec)
  set(TEST_PRECS double)
elseif(single_prec)
  set(TEST_PRECS single)
endif()

foreach(prec IN LISTS TEST_PRECS)

  if(QUDA_FORCE_GAUGE)
    add_test(NAME gauge_force_${prec}
             COMMAND ${QUDA_CTEST_LAUNCH} $<TARGET_FILE:gauge_force_test> ${MPIEXEC_POSTFLAGS}
                     --dim 2 4 6 8 --prec ${prec}
                     --gtest_output=xml:gauge_force_test_${prec}.xml)
  endif()

  if(QUDA_DIRAC_STAGGERED)
    add_test(NAME unitarize_link_${prec}
             COMMAND ${QUDA_CTEST_LAUNCH} $<TARGET_FILE:unitarize_link_test> ${MPIEXEC_POSTFLAGS}
                     --dim 2 4 6 8 --prec ${prec}
                     --gtest_output=xml:unitarize_link_test_${prec}.xml)
  endif()

  if(QUDA_FORCE_HISQ)
    add_test(NAME hisq_paths_force_${prec}
             COMMAND ${QUDA_CTEST_LAUNCH} $<TARGET_FILE:hisq_paths_force_test> ${MPIEXEC_POSTFLAGS}
                     --dim 2 4 6 8 --prec ${prec}
                     --gtest_output=xml:hisq_paths_force_test_${prec}.xml)

    add_test(NAME hisq_unitarize_force_${prec}
             COMMAND ${QUDA_CTEST_LAUNCH} $<TARGET_FILE:hisq_unitarize_force_test> ${MPIEXEC_POSTFLAGS}
                     --dim 2 4 6 8 --prec ${prec}
                     --gtest_output=xml:hisq_unitarize_force_test_${prec}.xml)
  endif()

  if(QUDA_GAUGE_ALG)
    add_test(NAME gauge_alg_${prec}
             COMMAND ${QUDA_CTEST_LAUNCH} $<TARGET_FILE:gauge_alg_test> ${MPIEXEC_POSTFLAGS}
                     --dim 4 6 8 10 --prec ${prec}
                     --gtest_output=xml:gauge_arg_test_${prec}.xml)
  endif()

endforeach(prec)<|MERGE_RESOLUTION|>--- conflicted
+++ resolved
@@ -18,13 +18,10 @@
 set(TEST_LIBS quda_test)
 
 macro(QUDA_CHECKBUILDTEST mytarget qudabuildtests)
-<<<<<<< HEAD
   # adding the linker language here as a workaround -- was not needed for cmake 3.16
-  if( QUDA_TARGET_CUDA )
-    set_target_properties(${mytarget} PROPERTIES LINKER_LANGUAGE CUDA)
-  endif()
-=======
->>>>>>> fd91e02f
+  #if( QUDA_TARGET_CUDA )
+  #  set_target_properties(${mytarget} PROPERTIES LINKER_LANGUAGE CUDA)
+  #endif()
   if(NOT ${qudabuildtests})
     set_property(TARGET ${mytarget} PROPERTY EXCLUDE_FROM_ALL 1)
     set(QUDA_EXCLUDE_FROM_INSTALL "EXCLUDE_FROM_ALL")
